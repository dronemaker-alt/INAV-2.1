--- conflicted
+++ resolved
@@ -37,14 +37,9 @@
 
 ## Features
 
-<<<<<<< HEAD
-* Runs on the most popular F4, F7 and H7 flight controllers
-* MSP Displayport for all the HD Digital FPV systems: DJI, Walksnail and HDZero
-=======
 * Runs on the most popular F4, AT32, F7 and H7 flight controllers
 * On Screen Display (OSD) - both character and pixel style
 * DJI OSD integration: all elements, system messages and warnings
->>>>>>> 2612c135
 * Outstanding performance out of the box
 * Position Hold, Altitude Hold, Return To Home and Waypoint Missions
 * Excellent support for fixed wing UAVs: airplanes, flying wings
