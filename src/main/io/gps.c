/*
 * This file is part of Cleanflight.
 *
 * Cleanflight is free software: you can redistribute it and/or modify
 * it under the terms of the GNU General Public License as published by
 * the Free Software Foundation, either version 3 of the License, or
 * (at your option) any later version.
 *
 * Cleanflight is distributed in the hope that it will be useful,
 * but WITHOUT ANY WARRANTY; without even the implied warranty of
 * MERCHANTABILITY or FITNESS FOR A PARTICULAR PURPOSE.  See the
 * GNU General Public License for more details.
 *
 * You should have received a copy of the GNU General Public License
 * along with Cleanflight.  If not, see <http://www.gnu.org/licenses/>.
 */

#include <stdbool.h>
#include <stdint.h>
#include <ctype.h>
#include <math.h>

#include "platform.h"
#include "build/build_config.h"


#ifdef USE_GPS

#include "build/debug.h"

#include "common/maths.h"
#include "common/axis.h"
#include "common/utils.h"

#include "config/parameter_group.h"
#include "config/parameter_group_ids.h"

#include "drivers/compass/compass.h"
#include "drivers/light_led.h"
#include "drivers/serial.h"
#include "drivers/system.h"
#include "drivers/time.h"

#if defined(USE_FAKE_GPS)
#include "fc/runtime_config.h"
#endif

#include "fc/rc_modes.h"

#include "sensors/sensors.h"
#include "sensors/compass.h"
#include "sensors/barometer.h"
#include "sensors/pitotmeter.h"

#include "io/serial.h"
#include "io/gps.h"
#include "io/gps_private.h"
#include "io/gps_ublox.h"

#include "navigation/navigation.h"
#include "navigation/navigation_private.h"

#include "config/feature.h"

#include "fc/config.h"
#include "fc/runtime_config.h"
#include "fc/settings.h"

#include "flight/imu.h"
#include "flight/wind_estimator.h"
#include "flight/pid.h"
#include "flight/mixer.h"

#include "programming/logic_condition.h"

typedef struct {
    bool                isDriverBased;
    portMode_t          portMode;           // Port mode RX/TX (only for serial based)
    void                (*restart)(void);   // Restart protocol driver thread
    void                (*protocol)(void);  // Process protocol driver thread
} gpsProviderDescriptor_t;

// GPS public data
gpsReceiverData_t gpsState;
gpsStatistics_t   gpsStats;

//it is not safe to access gpsSolDRV which is filled in gps thread by driver.
//gpsSolDRV can be accessed only after driver signalled that data is ready
//we copy gpsSolDRV to gpsSol, process by "Disable GPS logic condition" and "GPS Fix estimation" features
//and use it in the rest of code.
gpsSolutionData_t gpsSolDRV;  //filled by driver
gpsSolutionData_t gpsSol;     //used in the rest of the code

// Map gpsBaudRate_e index to baudRate_e
baudRate_e gpsToSerialBaudRate[GPS_BAUDRATE_COUNT] = { BAUD_115200, BAUD_57600, BAUD_38400, BAUD_19200, BAUD_9600, BAUD_230400, BAUD_460800, BAUD_921600 };

static gpsProviderDescriptor_t gpsProviders[GPS_PROVIDER_COUNT] = {
    /* UBLOX binary */
#ifdef USE_GPS_PROTO_UBLOX
    { false, MODE_RXTX, &gpsRestartUBLOX, &gpsHandleUBLOX },
#else
    { false, 0, NULL, NULL },
#endif

    /* UBLOX7PLUS binary */
#ifdef USE_GPS_PROTO_UBLOX
    { false, MODE_RXTX, &gpsRestartUBLOX, &gpsHandleUBLOX },
#else
    { false, 0,  NULL, NULL },
#endif

    /* MSP GPS */
#ifdef USE_GPS_PROTO_MSP
    { true, 0, &gpsRestartMSP, &gpsHandleMSP },
#else
    { false, 0, NULL, NULL },
#endif

#ifdef USE_GPS_FAKE
    {true, 0, &gpsFakeRestart, &gpsFakeHandle},
#else
    { false, 0, NULL, NULL },
#endif

};

PG_REGISTER_WITH_RESET_TEMPLATE(gpsConfig_t, gpsConfig, PG_GPS_CONFIG, 5);

PG_RESET_TEMPLATE(gpsConfig_t, gpsConfig,
    .provider = SETTING_GPS_PROVIDER_DEFAULT,
    .sbasMode = SETTING_GPS_SBAS_MODE_DEFAULT,
    .autoConfig = SETTING_GPS_AUTO_CONFIG_DEFAULT,
    .autoBaud = SETTING_GPS_AUTO_BAUD_DEFAULT,
    .dynModel = SETTING_GPS_DYN_MODEL_DEFAULT,
    .gpsMinSats = SETTING_GPS_MIN_SATS_DEFAULT,
    .ubloxUseGalileo = SETTING_GPS_UBLOX_USE_GALILEO_DEFAULT,
    .ubloxUseBeidou = SETTING_GPS_UBLOX_USE_BEIDOU_DEFAULT,
    .ubloxUseGlonass = SETTING_GPS_UBLOX_USE_GLONASS_DEFAULT,
    .ubloxNavHz = SETTING_GPS_UBLOX_NAV_HZ_DEFAULT,
    .autoBaudMax = SETTING_GPS_AUTO_BAUD_MAX_SUPPORTED_DEFAULT
);

int gpsBaudRateToInt(gpsBaudRate_e baudrate)
{
    switch(baudrate)
    {
        case GPS_BAUDRATE_115200:
            return 115200;
        case GPS_BAUDRATE_57600:
            return 57600;
        case GPS_BAUDRATE_38400:
            return 38400;
        case GPS_BAUDRATE_19200:
            return 19200;
        case GPS_BAUDRATE_9600:
            return 9600;
        case GPS_BAUDRATE_230400:
            return 230400;
        case GPS_BAUDRATE_460800:
            return 460800;
        case GPS_BAUDRATE_921600:
            return 921600;
        default:
            return 0;
    }
}

int getGpsBaudrate(void)
{
    return gpsBaudRateToInt(gpsState.baudrateIndex);
}

const char *getGpsHwVersion(void)
{
    switch(gpsState.hwVersion)
    {
        case UBX_HW_VERSION_UBLOX5:
            return "UBLOX5";
        case UBX_HW_VERSION_UBLOX6:
            return "UBLOX6";
        case UBX_HW_VERSION_UBLOX7:
            return "UBLOX7";
        case UBX_HW_VERSION_UBLOX8:
            return "UBLOX8";
        case UBX_HW_VERSION_UBLOX9:
            return "UBLOX9";
        case UBX_HW_VERSION_UBLOX10:
            return "UBLOX10";
        default:
            return "Unknown";
    }
}

uint8_t getGpsProtoMajorVersion(void)
{
    return gpsState.swVersionMajor;
}

uint8_t getGpsProtoMinorVersion(void)
{
    return gpsState.swVersionMinor;
}

void gpsSetState(gpsState_e state)
{
    gpsState.state = state;
    gpsState.lastStateSwitchMs = millis();
}

static void gpsUpdateTime(void)
{
    if (!rtcHasTime() && gpsSol.flags.validTime && gpsSol.time.year != 0) {
        rtcSetDateTime(&gpsSol.time);
    }
}

void gpsSetProtocolTimeout(timeMs_t timeoutMs)
{
    gpsState.lastLastMessageMs = gpsState.lastMessageMs;
    gpsState.lastMessageMs = millis();
    gpsState.timeoutMs = timeoutMs;
}

#ifdef USE_GPS_FIX_ESTIMATION
bool canEstimateGPSFix(void)
{
#if defined(USE_GPS) && defined(USE_BARO)

    //we do not check neither sensors(SENSOR_GPS) nor FEATURE(FEATURE_GPS) because:
    //1) checking STATE(GPS_FIX_HOME) is enough to ensure that GPS sensor was initialized once
    //2) sensors(SENSOR_GPS) is false on GPS timeout. We also want to support GPS timeouts, not just lost fix
    return positionEstimationConfig()->allow_gps_fix_estimation && STATE(AIRPLANE) && 
        sensors(SENSOR_BARO) && baroIsHealthy() &&
        ARMING_FLAG(WAS_EVER_ARMED) && STATE(GPS_FIX_HOME);
        
#else
    return false;
#endif
}
#endif

#ifdef USE_GPS_FIX_ESTIMATION
void processDisableGPSFix(void) 
{
    static int32_t last_lat = 0;
    static int32_t last_lon = 0;
    static int32_t last_alt = 0;

    if (LOGIC_CONDITION_GLOBAL_FLAG(LOGIC_CONDITION_GLOBAL_FLAG_DISABLE_GPS_FIX)) {
        gpsSol.fixType = GPS_NO_FIX;
        gpsSol.hdop = 9999;
        gpsSol.numSat = 0;

        gpsSol.flags.validVelNE = false;
        gpsSol.flags.validVelD = false;  
        gpsSol.flags.validEPE = false;
        gpsSol.flags.validTime = false;

        //freeze coordinates
        gpsSol.llh.lat = last_lat;
        gpsSol.llh.lon = last_lon;
        gpsSol.llh.alt = last_alt;
    } else {
        last_lat = gpsSol.llh.lat;
        last_lon = gpsSol.llh.lon;
        last_alt = gpsSol.llh.alt;
    }
}
#endif

#ifdef USE_GPS_FIX_ESTIMATION
//called after gpsSolDRV is copied to gpsSol and processed by "Disable GPS Fix logical condition"
void updateEstimatedGPSFix(void) 
{
    static uint32_t lastUpdateMs = 0;
    static int32_t estimated_lat = 0;
    static int32_t estimated_lon = 0;
    static int32_t estimated_alt = 0;

    uint32_t t = millis();
    int32_t dt = t - lastUpdateMs;
    lastUpdateMs = t;

    bool sensorHasFix = gpsSol.fixType == GPS_FIX_3D && gpsSol.numSat >= gpsConfig()->gpsMinSats;

    if (sensorHasFix || !canEstimateGPSFix()) {
        estimated_lat = gpsSol.llh.lat;
        estimated_lon = gpsSol.llh.lon;
        estimated_alt = posControl.gpsOrigin.alt + baro.BaroAlt;
        return;
    }

    gpsSol.fixType = GPS_FIX_3D;
    gpsSol.hdop = 99;
    gpsSol.numSat = 99;

    gpsSol.eph = 100;
    gpsSol.epv = 100;

    gpsSol.flags.validVelNE = true;
    gpsSol.flags.validVelD = false;  //do not provide velocity.z
    gpsSol.flags.validEPE = true;
    gpsSol.flags.validTime = false;

    float speed = pidProfile()->fixedWingReferenceAirspeed;

#ifdef USE_PITOT
    if (sensors(SENSOR_PITOT) && pitotIsHealthy()) {
        speed = getAirspeedEstimate();
    }
#endif

    float velX = rMat[0][0] * speed;
    float velY = -rMat[1][0] * speed;
    // here (velX, velY) is estimated horizontal speed without wind influence = airspeed, cm/sec in NEU frame

    if (isEstimatedWindSpeedValid()) {
        velX += getEstimatedWindSpeed(X);
        velY += getEstimatedWindSpeed(Y);
    }
    // here (velX, velY) is estimated horizontal speed with wind influence = ground speed

    if (STATE(LANDING_DETECTED) || ((posControl.navState == NAV_STATE_RTH_LANDING) && (getThrottlePercent(false) == 0))) {
        velX = 0;
        velY = 0;
    }

    estimated_lat += (int32_t)( velX * dt / (DISTANCE_BETWEEN_TWO_LONGITUDE_POINTS_AT_EQUATOR * 1000 ) );
    estimated_lon += (int32_t)( velY * dt / (DISTANCE_BETWEEN_TWO_LONGITUDE_POINTS_AT_EQUATOR * 1000 * posControl.gpsOrigin.scale) );
    estimated_alt = posControl.gpsOrigin.alt + baro.BaroAlt;

    gpsSol.llh.lat = estimated_lat;
    gpsSol.llh.lon = estimated_lon;
    gpsSol.llh.alt = estimated_alt;

    gpsSol.groundSpeed = (int16_t)fast_fsqrtf(velX * velX + velY * velY);

    float groundCourse = atan2_approx(velY, velX); // atan2 returns [-M_PI, M_PI], with 0 indicating the vector points in the X direction
    if (groundCourse < 0) {
        groundCourse += 2 * M_PIf;
    }
    gpsSol.groundCourse = RADIANS_TO_DECIDEGREES(groundCourse);

    gpsSol.velNED[X] = (int16_t)(velX);
    gpsSol.velNED[Y] = (int16_t)(velY);
    gpsSol.velNED[Z] = 0;
}
#endif


void gpsProcessNewDriverData(void)
{
    gpsSol = gpsSolDRV;

#ifdef USE_GPS_FIX_ESTIMATION
    processDisableGPSFix();
    updateEstimatedGPSFix();
#endif
}

//called after: 
//1)driver copies gpsSolDRV to gpsSol
//2)gpsSol is processed by "Disable GPS logical switch"
//3)gpsSol is processed by GPS Fix estimator - updateEstimatedGPSFix()
//On GPS sensor timeout - called after updateEstimatedGPSFix()
void gpsProcessNewSolutionData(bool timeout)
{
#ifdef USE_GPS_FIX_ESTIMATION
    if ( gpsSol.numSat == 99 ) {
        ENABLE_STATE(GPS_ESTIMATED_FIX);
        DISABLE_STATE(GPS_FIX);
    } else {
        DISABLE_STATE(GPS_ESTIMATED_FIX);
#endif

        // Set GPS fix flag only if we have 3D fix
        if (gpsSol.fixType == GPS_FIX_3D && gpsSol.numSat >= gpsConfig()->gpsMinSats) {
            ENABLE_STATE(GPS_FIX);
        }
        else {
            /* When no fix available - reset flags as well */
            gpsSol.flags.validVelNE = false;
            gpsSol.flags.validVelD = false;
            gpsSol.flags.validEPE = false;
            DISABLE_STATE(GPS_FIX);
        }
#ifdef USE_GPS_FIX_ESTIMATION
    }
#endif

    if (!timeout) {
        // Data came from GPS sensor - set sensor as ready and available (it may still not have GPS fix)
        sensorsSet(SENSOR_GPS);
    }

    // Pass on GPS update to NAV and IMU
    onNewGPSData();

    // Update time
    gpsUpdateTime();

    // Update timeout
    gpsSetProtocolTimeout(gpsState.baseTimeoutMs);

    // Update statistics
    gpsStats.lastMessageDt = gpsState.lastMessageMs - gpsState.lastLastMessageMs;
    gpsSol.flags.hasNewData = true;

    // Toggle heartbeat
    gpsSol.flags.gpsHeartbeat = !gpsSol.flags.gpsHeartbeat;
}

static void gpsResetSolution(gpsSolutionData_t* gpsSol)
{
    gpsSol->eph = 9999;
    gpsSol->epv = 9999;
    gpsSol->numSat = 0;
    gpsSol->hdop = 9999;

    gpsSol->fixType = GPS_NO_FIX;

    gpsSol->flags.validVelNE = false;
    gpsSol->flags.validVelD = false;
    gpsSol->flags.validEPE = false;
    gpsSol->flags.validTime = false;
}

void gpsTryEstimateOnTimeout(void)
{
    gpsResetSolution(&gpsSol);
    DISABLE_STATE(GPS_FIX);

#ifdef USE_GPS_FIX_ESTIMATION
    if ( canEstimateGPSFix() ) {
        updateEstimatedGPSFix();

        if (gpsSol.fixType == GPS_FIX_3D) {  //estimation kicked in
            gpsProcessNewSolutionData(true);
        }
    }
#endif
}

void gpsPreInit(void)
{
    // Make sure gpsProvider is known when gpsMagDetect is called
    gpsState.gpsConfig = gpsConfig();
    gpsState.baseTimeoutMs = GPS_TIMEOUT;
}

void gpsInit(void)
{
    gpsState.serialConfig = serialConfig();
    gpsState.gpsConfig = gpsConfig();

    gpsStats.errors = 0;
    gpsStats.timeouts = 0;

    // Reset solution, timeout and prepare to start
    gpsResetSolution(&gpsSolDRV);
    gpsResetSolution(&gpsSol);
    gpsSetProtocolTimeout(gpsState.baseTimeoutMs);
    gpsSetState(GPS_UNKNOWN);

    // If given GPS provider has protocol() function not defined - we can't use it
    if (!gpsProviders[gpsState.gpsConfig->provider].protocol) {
        featureClear(FEATURE_GPS);
        return;
    }

    // Shortcut for driver-based GPS (MSP)
    if (gpsProviders[gpsState.gpsConfig->provider].isDriverBased) {
        gpsSetState(GPS_INITIALIZING);
        return;
    }

    serialPortConfig_t * gpsPortConfig = findSerialPortConfig(FUNCTION_GPS);
    if (!gpsPortConfig) {
        featureClear(FEATURE_GPS);
        return;
    }

    // Start with baud rate index as configured for serial port
    int baudrateIndex;
    gpsState.baudrateIndex = GPS_BAUDRATE_115200;
    for (baudrateIndex = 0, gpsState.baudrateIndex = 0; baudrateIndex < GPS_BAUDRATE_COUNT; baudrateIndex++) {
        if (gpsToSerialBaudRate[baudrateIndex] == gpsPortConfig->gps_baudrateIndex) {
            gpsState.baudrateIndex = baudrateIndex;
            break;
        }
    }

    // Start with the same baud for autodetection
    gpsState.autoBaudrateIndex = gpsState.baudrateIndex;

    // Open serial port
    portMode_t mode = gpsProviders[gpsState.gpsConfig->provider].portMode;
    gpsState.gpsPort = openSerialPort(gpsPortConfig->identifier, FUNCTION_GPS, NULL, NULL, baudRates[gpsToSerialBaudRate[gpsState.baudrateIndex]], mode, SERIAL_NOT_INVERTED);

    // Check if we have a serial port opened
    if (!gpsState.gpsPort) {
        featureClear(FEATURE_GPS);
        return;
    }

    gpsSetState(GPS_INITIALIZING);
}

uint16_t gpsConstrainEPE(uint32_t epe)
{
    return (epe > 9999) ? 9999 : epe; // max 99.99m error
}

uint16_t gpsConstrainHDOP(uint32_t hdop)
{
    return (hdop > 9999) ? 9999 : hdop; // max 99.99m error
}

bool gpsUpdate(void)
{
    // Sanity check
    if (!feature(FEATURE_GPS)) {
        sensorsClear(SENSOR_GPS);
        DISABLE_STATE(GPS_FIX);
        return false;
    }

    /* Extra delay for at least 2 seconds after booting to give GPS time to initialise */
    if (!isMPUSoftReset() && (millis() < GPS_BOOT_DELAY)) {
        sensorsClear(SENSOR_GPS);
        DISABLE_STATE(GPS_FIX);
        return false;
    }

#ifdef USE_SIMULATOR
    if (ARMING_FLAG(SIMULATOR_MODE_HITL)) {
        if ( SIMULATOR_HAS_OPTION(HITL_GPS_TIMEOUT)) {
            gpsSetState(GPS_LOST_COMMUNICATION);
            sensorsClear(SENSOR_GPS);
            gpsStats.timeouts = 5;
            gpsTryEstimateOnTimeout();
        } else {
            gpsSetState(GPS_RUNNING);
            sensorsSet(SENSOR_GPS);
        }
        bool res = gpsSol.flags.hasNewData;
        gpsSol.flags.hasNewData = false;
        return res;
    }
#endif

    switch (gpsState.state) {
    default:
    case GPS_INITIALIZING:
        // Wait for GPS_INIT_DELAY before starting the GPS protocol thread
        if ((millis() - gpsState.lastStateSwitchMs) >= GPS_INIT_DELAY) {
            // Reset internals
            DISABLE_STATE(GPS_FIX);

            // Reset solution
            gpsResetSolution(&gpsSolDRV);

            // Call GPS protocol reset handler
            gpsProviders[gpsState.gpsConfig->provider].restart();

            // Switch to GPS_RUNNING state (mind the timeout)
            gpsSetProtocolTimeout(gpsState.baseTimeoutMs);
            gpsSetState(GPS_RUNNING);
        }
        break;

    case GPS_RUNNING:
        // Call GPS protocol thread
        gpsProviders[gpsState.gpsConfig->provider].protocol();

        // Check for GPS timeout
        if ((millis() - gpsState.lastMessageMs) > gpsState.baseTimeoutMs) {
            sensorsClear(SENSOR_GPS);
            DISABLE_STATE(GPS_FIX);
            gpsSol.fixType = GPS_NO_FIX;
            gpsSetState(GPS_LOST_COMMUNICATION);
        }
        break;

    case GPS_LOST_COMMUNICATION:
        gpsStats.timeouts++;
        gpsSetState(GPS_INITIALIZING);
        break;
    }

    if ( !sensors(SENSOR_GPS) ) {
        gpsTryEstimateOnTimeout();
    }

    bool res = gpsSol.flags.hasNewData;
    gpsSol.flags.hasNewData = false;
    return res;
}

void gpsEnablePassthrough(serialPort_t *gpsPassthroughPort)
{
    waitForSerialPortToFinishTransmitting(gpsState.gpsPort);
    waitForSerialPortToFinishTransmitting(gpsPassthroughPort);

    if (!(gpsState.gpsPort->mode & MODE_TX))
    serialSetMode(gpsState.gpsPort, gpsState.gpsPort->mode | MODE_TX);

    LED0_OFF;
    LED1_OFF;

    char c;
    while (1) {
        if (serialRxBytesWaiting(gpsState.gpsPort)) {
            LED0_ON;
            c = serialRead(gpsState.gpsPort);
            serialWrite(gpsPassthroughPort, c);
            LED0_OFF;
        }
        if (serialRxBytesWaiting(gpsPassthroughPort)) {
            LED1_ON;
            c = serialRead(gpsPassthroughPort);
            serialWrite(gpsState.gpsPort, c);
            LED1_OFF;
        }
    }
}

void updateGpsIndicator(timeUs_t currentTimeUs)
{
    static timeUs_t GPSLEDTime;
    if ((int32_t)(currentTimeUs - GPSLEDTime) >= 0 && (gpsSol.numSat>= 5)) {
        GPSLEDTime = currentTimeUs + 150000;
        LED1_TOGGLE;
    }
}

bool isGPSHealthy(void)
{
    return true;
}

bool isGPSHeadingValid(void)
{
<<<<<<< HEAD
    return sensors(SENSOR_GPS) && STATE(GPS_FIX) && gpsSol.numSat >= 6 && gpsSol.groundSpeed >= 400;
=======
    return ((STATE(GPS_FIX) && gpsSol.numSat >= 6) 
#ifdef USE_GPS_FIX_ESTIMATION
        || STATE(GPS_ESTIMATED_FIX)
#endif        
        ) && gpsSol.groundSpeed >= 300;
>>>>>>> cb1964b8
}

#endif<|MERGE_RESOLUTION|>--- conflicted
+++ resolved
@@ -641,15 +641,11 @@
 
 bool isGPSHeadingValid(void)
 {
-<<<<<<< HEAD
-    return sensors(SENSOR_GPS) && STATE(GPS_FIX) && gpsSol.numSat >= 6 && gpsSol.groundSpeed >= 400;
-=======
     return ((STATE(GPS_FIX) && gpsSol.numSat >= 6) 
 #ifdef USE_GPS_FIX_ESTIMATION
         || STATE(GPS_ESTIMATED_FIX)
 #endif        
         ) && gpsSol.groundSpeed >= 300;
->>>>>>> cb1964b8
 }
 
 #endif