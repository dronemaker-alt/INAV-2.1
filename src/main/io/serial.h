/*
 * This file is part of Cleanflight.
 *
 * Cleanflight is free software: you can redistribute it and/or modify
 * it under the terms of the GNU General Public License as published by
 * the Free Software Foundation, either version 3 of the License, or
 * (at your option) any later version.
 *
 * Cleanflight is distributed in the hope that it will be useful,
 * but WITHOUT ANY WARRANTY; without even the implied warranty of
 * MERCHANTABILITY or FITNESS FOR A PARTICULAR PURPOSE.  See the
 * GNU General Public License for more details.
 *
 * You should have received a copy of the GNU General Public License
 * along with Cleanflight.  If not, see <http://www.gnu.org/licenses/>.
 */

#pragma once

#include <stdint.h>
#include <stdbool.h>

#include "config/parameter_group.h"
#include "drivers/serial.h"

typedef enum {
    PORTSHARING_UNUSED = 0,
    PORTSHARING_NOT_SHARED,
    PORTSHARING_SHARED
} portSharing_e;

typedef enum {
    FUNCTION_NONE                = 0,
    FUNCTION_MSP                 = (1 << 0), // 1
    FUNCTION_GPS                 = (1 << 1), // 2
    FUNCTION_TELEMETRY_FRSKY     = (1 << 2), // 4
    FUNCTION_TELEMETRY_HOTT      = (1 << 3), // 8
    FUNCTION_TELEMETRY_LTM       = (1 << 4), // 16
    FUNCTION_TELEMETRY_SMARTPORT = (1 << 5), // 32
    FUNCTION_RX_SERIAL           = (1 << 6), // 64
    FUNCTION_BLACKBOX            = (1 << 7), // 128
    FUNCTION_TELEMETRY_MAVLINK   = (1 << 8), // 256
    FUNCTION_TELEMETRY_IBUS      = (1 << 9), // 512
    FUNCTION_RCDEVICE            = (1 << 10), // 1024
    FUNCTION_VTX_SMARTAUDIO      = (1 << 11), // 2048
    FUNCTION_VTX_TRAMP           = (1 << 12), // 4096
    FUNCTION_UAV_INTERCONNECT    = (1 << 13), // 8192
    FUNCTION_OPTICAL_FLOW        = (1 << 14), // 16384
    FUNCTION_DEBUG_TRACE         = (1 << 15), // 32768
    FUNCTION_RANGEFINDER         = (1 << 16), // 65536
<<<<<<< HEAD
=======
    FUNCTION_VTX_FFPV            = (1 << 17), // 131072
>>>>>>> ede4a790
} serialPortFunction_e;

typedef enum {
    BAUD_AUTO = 0,
    BAUD_1200,
    BAUD_2400,
    BAUD_4800,
    BAUD_9600,
    BAUD_19200,
    BAUD_38400,
    BAUD_57600,
    BAUD_115200,
    BAUD_230400,
    BAUD_250000,
    BAUD_460800,
    BAUD_921600,
    BAUD_1000000,
    BAUD_1500000,
    BAUD_2000000,
    BAUD_2470000
} baudRate_e;

extern const uint32_t baudRates[];

// serial port identifiers are now fixed, these values are used by MSP commands.
typedef enum {
    SERIAL_PORT_NONE = -1,
    SERIAL_PORT_USART1 = 0,
    SERIAL_PORT_USART2,
    SERIAL_PORT_USART3,
    SERIAL_PORT_USART4,
    SERIAL_PORT_USART5,
    SERIAL_PORT_USART6,
    SERIAL_PORT_USART7,
    SERIAL_PORT_USART8,
    SERIAL_PORT_USB_VCP = 20,
    SERIAL_PORT_SOFTSERIAL1 = 30,
    SERIAL_PORT_SOFTSERIAL2,
    SERIAL_PORT_IDENTIFIER_MAX = SERIAL_PORT_SOFTSERIAL2
} serialPortIdentifier_e;

extern const serialPortIdentifier_e serialPortIdentifiers[SERIAL_PORT_COUNT];

//
// runtime
//
typedef struct serialPortUsage_s {
    serialPortIdentifier_e identifier;
    serialPort_t *serialPort;
    serialPortFunction_e function;
} serialPortUsage_t;

serialPort_t *findSharedSerialPort(uint32_t functionMask, serialPortFunction_e sharedWithFunction);
serialPort_t *findNextSharedSerialPort(uint32_t functionMask, serialPortFunction_e sharedWithFunction);

//
// configuration
//
typedef struct serialPortConfig_s {
    uint32_t functionMask;
    serialPortIdentifier_e identifier;
    uint8_t msp_baudrateIndex;
    uint8_t gps_baudrateIndex;
    uint8_t peripheral_baudrateIndex;
    uint8_t telemetry_baudrateIndex; // not used for all telemetry systems, e.g. HoTT only works at 19200.
} serialPortConfig_t;

typedef struct serialConfig_s {
    serialPortConfig_t portConfigs[SERIAL_PORT_COUNT];
    uint8_t reboot_character;               // which byte is used to reboot. Default 'R', could be changed carefully to something else.
} serialConfig_t;

PG_DECLARE(serialConfig_t, serialConfig);

typedef void serialConsumer(uint8_t);

//
// configuration
//
void serialInit(bool softserialEnabled, serialPortIdentifier_e serialPortToDisable);
void serialRemovePort(serialPortIdentifier_e identifier);
uint8_t serialGetAvailablePortCount(void);
bool serialIsPortAvailable(serialPortIdentifier_e identifier);
bool isSerialConfigValid(const serialConfig_t *serialConfig);
serialPortConfig_t *serialFindPortConfiguration(serialPortIdentifier_e identifier);
bool doesConfigurationUsePort(serialPortIdentifier_e portIdentifier);
serialPortConfig_t *findSerialPortConfig(serialPortFunction_e function);
serialPortConfig_t *findNextSerialPortConfig(serialPortFunction_e function);

portSharing_e determinePortSharing(const serialPortConfig_t *portConfig, serialPortFunction_e function);
bool isSerialPortShared(const serialPortConfig_t *portConfig, uint32_t functionMask, serialPortFunction_e sharedWithFunction);

serialPortUsage_t *findSerialPortUsageByIdentifier(serialPortIdentifier_e identifier);
int findSerialPortIndexByIdentifier(serialPortIdentifier_e identifier);
//
// runtime
//
serialPort_t *openSerialPort(
    serialPortIdentifier_e identifier,
    serialPortFunction_e function,
    serialReceiveCallbackPtr callback,
    void *rxCallbackData,
    uint32_t baudrate,
    portMode_t mode,
    portOptions_t options
);
void closeSerialPort(serialPort_t *serialPort);

void waitForSerialPortToFinishTransmitting(serialPort_t *serialPort);

baudRate_e lookupBaudRateIndex(uint32_t baudRate);


//
// msp/cli/bootloader
//
void serialPassthrough(serialPort_t *left, serialPort_t *right, serialConsumer *leftC, serialConsumer *rightC);<|MERGE_RESOLUTION|>--- conflicted
+++ resolved
@@ -48,10 +48,7 @@
     FUNCTION_OPTICAL_FLOW        = (1 << 14), // 16384
     FUNCTION_DEBUG_TRACE         = (1 << 15), // 32768
     FUNCTION_RANGEFINDER         = (1 << 16), // 65536
-<<<<<<< HEAD
-=======
     FUNCTION_VTX_FFPV            = (1 << 17), // 131072
->>>>>>> ede4a790
 } serialPortFunction_e;
 
 typedef enum {
