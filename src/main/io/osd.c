/*
 * This file is part of Cleanflight.
 *
 * Cleanflight is free software: you can redistribute it and/or modify
 * it under the terms of the GNU General Public License as published by
 * the Free Software Foundation, either version 3 of the License, or
 * (at your option) any later version.
 *
 * Cleanflight is distributed in the hope that it will be useful,
 * but WITHOUT ANY WARRANTY; without even the implied warranty of
 * MERCHANTABILITY or FITNESS FOR A PARTICULAR PURPOSE.  See the
 * GNU General Public License for more details.
 *
 * You should have received a copy of the GNU General Public License
 * along with Cleanflight.  If not, see <http://www.gnu.org/licenses/>.
 */

/*
 Created by Marcin Baliniak
 some functions based on MinimOSD

 OSD-CMS separation by jflyper
 */

#include <stdbool.h>
#include <stdint.h>
#include <stdlib.h>
#include <string.h>
#include <ctype.h>
#include <math.h>

#include "platform.h"

#ifdef USE_OSD

#include "build/debug.h"
#include "build/version.h"

#include "cms/cms.h"
#include "cms/cms_types.h"
#include "cms/cms_menu_osd.h"

#include "common/axis.h"
#include "common/filter.h"
#include "common/printf.h"
#include "common/string_light.h"
#include "common/time.h"
#include "common/typeconversion.h"
#include "common/utils.h"

#include "config/feature.h"
#include "config/parameter_group.h"
#include "config/parameter_group_ids.h"

#include "drivers/display.h"
#include "drivers/max7456_symbols.h"
#include "drivers/time.h"
#include "drivers/vtx_common.h"

#include "io/flashfs.h"
#include "io/gps.h"
#include "io/osd.h"
#include "io/vtx_string.h"

#include "fc/config.h"
#include "fc/controlrate_profile.h"
#include "fc/fc_core.h"
#include "fc/fc_tasks.h"
#include "fc/rc_adjustments.h"
#include "fc/rc_controls.h"
#include "fc/rc_modes.h"
#include "fc/runtime_config.h"
#include "fc/settings.h"

#include "flight/imu.h"
#include "flight/mixer.h"
#include "flight/pid.h"
#include "flight/rth_estimator.h"
#include "flight/wind_estimator.h"

#include "navigation/navigation.h"

#include "rx/rx.h"

#include "sensors/battery.h"
#include "sensors/boardalignment.h"
#include "sensors/diagnostics.h"
#include "sensors/sensors.h"
#include "sensors/pitotmeter.h"

#ifdef USE_HARDWARE_REVISION_DETECTION
#include "hardware_revision.h"
#endif

#if defined(USE_BRAINFPV_OSD)
#include "brainfpv/brainfpv_osd.h"
extern bool brainfpv_user_avatar_set;
extern bool cmsInMenu;
extern bool osd_arming_or_stats;
#endif

#define VIDEO_BUFFER_CHARS_PAL    480
#define IS_DISPLAY_PAL (displayScreenSize(osdDisplayPort) == VIDEO_BUFFER_CHARS_PAL)

#define CENTIMETERS_TO_CENTIFEET(cm)            (cm * (328 / 100.0))
#define CENTIMETERS_TO_FEET(cm)                 (cm * (328 / 10000.0))
#define CENTIMETERS_TO_METERS(cm)               (cm / 100)
#define FEET_PER_MILE                           5280
#define FEET_PER_KILOFEET                       1000 // Used for altitude
#define METERS_PER_KILOMETER                    1000
#define METERS_PER_MILE                         1609

#define DELAYED_REFRESH_RESUME_COMMAND (checkStickPosition(THR_HI) || checkStickPosition(PIT_HI))

#define SPLASH_SCREEN_DISPLAY_TIME 4000 // ms
#define ARMED_SCREEN_DISPLAY_TIME 1500 // ms
#define STATS_SCREEN_DISPLAY_TIME 60000 // ms

#define EFFICIENCY_UPDATE_INTERVAL (5 * 1000)

// Adjust OSD_MESSAGE's default position when
// changing OSD_MESSAGE_LENGTH
#define OSD_MESSAGE_LENGTH 28
#define OSD_ALTERNATING_CHOICES(ms, num_choices) ((millis() / ms) % num_choices)
#define _CONST_STR_SIZE(s) ((sizeof(s)/sizeof(s[0]))-1) // -1 to avoid counting final '\0'
// Wrap all string constants intenteded for display as messages with
// this macro to ensure compile time length validation.
#define OSD_MESSAGE_STR(x) ({ \
    STATIC_ASSERT(_CONST_STR_SIZE(x) <= OSD_MESSAGE_LENGTH, message_string_ ## __COUNTER__ ## _too_long); \
    x; \
})

static unsigned currentLayout = 0;
static int layoutOverride = -1;

typedef struct statistic_s {
    uint16_t max_speed;
    uint16_t min_voltage; // /100
    int16_t max_current; // /100
    int16_t max_power; // /100
    int16_t min_rssi;
    int32_t max_altitude;
    uint16_t max_distance;
} statistic_t;

static statistic_t stats;

typedef enum {
    OSD_SIDEBAR_ARROW_NONE,
    OSD_SIDEBAR_ARROW_UP,
    OSD_SIDEBAR_ARROW_DOWN,
} osd_sidebar_arrow_e;

typedef struct osd_sidebar_s {
    int32_t offset;
    timeMs_t updated;
    osd_sidebar_arrow_e arrow;
    uint8_t idle;
} osd_sidebar_t;

static timeUs_t resumeRefreshAt = 0;
static bool refreshWaitForResumeCmdRelease;

static bool fullRedraw = false;

static uint8_t armState;

static displayPort_t *osdDisplayPort;

#define AH_MAX_PITCH 200 // Specify maximum AHI pitch value displayed. Default 200 = 20.0 degrees
#define AH_MAX_ROLL 400  // Specify maximum AHI roll value displayed. Default 400 = 40.0 degrees
#define AH_SYMBOL_COUNT 9
#define AH_SIDEBAR_WIDTH_POS 7
#define AH_SIDEBAR_HEIGHT_POS 3

PG_REGISTER_WITH_RESET_FN(osdConfig_t, osdConfig, PG_OSD_CONFIG, 3);

static int digitCount(int32_t value)
{
    int digits = 1;
    while(1) {
        value = value / 10;
        if (value == 0) {
            break;
        }
        digits++;
    }
    return digits;
}

/**
 * Formats a number given in cents, to support non integer values
 * without using floating point math. Value is always right aligned
 * and spaces are inserted before the number to always yield a string
 * of the same length. If the value doesn't fit into the provided length
 * it will be divided by scale and true will be returned.
 */
 static bool osdFormatCentiNumber(char *buff, int32_t centivalue, uint32_t scale, int maxDecimals, int maxScaledDecimals, int length)
 {
    char *ptr = buff;
    char *dec;
    int decimals = maxDecimals;
    bool negative = false;
    bool scaled = false;

    buff[length] = '\0';

    if (centivalue < 0) {
        negative = true;
        centivalue = -centivalue;
        length--;
    }

    int32_t integerPart = centivalue / 100;
    // 3 decimal digits
    int32_t millis = (centivalue % 100) * 10;

    int digits = digitCount(integerPart);
    int remaining = length - digits;

    if (remaining < 0 && scale > 0) {
        // Reduce by scale
        scaled = true;
        decimals = maxScaledDecimals;
        integerPart = integerPart / scale;
        // Multiply by 10 to get 3 decimal digits
        millis = ((centivalue % (100 * scale)) * 10) / scale;
        digits = digitCount(integerPart);
        remaining = length - digits;
    }

    // 3 decimals at most
    decimals = MIN(remaining, MIN(decimals, 3));
    remaining -= decimals;

    // Done counting. Time to write the characters.

    // Write spaces at the start
    while (remaining > 0) {
        *ptr = SYM_BLANK;
        ptr++;
        remaining--;
    }

    // Write the minus sign if required
    if (negative) {
        *ptr = '-';
        ptr++;
    }
    // Now write the digits.
    ui2a(integerPart, 10, 0, ptr);
    ptr += digits;
    if (decimals > 0) {
        *(ptr-1) += SYM_ZERO_HALF_TRAILING_DOT - '0';
        dec = ptr;
        int factor = 3; // we're getting the decimal part in millis first
        while (decimals < factor) {
            factor--;
            millis /= 10;
        }
        int decimalDigits = digitCount(millis);
        while (decimalDigits < decimals) {
            decimalDigits++;
            *ptr = '0';
            ptr++;
        }
        ui2a(millis, 10, 0, ptr);
        *dec += SYM_ZERO_HALF_LEADING_DOT - '0';
    }
    return scaled;
}

/**
 * Converts distance into a string based on the current unit system
 * prefixed by a a symbol to indicate the unit used.
 * @param dist Distance in centimeters
 */
static void osdFormatDistanceSymbol(char *buff, int32_t dist)
{
    switch ((osd_unit_e)osdConfig()->units) {
    case OSD_UNIT_IMPERIAL:
        if (osdFormatCentiNumber(buff + 1, CENTIMETERS_TO_CENTIFEET(dist), FEET_PER_MILE, 0, 3, 3)) {
            buff[0] = SYM_DIST_MI;
        } else {
            buff[0] = SYM_DIST_FT;
        }
        break;
    case OSD_UNIT_UK:
        FALLTHROUGH;
    case OSD_UNIT_METRIC:
        if (osdFormatCentiNumber(buff + 1, dist, METERS_PER_KILOMETER, 0, 3, 3)) {
            buff[0] = SYM_DIST_KM;
        } else {
            buff[0] = SYM_DIST_M;
        }
        break;
    }
}

/**
 * Converts distance into a string based on the current unit system.
 * @param dist Distance in centimeters
 */
 static void osdFormatDistanceStr(char *buff, int32_t dist)
 {
     int32_t centifeet;
     switch ((osd_unit_e)osdConfig()->units) {
     case OSD_UNIT_IMPERIAL:
        centifeet = CENTIMETERS_TO_CENTIFEET(dist);
        if (abs(centifeet) < FEET_PER_MILE * 100 / 2) {
            // Show feet when dist < 0.5mi
            tfp_sprintf(buff, "%d%c", centifeet / 100, SYM_FT);
        } else {
            // Show miles when dist >= 0.5mi
            tfp_sprintf(buff, "%d.%02d%c", centifeet / (100*FEET_PER_MILE),
            (abs(centifeet) % (100 * FEET_PER_MILE)) / FEET_PER_MILE, SYM_MI);
        }
        break;
     case OSD_UNIT_UK:
         FALLTHROUGH;
     case OSD_UNIT_METRIC:
        if (abs(dist) < METERS_PER_KILOMETER * 100) {
            // Show meters when dist < 1km
            tfp_sprintf(buff, "%d%c", dist / 100, SYM_M);
        } else {
            // Show kilometers when dist >= 1km
            tfp_sprintf(buff, "%d.%02d%c", dist / (100*METERS_PER_KILOMETER),
                (abs(dist) % (100 * METERS_PER_KILOMETER)) / METERS_PER_KILOMETER, SYM_KM);
         }
         break;
     }
 }

/**
 * Converts velocity based on the current unit system (kmh or mph).
 * @param alt Raw velocity (i.e. as taken from gpsSol.groundSpeed in centimeters/second)
 */
static int32_t osdConvertVelocityToUnit(int32_t vel)
{
    switch ((osd_unit_e)osdConfig()->units) {
    case OSD_UNIT_UK:
        FALLTHROUGH;
    case OSD_UNIT_IMPERIAL:
        return (vel * 224) / 10000; // Convert to mph
    case OSD_UNIT_METRIC:
        return (vel * 36) / 1000;   // Convert to kmh
    }
    // Unreachable
    return -1;
}

/**
 * Converts velocity into a string based on the current unit system.
 * @param alt Raw velocity (i.e. as taken from gpsSol.groundSpeed in centimeters/seconds)
 */
static void osdFormatVelocityStr(char* buff, int32_t vel)
{
    switch ((osd_unit_e)osdConfig()->units) {
    case OSD_UNIT_UK:
        FALLTHROUGH;
    case OSD_UNIT_IMPERIAL:
        tfp_sprintf(buff, "%3d%c", osdConvertVelocityToUnit(vel), SYM_MPH);
        break;
    case OSD_UNIT_METRIC:
        tfp_sprintf(buff, "%3d%c", osdConvertVelocityToUnit(vel), SYM_KMH);
        break;
    }
}

/**
 * Converts wind speed into a string based on the current unit system, using
 * always 3 digits and an additional character for the unit at the right. buff
 * is null terminated.
 * @param ws Raw wind speed in cm/s
 */
#ifdef USE_WIND_ESTIMATOR
static void osdFormatWindSpeedStr(char *buff, int32_t ws, bool isValid)
{
    int32_t centivalue;
    char suffix;
    switch (osdConfig()->units) {
        case OSD_UNIT_UK:
            FALLTHROUGH;
        case OSD_UNIT_IMPERIAL:
            centivalue = (ws * 224) / 100;
            suffix = SYM_MPH;
            break;
        case OSD_UNIT_METRIC:
            centivalue = (ws * 36) / 10;
            suffix = SYM_KMH;
            break;
    }
    if (isValid) {
        osdFormatCentiNumber(buff, centivalue, 0, 2, 0, 3);
    } else {
        buff[0] = buff[1] = buff[2] = '-';
    }
    buff[3] = suffix;
    buff[4] = '\0';
}
#endif

/**
* Converts altitude into a string based on the current unit system
* prefixed by a a symbol to indicate the unit used.
* @param alt Raw altitude/distance (i.e. as taken from baro.BaroAlt in centimeters)
*/
static void osdFormatAltitudeSymbol(char *buff, int32_t alt)
{
    switch ((osd_unit_e)osdConfig()->units) {
        case OSD_UNIT_IMPERIAL:
            if (osdFormatCentiNumber(buff + 1, CENTIMETERS_TO_CENTIFEET(alt), 1000, 0, 2, 3)) {
                // Scaled to kft
                buff[0] = SYM_ALT_KFT;
            } else {
                // Formatted in feet
                buff[0] = SYM_ALT_FT;
            }
            break;
        case OSD_UNIT_UK:
            FALLTHROUGH;
        case OSD_UNIT_METRIC:
            // alt is alredy in cm
            if (osdFormatCentiNumber(buff+1, alt, 1000, 0, 2, 3)) {
                // Scaled to km
                buff[0] = SYM_ALT_KM;
            } else {
                // Formatted in m
                buff[0] = SYM_ALT_M;
            }
            break;
    }
}

/**
* Converts altitude into a string based on the current unit system.
* @param alt Raw altitude/distance (i.e. as taken from baro.BaroAlt in centimeters)
*/
static void osdFormatAltitudeStr(char *buff, int32_t alt)
{
    int32_t value;
    switch ((osd_unit_e)osdConfig()->units) {
        case OSD_UNIT_IMPERIAL:
            value = CENTIMETERS_TO_FEET(alt);
            tfp_sprintf(buff, "%d%c", value, SYM_FT);
            break;
        case OSD_UNIT_UK:
            FALLTHROUGH;
        case OSD_UNIT_METRIC:
            value = CENTIMETERS_TO_METERS(alt);
            tfp_sprintf(buff, "%d%c", value, SYM_M);
            break;
    }
}

static void osdFormatTime(char *buff, uint32_t seconds, char sym_m, char sym_h)
{
    uint32_t value = seconds;
    char sym = sym_m;
    // Maximum value we can show in minutes is 99 minutes and 59 seconds
    if (seconds > (99 * 60) + 59) {
        sym = sym_h;
        value = seconds / 60;
    }
    buff[0] = sym;
    tfp_sprintf(buff + 1, "%02d:%02d", value / 60, value % 60);
}

static inline void osdFormatOnTime(char *buff)
{
    osdFormatTime(buff, micros() / 1000000, SYM_ON_M, SYM_ON_H);
}

static inline void osdFormatFlyTime(char *buff, textAttributes_t *attr)
{
    uint32_t seconds = getFlightTime();
    osdFormatTime(buff, seconds, SYM_FLY_M, SYM_FLY_H);
    if (attr && osdConfig()->time_alarm > 0) {
       if (seconds / 60 >= osdConfig()->time_alarm && ARMING_FLAG(ARMED)) {
            TEXT_ATTRIBUTES_ADD_BLINK(*attr);
        }
    }
}

/**
 * Converts RSSI into a % value used by the OSD.
 */
static uint16_t osdConvertRSSI(void)
{
    // change range to [0, 99]
    return constrain(getRSSI() * 100 / RSSI_MAX_VALUE, 0, 99);
}

static void osdFormatCoordinate(char *buff, char sym, int32_t val)
{
    // up to 4 for number + 1 for the symbol + null terminator + fill the rest with decimals
    const int coordinateLength = osdConfig()->coordinate_digits + 1;

    buff[0] = sym;
    int32_t integerPart = val / GPS_DEGREES_DIVIDER;
    // Latitude maximum integer width is 3 (-90) while
    // longitude maximum integer width is 4 (-180).
    int integerDigits = tfp_sprintf(buff + 1, (integerPart == 0 && val < 0) ? "-%d" : "%d", integerPart);
    // We can show up to 7 digits in decimalPart.
    int32_t decimalPart = abs(val % GPS_DEGREES_DIVIDER);
    STATIC_ASSERT(GPS_DEGREES_DIVIDER == 1e7, adjust_max_decimal_digits);
    int decimalDigits = tfp_sprintf(buff + 1 + integerDigits, "%07d", decimalPart);
    // Embbed the decimal separator
    buff[1 + integerDigits - 1] += SYM_ZERO_HALF_TRAILING_DOT - '0';
    buff[1 + integerDigits] += SYM_ZERO_HALF_LEADING_DOT - '0';
    // Fill up to coordinateLength with zeros
    int total = 1 + integerDigits + decimalDigits;
    while(total < coordinateLength) {
        buff[total] = '0';
        total++;
    }
    buff[coordinateLength] = '\0';
}

// Used twice, make sure it's exactly the same string
// to save some memory
#define RC_RX_LINK_LOST_MSG "!RC RX LINK LOST!"

static const char * osdArmingDisabledReasonMessage(void)
{
    switch (isArmingDisabledReason()) {
        case ARMING_DISABLED_FAILSAFE_SYSTEM:
            // See handling of FAILSAFE_RX_LOSS_MONITORING in failsafe.c
            if (failsafePhase() == FAILSAFE_RX_LOSS_MONITORING) {
                if (failsafeIsReceivingRxData()) {
                    if (isUsingSticksForArming()) {
                        // Need to power-cycle
                        return OSD_MESSAGE_STR("POWER CYCLE TO ARM");
                    }
                    // If we're not using sticks, it means the ARM switch
                    // hasn't been off since entering FAILSAFE_RX_LOSS_MONITORING
                    // yet
                    return OSD_MESSAGE_STR("TURN ARM SWITCH OFF");
                }
                // Not receiving RX data
                return OSD_MESSAGE_STR(RC_RX_LINK_LOST_MSG);
            }
            return OSD_MESSAGE_STR("DISABLED BY FAILSAFE");
        case ARMING_DISABLED_NOT_LEVEL:
            return OSD_MESSAGE_STR("AIRCRAFT IS NOT LEVEL");
        case ARMING_DISABLED_SENSORS_CALIBRATING:
            return OSD_MESSAGE_STR("SENSORS CALIBRATING");
        case ARMING_DISABLED_SYSTEM_OVERLOADED:
            return OSD_MESSAGE_STR("SYSTEM OVERLOADED");
        case ARMING_DISABLED_NAVIGATION_UNSAFE:
            return OSD_MESSAGE_STR("NAVIGATION IS UNSAFE");
        case ARMING_DISABLED_COMPASS_NOT_CALIBRATED:
            return OSD_MESSAGE_STR("COMPASS NOT CALIBRATED");
        case ARMING_DISABLED_ACCELEROMETER_NOT_CALIBRATED:
            return OSD_MESSAGE_STR("ACCELEROMETER NOT CALIBRATED");
        case ARMING_DISABLED_ARM_SWITCH:
            return OSD_MESSAGE_STR("DISABLE ARM SWITCH FIRST");
        case ARMING_DISABLED_HARDWARE_FAILURE:
            {
                if (!HW_SENSOR_IS_HEALTHY(getHwGyroStatus())) {
                    return OSD_MESSAGE_STR("GYRO FAILURE");
                }
                if (!HW_SENSOR_IS_HEALTHY(getHwAccelerometerStatus())) {
                    return OSD_MESSAGE_STR("ACCELEROMETER FAILURE");
                }
                if (!HW_SENSOR_IS_HEALTHY(getHwCompassStatus())) {
                    return OSD_MESSAGE_STR("COMPASS FAILURE");
                }
                if (!HW_SENSOR_IS_HEALTHY(getHwBarometerStatus())) {
                    return OSD_MESSAGE_STR("BAROMETER FAILURE");
                }
                if (!HW_SENSOR_IS_HEALTHY(getHwGPSStatus())) {
                    return OSD_MESSAGE_STR("GPS FAILURE");
                }
                if (!HW_SENSOR_IS_HEALTHY(getHwRangefinderStatus())) {
                    return OSD_MESSAGE_STR("RANGE FINDER FAILURE");
                }
                if (!HW_SENSOR_IS_HEALTHY(getHwPitotmeterStatus())) {
                    return OSD_MESSAGE_STR("PITOT METER FAILURE");
                }
            }
            return OSD_MESSAGE_STR("HARDWARE FAILURE");
        case ARMING_DISABLED_BOXFAILSAFE:
            return OSD_MESSAGE_STR("FAILSAFE MODE ENABLED");
        case ARMING_DISABLED_BOXKILLSWITCH:
            return OSD_MESSAGE_STR("KILLSWITCH MODE ENABLED");
        case ARMING_DISABLED_RC_LINK:
            return OSD_MESSAGE_STR("NO RC LINK");
        case ARMING_DISABLED_THROTTLE:
            return OSD_MESSAGE_STR("THROTTLE IS NOT LOW");
        case ARMING_DISABLED_ROLLPITCH_NOT_CENTERED:
            return OSD_MESSAGE_STR("ROLLPITCH NOT CENTERED");
        case ARMING_DISABLED_SERVO_AUTOTRIM:
            return OSD_MESSAGE_STR("AUTOTRIM IS ACTIVE");
        case ARMING_DISABLED_OOM:
            return OSD_MESSAGE_STR("NOT ENOUGH MEMORY");
        case ARMING_DISABLED_INVALID_SETTING:
            return OSD_MESSAGE_STR("INVALID SETTING");
        case ARMING_DISABLED_CLI:
            return OSD_MESSAGE_STR("CLI IS ACTIVE");
            // Cases without message
        case ARMING_DISABLED_CMS_MENU:
            FALLTHROUGH;
        case ARMING_DISABLED_OSD_MENU:
            FALLTHROUGH;
        case ARMING_DISABLED_ALL_FLAGS:
            FALLTHROUGH;
        case ARMED:
            FALLTHROUGH;
        case WAS_EVER_ARMED:
            break;
    }
    return NULL;
}

static const char * osdFailsafePhaseMessage(void)
{
    // See failsafe.h for each phase explanation
    switch (failsafePhase()) {
#ifdef USE_NAV
        case FAILSAFE_RETURN_TO_HOME:
            // XXX: Keep this in sync with OSD_FLYMODE.
            return OSD_MESSAGE_STR("(RTH)");
#endif
        case FAILSAFE_LANDING:
            // This should be considered an emergengy landing
            return OSD_MESSAGE_STR("(EMERGENCY LANDING)");
        case FAILSAFE_RX_LOSS_MONITORING:
            // Only reachable from FAILSAFE_LANDED, which performs
            // a disarm. Since aircraft has been disarmed, we no
            // longer show failsafe details.
            FALLTHROUGH;
        case FAILSAFE_LANDED:
            // Very brief, disarms and transitions into
            // FAILSAFE_RX_LOSS_MONITORING. Note that it prevents
            // further rearming via ARMING_DISABLED_FAILSAFE_SYSTEM,
            // so we'll show the user how to re-arm in when
            // that flag is the reason to prevent arming.
            FALLTHROUGH;
        case FAILSAFE_RX_LOSS_IDLE:
            // This only happens when user has chosen NONE as FS
            // procedure. The recovery messages should be enough.
            FALLTHROUGH;
        case FAILSAFE_IDLE:
            // Failsafe not active
            FALLTHROUGH;
        case FAILSAFE_RX_LOSS_DETECTED:
            // Very brief, changes to FAILSAFE_RX_LOSS_RECOVERED
            // or the FS procedure immediately.
            FALLTHROUGH;
        case FAILSAFE_RX_LOSS_RECOVERED:
            // Exiting failsafe
            break;
    }
    return NULL;
}

static const char * osdFailsafeInfoMessage(void)
{
    if (failsafeIsReceivingRxData()) {
        // User must move sticks to exit FS mode
        return OSD_MESSAGE_STR("!MOVE STICKS TO EXIT FS!");
    }
    return OSD_MESSAGE_STR(RC_RX_LINK_LOST_MSG);
}

static const char * navigationStateMessage(void)
{
    switch (NAV_Status.state) {
        case MW_NAV_STATE_NONE:
            break;
        case MW_NAV_STATE_RTH_START:
            return OSD_MESSAGE_STR("STARTING RTH");
        case MW_NAV_STATE_RTH_ENROUTE:
            // TODO: Break this up between climb and head home
            return OSD_MESSAGE_STR("EN ROUTE TO HOME");
        case MW_NAV_STATE_HOLD_INFINIT:
            // Used by HOLD flight modes. No information to add.
            break;
        case MW_NAV_STATE_HOLD_TIMED:
            // Not used anymore
            break;
        case MW_NAV_STATE_WP_ENROUTE:
            // TODO: Show WP number
            return OSD_MESSAGE_STR("EN ROUTE TO WAYPOINT");
        case MW_NAV_STATE_PROCESS_NEXT:
            return OSD_MESSAGE_STR("PREPARING FOR NEXT WAYPOINT");
        case MW_NAV_STATE_DO_JUMP:
            // Not used
            break;
        case MW_NAV_STATE_LAND_START:
            // Not used
            break;
        case MW_NAV_STATE_EMERGENCY_LANDING:
            return OSD_MESSAGE_STR("EMERGENCY LANDING");
        case MW_NAV_STATE_LAND_IN_PROGRESS:
            return OSD_MESSAGE_STR("LANDING");
        case MW_NAV_STATE_HOVER_ABOVE_HOME:
            if (STATE(FIXED_WING)) {
                return OSD_MESSAGE_STR("LOITERING AROUND HOME");
            }
            return OSD_MESSAGE_STR("HOVERING");
        case MW_NAV_STATE_LANDED:
            return OSD_MESSAGE_STR("LANDED");
        case MW_NAV_STATE_LAND_SETTLE:
            return OSD_MESSAGE_STR("PREPARING TO LAND");
        case MW_NAV_STATE_LAND_START_DESCENT:
            // Not used
            break;
    }
    return NULL;
}

static void osdFormatMessage(char *buff, size_t size, const char *message)
{
    memset(buff, SYM_BLANK, size);
    if (message) {
        int messageLength = strlen(message);
        int rem = MAX(0, OSD_MESSAGE_LENGTH - (int)messageLength);
        // Don't finish the string at the end of the message,
        // write the rest of the blanks.
        strncpy(buff + rem / 2, message, MIN(OSD_MESSAGE_LENGTH - rem / 2, messageLength));
    }
    // Ensure buff is zero terminated
    buff[size - 1] = '\0';
}

/**
 * Draws the battery symbol filled in accordingly to the
 * battery voltage to buff[0].
 **/
static void osdFormatBatteryChargeSymbol(char *buff)
{
    uint8_t p = calculateBatteryPercentage();
    p = (100 - p) / 16.6;
    buff[0] = SYM_BATT_FULL + p;
}

static void osdUpdateBatteryCapacityOrVoltageTextAttributes(textAttributes_t *attr)
{
    if ((getBatteryState() != BATTERY_NOT_PRESENT) && ((batteryUsesCapacityThresholds() && (getBatteryRemainingCapacity() <= currentBatteryProfile->capacity.warning - currentBatteryProfile->capacity.critical)) || ((!batteryUsesCapacityThresholds()) && (getBatteryVoltage() <= getBatteryWarningVoltage()))))
        TEXT_ATTRIBUTES_ADD_BLINK(*attr);
}

#if !defined(USE_BRAINFPV_OSD)
static void osdCrosshairsBounds(uint8_t *x, uint8_t *y, uint8_t *length)
{
    *x = 14 - 1; // Offset for 1 char to the left
    *y = 6;
    if (IS_DISPLAY_PAL) {
        ++(*y);
    }
    int size = 3;
    if (osdConfig()->crosshairs_style == OSD_CROSSHAIRS_STYLE_AIRCRAFT) {
        (*x)--;
        size = 5;
    }
    if (length) {
        *length = size;
    }
}
#endif

/**
 * Formats throttle position prefixed by its symbol. If autoThr
 * is true and the navigation system is controlling THR, it
 * uses the THR value applied by the system rather than the
 * input value received by the sticks.
 **/
static void osdFormatThrottlePosition(char *buff, bool autoThr, textAttributes_t *elemAttr)
{
    buff[0] = SYM_THR;
    buff[1] = SYM_THR1;
    int16_t thr = rcData[THROTTLE];
    if (autoThr && navigationIsControllingThrottle()) {
        buff[0] = SYM_AUTO_THR0;
        buff[1] = SYM_AUTO_THR1;
        thr = rcCommand[THROTTLE];
        if (isFixedWingAutoThrottleManuallyIncreased())
            TEXT_ATTRIBUTES_ADD_BLINK(*elemAttr);
    }
    tfp_sprintf(buff + 2, "%3d", (constrain(thr, PWM_RANGE_MIN, PWM_RANGE_MAX) - PWM_RANGE_MIN) * 100 / (PWM_RANGE_MAX - PWM_RANGE_MIN));
}

static inline int32_t osdGetAltitude(void)
{
#if defined(USE_NAV)
    return getEstimatedActualPosition(Z);
#elif defined(USE_BARO)
    return baro.alt;
#else
    return 0;
#endif
}

#if !defined(USE_BRAINFPV_OSD)
static uint8_t osdUpdateSidebar(osd_sidebar_scroll_e scroll, osd_sidebar_t *sidebar, timeMs_t currentTimeMs)
{
    // Scroll between SYM_AH_DECORATION_MIN and SYM_AH_DECORATION_MAX.
    // Zero scrolling should draw SYM_AH_DECORATION.
    uint8_t decoration = SYM_AH_DECORATION;
    int offset;
    int steps;
    switch (scroll) {
        case OSD_SIDEBAR_SCROLL_NONE:
            sidebar->arrow = OSD_SIDEBAR_ARROW_NONE;
            sidebar->offset = 0;
            return decoration;
        case OSD_SIDEBAR_SCROLL_ALTITUDE:
            // Move 1 char for every 20cm
            offset = osdGetAltitude();
            steps = offset / 20;
            break;
        case OSD_SIDEBAR_SCROLL_GROUND_SPEED:
#if defined(USE_GPS)
            offset = gpsSol.groundSpeed;
#else
            offset = 0;
#endif
            // Move 1 char for every 20 cm/s
            steps = offset / 20;
            break;
        case OSD_SIDEBAR_SCROLL_HOME_DISTANCE:
#if defined(USE_GPS)
            offset = GPS_distanceToHome;
#else
            offset = 0;
#endif
            // Move 1 char for every 5m
            steps = offset / 5;
            break;
    }
    if (offset) {
        decoration -= steps % SYM_AH_DECORATION_COUNT;
        if (decoration > SYM_AH_DECORATION_MAX) {
            decoration -= SYM_AH_DECORATION_COUNT;
        } else if (decoration < SYM_AH_DECORATION_MIN) {
            decoration += SYM_AH_DECORATION_COUNT;
        }
    }
    if (currentTimeMs - sidebar->updated > 100) {
        if (offset > sidebar->offset) {
            sidebar->arrow = OSD_SIDEBAR_ARROW_UP;
            sidebar->idle = 0;
        } else if (offset < sidebar->offset) {
            sidebar->arrow = OSD_SIDEBAR_ARROW_DOWN;
            sidebar->idle = 0;
        } else {
            if (sidebar->idle > 3) {
                sidebar->arrow = OSD_SIDEBAR_ARROW_NONE;
            } else {
                sidebar->idle++;
            }
        }
        sidebar->offset = offset;
        sidebar->updated = currentTimeMs;
    }
    return decoration;
}
#endif

static bool osdIsHeadingValid(void)
{
    return isImuHeadingValid();
}

static int16_t osdGetHeading(void)
{
    return attitude.values.yaw;
}

// Returns a heading angle in degrees normalized to [0, 360).
static int osdGetHeadingAngle(int angle)
{
    while (angle < 0) {
        angle += 360;
    }
    while (angle >= 360) {
        angle -= 360;
    }
    return angle;
}

#if defined(USE_GPS)

/* Draws a map with the given symbol in the center and given point of interest
 * defined by its distance in meters and direction in degrees.
 * referenceHeading indicates the up direction in the map, in degrees, while
 * referenceSym (if non-zero) is drawn at the upper right corner below a small
 * arrow to indicate the map reference to the user. The drawn argument is an
 * in-out used to store the last position where the craft was drawn to avoid
 * erasing all screen on each redraw.
 */
static void osdDrawMap(int referenceHeading, uint8_t referenceSym, uint8_t centerSym,
                       uint32_t poiDistance, int16_t poiDirection, uint8_t poiSymbol,
                       uint16_t *drawn, uint32_t *usedScale)
{
    // TODO: These need to be tested with several setups. We might
    // need to make them configurable.
    const int hMargin = 1;
    const int vMargin = 1;

    // TODO: Get this from the display driver?
    const int charWidth = 12;
    const int charHeight = 18;

    char buf[16];

    uint8_t minX = hMargin;
    uint8_t maxX = osdDisplayPort->cols - 1 - hMargin;
    uint8_t minY = vMargin;
    uint8_t maxY = osdDisplayPort->rows - 1 - vMargin;
    uint8_t midX = osdDisplayPort->cols / 2;
    uint8_t midY = osdDisplayPort->rows / 2;

    // Fixed marks
    if (referenceSym) {
        displayWriteChar(osdDisplayPort, maxX, minY, SYM_DIRECTION);
        displayWriteChar(osdDisplayPort, maxX, minY + 1, referenceSym);
    }
    displayWriteChar(osdDisplayPort, minX, maxY, SYM_SCALE);
    displayWriteChar(osdDisplayPort, midX, midY, centerSym);

    // First, erase the previous drawing.
    if (OSD_VISIBLE(*drawn)) {
        displayWriteChar(osdDisplayPort, OSD_X(*drawn), OSD_Y(*drawn), SYM_BLANK);
        *drawn = 0;
    }

    uint32_t initialScale;
    float scaleToUnit;
    int scaleUnitDivisor;
    char symUnscaled;
    char symScaled;
    int maxDecimals;
    const unsigned scaleMultiplier = 2;
    // We try to reduce the scale when the POI will be around half the distance
    // between the center and the closers map edge, to avoid too much jumping
    const int scaleReductionMultiplier = MIN(midX - hMargin, midY - vMargin) / 2;

    switch (osdConfig()->units) {
        case OSD_UNIT_IMPERIAL:
            initialScale = 16; // 16m ~= 0.01miles
            scaleToUnit = 100 / 1609.3440f; // scale to 0.01mi for osdFormatCentiNumber()
            scaleUnitDivisor = 0;
            symUnscaled = SYM_MI;
            symScaled = SYM_MI;
            maxDecimals = 2;
            break;
        case OSD_UNIT_UK:
            FALLTHROUGH;
        case OSD_UNIT_METRIC:
            initialScale = 10; // 10m as initial scale
            scaleToUnit = 100; // scale to cm for osdFormatCentiNumber()
            scaleUnitDivisor = 1000; // Convert to km when scale gets bigger than 999m
            symUnscaled = SYM_M;
            symScaled = SYM_KM;
            maxDecimals = 0;
            break;
    }

    // Try to keep the same scale when getting closer until we draw over the center point
    uint32_t scale = initialScale;
    if (*usedScale) {
        scale = *usedScale;
        if (scale > initialScale && poiDistance < *usedScale * scaleReductionMultiplier) {
            scale /= scaleMultiplier;
        }
    }

    if (STATE(GPS_FIX)) {

        int directionToPoi = osdGetHeadingAngle(poiDirection - referenceHeading);
        float poiAngle = DEGREES_TO_RADIANS(directionToPoi);
        float poiSin = sin_approx(poiAngle);
        float poiCos = cos_approx(poiAngle);

        // Now start looking for a valid scale that lets us draw everything
        int ii;
        for (ii = 0; ii < 50; ii++) {
            // Calculate location of the aircraft in map
            int points = poiDistance / ((float)scale / charHeight);

            float pointsX = points * poiSin;
            int poiX = midX - roundf(pointsX / charWidth);
            if (poiX < minX || poiX > maxX) {
                scale *= scaleMultiplier;
                continue;
            }

            float pointsY = points * poiCos;
            int poiY = midY + roundf(pointsY / charHeight);
            if (poiY < minY || poiY > maxY) {
                scale *= scaleMultiplier;
                continue;
            }

            if (poiX == midX && poiY == midY) {
                // We're over the map center symbol, so we would be drawing
                // over it even if we increased the scale. Alternate between
                // drawing the center symbol or drawing the POI.
                if (centerSym != SYM_BLANK && OSD_ALTERNATING_CHOICES(1000, 2) == 0) {
                    break;
                }
            } else {

                uint8_t c;
                if (displayReadCharWithAttr(osdDisplayPort, poiX, poiY, &c, NULL) && c != SYM_BLANK) {
                    // Something else written here, increase scale. If the display doesn't support reading
                    // back characters, we assume there's nothing.
                    //
                    // If we're close to the center, decrease scale. Otherwise increase it.
                    uint8_t centerDeltaX = (maxX - minX) / (scaleMultiplier * 2);
                    uint8_t centerDeltaY = (maxY - minY) / (scaleMultiplier * 2);
                    if (poiX >= midX - centerDeltaX && poiX <= midX + centerDeltaX &&
                        poiY >= midY - centerDeltaY && poiY <= midY + centerDeltaY &&
                        scale > scaleMultiplier) {

                        scale /= scaleMultiplier;
                    } else {
                        scale *= scaleMultiplier;
                    }
                    continue;
                }
            }

            // Draw the point on the map
            if (poiSymbol == SYM_ARROW_UP) {
                // Drawing aircraft, rotate
                int mapHeading = osdGetHeadingAngle(DECIDEGREES_TO_DEGREES(osdGetHeading()) - referenceHeading);
                poiSymbol += mapHeading * 2 / 45;
            }
            displayWriteChar(osdDisplayPort, poiX, poiY, poiSymbol);

            // Update saved location
            *drawn = OSD_POS(poiX, poiY) | OSD_VISIBLE_FLAG;
            break;
        }
    }

    // Draw the used scale
    bool scaled = osdFormatCentiNumber(buf, scale * scaleToUnit, scaleUnitDivisor, maxDecimals, 2, 3);
    buf[3] = scaled ? symScaled : symUnscaled;
    buf[4] = '\0';
    displayWrite(osdDisplayPort, minX + 1, maxY, buf);
    *usedScale = scale;
}

/* Draws a map with the home in the center and the craft moving around.
 * See osdDrawMap() for reference.
 */
static void osdDrawHomeMap(int referenceHeading, uint8_t referenceSym, uint16_t *drawn, uint32_t *usedScale)
{
    osdDrawMap(referenceHeading, referenceSym, SYM_HOME, GPS_distanceToHome, GPS_directionToHome, SYM_ARROW_UP, drawn, usedScale);
}

#if !defined(USE_BRAINFPV_OSD)

/* Draws a map with the aircraft in the center and the home moving around.
 * See osdDrawMap() for reference.
 */
static void osdDrawRadar(uint16_t *drawn, uint32_t *usedScale)
{
    int16_t reference = DECIDEGREES_TO_DEGREES(osdGetHeading());
    int16_t poiDirection = osdGetHeadingAngle(GPS_directionToHome + 180);
    osdDrawMap(reference, 0, SYM_ARROW_UP, GPS_distanceToHome, poiDirection, SYM_HOME, drawn, usedScale);
}
#endif /* !defined(USE_BRAINFPV_OSD) */

#endif

static void osdFormatPidControllerOutput(char *buff, const char *label, const pidController_t *pidController, uint8_t scale, bool showDecimal) {
    strcpy(buff, label);
    for (uint8_t i = strlen(label); i < 5; ++i) buff[i] = ' ';
    uint8_t decimals = showDecimal ? 1 : 0;
    osdFormatCentiNumber(buff + 5, pidController->proportional * scale, 0, decimals, 0, 4);
    buff[9] = ' ';
    osdFormatCentiNumber(buff + 10, pidController->integrator * scale, 0, decimals, 0, 4);
    buff[14] = ' ';
    osdFormatCentiNumber(buff + 15, pidController->derivative * scale, 0, decimals, 0, 4);
    buff[19] = ' ';
    osdFormatCentiNumber(buff + 20, pidController->output_constrained * scale, 0, decimals, 0, 4);
    buff[24] = '\0';
}

static void osdDisplayBatteryVoltage(uint8_t elemPosX, uint8_t elemPosY, uint16_t voltage, uint8_t digits, uint8_t decimals)
{
    char buff[6];
    textAttributes_t elemAttr = TEXT_ATTRIBUTES_NONE;

    osdFormatBatteryChargeSymbol(buff);
    buff[1] = '\0';
    osdUpdateBatteryCapacityOrVoltageTextAttributes(&elemAttr);
    displayWriteWithAttr(osdDisplayPort, elemPosX, elemPosY, buff, elemAttr);

    elemAttr = TEXT_ATTRIBUTES_NONE;
    osdFormatCentiNumber(buff, voltage, 0, decimals, 0, MIN(digits, 4));
    strcat(buff, "V");
    if ((getBatteryState() != BATTERY_NOT_PRESENT) && (getBatteryVoltage() <= getBatteryWarningVoltage()))
        TEXT_ATTRIBUTES_ADD_BLINK(elemAttr);
    displayWriteWithAttr(osdDisplayPort, elemPosX + 1, elemPosY, buff, elemAttr);
}

static void osdDisplayPIDValues(uint8_t elemPosX, uint8_t elemPosY, const char *str, const pid8_t *pid, adjustmentFunction_e adjFuncP, adjustmentFunction_e adjFuncI, adjustmentFunction_e adjFuncD)
{
    textAttributes_t elemAttr;
    char buff[4];

    displayWrite(osdDisplayPort, elemPosX, elemPosY, str);

    elemAttr = TEXT_ATTRIBUTES_NONE;
    tfp_sprintf(buff, "%3d", pid->P);
    if ((isAdjustmentFunctionSelected(adjFuncP)) || (((adjFuncP == ADJUSTMENT_ROLL_P) || (adjFuncP == ADJUSTMENT_PITCH_P)) && (isAdjustmentFunctionSelected(ADJUSTMENT_PITCH_ROLL_P))))
        TEXT_ATTRIBUTES_ADD_BLINK(elemAttr);
    displayWriteWithAttr(osdDisplayPort, elemPosX + 4, elemPosY, buff, elemAttr);

    elemAttr = TEXT_ATTRIBUTES_NONE;
    tfp_sprintf(buff, "%3d", pid->I);
    if ((isAdjustmentFunctionSelected(adjFuncI)) || (((adjFuncI == ADJUSTMENT_ROLL_I) || (adjFuncI == ADJUSTMENT_PITCH_I)) && (isAdjustmentFunctionSelected(ADJUSTMENT_PITCH_ROLL_I))))
        TEXT_ATTRIBUTES_ADD_BLINK(elemAttr);
    displayWriteWithAttr(osdDisplayPort, elemPosX + 8, elemPosY, buff, elemAttr);

    elemAttr = TEXT_ATTRIBUTES_NONE;
    tfp_sprintf(buff, "%3d", pid->D);
    if ((isAdjustmentFunctionSelected(adjFuncD)) || (((adjFuncD == ADJUSTMENT_ROLL_D) || (adjFuncD == ADJUSTMENT_PITCH_D)) && (isAdjustmentFunctionSelected(ADJUSTMENT_PITCH_ROLL_D))))
        TEXT_ATTRIBUTES_ADD_BLINK(elemAttr);
    displayWriteWithAttr(osdDisplayPort, elemPosX + 12, elemPosY, buff, elemAttr);
}

static void osdDisplayAdjustableDecimalValue(uint8_t elemPosX, uint8_t elemPosY, const char *str, const uint8_t valueOffset, const float value, const uint8_t valueLength, const uint8_t maxDecimals, adjustmentFunction_e adjFunc) {
    char buff[8];
    textAttributes_t elemAttr;
    displayWrite(osdDisplayPort, elemPosX, elemPosY, str);

    elemAttr = TEXT_ATTRIBUTES_NONE;
    osdFormatCentiNumber(buff, value * 100, 0, maxDecimals, 0, MIN(valueLength, 8));
    if (isAdjustmentFunctionSelected(adjFunc))
        TEXT_ATTRIBUTES_ADD_BLINK(elemAttr);
    displayWriteWithAttr(osdDisplayPort, elemPosX + strlen(str) + 1 + valueOffset, elemPosY, buff, elemAttr);
}

static bool osdDrawSingleElement(uint8_t item)
{
    uint16_t pos = osdConfig()->item_pos[currentLayout][item];
    if (!OSD_VISIBLE(pos)) {
        return false;
    }

    bool brainfpv_item = false;
    uint8_t elemPosX = OSD_X(pos);
    uint8_t elemPosY = OSD_Y(pos);

    textAttributes_t elemAttr = TEXT_ATTRIBUTES_NONE;
    char buff[32];

    switch (item) {
    case OSD_RSSI_VALUE:
        {
            uint16_t osdRssi = osdConvertRSSI();
            buff[0] = SYM_RSSI;
            tfp_sprintf(buff + 1, "%2d", osdRssi);
            if (osdRssi < osdConfig()->rssi_alarm) {
                TEXT_ATTRIBUTES_ADD_BLINK(elemAttr);
            }
            break;
        }

    case OSD_MAIN_BATT_VOLTAGE:
        osdDisplayBatteryVoltage(elemPosX, elemPosY, getBatteryRawVoltage(), 2 + osdConfig()->main_voltage_decimals, osdConfig()->main_voltage_decimals);
        return true;

    case OSD_SAG_COMPENSATED_MAIN_BATT_VOLTAGE:
        osdDisplayBatteryVoltage(elemPosX, elemPosY, getBatterySagCompensatedVoltage(), 2 + osdConfig()->main_voltage_decimals, osdConfig()->main_voltage_decimals);
        return true;

    case OSD_CURRENT_DRAW:
        buff[0] = SYM_AMP;
        osdFormatCentiNumber(buff + 1, getAmperage(), 0, 2, 0, 3);
        break;

    case OSD_MAH_DRAWN:
        buff[0] = SYM_MAH;
        tfp_sprintf(buff + 1, "%-4d", getMAhDrawn());
        osdUpdateBatteryCapacityOrVoltageTextAttributes(&elemAttr);
        break;

    case OSD_WH_DRAWN:
        buff[0] = SYM_WH;
        osdFormatCentiNumber(buff + 1, getMWhDrawn() / 10, 0, 2, 0, 3);
        osdUpdateBatteryCapacityOrVoltageTextAttributes(&elemAttr);
        break;

    case OSD_BATTERY_REMAINING_CAPACITY:
        buff[0] = (currentBatteryProfile->capacity.unit == BAT_CAPACITY_UNIT_MAH ? SYM_MAH : SYM_WH);

        if (currentBatteryProfile->capacity.value == 0)
            tfp_sprintf(buff + 1, "NA");
        else if (!batteryWasFullWhenPluggedIn())
            tfp_sprintf(buff + 1, "NF");
        else if (currentBatteryProfile->capacity.unit == BAT_CAPACITY_UNIT_MAH)
            tfp_sprintf(buff + 1, "%-4lu", getBatteryRemainingCapacity());
        else // currentBatteryProfile->capacity.unit == BAT_CAPACITY_UNIT_MWH
            osdFormatCentiNumber(buff + 1, getBatteryRemainingCapacity() / 10, 0, 2, 0, 3);

        if ((getBatteryState() != BATTERY_NOT_PRESENT) && batteryUsesCapacityThresholds() && (getBatteryRemainingCapacity() <= currentBatteryProfile->capacity.warning - currentBatteryProfile->capacity.critical))
            TEXT_ATTRIBUTES_ADD_BLINK(elemAttr);

        break;

    case OSD_BATTERY_REMAINING_PERCENT:
        tfp_sprintf(buff, "%3d%%", calculateBatteryPercentage());
        osdUpdateBatteryCapacityOrVoltageTextAttributes(&elemAttr);
        break;

    case OSD_POWER_SUPPLY_IMPEDANCE:
        if (isPowerSupplyImpedanceValid())
            tfp_sprintf(buff, "%3d", getPowerSupplyImpedance());
        else
            strcpy(buff, "---");
        buff[3] = SYM_MILLIOHM;
        buff[4] = '\0';
        break;

#ifdef USE_GPS
    case OSD_GPS_SATS:
        buff[0] = SYM_SAT_L;
        buff[1] = SYM_SAT_R;
        tfp_sprintf(buff + 2, "%2d", gpsSol.numSat);
        if (!STATE(GPS_FIX)) {
            TEXT_ATTRIBUTES_ADD_BLINK(elemAttr);
        }
        break;

    case OSD_GPS_SPEED:
        osdFormatVelocityStr(buff, gpsSol.groundSpeed);
        break;

    case OSD_GPS_LAT:
        osdFormatCoordinate(buff, SYM_LAT, gpsSol.llh.lat);
        break;

    case OSD_GPS_LON:
        osdFormatCoordinate(buff, SYM_LON, gpsSol.llh.lon);
        break;

    case OSD_HOME_DIR:
#if defined(USE_BRAINFPV_OSD)
        {
            int16_t home_dir = GPS_directionToHome - DECIDEGREES_TO_DEGREES(attitude.values.yaw);
            brainFfpvOsdHomeArrow(home_dir, elemPosX, elemPosY);
            brainfpv_item = true;
            break;
        }
#else
        {
            if (STATE(GPS_FIX) && STATE(GPS_FIX_HOME) && isImuHeadingValid()) {
                // There are 16 orientations for the home direction arrow.
                // so we use 22.5deg per image, where the 1st image is used
                // for [349, 11], the 2nd for [12, 33], etc...
                int homeDirection = GPS_directionToHome - DECIDEGREES_TO_DEGREES(osdGetHeading());
                // Add 11 to the angle, so first character maps to [349, 11]
                int homeArrowDir = osdGetHeadingAngle(homeDirection + 11);
                unsigned arrowOffset = homeArrowDir * 2 / 45;
                buff[0] = SYM_ARROW_UP + arrowOffset;
            } else {
                // No home or no fix or unknown heading, blink.
                // If we're unarmed, show the arrow pointing up so users can see the arrow
                // while configuring the OSD. If we're armed, show a '-' indicating that
                // we don't know the direction to home.
                buff[0] = ARMING_FLAG(ARMED) ? '-' : SYM_ARROW_UP;
                TEXT_ATTRIBUTES_ADD_BLINK(elemAttr);
            }
            buff[1] = 0;
            break;
        }

    case OSD_HOME_HEADING_ERROR:
        {
            buff[0] = SYM_HOME;
            buff[1] = SYM_HEADING;

            if (isImuHeadingValid() && navigationPositionEstimateIsHealthy()) {
                int16_t h = lrintf(CENTIDEGREES_TO_DEGREES((float)wrap_18000(DEGREES_TO_CENTIDEGREES((int32_t)GPS_directionToHome) - DECIDEGREES_TO_CENTIDEGREES((int32_t)osdGetHeading()))));
                tfp_sprintf(buff + 2, "%4d", h);
            } else {
                strcpy(buff + 2, "----");
            }

            buff[6] = SYM_DEGREES;
            buff[7] = '\0';
            break;
        }
#endif
    case OSD_HOME_DIST:
        {
            buff[0] = SYM_HOME;
            osdFormatDistanceSymbol(&buff[1], GPS_distanceToHome * 100);
            uint16_t dist_alarm = osdConfig()->dist_alarm;
            if (dist_alarm > 0 && GPS_distanceToHome > dist_alarm) {
                TEXT_ATTRIBUTES_ADD_BLINK(elemAttr);
            }
        }
        break;

    case OSD_TRIP_DIST:
        buff[0] = SYM_TRIP_DIST;
        osdFormatDistanceSymbol(buff + 1, getTotalTravelDistance());
        break;

    case OSD_HEADING:
        {
            buff[0] = SYM_HEADING;
            if (osdIsHeadingValid()) {
                int16_t h = DECIDEGREES_TO_DEGREES(osdGetHeading());
                if (h < 0) {
                    h += 360;
                }
                tfp_sprintf(&buff[1], "%3d", h);
            } else {
                buff[1] = buff[2] = buff[3] = '-';
            }
            buff[4] = SYM_DEGREES;
            buff[5] = '\0';
            break;
        }

    case OSD_CRUISE_HEADING_ERROR:
        {
            if (ARMING_FLAG(ARMED) && !FLIGHT_MODE(NAV_CRUISE_MODE)) {
                displayWrite(osdDisplayPort, elemPosX, elemPosY, "     ");
                return true;
            }

            buff[0] = SYM_HEADING;

            if ((!ARMING_FLAG(ARMED)) || (FLIGHT_MODE(NAV_CRUISE_MODE) && isAdjustingPosition())) {
                buff[1] = buff[2] = buff[3] = '-';
            } else if (FLIGHT_MODE(NAV_CRUISE_MODE)) {
                int16_t herr = lrintf(CENTIDEGREES_TO_DEGREES((float)navigationGetHeadingError()));
                if (ABS(herr) > 99)
                    strcpy(buff + 1, ">99");
                else
                    tfp_sprintf(buff + 1, "%3d", herr);
            }

            buff[4] = SYM_DEGREES;
            buff[5] = '\0';
            break;
        }

    case OSD_CRUISE_HEADING_ADJUSTMENT:
        {
            int16_t heading_adjust = lrintf(CENTIDEGREES_TO_DEGREES((float)getCruiseHeadingAdjustment()));

            if (ARMING_FLAG(ARMED) && ((!FLIGHT_MODE(NAV_CRUISE_MODE)) || !(isAdjustingPosition() || isAdjustingHeading() || (heading_adjust != 0)))) {
                displayWrite(osdDisplayPort, elemPosX, elemPosY, "      ");
                return true;
            }

            buff[0] = SYM_HEADING;

            if (!ARMING_FLAG(ARMED)) {
                buff[1] = buff[2] = buff[3] = buff[4] = '-';
            } else if (FLIGHT_MODE(NAV_CRUISE_MODE)) {
                tfp_sprintf(buff + 1, "%4d", heading_adjust);
            }

            buff[5] = SYM_DEGREES;
            buff[6] = '\0';
            break;
        }

    case OSD_GPS_HDOP:
        {
            buff[0] = SYM_HDP_L;
            buff[1] = SYM_HDP_R;
            int32_t centiHDOP = 100 * gpsSol.hdop / HDOP_SCALE;
            osdFormatCentiNumber(&buff[2], centiHDOP, 0, 1, 0, 2);
            break;
        }

    case OSD_MAP_NORTH:
        {
            static uint16_t drawn = 0;
            static uint32_t scale = 0;
            osdDrawHomeMap(0, 'N', &drawn, &scale);
            return true;
        }
    case OSD_MAP_TAKEOFF:
        {
            static uint16_t drawn = 0;
            static uint32_t scale = 0;
            osdDrawHomeMap(CENTIDEGREES_TO_DEGREES(navigationGetHomeHeading()), 'T', &drawn, &scale);
            return true;
        }
    case OSD_RADAR:
#if defined(USE_BRAINFPV_OSD)
        brainfpv_item = true;
        brainFpvRadarMap();
        break;
#else
        {
            static uint16_t drawn = 0;
            static uint32_t scale = 0;
            osdDrawRadar(&drawn, &scale);
            return true;
        }
#endif /* defined(USE_BRAINFPV_OSD) */
#endif // GPS

    case OSD_ALTITUDE:
        {
            int32_t alt = osdGetAltitude();
            osdFormatAltitudeSymbol(buff, alt);
            uint16_t alt_alarm = osdConfig()->alt_alarm;
            uint16_t neg_alt_alarm = osdConfig()->neg_alt_alarm;
            if ((alt_alarm > 0 && CENTIMETERS_TO_METERS(alt) > alt_alarm) ||
                (neg_alt_alarm > 0 && alt < 0 && -CENTIMETERS_TO_METERS(alt) > neg_alt_alarm)) {

                TEXT_ATTRIBUTES_ADD_BLINK(elemAttr);
            }
            break;
        }

    case OSD_ONTIME:
        {
            osdFormatOnTime(buff);
            break;
        }

    case OSD_FLYTIME:
        {
            osdFormatFlyTime(buff, &elemAttr);
            break;
        }

    case OSD_ONTIME_FLYTIME:
        {
            if (ARMING_FLAG(ARMED)) {
                osdFormatFlyTime(buff, &elemAttr);
            } else {
                osdFormatOnTime(buff);
            }
            break;
        }

    case OSD_REMAINING_FLIGHT_TIME_BEFORE_RTH:
        {
            static timeUs_t updatedTimestamp = 0;
            /*static int32_t updatedTimeSeconds = 0;*/
            timeUs_t currentTimeUs = micros();
            static int32_t timeSeconds = -1;
            if (cmpTimeUs(currentTimeUs, updatedTimestamp) >= 1000000) {
                timeSeconds = calculateRemainingFlightTimeBeforeRTH(osdConfig()->estimations_wind_compensation);
                updatedTimestamp = currentTimeUs;
            }
            if ((!ARMING_FLAG(ARMED)) || (timeSeconds == -1)) {
                buff[0] = SYM_FLY_M;
                strcpy(buff + 1, "--:--");
                updatedTimestamp = 0;
            } else if (timeSeconds == -2) {
                // Wind is too strong to come back with cruise throttle
                buff[0] = SYM_FLY_M;
                buff[1] = buff[2] = buff[4] = buff[5] = SYM_WIND_HORIZONTAL;
                buff[3] = ':';
                buff[6] = '\0';
                TEXT_ATTRIBUTES_ADD_BLINK(elemAttr);
            } else {
                osdFormatTime(buff, timeSeconds, SYM_FLY_M, SYM_FLY_H);
                if (timeSeconds == 0)
                    TEXT_ATTRIBUTES_ADD_BLINK(elemAttr);
            }
        }
        break;

    case OSD_REMAINING_DISTANCE_BEFORE_RTH:;
        static timeUs_t updatedTimestamp = 0;
        timeUs_t currentTimeUs = micros();
        static int32_t distanceMeters = -1;
        if (cmpTimeUs(currentTimeUs, updatedTimestamp) >= 1000000) {
            distanceMeters = calculateRemainingDistanceBeforeRTH(osdConfig()->estimations_wind_compensation);
            updatedTimestamp = currentTimeUs;
        }
        buff[0] = SYM_TRIP_DIST;
        if ((!ARMING_FLAG(ARMED)) || (distanceMeters == -1)) {
            buff[1] = SYM_DIST_M;
            strcpy(buff + 2, "---");
        } else if (distanceMeters == -2) {
            // Wind is too strong to come back with cruise throttle
            buff[1] = SYM_DIST_M;
            buff[2] = buff[3] = buff[4] = SYM_WIND_HORIZONTAL;
            buff[5] = '\0';
            TEXT_ATTRIBUTES_ADD_BLINK(elemAttr);
        } else {
            osdFormatDistanceSymbol(buff + 1, distanceMeters * 100);
            if (distanceMeters == 0)
                TEXT_ATTRIBUTES_ADD_BLINK(elemAttr);
        }
        break;

    case OSD_FLYMODE:
        {
            char *p = "ACRO";

            if (isAirmodeActive()) {
                p = "AIR ";
            }

            if (FLIGHT_MODE(FAILSAFE_MODE)) {
                p = "!FS!";
            } else if (FLIGHT_MODE(MANUAL_MODE)) {
                p = "MANU";
            } else if (FLIGHT_MODE(NAV_RTH_MODE)) {
                p = "RTH ";
            } else if (FLIGHT_MODE(NAV_POSHOLD_MODE)) {
                if (FLIGHT_MODE(NAV_ALTHOLD_MODE)) {
                    // 3D HOLD
                    p = "HOLD";
                } else {
                    p = " PH ";
                }
            } else if (FLIGHT_MODE(NAV_CRUISE_MODE) && FLIGHT_MODE(NAV_ALTHOLD_MODE)) {
                p = "3CRS";
            } else if (FLIGHT_MODE(NAV_CRUISE_MODE)) {
                p = "CRS ";
            } else if (FLIGHT_MODE(NAV_ALTHOLD_MODE) && navigationRequiresAngleMode()) {
                // If navigationRequiresAngleMode() returns false when ALTHOLD is active,
                // it means it can be combined with ANGLE, HORIZON, ACRO, etc...
                // and its display is handled by OSD_MESSAGES rather than OSD_FLYMODE.
                p = " AH ";
            } else if (FLIGHT_MODE(NAV_WP_MODE)) {
                p = " WP ";
            } else if (FLIGHT_MODE(ANGLE_MODE)) {
                p = "ANGL";
            } else if (FLIGHT_MODE(HORIZON_MODE)) {
                p = "HOR ";
            }

            displayWrite(osdDisplayPort, elemPosX, elemPosY, p);
            return true;
        }

    case OSD_CRAFT_NAME:
        if (brainfpv_user_avatar_set && bfOsdConfig()->show_pilot_logo) {
            brainFpvOsdUserLogo(elemPosX + 4, elemPosY);
            brainfpv_item = true;
        }
        else {
            if (strlen(systemConfig()->name) == 0)
                strcpy(buff, "CRAFT_NAME");
            else {
                for (int i = 0; i < MAX_NAME_LENGTH; i++) {
                    buff[i] = sl_toupper((unsigned char)systemConfig()->name[i]);
                    if (systemConfig()->name[i] == 0)
                        break;
                }
            }
        }
        break;

    case OSD_THROTTLE_POS:
    {
        osdFormatThrottlePosition(buff, false, NULL);
        break;
    }

#if defined(VTX) || defined(USE_VTX_COMMON)
    case OSD_VTX_CHANNEL:
#if defined(VTX)
        // FIXME: This doesn't actually work. It's for boards with
        // builtin VTX.
        tfp_sprintf(buff, "CH:%2d", current_vtx_channel % CHANNELS_PER_BAND + 1);
#else
        {
            uint8_t band = 0;
            uint8_t channel = 0;
            uint8_t powerIndex = 0;
            char bandChr = '-';
            const char *channelStr = "-";
            char powerChr = '-';
            vtxDevice_t *vtxDevice = vtxCommonDevice();
            if (vtxDevice) {
                if (vtxCommonGetBandAndChannel(vtxDevice, &band, &channel)) {
                    bandChr = vtx58BandLetter[band];
                    channelStr = vtx58ChannelNames[channel];
                }
                if (vtxCommonGetPowerIndex(vtxDevice, &powerIndex)) {
                    powerChr = '0' + powerIndex;
                }
            }
            tfp_sprintf(buff, "CH:%c%s:%c", bandChr, channelStr, powerChr);
        }
#endif
        break;
#endif // VTX || VTX_COMMON

    case OSD_CROSSHAIRS:
#if defined(USE_BRAINFPV_OSD)
        brainFpvOsdCenterMark();
        brainfpv_item = true;
#else
        osdCrosshairsBounds(&elemPosX, &elemPosY, NULL);
        switch ((osd_crosshairs_style_e)osdConfig()->crosshairs_style) {
            case OSD_CROSSHAIRS_STYLE_DEFAULT:
                buff[0] = SYM_AH_CENTER_LINE;
                buff[1] = SYM_AH_CENTER;
                buff[2] = SYM_AH_CENTER_LINE_RIGHT;
                buff[3] = '\0';
                break;
            case OSD_CROSSHAIRS_STYLE_AIRCRAFT:
                buff[0] = SYM_AH_CROSSHAIRS_AIRCRAFT0;
                buff[1] = SYM_AH_CROSSHAIRS_AIRCRAFT1;
                buff[2] = SYM_AH_CROSSHAIRS_AIRCRAFT2;
                buff[3] = SYM_AH_CROSSHAIRS_AIRCRAFT3;
                buff[4] = SYM_AH_CROSSHAIRS_AIRCRAFT4;
                buff[5] = '\0';
                break;
        }
#endif /* USE_BRAINFPV_OSD */
        break;

    case OSD_ATTITUDE_ROLL:
        buff[0] = SYM_ROLL_LEVEL;
        if (ABS(attitude.values.roll) >= 1)
            buff[0] += (attitude.values.roll < 0 ? -1 : 1);
        osdFormatCentiNumber(buff + 1, DECIDEGREES_TO_CENTIDEGREES(ABS(attitude.values.roll)), 0, 1, 0, 3);
        break;

    case OSD_ATTITUDE_PITCH:
        if (ABS(attitude.values.pitch) < 1)
            buff[0] = 'P';
        else if (attitude.values.pitch > 0)
            buff[0] = SYM_PITCH_DOWN;
        else if (attitude.values.pitch < 0)
            buff[0] = SYM_PITCH_UP;
        osdFormatCentiNumber(buff + 1, DECIDEGREES_TO_CENTIDEGREES(ABS(attitude.values.pitch)), 0, 1, 0, 3);
        break;

    case OSD_ARTIFICIAL_HORIZON:
#if defined(USE_BRAINFPV_OSD)
        brainFpvOsdArtificialHorizon();
        brainfpv_item = true;
        break;
#else
        {
            elemPosX = 14;
            elemPosY = 6 - 4; // Top center of the AH area
            // Erase only the positions we drew over. Avoids
            // thrashing the video driver buffer.
            // writtenY[x] contains the Y position that was
            // written to the OSD, counting from elemPosY.
            // A negative value indicates that the whole
            // column is blank.
            static int8_t writtenY[AH_SYMBOL_COUNT];

            bool crosshairsVisible;
            int crosshairsX, crosshairsY, crosshairsXEnd;

            int rollAngle = constrain(attitude.values.roll, -AH_MAX_ROLL, AH_MAX_ROLL);
            int pitchAngle = constrain(attitude.values.pitch, -AH_MAX_PITCH, AH_MAX_PITCH);

            if (osdConfig()->ahi_reverse_roll) {
                rollAngle = -rollAngle;
            }

            if (IS_DISPLAY_PAL) {
                ++elemPosY;
            }

            // Convert pitchAngle to y compensation value
            pitchAngle = ((pitchAngle * 25) / AH_MAX_PITCH) - 41; // 41 = 4 * 9 + 5
            crosshairsVisible = OSD_VISIBLE(osdConfig()->item_pos[currentLayout][OSD_CROSSHAIRS]);
            if (crosshairsVisible) {
                uint8_t cx, cy, cl;
                osdCrosshairsBounds(&cx, &cy, &cl);
                crosshairsX = cx - elemPosX;
                crosshairsY = cy - elemPosY;
                crosshairsXEnd = crosshairsX + cl - 1;
            }

            for (int x = -4; x <= 4; x++) {
                // Don't clear the whole area to save some time. Instead, clear
                // only the positions we previously wrote iff we're writing
                // at a different Y coordinate. The video buffer will take care
                // of ignoring the write if we're writing the same character
                // at the same Y coordinate.
                //
                // Note that this implementation leaves an untouched character
                // in the bottom center of the indicator, which allows positioning
                // the home directorion indicator there.
                const int y = (-rollAngle * x) / 64 - pitchAngle;
                int wx = x + 4; // map the -4 to the 1st element in the writtenY array
                int pwy = writtenY[wx]; // previously written Y at this X value
                int wy = (y / AH_SYMBOL_COUNT);

                unsigned chX = elemPosX + x;
                unsigned chY =  elemPosY + wy;
                uint8_t c;

                // Check if we're overlapping with the crosshairs directly. Saves a few
                // trips to the video driver. Also, test for other arbitrary overlapping
                // elements if the display supports reading back characters.
                bool overlaps = (crosshairsVisible &&
                            crosshairsY == wy &&
                            x >= crosshairsX && x <= crosshairsXEnd) ||
                            (pwy != wy && displayReadCharWithAttr(osdDisplayPort, chX, chY, &c, NULL) && c != SYM_BLANK);

                if (y >= 0 && y <= 80 && !overlaps) {
                    if (pwy != -1 && pwy != wy) {
                        // Erase previous character at pwy rows below elemPosY
                        // iff we're writing at a different Y coordinate. Otherwise
                        // we just overwrite the previous one.
                        displayWriteChar(osdDisplayPort, chX, elemPosY + pwy, SYM_BLANK);
                    }
                    uint8_t ch = SYM_AH_BAR9_0 + (y % AH_SYMBOL_COUNT);
                    displayWriteChar(osdDisplayPort, chX, chY, ch);
                    writtenY[wx] = wy;
                } else {
                    if (pwy != -1) {
                        displayWriteChar(osdDisplayPort, chX, elemPosY + pwy, SYM_BLANK);
                        writtenY[wx] = -1;
                    }
                }
            }

            osdDrawSingleElement(OSD_HORIZON_SIDEBARS);
            osdDrawSingleElement(OSD_CROSSHAIRS);

            return true;
        }

    case OSD_HORIZON_SIDEBARS:
        {
            elemPosX = 14;
            elemPosY = 6;

            if (IS_DISPLAY_PAL) {
                ++elemPosY;
            }

            static osd_sidebar_t left;
            static osd_sidebar_t right;

            timeMs_t currentTimeMs = millis();
            uint8_t leftDecoration = osdUpdateSidebar(osdConfig()->left_sidebar_scroll, &left, currentTimeMs);
            uint8_t rightDecoration = osdUpdateSidebar(osdConfig()->right_sidebar_scroll, &right, currentTimeMs);

            const int8_t hudwidth = AH_SIDEBAR_WIDTH_POS;
            const int8_t hudheight = AH_SIDEBAR_HEIGHT_POS;

            // Arrows
            if (osdConfig()->sidebar_scroll_arrows) {
                displayWriteChar(osdDisplayPort, elemPosX - hudwidth, elemPosY - hudheight - 1,
                    left.arrow == OSD_SIDEBAR_ARROW_UP ? SYM_AH_DECORATION_UP : SYM_BLANK);

                displayWriteChar(osdDisplayPort, elemPosX + hudwidth, elemPosY - hudheight - 1,
                    right.arrow == OSD_SIDEBAR_ARROW_UP ? SYM_AH_DECORATION_UP : SYM_BLANK);

                displayWriteChar(osdDisplayPort, elemPosX - hudwidth, elemPosY + hudheight + 1,
                    left.arrow == OSD_SIDEBAR_ARROW_DOWN ? SYM_AH_DECORATION_DOWN : SYM_BLANK);

                displayWriteChar(osdDisplayPort, elemPosX + hudwidth, elemPosY + hudheight + 1,
                    right.arrow == OSD_SIDEBAR_ARROW_DOWN ? SYM_AH_DECORATION_DOWN : SYM_BLANK);
            }

            // Draw AH sides
            for (int y = -hudheight; y <= hudheight; y++) {
                displayWriteChar(osdDisplayPort, elemPosX - hudwidth, elemPosY + y, leftDecoration);
                displayWriteChar(osdDisplayPort, elemPosX + hudwidth, elemPosY + y, rightDecoration);
            }

            // AH level indicators
            displayWriteChar(osdDisplayPort, elemPosX - hudwidth + 1, elemPosY, SYM_AH_LEFT);
            displayWriteChar(osdDisplayPort, elemPosX + hudwidth - 1, elemPosY, SYM_AH_RIGHT);

            return true;
        }
#endif /* USE_BRAINFPV_OSD */

#if defined(USE_BARO) || defined(USE_GPS)
    case OSD_VARIO:
        {
            int16_t v = getEstimatedActualVelocity(Z) / 50; //50cm = 1 arrow
            uint8_t vchars[] = {SYM_BLANK, SYM_BLANK, SYM_BLANK, SYM_BLANK, SYM_BLANK};

            if (v >= 6)
                vchars[0] = SYM_VARIO_UP_2A;
            else if (v == 5)
                vchars[0] = SYM_VARIO_UP_1A;
            if (v >=4)
                vchars[1] = SYM_VARIO_UP_2A;
            else if (v == 3)
                vchars[1] = SYM_VARIO_UP_1A;
            if (v >=2)
                vchars[2] = SYM_VARIO_UP_2A;
            else if (v == 1)
                vchars[2] = SYM_VARIO_UP_1A;
            if (v <= -2)
                vchars[2] = SYM_VARIO_DOWN_2A;
            else if (v == -1)
                vchars[2] = SYM_VARIO_DOWN_1A;
            if (v <= -4)
                vchars[3] = SYM_VARIO_DOWN_2A;
            else if (v == -3)
                vchars[3] = SYM_VARIO_DOWN_1A;
            if (v <= -6)
                vchars[4] = SYM_VARIO_DOWN_2A;
            else if (v == -5)
                vchars[4] = SYM_VARIO_DOWN_1A;

            displayWriteChar(osdDisplayPort, elemPosX, elemPosY, vchars[0]);
            displayWriteChar(osdDisplayPort, elemPosX, elemPosY+1, vchars[1]);
            displayWriteChar(osdDisplayPort, elemPosX, elemPosY+2, vchars[2]);
            displayWriteChar(osdDisplayPort, elemPosX, elemPosY+3, vchars[3]);
            displayWriteChar(osdDisplayPort, elemPosX, elemPosY+4, vchars[4]);
            return true;
        }

    case OSD_VARIO_NUM:
        {
            int16_t value = getEstimatedActualVelocity(Z);
            char sym;
            switch ((osd_unit_e)osdConfig()->units) {
                case OSD_UNIT_IMPERIAL:
                    // Convert to centifeet/s
                    value = CENTIMETERS_TO_CENTIFEET(value);
                    sym = SYM_FTS;
                    break;
                case OSD_UNIT_UK:
                    FALLTHROUGH;
                case OSD_UNIT_METRIC:
                    // Already in cm/s
                    sym = SYM_MS;
                    break;
            }

            osdFormatCentiNumber(buff, value, 0, 1, 0, 3);
            buff[3] = sym;
            buff[4] = '\0';
            break;
        }
#endif

    case OSD_ROLL_PIDS:
        osdDisplayPIDValues(elemPosX, elemPosY, "ROL", &pidBank()->pid[PID_ROLL], ADJUSTMENT_ROLL_P, ADJUSTMENT_ROLL_I, ADJUSTMENT_ROLL_D);
        return true;

    case OSD_PITCH_PIDS:
        osdDisplayPIDValues(elemPosX, elemPosY, "PIT", &pidBank()->pid[PID_PITCH], ADJUSTMENT_PITCH_P, ADJUSTMENT_PITCH_I, ADJUSTMENT_PITCH_D);
        return true;

    case OSD_YAW_PIDS:
        osdDisplayPIDValues(elemPosX, elemPosY, "YAW", &pidBank()->pid[PID_YAW], ADJUSTMENT_YAW_P, ADJUSTMENT_YAW_I, ADJUSTMENT_YAW_D);
        return true;

    case OSD_LEVEL_PIDS:
        osdDisplayPIDValues(elemPosX, elemPosY, "LEV", &pidBank()->pid[PID_LEVEL], ADJUSTMENT_LEVEL_P, ADJUSTMENT_LEVEL_I, ADJUSTMENT_LEVEL_D);
        return true;

    case OSD_POS_XY_PIDS:
        osdDisplayPIDValues(elemPosX, elemPosY, "PXY", &pidBank()->pid[PID_POS_XY], ADJUSTMENT_POS_XY_P, ADJUSTMENT_POS_XY_I, ADJUSTMENT_POS_XY_D);
        return true;

    case OSD_POS_Z_PIDS:
        osdDisplayPIDValues(elemPosX, elemPosY, "PZ", &pidBank()->pid[PID_POS_Z], ADJUSTMENT_POS_Z_P, ADJUSTMENT_POS_Z_I, ADJUSTMENT_POS_Z_D);
        return true;

    case OSD_VEL_XY_PIDS:
        if (STATE(FIXED_WING))
            osdDisplayPIDValues(elemPosX, elemPosY, "VXY", &pidBank()->pid[PID_VEL_XY], ADJUSTMENT_VEL_XY_P, ADJUSTMENT_VEL_XY_I, ADJUSTMENT_VEL_XY_D);
        return true;

    case OSD_VEL_Z_PIDS:
        if (STATE(FIXED_WING))
            osdDisplayPIDValues(elemPosX, elemPosY, "VZ", &pidBank()->pid[PID_VEL_Z], ADJUSTMENT_VEL_Z_P, ADJUSTMENT_VEL_Z_I, ADJUSTMENT_VEL_Z_D);
        return true;

    case OSD_HEADING_P:
        osdDisplayAdjustableDecimalValue(elemPosX, elemPosY, "HP", 0, pidBank()->pid[PID_HEADING].P, 3, 0, ADJUSTMENT_HEADING_P);
        return true;

    case OSD_BOARD_ALIGN_ROLL:
        osdDisplayAdjustableDecimalValue(elemPosX, elemPosY, "AR", 0, DECIDEGREES_TO_DEGREES((float)boardAlignment()->rollDeciDegrees), 4, 1, ADJUSTMENT_ROLL_BOARD_ALIGNMENT);
        return true;

    case OSD_BOARD_ALIGN_PITCH:
        osdDisplayAdjustableDecimalValue(elemPosX, elemPosY, "AP", 0, DECIDEGREES_TO_DEGREES((float)boardAlignment()->pitchDeciDegrees), 4, 1, ADJUSTMENT_PITCH_BOARD_ALIGNMENT);
        return true;

    case OSD_RC_EXPO:
        osdDisplayAdjustableDecimalValue(elemPosX, elemPosY, "EXP", 0, currentControlRateProfile->stabilized.rcExpo8, 3, 0, ADJUSTMENT_RC_EXPO);
        return true;

    case OSD_RC_YAW_EXPO:
        osdDisplayAdjustableDecimalValue(elemPosX, elemPosY, "YEX", 0, currentControlRateProfile->stabilized.rcYawExpo8, 3, 0, ADJUSTMENT_RC_YAW_EXPO);
        return true;

    case OSD_THROTTLE_EXPO:
        osdDisplayAdjustableDecimalValue(elemPosX, elemPosY, "TEX", 0, currentControlRateProfile->throttle.rcExpo8, 3, 0, ADJUSTMENT_THROTTLE_EXPO);
        return true;

    case OSD_PITCH_RATE:
        displayWrite(osdDisplayPort, elemPosX, elemPosY, "SPR");

        elemAttr = TEXT_ATTRIBUTES_NONE;
        tfp_sprintf(buff, "%3d", currentControlRateProfile->stabilized.rates[FD_PITCH]);
        if (isAdjustmentFunctionSelected(ADJUSTMENT_PITCH_RATE) || isAdjustmentFunctionSelected(ADJUSTMENT_PITCH_ROLL_RATE))
            TEXT_ATTRIBUTES_ADD_BLINK(elemAttr);
        displayWriteWithAttr(osdDisplayPort, elemPosX + 4, elemPosY, buff, elemAttr);
        return true;

    case OSD_ROLL_RATE:
        displayWrite(osdDisplayPort, elemPosX, elemPosY, "SRR");

        elemAttr = TEXT_ATTRIBUTES_NONE;
        tfp_sprintf(buff, "%3d", currentControlRateProfile->stabilized.rates[FD_ROLL]);
        if (isAdjustmentFunctionSelected(ADJUSTMENT_ROLL_RATE) || isAdjustmentFunctionSelected(ADJUSTMENT_PITCH_ROLL_RATE))
            TEXT_ATTRIBUTES_ADD_BLINK(elemAttr);
        displayWriteWithAttr(osdDisplayPort, elemPosX + 4, elemPosY, buff, elemAttr);
        return true;

    case OSD_YAW_RATE:
        osdDisplayAdjustableDecimalValue(elemPosX, elemPosY, "SYR", 0, currentControlRateProfile->stabilized.rates[FD_YAW], 3, 0, ADJUSTMENT_YAW_RATE);
        return true;

    case OSD_MANUAL_RC_EXPO:
        osdDisplayAdjustableDecimalValue(elemPosX, elemPosY, "MEX", 0, currentControlRateProfile->manual.rcExpo8, 3, 0, ADJUSTMENT_MANUAL_RC_EXPO);
        return true;

    case OSD_MANUAL_RC_YAW_EXPO:
        osdDisplayAdjustableDecimalValue(elemPosX, elemPosY, "MYX", 0, currentControlRateProfile->manual.rcYawExpo8, 3, 0, ADJUSTMENT_MANUAL_RC_YAW_EXPO);
        return true;

    case OSD_MANUAL_PITCH_RATE:
        displayWrite(osdDisplayPort, elemPosX, elemPosY, "MPR");

        elemAttr = TEXT_ATTRIBUTES_NONE;
        tfp_sprintf(buff, "%3d", currentControlRateProfile->manual.rates[FD_PITCH]);
        if (isAdjustmentFunctionSelected(ADJUSTMENT_MANUAL_PITCH_RATE) || isAdjustmentFunctionSelected(ADJUSTMENT_MANUAL_PITCH_ROLL_RATE))
            TEXT_ATTRIBUTES_ADD_BLINK(elemAttr);
        displayWriteWithAttr(osdDisplayPort, elemPosX + 4, elemPosY, buff, elemAttr);
        return true;

    case OSD_MANUAL_ROLL_RATE:
        displayWrite(osdDisplayPort, elemPosX, elemPosY, "MRR");

        elemAttr = TEXT_ATTRIBUTES_NONE;
        tfp_sprintf(buff, "%3d", currentControlRateProfile->manual.rates[FD_ROLL]);
        if (isAdjustmentFunctionSelected(ADJUSTMENT_MANUAL_ROLL_RATE) || isAdjustmentFunctionSelected(ADJUSTMENT_MANUAL_PITCH_ROLL_RATE))
            TEXT_ATTRIBUTES_ADD_BLINK(elemAttr);
        displayWriteWithAttr(osdDisplayPort, elemPosX + 4, elemPosY, buff, elemAttr);
        return true;

    case OSD_MANUAL_YAW_RATE:
        osdDisplayAdjustableDecimalValue(elemPosX, elemPosY, "MYR", 0, currentControlRateProfile->stabilized.rates[FD_YAW], 3, 0, ADJUSTMENT_YAW_RATE);
        return true;

    case OSD_NAV_FW_CRUISE_THR:
        osdDisplayAdjustableDecimalValue(elemPosX, elemPosY, "CRS", 0, navConfig()->fw.cruise_throttle, 4, 0, ADJUSTMENT_NAV_FW_CRUISE_THR);
        return true;

    case OSD_NAV_FW_PITCH2THR:
        osdDisplayAdjustableDecimalValue(elemPosX, elemPosY, "P2T", 0, navConfig()->fw.pitch_to_throttle, 3, 0, ADJUSTMENT_NAV_FW_PITCH2THR);
        return true;

    case OSD_FW_MIN_THROTTLE_DOWN_PITCH_ANGLE:
        osdDisplayAdjustableDecimalValue(elemPosX, elemPosY, "0TP", 0, (float)mixerConfig()->fwMinThrottleDownPitchAngle / 10, 3, 1, ADJUSTMENT_FW_MIN_THROTTLE_DOWN_PITCH_ANGLE);
        return true;

    case OSD_FW_ALT_PID_OUTPUTS:
        {
            const navigationPIDControllers_t *nav_pids = getNavigationPIDControllers();
            osdFormatPidControllerOutput(buff, "PZO", &nav_pids->fw_alt, 10, true); // display requested pitch degrees
            break;
        }

    case OSD_FW_POS_PID_OUTPUTS:
        {
            const navigationPIDControllers_t *nav_pids = getNavigationPIDControllers(); // display requested roll degrees
            osdFormatPidControllerOutput(buff, "PXYO", &nav_pids->fw_nav, 1, true);
            break;
        }

    case OSD_MC_VEL_Z_PID_OUTPUTS:
        {
            const navigationPIDControllers_t *nav_pids = getNavigationPIDControllers();
            osdFormatPidControllerOutput(buff, "VZO", &nav_pids->vel[Z], 100, false); // display throttle adjustment µs
            break;
        }

    case OSD_MC_VEL_X_PID_OUTPUTS:
        {
            const navigationPIDControllers_t *nav_pids = getNavigationPIDControllers();
            osdFormatPidControllerOutput(buff, "VXO", &nav_pids->vel[X], 100, false); // display requested acceleration cm/s^2
            break;
        }

    case OSD_MC_VEL_Y_PID_OUTPUTS:
        {
            const navigationPIDControllers_t *nav_pids = getNavigationPIDControllers();
            osdFormatPidControllerOutput(buff, "VYO", &nav_pids->vel[Y], 100, false); // display requested acceleration cm/s^2
            break;
        }

    case OSD_MC_POS_XYZ_P_OUTPUTS:
        {
            const navigationPIDControllers_t *nav_pids = getNavigationPIDControllers();
            strcpy(buff, "POSO ");
            // display requested velocity cm/s
            tfp_sprintf(buff + 5, "%4d", lrintf(nav_pids->pos[X].output_constrained * 100));
            buff[9] = ' ';
            tfp_sprintf(buff + 10, "%4d", lrintf(nav_pids->pos[Y].output_constrained * 100));
            buff[14] = ' ';
            tfp_sprintf(buff + 15, "%4d", lrintf(nav_pids->pos[Z].output_constrained * 100));
            buff[19] = '\0';
            break;
        }

    case OSD_POWER:
        {
            buff[0] = SYM_WATT;
            osdFormatCentiNumber(buff + 1, getPower(), 0, 2, 0, 3);
            break;
        }

    case OSD_AIR_SPEED:
        {
        #ifdef USE_PITOT
            buff[0] = SYM_AIR;
            osdFormatVelocityStr(buff + 1, pitot.airSpeed);
        #else
            return false;
        #endif
            break;
        }

    case OSD_RTC_TIME:
        {
            // RTC not configured will show 00:00
            dateTime_t dateTime;
            rtcGetDateTimeLocal(&dateTime);
            buff[0] = SYM_CLOCK;
            tfp_sprintf(buff + 1, "%02u:%02u", dateTime.hours, dateTime.minutes);
            break;
        }

    case OSD_MESSAGES:
        {
            const char *message = NULL;
            char messageBuf[MAX(SETTING_MAX_NAME_LENGTH, OSD_MESSAGE_LENGTH+1)];
            if (ARMING_FLAG(ARMED)) {
                // Aircraft is armed. We might have up to 4
                // messages to show.
                const char *messages[4];
                unsigned messageCount = 0;
                if (FLIGHT_MODE(FAILSAFE_MODE)) {
                    // In FS mode while being armed too
                    const char *failsafePhaseMessage = osdFailsafePhaseMessage();
                    const char *failsafeInfoMessage = osdFailsafeInfoMessage();
                    const char *navStateFSMessage = navigationStateMessage();
                    if (failsafePhaseMessage) {
                        messages[messageCount++] = failsafePhaseMessage;
                    }
                    if (failsafeInfoMessage) {
                        messages[messageCount++] = failsafeInfoMessage;
                    }
                    if (navStateFSMessage) {
                        messages[messageCount++] = navStateFSMessage;
                    }
                    if (messageCount > 0) {
                        message = messages[OSD_ALTERNATING_CHOICES(1000, messageCount)];
                        if (message == failsafeInfoMessage) {
                            // failsafeInfoMessage is not useful for recovering
                            // a lost model, but might help avoiding a crash.
                            // Blink to grab user attention.
                            TEXT_ATTRIBUTES_ADD_BLINK(elemAttr);
                        }
                        // We're shoing either failsafePhaseMessage or
                        // navStateFSMessage. Don't BLINK here since
                        // having this text available might be crucial
                        // during a lost aircraft recovery and blinking
                        // will cause it to be missing from some frames.
                    }
                } else {
                    if (FLIGHT_MODE(NAV_RTH_MODE) || FLIGHT_MODE(NAV_WP_MODE) || navigationIsExecutingAnEmergencyLanding()) {
                        const char *navStateMessage = navigationStateMessage();
                        if (navStateMessage) {
                            messages[messageCount++] = navStateMessage;
                        }
                    } else {
                        if (FLIGHT_MODE(NAV_ALTHOLD_MODE) && !navigationRequiresAngleMode()) {
                            // ALTHOLD might be enabled alongside ANGLE/HORIZON/ACRO
                            // when it doesn't require ANGLE mode (required only in FW
                            // right now). If if requires ANGLE, its display is handled
                            // by OSD_FLYMODE.
                            messages[messageCount++] = "(ALTITUDE HOLD)";
                        }
                        if (IS_RC_MODE_ACTIVE(BOXAUTOTRIM)) {
                            messages[messageCount++] = "(AUTOTRIM)";
                        }
                        if (IS_RC_MODE_ACTIVE(BOXAUTOTUNE)) {
                            messages[messageCount++] = "(AUTOTUNE)";
                        }
                        if (FLIGHT_MODE(HEADFREE_MODE)) {
                            messages[messageCount++] = "(HEADFREE)";
                        }
                    }
                    // Pick one of the available messages. Each message lasts
                    // a second.
                    if (messageCount > 0) {
                        message = messages[OSD_ALTERNATING_CHOICES(1000, messageCount)];
                    }
                }
            } else if (ARMING_FLAG(ARMING_DISABLED_ALL_FLAGS)) {
                unsigned invalidIndex;
                // Check if we're unable to arm for some reason
                if (ARMING_FLAG(ARMING_DISABLED_INVALID_SETTING) && !settingsValidate(&invalidIndex)) {
                    if (OSD_ALTERNATING_CHOICES(1000, 2) == 0) {
                        const setting_t *setting = settingGet(invalidIndex);
                        settingGetName(setting, messageBuf);
                        for (int ii = 0; messageBuf[ii]; ii++) {
                            messageBuf[ii] = sl_toupper(messageBuf[ii]);
                        }
                        message = messageBuf;
                    } else {
                        message = "INVALID SETTING";
                        TEXT_ATTRIBUTES_ADD_INVERTED(elemAttr);
                    }
                } else {
                    if (OSD_ALTERNATING_CHOICES(1000, 2) == 0) {
                        message = "UNABLE TO ARM";
                        TEXT_ATTRIBUTES_ADD_INVERTED(elemAttr);
                    } else {
                        // Show the reason for not arming
                        message = osdArmingDisabledReasonMessage();
                    }
                }
            }
            osdFormatMessage(buff, sizeof(buff), message);
            break;
        }

    case OSD_MAIN_BATT_CELL_VOLTAGE:
        {
            osdDisplayBatteryVoltage(elemPosX, elemPosY, getBatteryRawAverageCellVoltage(), 3, 2);
            return true;
        }

    case OSD_MAIN_BATT_SAG_COMPENSATED_CELL_VOLTAGE:
        {
            osdDisplayBatteryVoltage(elemPosX, elemPosY, getBatterySagCompensatedAverageCellVoltage(), 3, 2);
            return true;
        }

    case OSD_THROTTLE_POS_AUTO_THR:
        {
            osdFormatThrottlePosition(buff, true, &elemAttr);
            break;
        }

    case OSD_HEADING_GRAPH:
#if defined(USE_BRAINFPV_OSD)
        brainFpvOsdHeadingGraph(elemPosX, elemPosY);
        brainfpv_item = true;
        break;
#else
        {
            static const uint8_t graph[] = {
                SYM_HEADING_LINE,
                SYM_HEADING_E,
                SYM_HEADING_LINE,
                SYM_HEADING_DIVIDED_LINE,
                SYM_HEADING_LINE,
                SYM_HEADING_S,
                SYM_HEADING_LINE,
                SYM_HEADING_DIVIDED_LINE,
                SYM_HEADING_LINE,
                SYM_HEADING_W,
                SYM_HEADING_LINE,
                SYM_HEADING_DIVIDED_LINE,
                SYM_HEADING_LINE,
                SYM_HEADING_N,
                SYM_HEADING_LINE,
                SYM_HEADING_DIVIDED_LINE,
                SYM_HEADING_LINE,
                SYM_HEADING_E,
                SYM_HEADING_LINE,
                SYM_HEADING_DIVIDED_LINE,
                SYM_HEADING_LINE,
                SYM_HEADING_S,
                SYM_HEADING_LINE,
                SYM_HEADING_DIVIDED_LINE,
                SYM_HEADING_LINE,
                SYM_HEADING_W,
                SYM_HEADING_LINE,
            };
            if (osdIsHeadingValid()) {
                int16_t h = DECIDEGREES_TO_DEGREES(osdGetHeading());
                if (h >= 180) {
                    h -= 360;
                }
                int hh = h * 4;
                hh = hh + 720 + 45;
                hh = hh / 90;
                memcpy_fn(buff, graph + hh + 1, 9);
            } else {
                buff[0] = buff[2] = buff[4] = buff[6] = buff[8] = SYM_HEADING_LINE;
                buff[1] = buff[3] = buff[5] = buff[7] = SYM_HEADING_DIVIDED_LINE;
            }
            buff[9] = '\0';
            break;
        }
#endif

    case OSD_EFFICIENCY_MAH_PER_KM:
        {
            // amperage is in centi amps, speed is in cms/s. We want
            // mah/km. Values over 999 are considered useless and
            // displayed as "---""
            static pt1Filter_t eFilterState;
            static timeUs_t efficiencyUpdated = 0;
            int32_t value = 0;
            timeUs_t currentTimeUs = micros();
            timeDelta_t efficiencyTimeDelta = cmpTimeUs(currentTimeUs, efficiencyUpdated);
            if (STATE(GPS_FIX) && gpsSol.groundSpeed > 0) {
                if (efficiencyTimeDelta >= EFFICIENCY_UPDATE_INTERVAL) {
                    value = pt1FilterApply4(&eFilterState, ((float)getAmperage() / gpsSol.groundSpeed) / 0.0036f,
                        1, efficiencyTimeDelta * 1e-6f);

                    efficiencyUpdated = currentTimeUs;
                } else {
                    value = eFilterState.state;
                }
            }
            if (value > 0 && value <= 999) {
                tfp_sprintf(buff, "%3d", value);
            } else {
                buff[0] = buff[1] = buff[2] = '-';
            }
            buff[3] = SYM_MAH_KM_0;
            buff[4] = SYM_MAH_KM_1;
            buff[5] = '\0';
            break;
        }

    case OSD_EFFICIENCY_WH_PER_KM:
        {
            // amperage is in centi amps, speed is in cms/s. We want
            // mWh/km. Values over 999Wh/km are considered useless and
            // displayed as "---""
            static pt1Filter_t eFilterState;
            static timeUs_t efficiencyUpdated = 0;
            int32_t value = 0;
            timeUs_t currentTimeUs = micros();
            timeDelta_t efficiencyTimeDelta = cmpTimeUs(currentTimeUs, efficiencyUpdated);
            if (STATE(GPS_FIX) && gpsSol.groundSpeed > 0) {
                if (efficiencyTimeDelta >= EFFICIENCY_UPDATE_INTERVAL) {
                    value = pt1FilterApply4(&eFilterState, ((float)getPower() / gpsSol.groundSpeed) / 0.0036f,
                        1, efficiencyTimeDelta * 1e-6f);

                    efficiencyUpdated = currentTimeUs;
                } else {
                    value = eFilterState.state;
                }
            }
            if (value > 0 && value <= 999999) {
                osdFormatCentiNumber(buff, value / 10, 0, 2, 0, 3);
            } else {
                buff[0] = buff[1] = buff[2] = '-';
            }
            buff[3] = SYM_WH_KM_0;
            buff[4] = SYM_WH_KM_1;
            buff[5] = '\0';
            break;
        }

    case OSD_DEBUG:
        {
            // Longest representable string is -32768, hence 6 characters
            tfp_sprintf(buff, "[0]=%6d [1]=%6d", debug[0], debug[1]);
            displayWrite(osdDisplayPort, elemPosX, elemPosY, buff);
            elemPosY++;
            tfp_sprintf(buff, "[2]=%6d [3]=%6d", debug[2], debug[3]);
            break;
        }

    case OSD_WIND_SPEED_HORIZONTAL:
#ifdef USE_WIND_ESTIMATOR
        {
            bool valid = isEstimatedWindSpeedValid();
            float horizontalWindSpeed;
            if (valid) {
                uint16_t angle;
                horizontalWindSpeed = getEstimatedHorizontalWindSpeed(&angle);
                int16_t windDirection = osdGetHeadingAngle((int)angle - DECIDEGREES_TO_DEGREES(attitude.values.yaw));
                buff[1] = SYM_DIRECTION + (windDirection * 2 / 90);
            } else {
                horizontalWindSpeed = 0;
                buff[1] = SYM_BLANK;
            }
            buff[0] = SYM_WIND_HORIZONTAL;
            osdFormatWindSpeedStr(buff + 2, horizontalWindSpeed, valid);
            break;
        }
#else
        return false;
#endif

    case OSD_WIND_SPEED_VERTICAL:
#ifdef USE_WIND_ESTIMATOR
        {
            buff[0] = SYM_WIND_VERTICAL;
            buff[1] = SYM_BLANK;
            bool valid = isEstimatedWindSpeedValid();
            float verticalWindSpeed;
            if (valid) {
                verticalWindSpeed = getEstimatedWindSpeed(Z);
                if (verticalWindSpeed < 0) {
                    buff[1] = SYM_AH_DECORATION_DOWN;
                    verticalWindSpeed = -verticalWindSpeed;
                } else if (verticalWindSpeed > 0) {
                    buff[1] = SYM_AH_DECORATION_UP;
                }
            } else {
                verticalWindSpeed = 0;
            }
            osdFormatWindSpeedStr(buff + 2, verticalWindSpeed, valid);
            break;
        }
#else
        return false;
#endif

    default:
        return false;
    }

    if (!brainfpv_item) {
        displayWriteWithAttr(osdDisplayPort, elemPosX, elemPosY, buff, elemAttr);
    }

    return true;
}

static uint8_t osdIncElementIndex(uint8_t elementIndex)
{
    ++elementIndex;

    if (!sensors(SENSOR_ACC)) {
        if (elementIndex == OSD_CROSSHAIRS) {
            elementIndex = OSD_ONTIME;
        }
    }

    if (!feature(FEATURE_VBAT)) {
        if (elementIndex == OSD_SAG_COMPENSATED_MAIN_BATT_VOLTAGE) {
            elementIndex = OSD_LEVEL_PIDS;
        }
    }

    if (!feature(FEATURE_CURRENT_METER)) {
        if (elementIndex == OSD_CURRENT_DRAW) {
            elementIndex = OSD_GPS_SPEED;
        }
        if (elementIndex == OSD_EFFICIENCY_MAH_PER_KM) {
            elementIndex = OSD_TRIP_DIST;
        }
        if (elementIndex == OSD_REMAINING_FLIGHT_TIME_BEFORE_RTH) {
            elementIndex = OSD_HOME_HEADING_ERROR;
        }
        if (elementIndex == OSD_SAG_COMPENSATED_MAIN_BATT_VOLTAGE) {
            elementIndex = OSD_LEVEL_PIDS;
        }
    }

    if (!feature(FEATURE_GPS)) {
        if (elementIndex == OSD_GPS_SPEED) {
            elementIndex = OSD_ALTITUDE;
        }
        if (elementIndex == OSD_GPS_LON) {
            elementIndex = OSD_VARIO;
        }
        if (elementIndex == OSD_GPS_HDOP) {
            elementIndex = OSD_MAIN_BATT_CELL_VOLTAGE;
        }
        if (elementIndex == OSD_TRIP_DIST) {
            elementIndex = OSD_ATTITUDE_PITCH;
        }
        if (elementIndex == OSD_MAP_NORTH) {
            elementIndex = OSD_SAG_COMPENSATED_MAIN_BATT_VOLTAGE;
        }
    }

    if (elementIndex == OSD_ITEM_COUNT) {
        elementIndex = 0;
    }
    return elementIndex;
}

#if defined(USE_BRAINFPV_OSD)
void osdDrawNextElement(void)
{
   uint8_t elementIndex = 0;
   do {
       osdDrawSingleElement(elementIndex);
       elementIndex = osdIncElementIndex(elementIndex);
   } while (elementIndex != 0);
}
#else
void osdDrawNextElement(void)
{
    static uint8_t elementIndex = 0;
    // Prevent infinite loop when no elements are enabled
    uint8_t index = elementIndex;
    do {
        elementIndex = osdIncElementIndex(elementIndex);
    } while(!osdDrawSingleElement(elementIndex) && index != elementIndex);
}
#endif



void pgResetFn_osdConfig(osdConfig_t *osdConfig)
{
    osdConfig->item_pos[0][OSD_ALTITUDE] = OSD_POS(1, 0) | OSD_VISIBLE_FLAG;
    osdConfig->item_pos[0][OSD_MAIN_BATT_VOLTAGE] = OSD_POS(12, 0) | OSD_VISIBLE_FLAG;
    osdConfig->item_pos[0][OSD_SAG_COMPENSATED_MAIN_BATT_VOLTAGE] = OSD_POS(12, 1);

    osdConfig->item_pos[0][OSD_RSSI_VALUE] = OSD_POS(23, 0) | OSD_VISIBLE_FLAG;
    //line 2
    osdConfig->item_pos[0][OSD_HOME_DIST] = OSD_POS(1, 1);
    osdConfig->item_pos[0][OSD_TRIP_DIST] = OSD_POS(1, 2);
    osdConfig->item_pos[0][OSD_MAIN_BATT_CELL_VOLTAGE] = OSD_POS(12, 1);
    osdConfig->item_pos[0][OSD_MAIN_BATT_SAG_COMPENSATED_CELL_VOLTAGE] = OSD_POS(12, 1);
    osdConfig->item_pos[0][OSD_GPS_SPEED] = OSD_POS(23, 1);

    osdConfig->item_pos[0][OSD_THROTTLE_POS] = OSD_POS(1, 2) | OSD_VISIBLE_FLAG;
    osdConfig->item_pos[0][OSD_THROTTLE_POS_AUTO_THR] = OSD_POS(6, 2);
    osdConfig->item_pos[0][OSD_HEADING] = OSD_POS(12, 2);
    osdConfig->item_pos[0][OSD_CRUISE_HEADING_ERROR] = OSD_POS(12, 2);
    osdConfig->item_pos[0][OSD_CRUISE_HEADING_ADJUSTMENT] = OSD_POS(12, 2);
    osdConfig->item_pos[0][OSD_HEADING_GRAPH] = OSD_POS(18, 2);
    osdConfig->item_pos[0][OSD_CURRENT_DRAW] = OSD_POS(1, 3) | OSD_VISIBLE_FLAG;
    osdConfig->item_pos[0][OSD_MAH_DRAWN] = OSD_POS(1, 4) | OSD_VISIBLE_FLAG;
    osdConfig->item_pos[0][OSD_WH_DRAWN] = OSD_POS(1, 5);
    osdConfig->item_pos[0][OSD_BATTERY_REMAINING_CAPACITY] = OSD_POS(1, 6);
    osdConfig->item_pos[0][OSD_BATTERY_REMAINING_PERCENT] = OSD_POS(1, 7);
    osdConfig->item_pos[0][OSD_POWER_SUPPLY_IMPEDANCE] = OSD_POS(1, 8);

    osdConfig->item_pos[0][OSD_EFFICIENCY_MAH_PER_KM] = OSD_POS(1, 5);
    osdConfig->item_pos[0][OSD_EFFICIENCY_WH_PER_KM] = OSD_POS(1, 5);

    osdConfig->item_pos[0][OSD_ATTITUDE_ROLL] = OSD_POS(1, 7);
    osdConfig->item_pos[0][OSD_ATTITUDE_PITCH] = OSD_POS(1, 8);

    // avoid OSD_VARIO under OSD_CROSSHAIRS
    osdConfig->item_pos[0][OSD_VARIO] = OSD_POS(23, 5);
    // OSD_VARIO_NUM at the right of OSD_VARIO
    osdConfig->item_pos[0][OSD_VARIO_NUM] = OSD_POS(24, 7);
    osdConfig->item_pos[0][OSD_HOME_DIR] = OSD_POS(14, 11);
    osdConfig->item_pos[0][OSD_ARTIFICIAL_HORIZON] = OSD_POS(8, 6) | OSD_VISIBLE_FLAG;
    osdConfig->item_pos[0][OSD_HORIZON_SIDEBARS] = OSD_POS(8, 6) | OSD_VISIBLE_FLAG;

    osdConfig->item_pos[0][OSD_CRAFT_NAME] = OSD_POS(20, 2);
    osdConfig->item_pos[0][OSD_VTX_CHANNEL] = OSD_POS(8, 6);

    osdConfig->item_pos[0][OSD_ONTIME] = OSD_POS(23, 8);
    osdConfig->item_pos[0][OSD_FLYTIME] = OSD_POS(23, 9);
    osdConfig->item_pos[0][OSD_ONTIME_FLYTIME] = OSD_POS(23, 11) | OSD_VISIBLE_FLAG;
    osdConfig->item_pos[0][OSD_RTC_TIME] = OSD_POS(23, 12);
    osdConfig->item_pos[0][OSD_REMAINING_FLIGHT_TIME_BEFORE_RTH] = OSD_POS(23, 7);
    osdConfig->item_pos[0][OSD_REMAINING_DISTANCE_BEFORE_RTH] = OSD_POS(23, 6);

    osdConfig->item_pos[0][OSD_GPS_SATS] = OSD_POS(0, 11) | OSD_VISIBLE_FLAG;
    osdConfig->item_pos[0][OSD_GPS_HDOP] = OSD_POS(0, 10);

    osdConfig->item_pos[0][OSD_GPS_LAT] = OSD_POS(0, 12);
    osdConfig->item_pos[0][OSD_FLYMODE] = OSD_POS(12, 12) | OSD_VISIBLE_FLAG;
    osdConfig->item_pos[0][OSD_GPS_LON] = OSD_POS(18, 12);

    osdConfig->item_pos[0][OSD_ROLL_PIDS] = OSD_POS(2, 10);
    osdConfig->item_pos[0][OSD_PITCH_PIDS] = OSD_POS(2, 11);
    osdConfig->item_pos[0][OSD_YAW_PIDS] = OSD_POS(2, 12);
    osdConfig->item_pos[0][OSD_LEVEL_PIDS] = OSD_POS(2, 12);
    osdConfig->item_pos[0][OSD_POS_XY_PIDS] = OSD_POS(2, 12);
    osdConfig->item_pos[0][OSD_POS_Z_PIDS] = OSD_POS(2, 12);
    osdConfig->item_pos[0][OSD_VEL_XY_PIDS] = OSD_POS(2, 12);
    osdConfig->item_pos[0][OSD_VEL_Z_PIDS] = OSD_POS(2, 12);
    osdConfig->item_pos[0][OSD_HEADING_P] = OSD_POS(2, 12);
    osdConfig->item_pos[0][OSD_BOARD_ALIGN_ROLL] = OSD_POS(2, 10);
    osdConfig->item_pos[0][OSD_BOARD_ALIGN_PITCH] = OSD_POS(2, 11);
    osdConfig->item_pos[0][OSD_RC_EXPO] = OSD_POS(2, 12);
    osdConfig->item_pos[0][OSD_RC_YAW_EXPO] = OSD_POS(2, 12);
    osdConfig->item_pos[0][OSD_THROTTLE_EXPO] = OSD_POS(2, 12);
    osdConfig->item_pos[0][OSD_PITCH_RATE] = OSD_POS(2, 12);
    osdConfig->item_pos[0][OSD_ROLL_RATE] = OSD_POS(2, 12);
    osdConfig->item_pos[0][OSD_YAW_RATE] = OSD_POS(2, 12);
    osdConfig->item_pos[0][OSD_MANUAL_RC_EXPO] = OSD_POS(2, 12);
    osdConfig->item_pos[0][OSD_MANUAL_RC_YAW_EXPO] = OSD_POS(2, 12);
    osdConfig->item_pos[0][OSD_MANUAL_PITCH_RATE] = OSD_POS(2, 12);
    osdConfig->item_pos[0][OSD_MANUAL_ROLL_RATE] = OSD_POS(2, 12);
    osdConfig->item_pos[0][OSD_MANUAL_YAW_RATE] = OSD_POS(2, 12);
    osdConfig->item_pos[0][OSD_NAV_FW_CRUISE_THR] = OSD_POS(2, 12);
    osdConfig->item_pos[0][OSD_NAV_FW_PITCH2THR] = OSD_POS(2, 12);
    osdConfig->item_pos[0][OSD_FW_MIN_THROTTLE_DOWN_PITCH_ANGLE] = OSD_POS(2, 12);
    osdConfig->item_pos[0][OSD_FW_ALT_PID_OUTPUTS] = OSD_POS(2, 12);
    osdConfig->item_pos[0][OSD_FW_POS_PID_OUTPUTS] = OSD_POS(2, 12);
    osdConfig->item_pos[0][OSD_MC_VEL_X_PID_OUTPUTS] = OSD_POS(2, 12);
    osdConfig->item_pos[0][OSD_MC_VEL_Y_PID_OUTPUTS] = OSD_POS(2, 12);
    osdConfig->item_pos[0][OSD_MC_VEL_Z_PID_OUTPUTS] = OSD_POS(2, 12);
    osdConfig->item_pos[0][OSD_MC_POS_XYZ_P_OUTPUTS] = OSD_POS(2, 12);

    osdConfig->item_pos[0][OSD_POWER] = OSD_POS(15, 1);

    osdConfig->item_pos[0][OSD_AIR_SPEED] = OSD_POS(3, 5);
    osdConfig->item_pos[0][OSD_WIND_SPEED_HORIZONTAL] = OSD_POS(3, 6);
    osdConfig->item_pos[0][OSD_WIND_SPEED_VERTICAL] = OSD_POS(3, 7);

    // Under OSD_FLYMODE. TODO: Might not be visible on NTSC?
    osdConfig->item_pos[0][OSD_MESSAGES] = OSD_POS(1, 13) | OSD_VISIBLE_FLAG;

    // brainfpv: enable by default
    osdConfig->item_pos[0][OSD_CROSSHAIRS] = OSD_VISIBLE_FLAG;
    osdConfig->item_pos[0][OSD_RADAR] = OSD_VISIBLE_FLAG;


    for (unsigned ii = 1; ii < OSD_LAYOUT_COUNT; ii++) {
        for (unsigned jj = 0; jj < ARRAYLEN(osdConfig->item_pos[0]); jj++) {
             osdConfig->item_pos[ii][jj] = osdConfig->item_pos[0][jj] & ~OSD_VISIBLE_FLAG;
        }
    }

    osdConfig->rssi_alarm = 20;
    osdConfig->time_alarm = 10;
    osdConfig->alt_alarm = 100;
    osdConfig->dist_alarm = 1000;
    osdConfig->neg_alt_alarm = 5;

    osdConfig->video_system = VIDEO_SYSTEM_AUTO;

    osdConfig->ahi_reverse_roll = 0;
    osdConfig->crosshairs_style = OSD_CROSSHAIRS_STYLE_DEFAULT;
    osdConfig->left_sidebar_scroll = OSD_SIDEBAR_SCROLL_NONE;
    osdConfig->right_sidebar_scroll = OSD_SIDEBAR_SCROLL_NONE;
    osdConfig->sidebar_scroll_arrows = 0;

    osdConfig->units = OSD_UNIT_METRIC;
    osdConfig->main_voltage_decimals = 1;

    osdConfig->estimations_wind_compensation = true;
    osdConfig->coordinate_digits = 9;
}

static void osdSetNextRefreshIn(uint32_t timeMs) {
    resumeRefreshAt = micros() + timeMs * 1000;
    refreshWaitForResumeCmdRelease = true;
}

void osdInit(displayPort_t *osdDisplayPortToUse)
{
    if (!osdDisplayPortToUse)
        return;

    BUILD_BUG_ON(OSD_POS_MAX != OSD_POS(31,31));

    osdDisplayPort = osdDisplayPortToUse;

#ifdef USE_CMS
    cmsDisplayPortRegister(osdDisplayPort);
#endif

    armState = ARMING_FLAG(ARMED);

    displayClearScreen(osdDisplayPort);

    uint8_t y = 4;
    char string_buffer[30];
    tfp_sprintf(string_buffer, "INAV VERSION: %s", FC_VERSION_STRING);
    displayWrite(osdDisplayPort, 5, y++, string_buffer);
#ifdef USE_CMS
    displayWrite(osdDisplayPort, 7, y++,  CMS_STARTUP_HELP_TEXT1);
    displayWrite(osdDisplayPort, 11, y++, CMS_STARTUP_HELP_TEXT2);
    displayWrite(osdDisplayPort, 11, y++, CMS_STARTUP_HELP_TEXT3);
#endif

#ifdef USE_STATS
#define STATS_LABEL_X_POS 4
#define STATS_VALUE_X_POS 24
    if (statsConfig()->stats_enabled) {
        displayWrite(osdDisplayPort, STATS_LABEL_X_POS, ++y, "ODOMETER:");
        if (osdConfig()->units == OSD_UNIT_IMPERIAL) {
            tfp_sprintf(string_buffer, "%5d", statsConfig()->stats_total_dist / METERS_PER_MILE);
            string_buffer[5] = SYM_MI;
        } else {
            tfp_sprintf(string_buffer, "%5d", statsConfig()->stats_total_dist / METERS_PER_KILOMETER);
            string_buffer[5] = SYM_KM;
        }
        string_buffer[6] = '\0';
        displayWrite(osdDisplayPort, STATS_VALUE_X_POS-5, y,  string_buffer);

        displayWrite(osdDisplayPort, STATS_LABEL_X_POS, ++y, "TOTAL TIME:");
        uint32_t tot_mins = statsConfig()->stats_total_time / 60;
        tfp_sprintf(string_buffer, "%2d:%02dHM", tot_mins / 60, tot_mins % 60);
        displayWrite(osdDisplayPort, STATS_VALUE_X_POS-5, y,  string_buffer);

#ifdef USE_ADC
        if (feature(FEATURE_VBAT) && feature(FEATURE_CURRENT_METER)) {
            displayWrite(osdDisplayPort, STATS_LABEL_X_POS, ++y, "TOTAL ENERGY:");
            osdFormatCentiNumber(string_buffer, statsConfig()->stats_total_energy / 10, 0, 2, 0, 4);
            strcat(string_buffer, "\xAB"); // SYM_WH
            displayWrite(osdDisplayPort, STATS_VALUE_X_POS-4, y,  string_buffer);

            displayWrite(osdDisplayPort, STATS_LABEL_X_POS, ++y, "AVG EFFICIENCY:");
            if (statsConfig()->stats_total_dist) {
                uint32_t avg_efficiency = statsConfig()->stats_total_energy / (statsConfig()->stats_total_dist / METERS_PER_KILOMETER); // mWh/km
                osdFormatCentiNumber(string_buffer, avg_efficiency / 10, 0, 2, 0, 3);
            } else
                strcpy(string_buffer, "---");
            string_buffer[3] = SYM_WH_KM_0;
            string_buffer[4] = SYM_WH_KM_1;
            string_buffer[5] = '\0';
            displayWrite(osdDisplayPort, STATS_VALUE_X_POS-3, y,  string_buffer);
        }
#endif // USE_ADC
    }
#endif

    displayResync(osdDisplayPort);
    osdSetNextRefreshIn(SPLASH_SCREEN_DISPLAY_TIME);
}

static void osdResetStats(void)
{
    stats.max_current = 0;
    stats.max_power = 0;
    stats.max_speed = 0;
    stats.min_voltage = 5000;
    stats.min_rssi = 99;
    stats.max_altitude = 0;
}

static void osdUpdateStats(void)
{
    int16_t value;

    if (feature(FEATURE_GPS)) {
        value = gpsSol.groundSpeed;
        if (stats.max_speed < value)
            stats.max_speed = value;

        if (stats.max_distance < GPS_distanceToHome)
            stats.max_distance = GPS_distanceToHome;
    }

    value = getBatteryVoltage();
    if (stats.min_voltage > value)
        stats.min_voltage = value;

    value = abs(getAmperage() / 100);
    if (stats.max_current < value)
        stats.max_current = value;

    value = abs(getPower() / 100);
    if (stats.max_power < value)
        stats.max_power = value;

    value = osdConvertRSSI();
    if (stats.min_rssi > value)
        stats.min_rssi = value;

    stats.max_altitude = MAX(stats.max_altitude, osdGetAltitude());
}

/* Attention: NTSC screen only has 12 fully visible lines - it is FULL now! */
static void osdShowStats(void)
{
    const char * disarmReasonStr[DISARM_REASON_COUNT] = { "UNKNOWN", "TIMEOUT", "STICKS", "SWITCH", "SWITCH", "KILLSW", "FAILSAFE", "NAV SYS" };
    uint8_t top = 1;    /* first fully visible line */
    const uint8_t statNameX = 1;
    const uint8_t statValuesX = 20;
    char buff[10];

    displayClearScreen(osdDisplayPort);
    if (IS_DISPLAY_PAL)
        displayWrite(osdDisplayPort, statNameX, top++, "  --- STATS ---");

    if (STATE(GPS_FIX)) {
        displayWrite(osdDisplayPort, statNameX, top, "MAX SPEED        :");
        osdFormatVelocityStr(buff, stats.max_speed);
        displayWrite(osdDisplayPort, statValuesX, top++, buff);

        displayWrite(osdDisplayPort, statNameX, top, "MAX DISTANCE     :");
        osdFormatDistanceStr(buff, stats.max_distance*100);
        displayWrite(osdDisplayPort, statValuesX, top++, buff);

        displayWrite(osdDisplayPort, statNameX, top, "TRAVELED DISTANCE:");
        osdFormatDistanceStr(buff, getTotalTravelDistance());
        displayWrite(osdDisplayPort, statValuesX, top++, buff);
    }

    displayWrite(osdDisplayPort, statNameX, top, "MAX ALTITUDE     :");
    osdFormatAltitudeStr(buff, stats.max_altitude);
    displayWrite(osdDisplayPort, statValuesX, top++, buff);

    displayWrite(osdDisplayPort, statNameX, top, "MIN BATTERY VOLT :");
    osdFormatCentiNumber(buff, stats.min_voltage, 0, osdConfig()->main_voltage_decimals, 0, osdConfig()->main_voltage_decimals + 2);
    strcat(buff, "V");
    displayWrite(osdDisplayPort, statValuesX, top++, buff);

    displayWrite(osdDisplayPort, statNameX, top, "MIN RSSI         :");
    itoa(stats.min_rssi, buff, 10);
    strcat(buff, "%");
    displayWrite(osdDisplayPort, statValuesX, top++, buff);

    if (feature(FEATURE_CURRENT_METER)) {
        displayWrite(osdDisplayPort, statNameX, top, "MAX CURRENT      :");
        itoa(stats.max_current, buff, 10);
        strcat(buff, "A");
        displayWrite(osdDisplayPort, statValuesX, top++, buff);

        displayWrite(osdDisplayPort, statNameX, top, "MAX POWER        :");
        itoa(stats.max_power, buff, 10);
        strcat(buff, "W");
        displayWrite(osdDisplayPort, statValuesX, top++, buff);

        if (osdConfig()->stats_energy_unit == OSD_STATS_ENERGY_UNIT_MAH) {
            displayWrite(osdDisplayPort, statNameX, top, "USED MAH         :");
            tfp_sprintf(buff, "%d%c", getMAhDrawn(), SYM_MAH);
        } else {
            displayWrite(osdDisplayPort, statNameX, top, "USED WH          :");
            osdFormatCentiNumber(buff, getMWhDrawn() / 10, 0, 2, 0, 3);
            strcat(buff, "\xAB"); // SYM_WH
        }
        displayWrite(osdDisplayPort, statValuesX, top++, buff);

        int32_t totalDistance = getTotalTravelDistance();
        if (totalDistance > 0) {
            displayWrite(osdDisplayPort, statNameX, top, "AVG EFFICIENCY   :");
            if (osdConfig()->stats_energy_unit == OSD_STATS_ENERGY_UNIT_MAH)
                tfp_sprintf(buff, "%d%c%c", getMAhDrawn() * 100000 / totalDistance,
                    SYM_MAH_KM_0, SYM_MAH_KM_1);
            else {
                osdFormatCentiNumber(buff, getMWhDrawn() * 10000 / totalDistance, 0, 2, 0, 3);
                buff[3] = SYM_WH_KM_0;
                buff[4] = SYM_WH_KM_1;
                buff[5] = '\0';
            }
            displayWrite(osdDisplayPort, statValuesX, top++, buff);
        }
    }

    displayWrite(osdDisplayPort, statNameX, top, "FLY TIME         :");
    uint16_t flySeconds = getFlightTime();
    uint16_t flyMinutes = flySeconds / 60;
    flySeconds %= 60;
    uint16_t flyHours = flyMinutes / 60;
    flyMinutes %= 60;
    tfp_sprintf(buff, "%02u:%02u:%02u", flyHours, flyMinutes, flySeconds);
    displayWrite(osdDisplayPort, statValuesX, top++, buff);

    displayWrite(osdDisplayPort, statNameX, top, "DISARMED BY      :");
    displayWrite(osdDisplayPort, statValuesX, top++, disarmReasonStr[getDisarmReason()]);
}

// called when motors armed
static void osdShowArmed(void)
{
    dateTime_t dt;
    char buf[MAX(32, FORMATTED_DATE_TIME_BUFSIZE)];
    char *date;
    char *time;

#if defined(USE_BRAINFPV_OSD)
    if (bfOsdConfig()->show_logo_on_arm) {
        brainFpvOsdMainLogo(GRAPHICS_X_MIDDLE, 80);
    }

    uint8_t y = 9;

    displayWrite(osdDisplayPort, 12, y, "ARMED");
    y += 1;
#else
    // We need 6 visible rows
    uint8_t y = MIN((osdDisplayPort->rows / 2) - 1, osdDisplayPort->rows - 6 - 1);

    displayClearScreen(osdDisplayPort);
    displayWrite(osdDisplayPort, 12, y, "ARMED");
    y += 2;
#endif /* defined(USE_BRAINFPV_OSD) */

#if defined(USE_GPS)
    if (feature(FEATURE_GPS)) {
        if (STATE(GPS_FIX_HOME)) {
            osdFormatCoordinate(buf, SYM_LAT, GPS_home.lat);
            displayWrite(osdDisplayPort, (osdDisplayPort->cols - strlen(buf)) / 2, y, buf);
            osdFormatCoordinate(buf, SYM_LON, GPS_home.lon);
            displayWrite(osdDisplayPort, (osdDisplayPort->cols - strlen(buf)) / 2, y + 1, buf);
            y += 2;
        } else {
            strcpy(buf, "!NO HOME POSITION!");
            displayWrite(osdDisplayPort, (osdDisplayPort->cols - strlen(buf)) / 2, y, buf);
            y += 1;
        }
    }
#endif

    if (rtcGetDateTime(&dt)) {
        dateTimeFormatLocal(buf, &dt);
        dateTimeSplitFormatted(buf, &date, &time);

        displayWrite(osdDisplayPort, (osdDisplayPort->cols - strlen(date)) / 2, y, date);
        displayWrite(osdDisplayPort, (osdDisplayPort->cols - strlen(time)) / 2, y + 1, time);
    }
}

void osdRefresh(timeUs_t currentTimeUs)
{
<<<<<<< HEAD
    static uint32_t counter = 0;

    static uint32_t armTime = 0;
    static uint32_t disarmTime = 0;

    if (IS_RC_MODE_ACTIVE(BOXOSD)) {
=======
#ifdef USE_CMS
    if (IS_RC_MODE_ACTIVE(BOXOSD) && (!cmsInMenu)) {
#else
    if (IS_RC_MODE_ACTIVE(BOXOSD)) {
#endif
>>>>>>> 1c3b4152
      displayClearScreen(osdDisplayPort);
      armState = ARMING_FLAG(ARMED);
      return;
    }

    // detect arm/disarm
    if (armState != ARMING_FLAG(ARMED)) {
        if (ARMING_FLAG(ARMED)) {
            osdResetStats();
            osdShowArmed(); // reset statistic etc
            osdSetNextRefreshIn(ARMED_SCREEN_DISPLAY_TIME);
            armTime = millis();
        } else {
            osdShowStats(); // show statistic
            osdSetNextRefreshIn(STATS_SCREEN_DISPLAY_TIME);
            disarmTime = millis();
        }

        armState = ARMING_FLAG(ARMED);
    }

#if defined(USE_BRAINFPV_OSD)
#define IS_HI(X)  (rcData[X] > 1750)
#define IS_LO(X)  (rcData[X] < 1250)
#define IS_MID(X) (rcData[X] > 1250 && rcData[X] < 1750)
    osd_arming_or_stats = false;
    uint32_t now = millis();
    if (ARMING_FLAG(ARMED)) {
        if (now - armTime < 500) {
            osdShowArmed();
            osd_arming_or_stats = true;
            return;
        }
    }
    else {
        bool enter_menu = (IS_MID(THROTTLE) && IS_LO(YAW) && IS_HI(PITCH));
        if ((disarmTime > 0) && (now - disarmTime < 10000) && !enter_menu && !cmsInMenu) {
            osdShowStats();
            osd_arming_or_stats = true;
            return;
        }
    }

#if defined(OSD_ALTERNATE_LAYOUT_COUNT) && OSD_ALTERNATE_LAYOUT_COUNT > 0
    // Check if the layout has changed. Higher numbered
    // boxes take priority.
    unsigned activeLayout;
    if (layoutOverride >= 0) {
        activeLayout = layoutOverride;
    } else {
#if OSD_ALTERNATE_LAYOUT_COUNT > 2
        if (IS_RC_MODE_ACTIVE(BOXOSDALT3))
            activeLayout = 3;
        else
#endif
#if OSD_ALTERNATE_LAYOUT_COUNT > 1
        if (IS_RC_MODE_ACTIVE(BOXOSDALT2))
            activeLayout = 2;
        else
#endif
        if (IS_RC_MODE_ACTIVE(BOXOSDALT1))
            activeLayout = 1;
        else
            activeLayout = 0;
    }
    if (currentLayout != activeLayout) {
        currentLayout = activeLayout;
    }
#endif

    #define STATS_FREQ_DENOM    50
    counter++;

    if ((counter % STATS_FREQ_DENOM) == 0) {
        osdUpdateStats();
    }

    osdDisplayPort->cleared = true;
    cmsUpdate(currentTimeUs);

    if (!cmsInMenu) {
        osdDrawNextElement();
        displayHeartbeat(osdDisplayPort);
    }
#else
    if (resumeRefreshAt) {
        // If we already reached he time for the next refresh,
        // or THR is high or PITCH is high, resume refreshing.
        // Clear the screen first to erase other elements which
        // might have been drawn while the OSD wasn't refreshing.

        if (!DELAYED_REFRESH_RESUME_COMMAND)
            refreshWaitForResumeCmdRelease = false;

        if ((currentTimeUs > resumeRefreshAt) || ((!refreshWaitForResumeCmdRelease) && DELAYED_REFRESH_RESUME_COMMAND)) {
            displayClearScreen(osdDisplayPort);
            resumeRefreshAt = 0;
        } else {
            displayHeartbeat(osdDisplayPort);
        }
        return;
    }

#ifdef USE_CMS
    if (!displayIsGrabbed(osdDisplayPort)) {
        if (fullRedraw) {
            displayClearScreen(osdDisplayPort);
            fullRedraw = false;
        }
        osdDrawNextElement();
        displayHeartbeat(osdDisplayPort);
#ifdef OSD_CALLS_CMS
    } else {
        cmsUpdate(currentTimeUs);
#endif
    }
#endif
#endif

}

/*
 * Called periodically by the scheduler
 */
void osdUpdate(timeUs_t currentTimeUs)
{
    static uint32_t counter = 0;

    // don't touch buffers if DMA transaction is in progress
    if (displayIsTransferInProgress(osdDisplayPort)) {
        return;
    }

#if defined(OSD_ALTERNATE_LAYOUT_COUNT) && OSD_ALTERNATE_LAYOUT_COUNT > 0
    // Check if the layout has changed. Higher numbered
    // boxes take priority.
    unsigned activeLayout;
    if (layoutOverride >= 0) {
        activeLayout = layoutOverride;
    } else {
#if OSD_ALTERNATE_LAYOUT_COUNT > 2
        if (IS_RC_MODE_ACTIVE(BOXOSDALT3))
            activeLayout = 3;
        else
#endif
#if OSD_ALTERNATE_LAYOUT_COUNT > 1
        if (IS_RC_MODE_ACTIVE(BOXOSDALT2))
            activeLayout = 2;
        else
#endif
        if (IS_RC_MODE_ACTIVE(BOXOSDALT1))
            activeLayout = 1;
        else
            activeLayout = 0;
    }
    if (currentLayout != activeLayout) {
        currentLayout = activeLayout;
        osdStartFullRedraw();
    }
#endif

#define DRAW_FREQ_DENOM     4
#define STATS_FREQ_DENOM    50
    counter++;

    if ((counter % STATS_FREQ_DENOM) == 0) {
        osdUpdateStats();
    }

    if ((counter & DRAW_FREQ_DENOM) == 0) {
        // redraw values in buffer
        osdRefresh(currentTimeUs);
    } else {
        // rest of time redraw screen
        displayDrawScreen(osdDisplayPort);
    }

#ifdef USE_CMS
    // do not allow ARM if we are in menu
    if (displayIsGrabbed(osdDisplayPort)) {
        ENABLE_ARMING_FLAG(ARMING_DISABLED_OSD_MENU);
    } else {
        DISABLE_ARMING_FLAG(ARMING_DISABLED_OSD_MENU);
    }
#endif
}

void osdStartFullRedraw(void)
{
    fullRedraw = true;
}

void osdOverrideLayout(int layout)
{
    layoutOverride = constrain(layout, -1, ARRAYLEN(osdConfig()->item_pos) - 1);
}

bool osdItemIsFixed(osd_items_e item)
{
    return item == OSD_CROSSHAIRS ||
        item == OSD_ARTIFICIAL_HORIZON ||
        item == OSD_HORIZON_SIDEBARS;
}

#endif // OSD<|MERGE_RESOLUTION|>--- conflicted
+++ resolved
@@ -2815,20 +2815,16 @@
 
 void osdRefresh(timeUs_t currentTimeUs)
 {
-<<<<<<< HEAD
     static uint32_t counter = 0;
 
     static uint32_t armTime = 0;
     static uint32_t disarmTime = 0;
 
-    if (IS_RC_MODE_ACTIVE(BOXOSD)) {
-=======
-#ifdef USE_CMS
+#if defined(USE_CMS) && !defined(USE_BRAINFPV_OSD)
     if (IS_RC_MODE_ACTIVE(BOXOSD) && (!cmsInMenu)) {
 #else
     if (IS_RC_MODE_ACTIVE(BOXOSD)) {
 #endif
->>>>>>> 1c3b4152
       displayClearScreen(osdDisplayPort);
       armState = ARMING_FLAG(ARMED);
       return;
