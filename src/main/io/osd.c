--- conflicted
+++ resolved
@@ -789,12 +789,8 @@
             // Used by HOLD flight modes. No information to add.
             break;
         case MW_NAV_STATE_HOLD_TIMED:
-<<<<<<< HEAD
-            // Waypoint wait
-=======
             // TODO: Maybe we can display a count down
             return OSD_MESSAGE_STR("HOLDING WAYPOINT");
->>>>>>> 1c31549c
             break;
         case MW_NAV_STATE_WP_ENROUTE:
             // TODO: Show WP number
