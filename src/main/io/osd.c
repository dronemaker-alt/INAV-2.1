/*
 * This file is part of Cleanflight.
 *
 * Cleanflight is free software: you can redistribute it and/or modify
 * it under the terms of the GNU General Public License as published by
 * the Free Software Foundation, either version 3 of the License, or
 * (at your option) any later version.
 *
 * Cleanflight is distributed in the hope that it will be useful,
 * but WITHOUT ANY WARRANTY; without even the implied warranty of
 * MERCHANTABILITY or FITNESS FOR A PARTICULAR PURPOSE.  See the
 * GNU General Public License for more details.
 *
 * You should have received a copy of the GNU General Public License
 * along with Cleanflight.  If not, see <http://www.gnu.org/licenses/>.
 */

/*
 Created by Marcin Baliniak
 some functions based on MinimOSD

 OSD-CMS separation by jflyper
 */

#include <stdbool.h>
#include <stdint.h>
#include <stdlib.h>
#include <string.h>
#include <ctype.h>
#include <math.h>
#include <inttypes.h>

#include "platform.h"

#ifdef USE_OSD

#include "build/debug.h"
#include "build/version.h"

#include "cms/cms.h"
#include "cms/cms_types.h"
#include "cms/cms_menu_osd.h"

#include "common/axis.h"
#include "common/constants.h"
#include "common/filter.h"
#include "common/log.h"
#include "common/olc.h"
#include "common/printf.h"
#include "common/string_light.h"
#include "common/time.h"
#include "common/typeconversion.h"
#include "common/utils.h"

#include "config/feature.h"
#include "config/parameter_group.h"
#include "config/parameter_group_ids.h"

#include "drivers/display.h"
#include "drivers/display_canvas.h"
#include "drivers/display_font_metadata.h"
#include "drivers/osd_symbols.h"
#include "drivers/time.h"
#include "drivers/vtx_common.h"

#include "io/adsb.h"
#include "io/flashfs.h"
#include "io/gps.h"
#include "io/osd.h"
#include "io/osd_common.h"
#include "io/osd_hud.h"
#include "io/osd_utils.h"
#include "io/displayport_msp_bf_compat.h"
#include "io/vtx.h"
#include "io/vtx_string.h"

#include "io/osd/custom_elements.h"

#include "fc/config.h"
#include "fc/controlrate_profile.h"
#include "fc/fc_core.h"
#include "fc/fc_tasks.h"
#include "fc/multifunction.h"
#include "fc/rc_adjustments.h"
#include "fc/rc_controls.h"
#include "fc/rc_modes.h"
#include "fc/runtime_config.h"
#include "fc/settings.h"

#include "flight/imu.h"
#include "flight/mixer.h"
#include "flight/pid.h"
#include "flight/power_limits.h"
#include "flight/rth_estimator.h"
#include "flight/servos.h"
#include "flight/wind_estimator.h"

#include "navigation/navigation.h"
#include "navigation/navigation_private.h"

#include "rx/rx.h"
#include "rx/msp_override.h"

#include "sensors/acceleration.h"
#include "sensors/battery.h"
#include "sensors/boardalignment.h"
#include "sensors/compass.h"
#include "sensors/diagnostics.h"
#include "sensors/sensors.h"
#include "sensors/pitotmeter.h"
#include "sensors/temperature.h"
#include "sensors/esc_sensor.h"
#include "sensors/rangefinder.h"

#include "programming/logic_condition.h"
#include "programming/global_variables.h"

#ifdef USE_BLACKBOX
#include "blackbox/blackbox_io.h"
#endif

#ifdef USE_HARDWARE_REVISION_DETECTION
#include "hardware_revision.h"
#endif

#define VIDEO_BUFFER_CHARS_PAL    480
#define VIDEO_BUFFER_CHARS_HDZERO 900
#define VIDEO_BUFFER_CHARS_DJIWTF 1320

#define GFORCE_FILTER_TC 0.2

#define OSD_STATS_SINGLE_PAGE_MIN_ROWS 18
#define IS_HI(X)  (rxGetChannelValue(X) > 1750)
#define IS_LO(X)  (rxGetChannelValue(X) < 1250)
#define IS_MID(X) (rxGetChannelValue(X) > 1250 && rxGetChannelValue(X) < 1750)

#define OSD_RESUME_UPDATES_STICK_COMMAND (checkStickPosition(THR_HI) || checkStickPosition(PIT_HI))
#define STATS_PAGE2 (checkStickPosition(ROL_HI))
#define STATS_PAGE1 (checkStickPosition(ROL_LO))

#define SPLASH_SCREEN_DISPLAY_TIME 4000 // ms
#define STATS_SCREEN_DISPLAY_TIME 60000 // ms

#define EFFICIENCY_UPDATE_INTERVAL (5 * 1000)

// Adjust OSD_MESSAGE's default position when
// changing OSD_MESSAGE_LENGTH
#define OSD_MESSAGE_LENGTH 28
#define OSD_ALTERNATING_CHOICES(ms, num_choices) ((millis() / ms) % num_choices)
#define _CONST_STR_SIZE(s) ((sizeof(s)/sizeof(s[0]))-1) // -1 to avoid counting final '\0'
// Wrap all string constants intenteded for display as messages with
// this macro to ensure compile time length validation.
#define OSD_MESSAGE_STR(x) ({ \
    STATIC_ASSERT(_CONST_STR_SIZE(x) <= OSD_MESSAGE_LENGTH, message_string_ ## __COUNTER__ ## _too_long); \
    x; \
})

#define OSD_CHR_IS_NUM(c) (c >= '0' && c <= '9')

#define OSD_CENTER_LEN(x) ((osdDisplayPort->cols - x) / 2)
#define OSD_CENTER_S(s) OSD_CENTER_LEN(strlen(s))

#define OSD_MIN_FONT_VERSION 3

static timeMs_t linearDescentMessageMs  = 0;
static timeMs_t notify_settings_saved   = 0;
static bool     savingSettings          = false;

static unsigned currentLayout = 0;
static int layoutOverride = -1;
static bool hasExtendedFont = false; // Wether the font supports characters > 256
static timeMs_t layoutOverrideUntil = 0;
static pt1Filter_t GForceFilter, GForceFilterAxis[XYZ_AXIS_COUNT];
static float GForce, GForceAxis[XYZ_AXIS_COUNT];

typedef struct statistic_s {
    uint16_t max_speed;
    uint16_t max_3D_speed;
    uint16_t max_air_speed;
    uint16_t min_voltage; // /100
    int16_t max_current;
    int32_t max_power;
    int16_t min_rssi;
    int16_t min_lq; // for CRSF
    int16_t min_rssi_dbm; // for CRSF
    int32_t max_altitude;
    uint32_t max_distance;
    uint8_t min_sats;
    uint8_t max_sats;
    int16_t max_esc_temp;
    int16_t min_esc_temp;
    int32_t flightStartMAh;
    int32_t flightStartMWh;
} statistic_t;

static statistic_t stats;

static timeUs_t resumeRefreshAt = 0;
static bool refreshWaitForResumeCmdRelease;

static bool fullRedraw = false;

static uint8_t armState;

static textAttributes_t osdGetMultiFunctionMessage(char *buff);
static uint8_t osdWarningsFlags = 0;

typedef struct osdMapData_s {
    uint32_t scale;
    char referenceSymbol;
} osdMapData_t;

static osdMapData_t osdMapData;

static displayPort_t *osdDisplayPort;
static bool osdDisplayIsReady = false;
#if defined(USE_CANVAS)
static displayCanvas_t osdCanvas;
static bool osdDisplayHasCanvas;
#else
#define osdDisplayHasCanvas false
#endif

#define AH_MAX_PITCH_DEFAULT 20 // Specify default maximum AHI pitch value displayed (degrees)

PG_REGISTER_WITH_RESET_TEMPLATE(osdConfig_t, osdConfig, PG_OSD_CONFIG, 9);
PG_REGISTER_WITH_RESET_FN(osdLayoutsConfig_t, osdLayoutsConfig, PG_OSD_LAYOUTS_CONFIG, 1);

void osdStartedSaveProcess(void) {
    savingSettings = true;
}

void osdShowEEPROMSavedNotification(void) {
    savingSettings = false;
    notify_settings_saved = millis() + 5000;
}

bool osdDisplayIsPAL(void)
{
    return displayScreenSize(osdDisplayPort) == VIDEO_BUFFER_CHARS_PAL;
}

bool osdDisplayIsHD(void)
{
    if (displayScreenSize(osdDisplayPort) >= VIDEO_BUFFER_CHARS_HDZERO)
    {
        return true;
    }
    return false;
}

bool osdIsNotMetric(void) {
    return !(osdConfig()->units == OSD_UNIT_METRIC || osdConfig()->units == OSD_UNIT_METRIC_MPH);
}

/*
 * Aligns text to the left side. Adds spaces at the end to keep string length unchanged.
 */
/* -- Currently unused --
static void osdLeftAlignString(char *buff)
{
    uint8_t sp = 0, ch = 0;
    uint8_t len = strlen(buff);
    while (buff[sp] == ' ') sp++;
    for (ch = 0; ch < (len - sp); ch++) buff[ch] = buff[ch + sp];
    for (sp = ch; sp < len; sp++) buff[sp] = ' ';
}*/

/*
 * This is a simplified distance conversion code that does not use any scaling
 * but is fully compatible with the DJI G2 MSP Displayport OSD implementation.
 * (Based on osdSimpleAltitudeSymbol() implementation)
 */
/* void osdSimpleDistanceSymbol(char *buff, int32_t dist) {

    int32_t convertedDistance;
    char suffix;

    switch ((osd_unit_e)osdConfig()->units) {
        case OSD_UNIT_UK:
            FALLTHROUGH;
        case OSD_UNIT_GA:
            FALLTHROUGH;
        case OSD_UNIT_IMPERIAL:
            convertedDistance = CENTIMETERS_TO_FEET(dist);
            suffix = SYM_ALT_FT;
            break;
        case OSD_UNIT_METRIC_MPH:
            FALLTHROUGH;
        case OSD_UNIT_METRIC:
            convertedDistance = CENTIMETERS_TO_METERS(dist);
            suffix = SYM_ALT_M; // Intentionally use the altitude symbol, as the distance symbol is not defined in BFCOMPAT mode
            break;
    }

    tfp_sprintf(buff, "%5d", (int) convertedDistance); // 5 digits, allowing up to 99999 meters/feet, which should be plenty for 99.9% of use cases
    buff[5] = suffix;
    buff[6] = '\0';
} */

/**
 * Converts distance into a string based on the current unit system
 * prefixed by a a symbol to indicate the unit used.
 * @param dist Distance in centimeters
 */
static void osdFormatDistanceSymbol(char *buff, int32_t dist, uint8_t decimals)
{
    uint8_t digits = 3U;    // Total number of digits (including decimal point)
    uint8_t sym_index = 3U; // Position (index) at buffer of units symbol
    uint8_t symbol_m = SYM_DIST_M;
    uint8_t symbol_km = SYM_DIST_KM;
    uint8_t symbol_ft = SYM_DIST_FT;
    uint8_t symbol_mi = SYM_DIST_MI;
    uint8_t symbol_nm = SYM_DIST_NM;

#ifndef DISABLE_MSP_BF_COMPAT   // IF BFCOMPAT is not supported, there's no need to check for it and change the values
    if (isBfCompatibleVideoSystem(osdConfig())) {
        // Add one digit so up no switch to scaled decimal occurs above 99
        digits = 4U;
        sym_index = 4U;
        // Use altitude symbols on purpose, as it seems distance symbols are not defined in BFCOMPAT mode
        symbol_m = SYM_ALT_M;
        symbol_km = SYM_ALT_KM;
        symbol_ft = SYM_ALT_FT;
        symbol_mi = SYM_MI;
        symbol_nm = SYM_MI;
    }
#endif

    switch ((osd_unit_e)osdConfig()->units) {
    case OSD_UNIT_UK:
        FALLTHROUGH;
    case OSD_UNIT_IMPERIAL:
        if (osdFormatCentiNumber(buff, CENTIMETERS_TO_CENTIFEET(dist), FEET_PER_MILE, decimals, 3, digits, false)) {
            buff[sym_index] = symbol_mi;
        } else {
            buff[sym_index] = symbol_ft;
        }
        buff[sym_index + 1] = '\0';
        break;
    case OSD_UNIT_METRIC_MPH:
        FALLTHROUGH;
    case OSD_UNIT_METRIC:
        if (osdFormatCentiNumber(buff, dist, METERS_PER_KILOMETER, decimals, 3, digits, false)) {
            buff[sym_index] = symbol_km;
        } else {
            buff[sym_index] = symbol_m;
        }
        buff[sym_index + 1] = '\0';
        break;
    case OSD_UNIT_GA:
        if (osdFormatCentiNumber(buff, CENTIMETERS_TO_CENTIFEET(dist), (uint32_t)FEET_PER_NAUTICALMILE, decimals, 3, digits, false)) {
            buff[sym_index] = symbol_nm;
        } else {
            buff[sym_index] = symbol_ft;
        }
        buff[sym_index + 1] = '\0';
        break;
    }
}

/**
 * Converts distance into a string based on the current unit system.
 * @param dist Distance in centimeters
 */
static void osdFormatDistanceStr(char *buff, int32_t dist)
{
    int32_t centifeet;
    switch ((osd_unit_e)osdConfig()->units) {
    case OSD_UNIT_UK:
        FALLTHROUGH;
    case OSD_UNIT_IMPERIAL:
        centifeet = CENTIMETERS_TO_CENTIFEET(dist);
        if (abs(centifeet) < FEET_PER_MILE * 100 / 2) {
            // Show feet when dist < 0.5mi
            tfp_sprintf(buff, "%d%c", (int)(centifeet / 100), SYM_FT);
        } else {
            // Show miles when dist >= 0.5mi
            tfp_sprintf(buff, "%d.%02d%c", (int)(centifeet / (100*FEET_PER_MILE)),
                (abs(centifeet) % (100 * FEET_PER_MILE)) / FEET_PER_MILE, SYM_MI);
        }
        break;
    case OSD_UNIT_METRIC_MPH:
        FALLTHROUGH;
    case OSD_UNIT_METRIC:
        if (abs(dist) < METERS_PER_KILOMETER * 100) {
            // Show meters when dist < 1km
            tfp_sprintf(buff, "%d%c", (int)(dist / 100), SYM_M);
        } else {
            // Show kilometers when dist >= 1km
            tfp_sprintf(buff, "%d.%02d%c", (int)(dist / (100*METERS_PER_KILOMETER)),
                (abs(dist) % (100 * METERS_PER_KILOMETER)) / METERS_PER_KILOMETER, SYM_KM);
        }
        break;
    case OSD_UNIT_GA:
         centifeet = CENTIMETERS_TO_CENTIFEET(dist);
        if (abs(centifeet) < 100000) {
            // Show feet when dist < 1000ft
            tfp_sprintf(buff, "%d%c", (int)(centifeet / 100), SYM_FT);
        } else {
            // Show nautical miles when dist >= 1000ft
            tfp_sprintf(buff, "%d.%02d%c", (int)(centifeet / (100 * FEET_PER_NAUTICALMILE)),
                (int)((abs(centifeet) % (int)(100 * FEET_PER_NAUTICALMILE)) / FEET_PER_NAUTICALMILE), SYM_NM);
        }
        break;
    }
}

/**
 * Converts velocity based on the current unit system (kmh or mph).
 * @param alt Raw velocity (i.e. as taken from gpsSol.groundSpeed in centimeters/second)
 */
static int32_t osdConvertVelocityToUnit(int32_t vel)
{
    switch ((osd_unit_e)osdConfig()->units) {
    case OSD_UNIT_UK:
        FALLTHROUGH;
    case OSD_UNIT_METRIC_MPH:
        FALLTHROUGH;
    case OSD_UNIT_IMPERIAL:
        return CMSEC_TO_CENTIMPH(vel) / 100; // Convert to mph
    case OSD_UNIT_METRIC:
        return CMSEC_TO_CENTIKPH(vel) / 100;   // Convert to kmh
    case OSD_UNIT_GA:
        return CMSEC_TO_CENTIKNOTS(vel) / 100; // Convert to Knots
    }
    // Unreachable
    return -1;
}

/**
 * Converts velocity into a string based on the current unit system.
 * @param vel Raw velocity (i.e. as taken from gpsSol.groundSpeed in centimeters/seconds)
 * @param _3D is a 3D velocity
 * @param _max is a maximum velocity
 */
void osdFormatVelocityStr(char* buff, int32_t vel, bool _3D, bool _max)
{
    switch ((osd_unit_e)osdConfig()->units) {
    case OSD_UNIT_UK:
        FALLTHROUGH;
    case OSD_UNIT_METRIC_MPH:
        FALLTHROUGH;
    case OSD_UNIT_IMPERIAL:
        if (_max) {
            tfp_sprintf(buff, "%c%3d%c", SYM_MAX, (int)osdConvertVelocityToUnit(vel), (_3D ? SYM_3D_MPH : SYM_MPH));
        } else {
            tfp_sprintf(buff, "%3d%c", (int)osdConvertVelocityToUnit(vel), (_3D ? SYM_3D_MPH : SYM_MPH));
        }
        break;
    case OSD_UNIT_METRIC:
        if (_max) {
            tfp_sprintf(buff, "%c%3d%c", SYM_MAX, (int)osdConvertVelocityToUnit(vel), (_3D ? SYM_3D_KMH : SYM_KMH));
        } else {
            tfp_sprintf(buff, "%3d%c", (int)osdConvertVelocityToUnit(vel), (_3D ? SYM_3D_KMH : SYM_KMH));
        }
        break;
    case OSD_UNIT_GA:
        if (_max) {
            tfp_sprintf(buff, "%c%3d%c", SYM_MAX, (int)osdConvertVelocityToUnit(vel), (_3D ? SYM_3D_KT : SYM_KT));
        } else {
            tfp_sprintf(buff, "%3d%c", (int)osdConvertVelocityToUnit(vel), (_3D ? SYM_3D_KT : SYM_KT));
        }
        break;
    }
}

/**
 * Returns the average velocity. This always uses stats, so can be called as an OSD element later if wanted, to show a real time average
 */
static void osdGenerateAverageVelocityStr(char* buff) {
    uint32_t cmPerSec = getTotalTravelDistance() / getFlightTime();
    osdFormatVelocityStr(buff, cmPerSec, false, false);
}

/**
 * Converts wind speed into a string based on the current unit system, using
 * always 3 digits and an additional character for the unit at the right. buff
 * is null terminated.
 * @param ws Raw wind speed in cm/s
 */
#ifdef USE_WIND_ESTIMATOR
static void osdFormatWindSpeedStr(char *buff, int32_t ws, bool isValid)
{
    int32_t centivalue;
    char suffix;
    switch (osdConfig()->units) {
        case OSD_UNIT_UK:
            FALLTHROUGH;
        case OSD_UNIT_METRIC_MPH:
            FALLTHROUGH;
        case OSD_UNIT_IMPERIAL:
            centivalue = CMSEC_TO_CENTIMPH(ws);
            suffix = SYM_MPH;
            break;
        case OSD_UNIT_GA:
            centivalue = CMSEC_TO_CENTIKNOTS(ws);
            suffix = SYM_KT;
            break;
        default:
        case OSD_UNIT_METRIC:
            centivalue = CMSEC_TO_CENTIKPH(ws);
            suffix = SYM_KMH;
            break;
    }

    osdFormatCentiNumber(buff, centivalue, 0, 2, 0, 3, false);

    if (!isValid && ((millis() / 1000) % 4 < 2))
        suffix = '*';

    buff[3] = suffix;
    buff[4] = '\0';
}
#endif

/*
 * This is a simplified altitude conversion code that does not use any scaling
 * but is fully compatible with the DJI G2 MSP Displayport OSD implementation.
 */
/* void osdSimpleAltitudeSymbol(char *buff, int32_t alt) {

    int32_t convertedAltutude = 0;
    char suffix = '\0';

    switch ((osd_unit_e)osdConfig()->units) {
        case OSD_UNIT_UK:
            FALLTHROUGH;
        case OSD_UNIT_GA:
            FALLTHROUGH;
        case OSD_UNIT_IMPERIAL:
            convertedAltutude = CENTIMETERS_TO_FEET(alt);
            suffix = SYM_ALT_FT;
            break;
        case OSD_UNIT_METRIC_MPH:
            FALLTHROUGH;
        case OSD_UNIT_METRIC:
            convertedAltutude = CENTIMETERS_TO_METERS(alt);
            suffix = SYM_ALT_M;
            break;
    }

    tfp_sprintf(buff, "%4d", (int) convertedAltutude);
    buff[4] = suffix;
    buff[5] = '\0';
} */

/**
* Converts altitude into a string based on the current unit system
* prefixed by a a symbol to indicate the unit used.
* @param alt Raw altitude/distance (i.e. as taken from baro.BaroAlt in centimeters)
*/
void osdFormatAltitudeSymbol(char *buff, int32_t alt)
{
    uint8_t totalDigits = 4U;
    uint8_t digits = 4U;
    uint8_t symbolIndex = 4U;
    uint8_t symbolKFt = SYM_ALT_KFT;

    if (alt >= 0) {
        digits = 3U;
        buff[0] = ' ';
    }

#ifndef DISABLE_MSP_BF_COMPAT   // IF BFCOMPAT is not supported, there's no need to check for it and change the values  
    if (isBfCompatibleVideoSystem(osdConfig())) {
        totalDigits++;
        digits++;
        symbolIndex++;
        symbolKFt = SYM_ALT_FT;
    }
#endif

    switch ((osd_unit_e)osdConfig()->units) {
        case OSD_UNIT_UK:
            FALLTHROUGH;
        case OSD_UNIT_GA:
            FALLTHROUGH;
        case OSD_UNIT_IMPERIAL:
            if (osdFormatCentiNumber(buff + totalDigits - digits, CENTIMETERS_TO_CENTIFEET(alt), 1000, 0, 2, digits, false)) {
                // Scaled to kft
                buff[symbolIndex++] = symbolKFt;
            } else {
                // Formatted in feet
                buff[symbolIndex++] = SYM_ALT_FT;
            }
            buff[symbolIndex] = '\0';
            break;
        case OSD_UNIT_METRIC_MPH:
            FALLTHROUGH;
        case OSD_UNIT_METRIC:
            // alt is alredy in cm
            if (osdFormatCentiNumber(buff + totalDigits - digits, alt, 1000, 0, 2, digits, false)) {
                // Scaled to km
                buff[symbolIndex++] = SYM_ALT_KM;
            } else {
                // Formatted in m
                buff[symbolIndex++] = SYM_ALT_M;
            }
            buff[symbolIndex] = '\0';
            break;
    }
}

/**
* Converts altitude into a string based on the current unit system.
* @param alt Raw altitude/distance (i.e. as taken from baro.BaroAlt in centimeters)
*/
static void osdFormatAltitudeStr(char *buff, int32_t alt)
{
    int32_t value;
    switch ((osd_unit_e)osdConfig()->units) {
        case OSD_UNIT_UK:
            FALLTHROUGH;
        case OSD_UNIT_GA:
            FALLTHROUGH;
        case OSD_UNIT_IMPERIAL:
            value = CENTIMETERS_TO_FEET(alt);
            tfp_sprintf(buff, "%d%c", (int)value, SYM_FT);
            break;
        case OSD_UNIT_METRIC_MPH:
            FALLTHROUGH;
        case OSD_UNIT_METRIC:
            value = CENTIMETERS_TO_METERS(alt);
            tfp_sprintf(buff, "%d%c", (int)value, SYM_M);
            break;
    }
}

static void osdFormatTime(char *buff, uint32_t seconds, char sym_m, char sym_h)
{
    uint32_t value = seconds;
    char sym = sym_m;
    // Maximum value we can show in minutes is 99 minutes and 59 seconds
    if (seconds > (99 * 60) + 59) {
        sym = sym_h;
        value = seconds / 60;
    }
    buff[0] = sym;
    tfp_sprintf(buff + 1, "%02d:%02d", (int)(value / 60), (int)(value % 60));
}

static inline void osdFormatOnTime(char *buff)
{
    osdFormatTime(buff, micros() / 1000000, SYM_ON_M, SYM_ON_H);
}

static inline void osdFormatFlyTime(char *buff, textAttributes_t *attr)
{
    uint32_t seconds = getFlightTime();
    osdFormatTime(buff, seconds, SYM_FLY_M, SYM_FLY_H);
    if (attr && osdConfig()->time_alarm > 0) {
       if (seconds / 60 >= osdConfig()->time_alarm && ARMING_FLAG(ARMED)) {
            TEXT_ATTRIBUTES_ADD_BLINK(*attr);
        }
    }
}

/**
 * Trim whitespace from string. 
 * Used in Stats screen on lines with multiple values.
*/
char *osdFormatTrimWhiteSpace(char *buff)
{
    char *end;

    // Trim leading spaces
    while(isspace((unsigned char)*buff)) buff++;

    // All spaces?
    if(*buff == 0)  
    return buff;

    // Trim trailing spaces
    end = buff + strlen(buff) - 1;
    while(end > buff && isspace((unsigned char)*end)) end--;

    // Write new null terminator character
    end[1] = '\0';

    return buff;
}

/**
 * Converts RSSI into a % value used by the OSD.
 */
static uint16_t osdConvertRSSI(void)
{
    // change range to [0, 99]
    return constrain(getRSSI() * 100 / RSSI_MAX_VALUE, 0, 99);
}

static uint16_t osdGetCrsfLQ(void)
{
    int16_t statsLQ = rxLinkStatistics.uplinkLQ;
    int16_t scaledLQ = scaleRange(constrain(statsLQ, 0, 100), 0, 100, 170, 300);
    int16_t displayedLQ = 0;
    switch (osdConfig()->crsf_lq_format) {
        case OSD_CRSF_LQ_TYPE1:
            displayedLQ = statsLQ;
            break;
        case OSD_CRSF_LQ_TYPE2:
            displayedLQ = statsLQ;
            break;
        case OSD_CRSF_LQ_TYPE3:
            displayedLQ = rxLinkStatistics.rfMode >= 2 ? scaledLQ : statsLQ;
            break;
    }
    return displayedLQ;
}

static int16_t osdGetCrsfdBm(void)
{
    return rxLinkStatistics.uplinkRSSI;
}
/**
* Displays a temperature postfixed with a symbol depending on the current unit system
* @param label to display
* @param valid true if measurement is valid
* @param temperature in deciDegrees Celcius
*/
static void osdDisplayTemperature(uint8_t elemPosX, uint8_t elemPosY, uint16_t symbol, const char *label, bool valid, int16_t temperature, int16_t alarm_min, int16_t alarm_max)
{
    char buff[TEMPERATURE_LABEL_LEN + 2 < 6 ? 6 : TEMPERATURE_LABEL_LEN + 2];
    textAttributes_t elemAttr = valid ? TEXT_ATTRIBUTES_NONE : _TEXT_ATTRIBUTES_BLINK_BIT;
    uint8_t valueXOffset = 0;

    if (symbol) {
        buff[0] = symbol;
        buff[1] = '\0';
        displayWriteWithAttr(osdDisplayPort, elemPosX, elemPosY, buff, elemAttr);
        valueXOffset = 1;
    }
#ifdef USE_TEMPERATURE_SENSOR
    else if (label[0] != '\0') {
        uint8_t label_len = strnlen(label, TEMPERATURE_LABEL_LEN);
        memcpy(buff, label, label_len);
        memset(buff + label_len, ' ', TEMPERATURE_LABEL_LEN + 1 - label_len);
        buff[5] = '\0';
        displayWriteWithAttr(osdDisplayPort, elemPosX, elemPosY, buff, elemAttr);
        valueXOffset = osdConfig()->temp_label_align == OSD_ALIGN_LEFT ? 5 : label_len + 1;
    }
#else
    UNUSED(label);
#endif

    if (valid) {

        if ((temperature <= alarm_min) || (temperature >= alarm_max)) TEXT_ATTRIBUTES_ADD_BLINK(elemAttr);
        if (osdConfig()->units == OSD_UNIT_IMPERIAL) temperature = temperature * 9 / 5.0f + 320;
        tfp_sprintf(buff, "%3d", temperature / 10);

    } else
        strcpy(buff, "---");

    buff[3] = osdConfig()->units == OSD_UNIT_IMPERIAL ? SYM_TEMP_F : SYM_TEMP_C;
    buff[4] = '\0';

    displayWriteWithAttr(osdDisplayPort, elemPosX + valueXOffset, elemPosY, buff, elemAttr);
}

#ifdef USE_TEMPERATURE_SENSOR
static void osdDisplayTemperatureSensor(uint8_t elemPosX, uint8_t elemPosY, uint8_t sensorIndex)
{
    int16_t temperature;
    const bool valid = getSensorTemperature(sensorIndex, &temperature);
    const tempSensorConfig_t *sensorConfig = tempSensorConfig(sensorIndex);
    uint16_t symbol = sensorConfig->osdSymbol ? SYM_TEMP_SENSOR_FIRST + sensorConfig->osdSymbol - 1 : 0;
    osdDisplayTemperature(elemPosX, elemPosY, symbol, sensorConfig->label, valid, temperature, sensorConfig->alarm_min, sensorConfig->alarm_max);
}
#endif

static void osdFormatCoordinate(char *buff, char sym, int32_t val)
{
    // up to 4 for number + 1 for the symbol + null terminator + fill the rest with decimals
    const int coordinateLength = osdConfig()->coordinate_digits + 1;

    buff[0] = sym;
    int32_t integerPart = val / GPS_DEGREES_DIVIDER;
    // Latitude maximum integer width is 3 (-90) while
    // longitude maximum integer width is 4 (-180).
    int integerDigits = tfp_sprintf(buff + 1, (integerPart == 0 && val < 0) ? "-%d" : "%d", (int)integerPart);
    // We can show up to 7 digits in decimalPart.
    int32_t decimalPart = abs(val % (int)GPS_DEGREES_DIVIDER);
    STATIC_ASSERT(GPS_DEGREES_DIVIDER == 1e7, adjust_max_decimal_digits);
    int decimalDigits;
    bool bfcompat = false;  // Assume BFCOMPAT mode is no enabled

#ifndef DISABLE_MSP_BF_COMPAT // IF BFCOMPAT is not supported, there's no need to check for it
        if(isBfCompatibleVideoSystem(osdConfig())) {
            bfcompat = true;
        }
#endif

    if (!bfcompat) {
        decimalDigits = tfp_sprintf(buff + 1 + integerDigits, "%07d", (int)decimalPart);
        // Embbed the decimal separator
        buff[1 + integerDigits - 1] += SYM_ZERO_HALF_TRAILING_DOT - '0';
        buff[1 + integerDigits] += SYM_ZERO_HALF_LEADING_DOT - '0';
    } else {
        // BFCOMPAT mode enabled
        decimalDigits = tfp_sprintf(buff + 1 + integerDigits, ".%06d", (int)decimalPart);
    }
    // Fill up to coordinateLength with zeros
    int total = 1 + integerDigits + decimalDigits;
    while(total < coordinateLength) {
        buff[total] = '0';
        total++;
    }
    buff[coordinateLength] = '\0';
}

static void osdFormatCraftName(char *buff)
{
    if (strlen(systemConfig()->craftName) == 0)
            strcpy(buff, "CRAFT_NAME");
    else {
        for (int i = 0; i < MAX_NAME_LENGTH; i++) {
            buff[i] = sl_toupper((unsigned char)systemConfig()->craftName[i]);
            if (systemConfig()->craftName[i] == 0)
                break;
        }
    }
}

void osdFormatPilotName(char *buff)
{
    if (strlen(systemConfig()->pilotName) == 0)
            strcpy(buff, "PILOT_NAME");
    else {
        for (int i = 0; i < MAX_NAME_LENGTH; i++) {
            buff[i] = sl_toupper((unsigned char)systemConfig()->pilotName[i]);
            if (systemConfig()->pilotName[i] == 0)
                break;
        }
    }
}

static const char * osdArmingDisabledReasonMessage(void)
{
    const char *message = NULL;
    char messageBuf[MAX(SETTING_MAX_NAME_LENGTH, OSD_MESSAGE_LENGTH+1)];

    switch (isArmingDisabledReason()) {
        case ARMING_DISABLED_FAILSAFE_SYSTEM:
            // See handling of FAILSAFE_RX_LOSS_MONITORING in failsafe.c
            if (failsafePhase() == FAILSAFE_RX_LOSS_MONITORING) {
                if (failsafeIsReceivingRxData()) {
                    // reminder to disarm to exit FAILSAFE_RX_LOSS_MONITORING once timeout period ends
                    if (IS_RC_MODE_ACTIVE(BOXARM)) {
                        return OSD_MESSAGE_STR(OSD_MSG_TURN_ARM_SW_OFF);
                    }
                } else {
                    // Not receiving RX data
                    return OSD_MESSAGE_STR(OSD_MSG_RC_RX_LINK_LOST);
                }
            }
            return OSD_MESSAGE_STR(OSD_MSG_DISABLED_BY_FS);
        case ARMING_DISABLED_NOT_LEVEL:
            return OSD_MESSAGE_STR(OSD_MSG_AIRCRAFT_UNLEVEL);
        case ARMING_DISABLED_SENSORS_CALIBRATING:
            return OSD_MESSAGE_STR(OSD_MSG_SENSORS_CAL);
        case ARMING_DISABLED_SYSTEM_OVERLOADED:
            return OSD_MESSAGE_STR(OSD_MSG_SYS_OVERLOADED);
        case ARMING_DISABLED_NAVIGATION_UNSAFE:
            // Check the exact reason
            switch (navigationIsBlockingArming(NULL)) {
                char buf[6];
                case NAV_ARMING_BLOCKER_NONE:
                    break;
                case NAV_ARMING_BLOCKER_MISSING_GPS_FIX:
                    return OSD_MESSAGE_STR(OSD_MSG_WAITING_GPS_FIX);
                case NAV_ARMING_BLOCKER_NAV_IS_ALREADY_ACTIVE:
                    return OSD_MESSAGE_STR(OSD_MSG_DISABLE_NAV_FIRST);
                case NAV_ARMING_BLOCKER_FIRST_WAYPOINT_TOO_FAR:
                    osdFormatDistanceSymbol(buf, distanceToFirstWP(), 0);
                    tfp_sprintf(messageBuf, "FIRST WP TOO FAR (%s)", buf);
                    return message = messageBuf;
                case NAV_ARMING_BLOCKER_JUMP_WAYPOINT_ERROR:
                    return OSD_MESSAGE_STR(OSD_MSG_JUMP_WP_MISCONFIG);
            }
            break;
        case ARMING_DISABLED_COMPASS_NOT_CALIBRATED:
            return OSD_MESSAGE_STR(OSD_MSG_MAG_NOT_CAL);
        case ARMING_DISABLED_ACCELEROMETER_NOT_CALIBRATED:
            return OSD_MESSAGE_STR(OSD_MSG_ACC_NOT_CAL);
        case ARMING_DISABLED_ARM_SWITCH:
            return OSD_MESSAGE_STR(OSD_MSG_DISARM_1ST);
        case ARMING_DISABLED_HARDWARE_FAILURE:
            {
                if (!HW_SENSOR_IS_HEALTHY(getHwGyroStatus())) {
                    return OSD_MESSAGE_STR(OSD_MSG_GYRO_FAILURE);
                }
                if (!HW_SENSOR_IS_HEALTHY(getHwAccelerometerStatus())) {
                    return OSD_MESSAGE_STR(OSD_MSG_ACC_FAIL);
                }
                if (!HW_SENSOR_IS_HEALTHY(getHwCompassStatus())) {
                    return OSD_MESSAGE_STR(OSD_MSG_MAG_FAIL);
                }
                if (!HW_SENSOR_IS_HEALTHY(getHwBarometerStatus())) {
                    return OSD_MESSAGE_STR(OSD_MSG_BARO_FAIL);
                }
                if (!HW_SENSOR_IS_HEALTHY(getHwGPSStatus())) {
                    return OSD_MESSAGE_STR(OSD_MSG_GPS_FAIL);
                }
                if (!HW_SENSOR_IS_HEALTHY(getHwRangefinderStatus())) {
                    return OSD_MESSAGE_STR(OSD_MSG_RANGEFINDER_FAIL);
                }
                if (!HW_SENSOR_IS_HEALTHY(getHwPitotmeterStatus())) {
                    return OSD_MESSAGE_STR(OSD_MSG_PITOT_FAIL);
                }
            }
            return OSD_MESSAGE_STR(OSD_MSG_HW_FAIL);
        case ARMING_DISABLED_BOXFAILSAFE:
            return OSD_MESSAGE_STR(OSD_MSG_FS_EN);
        case ARMING_DISABLED_RC_LINK:
            return OSD_MESSAGE_STR(OSD_MSG_NO_RC_LINK);
        case ARMING_DISABLED_THROTTLE:
            return OSD_MESSAGE_STR(OSD_MSG_THROTTLE_NOT_LOW);
        case ARMING_DISABLED_ROLLPITCH_NOT_CENTERED:
            return OSD_MESSAGE_STR(OSD_MSG_ROLLPITCH_OFFCENTER);
        case ARMING_DISABLED_SERVO_AUTOTRIM:
            return OSD_MESSAGE_STR(OSD_MSG_AUTOTRIM_ACTIVE);
        case ARMING_DISABLED_OOM:
            return OSD_MESSAGE_STR(OSD_MSG_NOT_ENOUGH_MEMORY);
        case ARMING_DISABLED_INVALID_SETTING:
            return OSD_MESSAGE_STR(OSD_MSG_INVALID_SETTING);
        case ARMING_DISABLED_CLI:
            return OSD_MESSAGE_STR(OSD_MSG_CLI_ACTIVE);
        case ARMING_DISABLED_PWM_OUTPUT_ERROR:
            return OSD_MESSAGE_STR(OSD_MSG_PWM_INIT_ERROR);
        case ARMING_DISABLED_NO_PREARM:
            return OSD_MESSAGE_STR(OSD_MSG_NO_PREARM);
        case ARMING_DISABLED_DSHOT_BEEPER:
            return OSD_MESSAGE_STR(OSD_MSG_DSHOT_BEEPER);
            // Cases without message
        case ARMING_DISABLED_LANDING_DETECTED:
            FALLTHROUGH;
        case ARMING_DISABLED_CMS_MENU:
            FALLTHROUGH;
        case ARMING_DISABLED_OSD_MENU:
            FALLTHROUGH;
        case ARMING_DISABLED_ALL_FLAGS:
            FALLTHROUGH;
        case ARMED:
            FALLTHROUGH;
        case SIMULATOR_MODE_HITL:
            FALLTHROUGH;
        case SIMULATOR_MODE_SITL:
            FALLTHROUGH;
        case WAS_EVER_ARMED:
            break;
    }
    return NULL;
}

static const char * osdFailsafePhaseMessage(void)
{
    // See failsafe.h for each phase explanation
    switch (failsafePhase()) {
        case FAILSAFE_RETURN_TO_HOME:
            // XXX: Keep this in sync with OSD_FLYMODE.
            return OSD_MESSAGE_STR(OSD_MSG_RTH_FS);
        case FAILSAFE_LANDING:
            // This should be considered an emergengy landing
            return OSD_MESSAGE_STR(OSD_MSG_EMERG_LANDING_FS);
        case FAILSAFE_RX_LOSS_MONITORING:
            // Only reachable from FAILSAFE_LANDED, which performs
            // a disarm. Since aircraft has been disarmed, we no
            // longer show failsafe details.
            FALLTHROUGH;
        case FAILSAFE_LANDED:
            // Very brief, disarms and transitions into
            // FAILSAFE_RX_LOSS_MONITORING. Note that it prevents
            // further rearming via ARMING_DISABLED_FAILSAFE_SYSTEM,
            // so we'll show the user how to re-arm in when
            // that flag is the reason to prevent arming.
            FALLTHROUGH;
        case FAILSAFE_RX_LOSS_IDLE:
            // This only happens when user has chosen NONE as FS
            // procedure. The recovery messages should be enough.
            FALLTHROUGH;
        case FAILSAFE_IDLE:
            // Failsafe not active
            FALLTHROUGH;
        case FAILSAFE_RX_LOSS_DETECTED:
            // Very brief, changes to FAILSAFE_RX_LOSS_RECOVERED
            // or the FS procedure immediately.
            FALLTHROUGH;
        case FAILSAFE_RX_LOSS_RECOVERED:
            // Exiting failsafe
            break;
    }
    return NULL;
}

static const char * osdFailsafeInfoMessage(void)
{
    if (failsafeIsReceivingRxData() && !FLIGHT_MODE(NAV_FW_AUTOLAND)) {
        // User must move sticks to exit FS mode
        return OSD_MESSAGE_STR(OSD_MSG_MOVE_EXIT_FS);
    }
    return OSD_MESSAGE_STR(OSD_MSG_RC_RX_LINK_LOST);
}

#if defined(USE_SAFE_HOME)
static const char * divertingToSafehomeMessage(void)
{
#ifdef USE_FW_AUTOLAND
	if (!posControl.fwLandState.landWp && (NAV_Status.state != MW_NAV_STATE_HOVER_ABOVE_HOME && posControl.safehomeState.isApplied)) {
#else
    if (NAV_Status.state != MW_NAV_STATE_HOVER_ABOVE_HOME && posControl.safehomeState.isApplied) {
#endif
	    return OSD_MESSAGE_STR(OSD_MSG_DIVERT_SAFEHOME);
	}
#endif
	return NULL;   
}


static const char * navigationStateMessage(void)
{
    if (!posControl.rthState.rthLinearDescentActive && linearDescentMessageMs != 0)
        linearDescentMessageMs = 0;

    switch (NAV_Status.state) {
        case MW_NAV_STATE_NONE:
            break;
        case MW_NAV_STATE_RTH_START:
            return OSD_MESSAGE_STR(OSD_MSG_STARTING_RTH);
        case MW_NAV_STATE_RTH_CLIMB:
            return OSD_MESSAGE_STR(OSD_MSG_RTH_CLIMB);
        case MW_NAV_STATE_RTH_ENROUTE:
            if (posControl.flags.rthTrackbackActive) {
                return OSD_MESSAGE_STR(OSD_MSG_RTH_TRACKBACK);
            } else {
                if (posControl.rthState.rthLinearDescentActive && (linearDescentMessageMs == 0 || linearDescentMessageMs > millis())) {
                    if (linearDescentMessageMs == 0)
                        linearDescentMessageMs = millis() + 5000; // Show message for 5 seconds.

                    return OSD_MESSAGE_STR(OSD_MSG_RTH_LINEAR_DESCENT);
                } else 
                    return OSD_MESSAGE_STR(OSD_MSG_HEADING_HOME);
            }
        case MW_NAV_STATE_HOLD_INFINIT:
            // Used by HOLD flight modes. No information to add.
            break;
        case MW_NAV_STATE_HOLD_TIMED:
            // "HOLDING WP FOR xx S" Countdown added in osdGetSystemMessage
            break;
        case MW_NAV_STATE_WP_ENROUTE:
            // "TO WP" + WP countdown added in osdGetSystemMessage
            break;
        case MW_NAV_STATE_PROCESS_NEXT:
            return OSD_MESSAGE_STR(OSD_MSG_PREPARE_NEXT_WP);
        case MW_NAV_STATE_DO_JUMP:
            // Not used
            break;
        case MW_NAV_STATE_LAND_START:
            // Not used
            break;
        case MW_NAV_STATE_EMERGENCY_LANDING:
            return OSD_MESSAGE_STR(OSD_MSG_EMERG_LANDING);
        case MW_NAV_STATE_LAND_IN_PROGRESS:
            return OSD_MESSAGE_STR(OSD_MSG_LANDING);
        case MW_NAV_STATE_HOVER_ABOVE_HOME:
            if (STATE(FIXED_WING_LEGACY)) {
#if defined(USE_SAFE_HOME)
                if (posControl.safehomeState.isApplied) {
                    return OSD_MESSAGE_STR(OSD_MSG_LOITERING_SAFEHOME);
                }
#endif
                return OSD_MESSAGE_STR(OSD_MSG_LOITERING_HOME);
            }
            return OSD_MESSAGE_STR(OSD_MSG_HOVERING);
        case MW_NAV_STATE_LANDED:
            return OSD_MESSAGE_STR(OSD_MSG_LANDED);
        case MW_NAV_STATE_LAND_SETTLE:
        {
            // If there is a FS landing delay occurring. That is handled by the calling function.
            if (posControl.landingDelay > 0)
                break;
            
            return OSD_MESSAGE_STR(OSD_MSG_PREPARING_LAND);
        }
        case MW_NAV_STATE_LAND_START_DESCENT:
            // Not used
            break;
    }

    return NULL;
}

static void osdFormatMessage(char *buff, size_t size, const char *message, bool isCenteredText)
{
    // String is always filled with Blanks
    memset(buff, SYM_BLANK, size);
    if (message) {
        size_t messageLength = strlen(message);
        int rem = isCenteredText ? MAX(0, (int)size - (int)messageLength) : 0;
        strncpy(buff + rem / 2, message, MIN((int)size - rem / 2, (int)messageLength));
    }
    // Ensure buff is zero terminated
    buff[size] = '\0';
}

/**
 * Draws the battery symbol filled in accordingly to the
 * battery voltage to buff[0].
 **/
static void osdFormatBatteryChargeSymbol(char *buff)
{
    uint8_t p = calculateBatteryPercentage();
    p = (100 - p) / 16.6;
    buff[0] = SYM_BATT_FULL + p;
}

static void osdUpdateBatteryCapacityOrVoltageTextAttributes(textAttributes_t *attr)
{
    const batteryState_e batteryState = getBatteryState();

    if (batteryState == BATTERY_WARNING || batteryState == BATTERY_CRITICAL) {
        TEXT_ATTRIBUTES_ADD_BLINK(*attr);
    }
}

void osdCrosshairPosition(uint8_t *x, uint8_t *y)
{
    *x = osdDisplayPort->cols / 2;
    *y = osdDisplayPort->rows / 2;
    *y -= osdConfig()->horizon_offset; // positive horizon_offset moves the HUD up, negative moves down
}

/**
 * Check if this OSD layout is using scaled or unscaled throttle.
 * If both are used, it will default to scaled.
 */
bool osdUsingScaledThrottle(void) 
{
    bool usingScaledThrottle = OSD_VISIBLE(osdLayoutsConfig()->item_pos[currentLayout][OSD_SCALED_THROTTLE_POS]);
    bool usingRCThrottle = OSD_VISIBLE(osdLayoutsConfig()->item_pos[currentLayout][OSD_THROTTLE_POS]);

    if (!usingScaledThrottle && !usingRCThrottle)
        usingScaledThrottle = true;

    return usingScaledThrottle;
}

/**
 * Formats throttle position prefixed by its symbol.
 * Shows unscaled or scaled (output to motor) throttle percentage
 **/
static void osdFormatThrottlePosition(char *buff, bool useScaled, textAttributes_t *elemAttr)
{
    buff[0] = SYM_BLANK;
    buff[1] = SYM_THR;
    if (navigationIsControllingThrottle()) {
        buff[0] = SYM_AUTO_THR0;
        buff[1] = SYM_AUTO_THR1;
        if (isFixedWingAutoThrottleManuallyIncreased()) {
            TEXT_ATTRIBUTES_ADD_BLINK(*elemAttr);
        }
        useScaled = true;
    }
#ifdef USE_POWER_LIMITS
    if (powerLimiterIsLimiting()) {
        TEXT_ATTRIBUTES_ADD_BLINK(*elemAttr);
    }
#endif
    int8_t throttlePercent = getThrottlePercent(useScaled);
    if ((useScaled && throttlePercent <= 0) || !ARMING_FLAG(ARMED)) {
        const char* message = ARMING_FLAG(ARMED) ? (throttlePercent == 0 && !ifMotorstopFeatureEnabled()) ? "IDLE" : "STOP" : "DARM";
        buff[0] = SYM_THR;
        strcpy(buff + 1, message);
        return;
    }
    tfp_sprintf(buff + 2, "%3d", throttlePercent);
}

/**
 * Formats gvars prefixed by its number (0-indexed). If autoThr
 **/
static void osdFormatGVar(char *buff, uint8_t index)
{
    buff[0] = 'G';
    buff[1] = '0'+index;
    buff[2] = ':';
    #ifdef USE_PROGRAMMING_FRAMEWORK
    osdFormatCentiNumber(buff + 3, (int32_t)gvGet(index)*(int32_t)100, 1, 0, 0, 5, false);
    #endif
}

#if defined(USE_ESC_SENSOR)
static void osdFormatRpm(char *buff, uint32_t rpm)
{
    buff[0] = SYM_RPM;
    if (rpm) {
        if ( digitCount(rpm) > osdConfig()->esc_rpm_precision) {
            uint8_t rpmMaxDecimals = (osdConfig()->esc_rpm_precision - 3);
            osdFormatCentiNumber(buff + 1, rpm / 10, 0, rpmMaxDecimals, rpmMaxDecimals, osdConfig()->esc_rpm_precision-1, false);
            buff[osdConfig()->esc_rpm_precision] = 'K';
            buff[osdConfig()->esc_rpm_precision+1] = '\0';
        }
        else {
            switch(osdConfig()->esc_rpm_precision) {
                case 6:
                    tfp_sprintf(buff + 1, "%6lu", rpm);
                    break;
                case 5:
                    tfp_sprintf(buff + 1, "%5lu", rpm);
                    break;
                case 4:
                    tfp_sprintf(buff + 1, "%4lu", rpm);
                    break;
                case 3:
                default:
                    tfp_sprintf(buff + 1, "%3lu", rpm);
                    break;
            }


        }
    }
    else {
        uint8_t buffPos = 1;
        while (buffPos <=( osdConfig()->esc_rpm_precision)) {
            strcpy(buff + buffPos++, "-");
        }
    }
}
#endif

int32_t osdGetAltitude(void)
{
    return getEstimatedActualPosition(Z);
}

static inline int32_t osdGetAltitudeMsl(void)
{
    return getEstimatedActualPosition(Z) + posControl.gpsOrigin.alt;
}

uint16_t osdGetRemainingGlideTime(void) {
    float value = getEstimatedActualVelocity(Z);
    static pt1Filter_t glideTimeFilterState;
    const  timeMs_t curTimeMs = millis();
    static timeMs_t glideTimeUpdatedMs;

    value = pt1FilterApply4(&glideTimeFilterState, isnormal(value) ? value : 0, 0.5, MS2S(curTimeMs - glideTimeUpdatedMs));
    glideTimeUpdatedMs = curTimeMs;

    if (value < 0) {
        value = osdGetAltitude() / abs((int)value);
    } else {
        value = 0;
    }

    return (uint16_t)roundf(value);
}

static bool osdIsHeadingValid(void)
{
    return isImuHeadingValid();
}

int16_t osdGetHeading(void)
{
    return attitude.values.yaw;
}

int16_t osdGetPanServoOffset(void)
{
    int8_t servoIndex = osdConfig()->pan_servo_index;
    int16_t servoPosition = servo[servoIndex];
    int16_t servoMiddle = servoParams(servoIndex)->middle;
    return (int16_t)CENTIDEGREES_TO_DEGREES((servoPosition - servoMiddle) * osdConfig()->pan_servo_pwm2centideg);
}

// Returns a heading angle in degrees normalized to [0, 360).
int osdGetHeadingAngle(int angle)
{
    while (angle < 0) {
        angle += 360;
    }
    while (angle >= 360) {
        angle -= 360;
    }
    return angle;
}

#if defined(USE_GPS)

/* Draws a map with the given symbol in the center and given point of interest
 * defined by its distance in meters and direction in degrees.
 * referenceHeading indicates the up direction in the map, in degrees, while
 * referenceSym (if non-zero) is drawn at the upper right corner below a small
 * arrow to indicate the map reference to the user. The drawn argument is an
 * in-out used to store the last position where the craft was drawn to avoid
 * erasing all screen on each redraw.
 */
static void osdDrawMap(int referenceHeading, uint16_t referenceSym, uint16_t centerSym,
                       uint32_t poiDistance, int16_t poiDirection, uint16_t poiSymbol,
                       uint16_t *drawn, uint32_t *usedScale)
{
    // TODO: These need to be tested with several setups. We might
    // need to make them configurable.
    const int hMargin = 5;
    const int vMargin = 3;

    // TODO: Get this from the display driver?
    const int charWidth = 12;
    const int charHeight = 18;

    uint8_t minX = hMargin;
    uint8_t maxX = osdDisplayPort->cols - 1 - hMargin;
    uint8_t minY = vMargin;
    uint8_t maxY = osdDisplayPort->rows - 1 - vMargin;
    uint8_t midX = osdDisplayPort->cols / 2;
    uint8_t midY = osdDisplayPort->rows / 2;

    // Fixed marks
    displayWriteChar(osdDisplayPort, midX, midY, centerSym);

    // First, erase the previous drawing.
    if (OSD_VISIBLE(*drawn)) {
        displayWriteChar(osdDisplayPort, OSD_X(*drawn), OSD_Y(*drawn), SYM_BLANK);
        *drawn = 0;
    }

    uint32_t initialScale;
    const unsigned scaleMultiplier = 2;
    // We try to reduce the scale when the POI will be around half the distance
    // between the center and the closers map edge, to avoid too much jumping
    const int scaleReductionMultiplier = MIN(midX - hMargin, midY - vMargin) / 2;

    switch (osdConfig()->units) {
        case OSD_UNIT_UK:
            FALLTHROUGH;
        case OSD_UNIT_IMPERIAL:
            initialScale = 16; // 16m ~= 0.01miles
            break;
        case OSD_UNIT_GA:
            initialScale = 18; // 18m ~= 0.01 nautical miles
            break;
        default:
        case OSD_UNIT_METRIC_MPH:
            FALLTHROUGH;
        case OSD_UNIT_METRIC:
            initialScale = 10; // 10m as initial scale
            break;
    }

    // Try to keep the same scale when getting closer until we draw over the center point
    uint32_t scale = initialScale;
    if (*usedScale) {
        scale = *usedScale;
        if (scale > initialScale && poiDistance < *usedScale * scaleReductionMultiplier) {
            scale /= scaleMultiplier;
        }
    }

    if (STATE(GPS_FIX) 
#ifdef USE_GPS_FIX_ESTIMATION
            || STATE(GPS_ESTIMATED_FIX)
#endif
        ) {

        int directionToPoi = osdGetHeadingAngle(poiDirection - referenceHeading);
        float poiAngle = DEGREES_TO_RADIANS(directionToPoi);
        float poiSin = sin_approx(poiAngle);
        float poiCos = cos_approx(poiAngle);

        // Now start looking for a valid scale that lets us draw everything
        int ii;
        for (ii = 0; ii < 50; ii++) {
            // Calculate location of the aircraft in map
            int points = poiDistance / ((float)scale / charHeight);

            float pointsX = points * poiSin;
            int poiX = midX - roundf(pointsX / charWidth);
            if (poiX < minX || poiX > maxX) {
                scale *= scaleMultiplier;
                continue;
            }

            float pointsY = points * poiCos;
            int poiY = midY + roundf(pointsY / charHeight);
            if (poiY < minY || poiY > maxY) {
                scale *= scaleMultiplier;
                continue;
            }

            if (poiX == midX && poiY == midY) {
                // We're over the map center symbol, so we would be drawing
                // over it even if we increased the scale. Alternate between
                // drawing the center symbol or drawing the POI.
                if (centerSym != SYM_BLANK && OSD_ALTERNATING_CHOICES(1000, 2) == 0) {
                    break;
                }
            } else {

                uint16_t c;
                if (displayReadCharWithAttr(osdDisplayPort, poiX, poiY, &c, NULL) && c != SYM_BLANK) {
                    // Something else written here, increase scale. If the display doesn't support reading
                    // back characters, we assume there's nothing.
                    //
                    // If we're close to the center, decrease scale. Otherwise increase it.
                    uint8_t centerDeltaX = (maxX - minX) / (scaleMultiplier * 2);
                    uint8_t centerDeltaY = (maxY - minY) / (scaleMultiplier * 2);
                    if (poiX >= midX - centerDeltaX && poiX <= midX + centerDeltaX &&
                        poiY >= midY - centerDeltaY && poiY <= midY + centerDeltaY &&
                        scale > scaleMultiplier) {

                        scale /= scaleMultiplier;
                    } else {
                        scale *= scaleMultiplier;
                    }
                    continue;
                }
            }

            // Draw the point on the map
            if (poiSymbol == SYM_ARROW_UP) {
                // Drawing aircraft, rotate
                int mapHeading = osdGetHeadingAngle(DECIDEGREES_TO_DEGREES(osdGetHeading()) - referenceHeading);
                poiSymbol += mapHeading * 2 / 45;
            }
            displayWriteChar(osdDisplayPort, poiX, poiY, poiSymbol);

            // Update saved location
            *drawn = OSD_POS(poiX, poiY) | OSD_VISIBLE_FLAG;
            break;
        }
    }

    *usedScale = scale;

    // Update global map data for scale and reference
    osdMapData.scale = scale;
    osdMapData.referenceSymbol = referenceSym;
}

/* Draws a map with the home in the center and the craft moving around.
 * See osdDrawMap() for reference.
 */
static void osdDrawHomeMap(int referenceHeading, uint8_t referenceSym, uint16_t *drawn, uint32_t *usedScale)
{
    osdDrawMap(referenceHeading, referenceSym, SYM_HOME, GPS_distanceToHome, GPS_directionToHome, SYM_ARROW_UP, drawn, usedScale);
}

/* Draws a map with the aircraft in the center and the home moving around.
 * See osdDrawMap() for reference.
 */
static void osdDrawRadar(uint16_t *drawn, uint32_t *usedScale)
{
    int16_t reference = DECIDEGREES_TO_DEGREES(osdGetHeading());
    int16_t poiDirection = osdGetHeadingAngle(GPS_directionToHome + 180);
    osdDrawMap(reference, 0, SYM_ARROW_UP, GPS_distanceToHome, poiDirection, SYM_HOME, drawn, usedScale);
}

static uint16_t crc_accumulate(uint8_t data, uint16_t crcAccum)
{
    uint8_t tmp;
    tmp = data ^ (uint8_t)(crcAccum & 0xff);
    tmp ^= (tmp << 4);
    crcAccum = (crcAccum >> 8) ^ (tmp << 8) ^ (tmp << 3) ^ (tmp >> 4);
    return crcAccum;
}


static void osdDisplayTelemetry(void)
{
    uint32_t          trk_data;
    uint16_t          trk_crc = 0;
    char              trk_buffer[31];
    static int16_t    trk_elevation = 127;
    static uint16_t   trk_bearing   = 0;

    if (ARMING_FLAG(ARMED)) {
      if (STATE(GPS_FIX)
#ifdef USE_GPS_FIX_ESTIMATION
                || STATE(GPS_ESTIMATED_FIX)
#endif
            ){
        if (GPS_distanceToHome > 5) {
          trk_bearing = GPS_directionToHome;
          trk_bearing += 360 + 180;
          trk_bearing %= 360;
          int32_t alt = CENTIMETERS_TO_METERS(osdGetAltitude());
          float at = atan2(alt, GPS_distanceToHome);
          trk_elevation = at * 57.2957795f; // 57.2957795 = 1 rad
          trk_elevation += 37; // because elevation in telemetry should be from -37 to 90
          if (trk_elevation < 0) {
            trk_elevation = 0;
          }
        }
      }
    }
    else{
      trk_elevation = 127;
      trk_bearing   = 0;
    }

    trk_data = 0;                                                // bit  0    - packet type 0 = bearing/elevation, 1 = 2 byte data packet
    trk_data = trk_data | (uint32_t)(0x7F & trk_elevation) << 1; // bits 1-7  - elevation angle to target. NOTE number is abused. constrained value of -37 to 90 sent as 0 to 127.
    trk_data = trk_data | (uint32_t)trk_bearing << 8;            // bits 8-17 - bearing angle to target. 0 = true north. 0 to 360
    trk_crc = crc_accumulate(0xFF & trk_data, trk_crc);          // CRC First Byte  bits 0-7
    trk_crc = crc_accumulate(0xFF & trk_bearing, trk_crc);       // CRC Second Byte bits 8-15
    trk_crc = crc_accumulate(trk_bearing >> 8, trk_crc);         // CRC Third Byte  bits  16-17
    trk_data = trk_data | (uint32_t)trk_crc << 17;               // bits 18-29 CRC & 0x3FFFF

    for (uint8_t t_ctr = 0; t_ctr < 30; t_ctr++) {               // Prepare screen buffer and write data line.
      if (trk_data & (uint32_t)1 << t_ctr){
        trk_buffer[29 - t_ctr] = SYM_TELEMETRY_0;
      }
      else{
        trk_buffer[29 - t_ctr] = SYM_TELEMETRY_1;
      }
    }
    trk_buffer[30] = 0;
    displayWrite(osdDisplayPort, 0, 0, trk_buffer);
    if (osdConfig()->telemetry>1){
      displayWrite(osdDisplayPort, 0, 3, trk_buffer);               // Test display because normal telemetry line is not visible
    }
}
#endif

static void osdFormatPidControllerOutput(char *buff, const char *label, const pidController_t *pidController, uint8_t scale, bool showDecimal) {
    strcpy(buff, label);
    for (uint8_t i = strlen(label); i < 5; ++i) buff[i] = ' ';
    uint8_t decimals = showDecimal ? 1 : 0;
    osdFormatCentiNumber(buff + 5, pidController->proportional * scale, 0, decimals, 0, 4, false);
    buff[9] = ' ';
    osdFormatCentiNumber(buff + 10, pidController->integrator * scale, 0, decimals, 0, 4, false);
    buff[14] = ' ';
    osdFormatCentiNumber(buff + 15, pidController->derivative * scale, 0, decimals, 0, 4, false);
    buff[19] = ' ';
    osdFormatCentiNumber(buff + 20, pidController->output_constrained * scale, 0, decimals, 0, 4, false);
    buff[24] = '\0';
}

static void osdDisplayBatteryVoltage(uint8_t elemPosX, uint8_t elemPosY, uint16_t voltage, uint8_t digits, uint8_t decimals)
{
    char buff[7];
    textAttributes_t elemAttr = TEXT_ATTRIBUTES_NONE;

    osdFormatBatteryChargeSymbol(buff);
    buff[1] = '\0';
    osdUpdateBatteryCapacityOrVoltageTextAttributes(&elemAttr);
    displayWriteWithAttr(osdDisplayPort, elemPosX, elemPosY, buff, elemAttr);

    elemAttr = TEXT_ATTRIBUTES_NONE;
    digits = MIN(digits, 5);
    osdFormatCentiNumber(buff, voltage, 0, decimals, 0, digits, false);
    buff[digits] = SYM_VOLT;
    buff[digits+1] = '\0';
    const batteryState_e batteryVoltageState = checkBatteryVoltageState();
    if (batteryVoltageState == BATTERY_CRITICAL || batteryVoltageState == BATTERY_WARNING) {
        TEXT_ATTRIBUTES_ADD_BLINK(elemAttr);
    }
    displayWriteWithAttr(osdDisplayPort, elemPosX + 1, elemPosY, buff, elemAttr);
}

static void osdDisplayFlightPIDValues(uint8_t elemPosX, uint8_t elemPosY, const char *str, pidIndex_e pidIndex, adjustmentFunction_e adjFuncP, adjustmentFunction_e adjFuncI, adjustmentFunction_e adjFuncD, adjustmentFunction_e adjFuncFF)
{
    textAttributes_t elemAttr;
    char buff[4];

    const pid8_t *pid = &pidBank()->pid[pidIndex];
    pidType_e pidType = pidIndexGetType(pidIndex);

    displayWrite(osdDisplayPort, elemPosX, elemPosY, str);

    if (pidType == PID_TYPE_NONE) {
        // PID is not used in this configuration. Draw dashes.
        // XXX: Keep this in sync with the %3d format and spacing used below
        displayWrite(osdDisplayPort, elemPosX + 6, elemPosY, "-   -   -   -");
        return;
    }

    elemAttr = TEXT_ATTRIBUTES_NONE;
    tfp_sprintf(buff, "%3d", pid->P);
    if ((isAdjustmentFunctionSelected(adjFuncP)) || (((adjFuncP == ADJUSTMENT_ROLL_P) || (adjFuncP == ADJUSTMENT_PITCH_P)) && (isAdjustmentFunctionSelected(ADJUSTMENT_PITCH_ROLL_P))))
        TEXT_ATTRIBUTES_ADD_BLINK(elemAttr);
    displayWriteWithAttr(osdDisplayPort, elemPosX + 4, elemPosY, buff, elemAttr);

    elemAttr = TEXT_ATTRIBUTES_NONE;
    tfp_sprintf(buff, "%3d", pid->I);
    if ((isAdjustmentFunctionSelected(adjFuncI)) || (((adjFuncI == ADJUSTMENT_ROLL_I) || (adjFuncI == ADJUSTMENT_PITCH_I)) && (isAdjustmentFunctionSelected(ADJUSTMENT_PITCH_ROLL_I))))
        TEXT_ATTRIBUTES_ADD_BLINK(elemAttr);
    displayWriteWithAttr(osdDisplayPort, elemPosX + 8, elemPosY, buff, elemAttr);

    elemAttr = TEXT_ATTRIBUTES_NONE;
    tfp_sprintf(buff, "%3d", pid->D);
    if ((isAdjustmentFunctionSelected(adjFuncD)) || (((adjFuncD == ADJUSTMENT_ROLL_D) || (adjFuncD == ADJUSTMENT_PITCH_D)) && (isAdjustmentFunctionSelected(ADJUSTMENT_PITCH_ROLL_D))))
        TEXT_ATTRIBUTES_ADD_BLINK(elemAttr);
    displayWriteWithAttr(osdDisplayPort, elemPosX + 12, elemPosY, buff, elemAttr);

    elemAttr = TEXT_ATTRIBUTES_NONE;
    tfp_sprintf(buff, "%3d", pid->FF);
    if ((isAdjustmentFunctionSelected(adjFuncFF)) || (((adjFuncFF == ADJUSTMENT_ROLL_FF) || (adjFuncFF == ADJUSTMENT_PITCH_FF)) && (isAdjustmentFunctionSelected(ADJUSTMENT_PITCH_ROLL_FF))))
        TEXT_ATTRIBUTES_ADD_BLINK(elemAttr);
    displayWriteWithAttr(osdDisplayPort, elemPosX + 16, elemPosY, buff, elemAttr);
}

static void osdDisplayNavPIDValues(uint8_t elemPosX, uint8_t elemPosY, const char *str, pidIndex_e pidIndex, adjustmentFunction_e adjFuncP, adjustmentFunction_e adjFuncI, adjustmentFunction_e adjFuncD)
{
    textAttributes_t elemAttr;
    char buff[4];

    const pid8_t *pid = &pidBank()->pid[pidIndex];
    pidType_e pidType = pidIndexGetType(pidIndex);

    displayWrite(osdDisplayPort, elemPosX, elemPosY, str);

    if (pidType == PID_TYPE_NONE) {
        // PID is not used in this configuration. Draw dashes.
        // XXX: Keep this in sync with the %3d format and spacing used below
        displayWrite(osdDisplayPort, elemPosX + 6, elemPosY, "-   -   -");
        return;
    }

    elemAttr = TEXT_ATTRIBUTES_NONE;
    tfp_sprintf(buff, "%3d", pid->P);
    if ((isAdjustmentFunctionSelected(adjFuncP)) || (((adjFuncP == ADJUSTMENT_ROLL_P) || (adjFuncP == ADJUSTMENT_PITCH_P)) && (isAdjustmentFunctionSelected(ADJUSTMENT_PITCH_ROLL_P))))
        TEXT_ATTRIBUTES_ADD_BLINK(elemAttr);
    displayWriteWithAttr(osdDisplayPort, elemPosX + 4, elemPosY, buff, elemAttr);

    elemAttr = TEXT_ATTRIBUTES_NONE;
    tfp_sprintf(buff, "%3d", pid->I);
    if ((isAdjustmentFunctionSelected(adjFuncI)) || (((adjFuncI == ADJUSTMENT_ROLL_I) || (adjFuncI == ADJUSTMENT_PITCH_I)) && (isAdjustmentFunctionSelected(ADJUSTMENT_PITCH_ROLL_I))))
        TEXT_ATTRIBUTES_ADD_BLINK(elemAttr);
    displayWriteWithAttr(osdDisplayPort, elemPosX + 8, elemPosY, buff, elemAttr);

    elemAttr = TEXT_ATTRIBUTES_NONE;
    tfp_sprintf(buff, "%3d", pidType == PID_TYPE_PIFF ? pid->FF : pid->D);
    if ((isAdjustmentFunctionSelected(adjFuncD)) || (((adjFuncD == ADJUSTMENT_ROLL_D) || (adjFuncD == ADJUSTMENT_PITCH_D)) && (isAdjustmentFunctionSelected(ADJUSTMENT_PITCH_ROLL_D))))
        TEXT_ATTRIBUTES_ADD_BLINK(elemAttr);
    displayWriteWithAttr(osdDisplayPort, elemPosX + 12, elemPosY, buff, elemAttr);
}

static void osdDisplayAdjustableDecimalValue(uint8_t elemPosX, uint8_t elemPosY, const char *str, const uint8_t valueOffset, const float value, const uint8_t valueLength, const uint8_t maxDecimals, adjustmentFunction_e adjFunc) {
    char buff[8];
    textAttributes_t elemAttr;
    displayWrite(osdDisplayPort, elemPosX, elemPosY, str);

    elemAttr = TEXT_ATTRIBUTES_NONE;
    osdFormatCentiNumber(buff, value * 100, 0, maxDecimals, 0, MIN(valueLength, 8), false);
    if (isAdjustmentFunctionSelected(adjFunc))
        TEXT_ATTRIBUTES_ADD_BLINK(elemAttr);
    displayWriteWithAttr(osdDisplayPort, elemPosX + strlen(str) + 1 + valueOffset, elemPosY, buff, elemAttr);
}

int8_t getGeoWaypointNumber(int8_t waypointIndex)
{
    static int8_t lastWaypointIndex = 1;
    static int8_t geoWaypointIndex;

    if (waypointIndex != lastWaypointIndex) {
        lastWaypointIndex = geoWaypointIndex = waypointIndex;
        for (uint8_t i = posControl.startWpIndex; i <= waypointIndex; i++) {
            if (posControl.waypointList[i].action == NAV_WP_ACTION_SET_POI ||
                posControl.waypointList[i].action == NAV_WP_ACTION_SET_HEAD ||
                posControl.waypointList[i].action == NAV_WP_ACTION_JUMP) {
                    geoWaypointIndex -= 1;
            }
        }
    }

    return geoWaypointIndex - posControl.startWpIndex + 1;
}

void osdDisplaySwitchIndicator(const char *swName, int rcValue, char *buff) {
    int8_t ptr = 0;

    if (osdConfig()->osd_switch_indicators_align_left) {
        for (ptr = 0; ptr < constrain(strlen(swName), 0, OSD_SWITCH_INDICATOR_NAME_LENGTH); ptr++) {
            buff[ptr] = swName[ptr];
        }

        if ( rcValue < 1333) {
            buff[ptr++] = SYM_SWITCH_INDICATOR_LOW;
        } else if ( rcValue > 1666) {
            buff[ptr++] = SYM_SWITCH_INDICATOR_HIGH;
        } else {
            buff[ptr++] = SYM_SWITCH_INDICATOR_MID;
        }
    } else {
        if ( rcValue < 1333) {
            buff[ptr++] = SYM_SWITCH_INDICATOR_LOW;
        } else if ( rcValue > 1666) {
            buff[ptr++] = SYM_SWITCH_INDICATOR_HIGH;
        } else {
            buff[ptr++] = SYM_SWITCH_INDICATOR_MID;
        }

        for (ptr = 1; ptr < constrain(strlen(swName), 0, OSD_SWITCH_INDICATOR_NAME_LENGTH) + 1; ptr++) {
            buff[ptr] = swName[ptr-1];
        }

        ptr++;
    }

    buff[ptr] = '\0';
}

static bool osdDrawSingleElement(uint8_t item)
{
    uint16_t pos = osdLayoutsConfig()->item_pos[currentLayout][item];
    if (!OSD_VISIBLE(pos)) {
        return false;
    }
    uint8_t elemPosX = OSD_X(pos);
    uint8_t elemPosY = OSD_Y(pos);
    textAttributes_t elemAttr = TEXT_ATTRIBUTES_NONE;
    char buff[32] = {0};

    switch (item) {
    case OSD_CUSTOM_ELEMENT_1:
    {
        customElementDrawElement(buff, 0);
        break;
    }
    case OSD_CUSTOM_ELEMENT_2:
    {
        customElementDrawElement(buff, 1);
        break;
    }
    case OSD_CUSTOM_ELEMENT_3:
    {
        customElementDrawElement(buff, 2);
        break;
    }
    case OSD_RSSI_VALUE:
        {
            uint16_t osdRssi = osdConvertRSSI();
            buff[0] = SYM_RSSI;
            tfp_sprintf(buff + 1, "%2d", osdRssi);
            if (osdRssi < osdConfig()->rssi_alarm) {
                TEXT_ATTRIBUTES_ADD_BLINK(elemAttr);
            }
            break;
        }

    case OSD_MAIN_BATT_VOLTAGE: {
        uint8_t base_digits = 2U;
#ifndef DISABLE_MSP_BF_COMPAT // IF BFCOMPAT is not supported, there's no need to check for it
        if(isBfCompatibleVideoSystem(osdConfig())) {
            base_digits = 3U;   // Add extra digit to account for decimal point taking an extra character space
        }
#endif
        osdDisplayBatteryVoltage(elemPosX, elemPosY, getBatteryRawVoltage(), base_digits + osdConfig()->main_voltage_decimals, osdConfig()->main_voltage_decimals);
        return true;
    }

    case OSD_SAG_COMPENSATED_MAIN_BATT_VOLTAGE: {
        uint8_t base_digits = 2U;
#ifndef DISABLE_MSP_BF_COMPAT // IF BFCOMPAT is not supported, there's no need to check for it
        if(isBfCompatibleVideoSystem(osdConfig())) {
            base_digits = 3U;   // Add extra digit to account for decimal point taking an extra character space
        }
#endif
        osdDisplayBatteryVoltage(elemPosX, elemPosY, getBatterySagCompensatedVoltage(), base_digits + osdConfig()->main_voltage_decimals, osdConfig()->main_voltage_decimals);
        return true;
    }

    case OSD_CURRENT_DRAW: {
        osdFormatCentiNumber(buff, getAmperage(), 0, 2, 0, 3, false);
        buff[3] = SYM_AMP;
        buff[4] = '\0';

        uint8_t current_alarm = osdConfig()->current_alarm;
        if ((current_alarm > 0) && ((getAmperage() / 100.0f) > current_alarm)) {
            TEXT_ATTRIBUTES_ADD_BLINK(elemAttr);
        }
        break;
    }

    case OSD_MAH_DRAWN: {
        uint8_t mah_digits = osdConfig()->mAh_precision; // Initialize to config value

#ifndef DISABLE_MSP_BF_COMPAT // IF BFCOMPAT is not supported, there's no need to check for it
        if (isBfCompatibleVideoSystem(osdConfig())) {
            //BFcompat is unable to work with scaled values and it only has mAh symbol to work with
            tfp_sprintf(buff, "%5d", (int)getMAhDrawn());   // Use 5 digits to allow packs below 100Ah
            buff[5] = SYM_MAH;
            buff[6] = '\0';
        } else
#endif
        {
            if (osdFormatCentiNumber(buff, getMAhDrawn() * 100, 1000, 0, (mah_digits - 2), mah_digits, false)) {
                // Shown in Ah
                buff[mah_digits] = SYM_AH;
            } else {
                // Shown in mAh
                buff[mah_digits] = SYM_MAH;
            }
            buff[mah_digits + 1] = '\0';
        }

        osdUpdateBatteryCapacityOrVoltageTextAttributes(&elemAttr);
        break;
    }

    case OSD_WH_DRAWN:
        osdFormatCentiNumber(buff, getMWhDrawn() / 10, 0, 2, 0, 3, false);
        osdUpdateBatteryCapacityOrVoltageTextAttributes(&elemAttr);
        buff[3] = SYM_WH;
        buff[4] = '\0';
        break;

    case OSD_BATTERY_REMAINING_CAPACITY:
    {
        bool unitsDrawn = false;

        if (currentBatteryProfile->capacity.value == 0)
            tfp_sprintf(buff, "  NA");
        else if (!batteryWasFullWhenPluggedIn())
            tfp_sprintf(buff, "  NF");
        else if (currentBatteryProfile->capacity.unit == BAT_CAPACITY_UNIT_MAH) {
            uint8_t mah_digits = osdConfig()->mAh_precision; // Initialize to config value

#ifndef DISABLE_MSP_BF_COMPAT // IF BFCOMPAT is not supported, there's no need to check for it
            if (isBfCompatibleVideoSystem(osdConfig())) {
                //BFcompat is unable to work with scaled values and it only has mAh symbol to work with
                tfp_sprintf(buff, "%5d", (int)getBatteryRemainingCapacity());   // Use 5 digits to allow packs below 100Ah
                buff[5] = SYM_MAH;
                buff[6] = '\0';
                unitsDrawn = true;
            } else
#endif
            {
                if (osdFormatCentiNumber(buff, getBatteryRemainingCapacity() * 100, 1000, 0, (mah_digits - 2), mah_digits, false)) {
                    // Shown in Ah
                    buff[mah_digits] = SYM_AH;
                } else {
                    // Shown in mAh
                    buff[mah_digits] = SYM_MAH;
                }
                buff[mah_digits + 1] = '\0';
                unitsDrawn = true;
            }
        } else // currentBatteryProfile->capacity.unit == BAT_CAPACITY_UNIT_MWH
            osdFormatCentiNumber(buff + 1, getBatteryRemainingCapacity() / 10, 0, 2, 0, 3, false);

        if (!unitsDrawn) {
        buff[4] = currentBatteryProfile->capacity.unit == BAT_CAPACITY_UNIT_MAH ? SYM_MAH : SYM_WH;
        buff[5] = '\0';
        }

        if (batteryUsesCapacityThresholds()) {
            osdUpdateBatteryCapacityOrVoltageTextAttributes(&elemAttr);
        }

        break;
    }
    case OSD_BATTERY_REMAINING_PERCENT:
        osdFormatBatteryChargeSymbol(buff);
        tfp_sprintf(buff + 1, "%3d%%", calculateBatteryPercentage());
        osdUpdateBatteryCapacityOrVoltageTextAttributes(&elemAttr);
        break;

    case OSD_POWER_SUPPLY_IMPEDANCE:
        if (isPowerSupplyImpedanceValid())
            tfp_sprintf(buff, "%3d", getPowerSupplyImpedance());
        else
            strcpy(buff, "---");
        buff[3] = SYM_MILLIOHM;
        buff[4] = '\0';
        break;

#ifdef USE_GPS
    case OSD_GPS_SATS:
        buff[0] = SYM_SAT_L;
        buff[1] = SYM_SAT_R;
        tfp_sprintf(buff + 2, "%2d", gpsSol.numSat);
#ifdef USE_GPS_FIX_ESTIMATION
        if (STATE(GPS_ESTIMATED_FIX)) {
            strcpy(buff + 2, "ES");
            TEXT_ATTRIBUTES_ADD_BLINK(elemAttr);
        } else 
#endif
        if (!STATE(GPS_FIX)) {
            hardwareSensorStatus_e sensorStatus = getHwGPSStatus();
            if (sensorStatus == HW_SENSOR_UNAVAILABLE || sensorStatus == HW_SENSOR_UNHEALTHY) {
                buff[2] = SYM_ALERT;
                buff[3] = '\0';
            }
            TEXT_ATTRIBUTES_ADD_BLINK(elemAttr);
        }
        break;

    case OSD_GPS_SPEED:
        osdFormatVelocityStr(buff, gpsSol.groundSpeed, false, false);
        break;

    case OSD_GPS_MAX_SPEED:
        osdFormatVelocityStr(buff, stats.max_speed, false, true);
        break;

    case OSD_3D_SPEED:
        osdFormatVelocityStr(buff, osdGet3DSpeed(), true, false);
        break;

    case OSD_3D_MAX_SPEED:
        osdFormatVelocityStr(buff, stats.max_3D_speed, true, true);
        break;

    case OSD_GLIDESLOPE:
        {
            float horizontalSpeed = gpsSol.groundSpeed;
            float sinkRate = -getEstimatedActualVelocity(Z);
            static pt1Filter_t gsFilterState;
            const timeMs_t currentTimeMs = millis();
            static timeMs_t gsUpdatedTimeMs;
            float glideSlope = horizontalSpeed / sinkRate;
            glideSlope = pt1FilterApply4(&gsFilterState, isnormal(glideSlope) ? glideSlope : 200, 0.5, MS2S(currentTimeMs - gsUpdatedTimeMs));
            gsUpdatedTimeMs = currentTimeMs;

            buff[0] = SYM_GLIDESLOPE;
            if (glideSlope > 0.0f && glideSlope < 100.0f) {
                osdFormatCentiNumber(buff + 1, glideSlope * 100.0f, 0, 2, 0, 3, false);
            } else {
                buff[1] = buff[2] = buff[3] = '-';
            }
            buff[4] = '\0';
            break;
        }

    case OSD_GPS_LAT:
        osdFormatCoordinate(buff, SYM_LAT, gpsSol.llh.lat);
        break;

    case OSD_GPS_LON:
        osdFormatCoordinate(buff, SYM_LON, gpsSol.llh.lon);
        break;

    case OSD_HOME_DIR:
        {
            if ((STATE(GPS_FIX) 
#ifdef USE_GPS_FIX_ESTIMATION
                    || STATE(GPS_ESTIMATED_FIX)
#endif                
                    ) && STATE(GPS_FIX_HOME) && isImuHeadingValid()) {
                if (GPS_distanceToHome < (navConfig()->general.min_rth_distance / 100) ) {
                    displayWriteChar(osdDisplayPort, elemPosX, elemPosY, SYM_HOME_NEAR);
                }
                else
                {
                    int16_t panHomeDirOffset = 0;
                    if (!(osdConfig()->pan_servo_pwm2centideg == 0)){
                        panHomeDirOffset = osdGetPanServoOffset();
                    }
                    int16_t flightDirection = STATE(AIRPLANE) ? CENTIDEGREES_TO_DEGREES(posControl.actualState.cog) : DECIDEGREES_TO_DEGREES(osdGetHeading());
                    int homeDirection = GPS_directionToHome - flightDirection + panHomeDirOffset;
                    osdDrawDirArrow(osdDisplayPort, osdGetDisplayPortCanvas(), OSD_DRAW_POINT_GRID(elemPosX, elemPosY), homeDirection);
                }
            } else {
                // No home or no fix or unknown heading, blink.
                // If we're unarmed, show the arrow pointing up so users can see the arrow
                // while configuring the OSD. If we're armed, show a '-' indicating that
                // we don't know the direction to home.
                TEXT_ATTRIBUTES_ADD_BLINK(elemAttr);
                displayWriteCharWithAttr(osdDisplayPort, elemPosX, elemPosY, ARMING_FLAG(ARMED) ? '-' : SYM_ARROW_UP, elemAttr);
            }
            return true;
        }

    case OSD_HOME_HEADING_ERROR:
        {
            buff[0] = SYM_HOME;
            buff[1] = SYM_HEADING;

            if (isImuHeadingValid() && navigationPositionEstimateIsHealthy()) {
                int16_t h = lrintf(CENTIDEGREES_TO_DEGREES((float)wrap_18000(DEGREES_TO_CENTIDEGREES((int32_t)GPS_directionToHome) - (STATE(AIRPLANE) ? posControl.actualState.cog : DECIDEGREES_TO_CENTIDEGREES((int32_t)osdGetHeading())))));
                tfp_sprintf(buff + 2, "%4d", h);
            } else {
                strcpy(buff + 2, "----");
            }

            buff[6] = SYM_DEGREES;
            buff[7] = '\0';
            break;
        }

    case OSD_HOME_DIST:
        {
            buff[0] = SYM_HOME;
            uint32_t distance_to_home_cm = GPS_distanceToHome * 100;
            osdFormatDistanceSymbol(&buff[1], distance_to_home_cm, 0);

            uint16_t dist_alarm = osdConfig()->dist_alarm;
            if (dist_alarm > 0 && GPS_distanceToHome > dist_alarm) {
                TEXT_ATTRIBUTES_ADD_BLINK(elemAttr);
            }
        }
        break;

    case OSD_TRIP_DIST:
        buff[0] = SYM_TOTAL;
        osdFormatDistanceSymbol(buff + 1, getTotalTravelDistance(), 0);
        break;

    case OSD_BLACKBOX:
        {
#ifdef USE_BLACKBOX
            if (IS_RC_MODE_ACTIVE(BOXBLACKBOX)) {
                if (!isBlackboxDeviceWorking()) {
                    tfp_sprintf(buff, "%c%c", SYM_BLACKBOX, SYM_ALERT);
                } else if (isBlackboxDeviceFull()) {
                    tfp_sprintf(buff, "%cFULL", SYM_BLACKBOX);
                } else {
                    int32_t logNumber = blackboxGetLogNumber();
                    if (logNumber >= 0) {
                        tfp_sprintf(buff, "%c%05" PRId32, SYM_BLACKBOX, logNumber);
                    } else {
                        tfp_sprintf(buff, "%c", SYM_BLACKBOX);
                    }
                }
            }
#endif // USE_BLACKBOX
        }
        break;

    case OSD_ODOMETER:
        {
            displayWriteChar(osdDisplayPort, elemPosX, elemPosY, SYM_ODOMETER);
            float_t odometerDist = CENTIMETERS_TO_METERS(getTotalTravelDistance());
#ifdef USE_STATS
            odometerDist+= statsConfig()->stats_total_dist;
#endif

            switch (osdConfig()->units) {
                case OSD_UNIT_UK:
                    FALLTHROUGH;
                case OSD_UNIT_IMPERIAL:
                    osdFormatCentiNumber(buff, METERS_TO_MILES(odometerDist) * 100, 1, 1, 1, 6, true);
                    buff[6] = SYM_MI;
                    break;
                default:
                case OSD_UNIT_GA:
                    osdFormatCentiNumber(buff, METERS_TO_NAUTICALMILES(odometerDist) * 100, 1, 1, 1, 6, true);
                    buff[6] = SYM_NM;
                    break;
                case OSD_UNIT_METRIC_MPH:
                    FALLTHROUGH;
                case OSD_UNIT_METRIC:
                    osdFormatCentiNumber(buff, METERS_TO_KILOMETERS(odometerDist) * 100, 1, 1, 1, 6, true);
                    buff[6] = SYM_KM;
                    break;
            }
            buff[7] = '\0';
            elemPosX++;
        }
        break;

    case OSD_GROUND_COURSE:
        {
            buff[0] = SYM_GROUND_COURSE;
            if (osdIsHeadingValid()) {
                tfp_sprintf(&buff[1], "%3d", (int16_t)CENTIDEGREES_TO_DEGREES(posControl.actualState.cog));
            } else {
                buff[1] = buff[2] = buff[3] = '-';
            }
            buff[4] = SYM_DEGREES;
            buff[5] = '\0';
            break;
        }

    case OSD_COURSE_HOLD_ERROR:
        {
            if (ARMING_FLAG(ARMED) && !FLIGHT_MODE(NAV_COURSE_HOLD_MODE)) {
                displayWrite(osdDisplayPort, elemPosX, elemPosY, "     ");
                return true;
            }

            buff[0] = SYM_HEADING;

            if ((!ARMING_FLAG(ARMED)) || (FLIGHT_MODE(NAV_COURSE_HOLD_MODE) && isAdjustingPosition())) {
                buff[1] = buff[2] = buff[3] = '-';
            } else if (FLIGHT_MODE(NAV_COURSE_HOLD_MODE)) {
                int16_t herr = lrintf(CENTIDEGREES_TO_DEGREES((float)navigationGetHeadingError()));
                if (ABS(herr) > 99)
                    strcpy(buff + 1, ">99");
                else
                    tfp_sprintf(buff + 1, "%3d", herr);
            }

            buff[4] = SYM_DEGREES;
            buff[5] = '\0';
            break;
        }

    case OSD_COURSE_HOLD_ADJUSTMENT:
        {
            int16_t heading_adjust = lrintf(CENTIDEGREES_TO_DEGREES((float)getCruiseHeadingAdjustment()));

            if (ARMING_FLAG(ARMED) && ((!FLIGHT_MODE(NAV_COURSE_HOLD_MODE)) || !(isAdjustingPosition() || isAdjustingHeading() || (heading_adjust != 0)))) {
                displayWrite(osdDisplayPort, elemPosX, elemPosY, "      ");
                return true;
            }

            buff[0] = SYM_HEADING;

            if (!ARMING_FLAG(ARMED)) {
                buff[1] = buff[2] = buff[3] = buff[4] = '-';
            } else if (FLIGHT_MODE(NAV_COURSE_HOLD_MODE)) {
                tfp_sprintf(buff + 1, "%4d", heading_adjust);
            }

            buff[5] = SYM_DEGREES;
            buff[6] = '\0';
            break;
        }

    case OSD_CROSS_TRACK_ERROR:
        {
            if (isWaypointNavTrackingActive()) {
                buff[0] = SYM_CROSS_TRACK_ERROR;
                osdFormatDistanceSymbol(buff + 1, navigationGetCrossTrackError(), 0);
            } else {
                displayWrite(osdDisplayPort, elemPosX, elemPosY, "     ");
                return true;
            }
            break;
        }

    case OSD_GPS_HDOP:
        {
            buff[0] = SYM_HDP_L;
            buff[1] = SYM_HDP_R;
            int32_t centiHDOP = 100 * gpsSol.hdop / HDOP_SCALE;
            uint8_t digits = 2U;
#ifndef DISABLE_MSP_BF_COMPAT   // IF BFCOMPAT is not supported, there's no need to check for it and change the values
            if (isBfCompatibleVideoSystem(osdConfig())) {
                digits = 3U;
            }
#endif
            osdFormatCentiNumber(&buff[2], centiHDOP, 0, 1, 0, digits, false);
            break;
        }
#ifdef USE_ADSB
        case OSD_ADSB_WARNING:
        {
            static uint8_t adsblen = 1;
            uint8_t arrowPositionX = 0;

            for (int i = 0; i <= adsblen; i++) {
                buff[i] = SYM_BLANK;
            }

            buff[adsblen]='\0';
            displayWrite(osdDisplayPort, elemPosX, elemPosY, buff); // clear any previous chars because variable element size
            adsblen=1;
            adsbVehicle_t *vehicle = findVehicleClosest();

            if(vehicle != NULL){
                recalculateVehicle(vehicle);
            }

            if (
                    vehicle != NULL &&
                    (vehicle->calculatedVehicleValues.dist > 0) &&
                    vehicle->calculatedVehicleValues.dist < METERS_TO_CENTIMETERS(osdConfig()->adsb_distance_warning) &&
                    (osdConfig()->adsb_ignore_plane_above_me_limit == 0 || METERS_TO_CENTIMETERS(osdConfig()->adsb_ignore_plane_above_me_limit) > vehicle->calculatedVehicleValues.verticalDistance)
            ){
                buff[0] = SYM_ADSB;
                osdFormatDistanceStr(&buff[1], (int32_t)vehicle->calculatedVehicleValues.dist);
                adsblen = strlen(buff);

                buff[adsblen-1] = SYM_BLANK;

                arrowPositionX = adsblen-1;
                osdFormatDistanceStr(&buff[adsblen], vehicle->calculatedVehicleValues.verticalDistance);
                adsblen = strlen(buff)-1;

                if (vehicle->calculatedVehicleValues.dist < METERS_TO_CENTIMETERS(osdConfig()->adsb_distance_alert)) {
                    TEXT_ATTRIBUTES_ADD_BLINK(elemAttr);
                }
            }

            buff[adsblen]='\0';
            displayWriteWithAttr(osdDisplayPort, elemPosX, elemPosY, buff, elemAttr);

            if (arrowPositionX > 0){
                int16_t panHomeDirOffset = 0;
                if (osdConfig()->pan_servo_pwm2centideg != 0){
                    panHomeDirOffset = osdGetPanServoOffset();
                }
                int16_t flightDirection = STATE(AIRPLANE) ? CENTIDEGREES_TO_DEGREES(posControl.actualState.cog) : DECIDEGREES_TO_DEGREES(osdGetHeading());
                osdDrawDirArrow(osdDisplayPort, osdGetDisplayPortCanvas(), OSD_DRAW_POINT_GRID(elemPosX + arrowPositionX, elemPosY), CENTIDEGREES_TO_DEGREES(vehicle->calculatedVehicleValues.dir) - flightDirection + panHomeDirOffset);
            }

            return true;
        }
        case OSD_ADSB_INFO:
        {
            buff[0] = SYM_ADSB;
            if(getAdsbStatus()->vehiclesMessagesTotal > 0){
                tfp_sprintf(buff + 1, "%2d", getActiveVehiclesCount());
            }else{
                buff[1] = '-';
            }

            break;
        }

#endif
    case OSD_MAP_NORTH:
        {
            static uint16_t drawn = 0;
            static uint32_t scale = 0;
            osdDrawHomeMap(0, 'N', &drawn, &scale);
            return true;
        }
    case OSD_MAP_TAKEOFF:
        {
            static uint16_t drawn = 0;
            static uint32_t scale = 0;
            osdDrawHomeMap(CENTIDEGREES_TO_DEGREES(navigationGetHomeHeading()), 'T', &drawn, &scale);
            return true;
        }
    case OSD_RADAR:
        {
            static uint16_t drawn = 0;
            static uint32_t scale = 0;
            osdDrawRadar(&drawn, &scale);
            return true;
        }
#endif // GPS

    case OSD_ALTITUDE:
        {
            int32_t alt = osdGetAltitude();
            osdFormatAltitudeSymbol(buff, alt);

            uint16_t alt_alarm = osdConfig()->alt_alarm;
            uint16_t neg_alt_alarm = osdConfig()->neg_alt_alarm;
            if ((alt_alarm > 0 && CENTIMETERS_TO_METERS(alt) > alt_alarm) ||
                (neg_alt_alarm > 0 && alt < 0 && -CENTIMETERS_TO_METERS(alt) > neg_alt_alarm)) {

                TEXT_ATTRIBUTES_ADD_BLINK(elemAttr);
            }
            displayWriteWithAttr(osdDisplayPort, elemPosX, elemPosY, buff, elemAttr);

            if (STATE(MULTIROTOR) && posControl.flags.isAdjustingAltitude) {
                /* Indicate MR altitude adjustment active with constant symbol at first blank position.
                 * Alternate symbol on/off with 600ms cycle if first position not blank (to maintain visibility of -ve sign) */
                int8_t blankPos;
                for (blankPos = 2; blankPos >= 0; blankPos--) {
                    if (buff[blankPos] == SYM_BLANK) {
            break;
        }
                }
                if (blankPos >= 0 || OSD_ALTERNATING_CHOICES(600, 2) == 0) {
                    blankPos = blankPos < 0 ? 0 : blankPos;
                    displayWriteChar(osdDisplayPort, elemPosX + blankPos, elemPosY, SYM_TERRAIN_FOLLOWING);
                }
            }
            return true;
        }

    case OSD_ALTITUDE_MSL:
        {
            int32_t alt = osdGetAltitudeMsl();
            osdFormatAltitudeSymbol(buff, alt);
            break;
        }

#ifdef USE_RANGEFINDER
    case OSD_RANGEFINDER:
        {
            int32_t range = rangefinderGetLatestRawAltitude();
            if (range < 0) {
                buff[0] = '-';
                buff[1] = '-';
                buff[2] = '-';
            } else {
                osdFormatDistanceSymbol(buff, range, 1);
            }
        }
        break;
#endif

    case OSD_ONTIME:
        {
            osdFormatOnTime(buff);
            break;
        }

    case OSD_FLYTIME:
        {
            osdFormatFlyTime(buff, &elemAttr);
            break;
        }

    case OSD_ONTIME_FLYTIME:
        {
            if (ARMING_FLAG(ARMED)) {
                osdFormatFlyTime(buff, &elemAttr);
            } else {
                osdFormatOnTime(buff);
            }
            break;
        }

    case OSD_REMAINING_FLIGHT_TIME_BEFORE_RTH:
        {
            /*static int32_t updatedTimeSeconds = 0;*/
            static int32_t timeSeconds = -1;
#if defined(USE_ADC) && defined(USE_GPS)
            static timeUs_t updatedTimestamp = 0;
            timeUs_t currentTimeUs = micros();
            if (cmpTimeUs(currentTimeUs, updatedTimestamp) >= MS2US(1000)) {
#ifdef USE_WIND_ESTIMATOR
                timeSeconds = calculateRemainingFlightTimeBeforeRTH(osdConfig()->estimations_wind_compensation);
#else
                timeSeconds = calculateRemainingFlightTimeBeforeRTH(false);
#endif
                updatedTimestamp = currentTimeUs;
            }
#endif
            if ((!ARMING_FLAG(ARMED)) || (timeSeconds == -1)) {
                buff[0] = SYM_FLIGHT_MINS_REMAINING;
                strcpy(buff + 1, "--:--");
#if defined(USE_ADC) && defined(USE_GPS)
                updatedTimestamp = 0;
#endif
            } else if (timeSeconds == -2) {
                // Wind is too strong to come back with cruise throttle
                buff[0] = SYM_FLIGHT_MINS_REMAINING;
                buff[1] = buff[2] = buff[4] = buff[5] = SYM_WIND_HORIZONTAL;
                buff[3] = ':';
                buff[6] = '\0';
                TEXT_ATTRIBUTES_ADD_BLINK(elemAttr);
            } else {
                osdFormatTime(buff, timeSeconds, SYM_FLIGHT_MINS_REMAINING, SYM_FLIGHT_HOURS_REMAINING);
                if (timeSeconds == 0)
                    TEXT_ATTRIBUTES_ADD_BLINK(elemAttr);
            }
        }
        break;

    case OSD_REMAINING_DISTANCE_BEFORE_RTH:;
        static int32_t distanceMeters = -1;
#if defined(USE_ADC) && defined(USE_GPS)
        static timeUs_t updatedTimestamp = 0;
        timeUs_t currentTimeUs = micros();
        if (cmpTimeUs(currentTimeUs, updatedTimestamp) >= MS2US(1000)) {
#ifdef USE_WIND_ESTIMATOR
            distanceMeters = calculateRemainingDistanceBeforeRTH(osdConfig()->estimations_wind_compensation);
#else
            distanceMeters = calculateRemainingDistanceBeforeRTH(false);
#endif
            updatedTimestamp = currentTimeUs;
        }
#endif
        displayWriteChar(osdDisplayPort, elemPosX, elemPosY, SYM_FLIGHT_DIST_REMAINING);

        if ((!ARMING_FLAG(ARMED)) || (distanceMeters == -1)) {
            buff[3] = SYM_BLANK;
            buff[4] = '\0';
            strcpy(buff, "---");
        } else if (distanceMeters == -2) {
            // Wind is too strong to come back with cruise throttle
            buff[0] = buff[1] = buff[2] = SYM_WIND_HORIZONTAL;
            switch ((osd_unit_e)osdConfig()->units){
                case OSD_UNIT_UK:
                    FALLTHROUGH;
                case OSD_UNIT_IMPERIAL:
                    buff[3] = SYM_DIST_MI;
                    break;
                case OSD_UNIT_METRIC_MPH:
                    FALLTHROUGH;
                case OSD_UNIT_METRIC:
                    buff[3] = SYM_DIST_KM;
                    break;
                case OSD_UNIT_GA:
                    buff[3] = SYM_DIST_NM;
                    break;
            }
            buff[4] = '\0';
            TEXT_ATTRIBUTES_ADD_BLINK(elemAttr);
        } else {
            osdFormatDistanceSymbol(buff, distanceMeters * 100, 0);
            if (distanceMeters == 0)
                TEXT_ATTRIBUTES_ADD_BLINK(elemAttr);
        }
        elemPosX++;
        break;

    case OSD_FLYMODE:
        {
            char *p = "ACRO";
#ifdef USE_FW_AUTOLAND
            if (FLIGHT_MODE(NAV_FW_AUTOLAND)) 
                p = "LAND";
            else
#endif
            if (FLIGHT_MODE(FAILSAFE_MODE))
                p = "!FS!";
            else if (FLIGHT_MODE(MANUAL_MODE))
                p = "MANU";
            else if (FLIGHT_MODE(TURTLE_MODE))
                p = "TURT";
            else if (FLIGHT_MODE(NAV_RTH_MODE))
                p = isWaypointMissionRTHActive() ? "WRTH" : "RTH ";
            else if (FLIGHT_MODE(NAV_POSHOLD_MODE) && STATE(AIRPLANE))
                p = "LOTR";
            else if (FLIGHT_MODE(NAV_POSHOLD_MODE))
                p = "HOLD";
            else if (FLIGHT_MODE(NAV_COURSE_HOLD_MODE) && FLIGHT_MODE(NAV_ALTHOLD_MODE))
                p = "CRUZ";
            else if (FLIGHT_MODE(NAV_COURSE_HOLD_MODE))
                p = "CRSH";
            else if (FLIGHT_MODE(NAV_WP_MODE))
                p = " WP ";
            else if (FLIGHT_MODE(NAV_ALTHOLD_MODE) && navigationRequiresAngleMode()) {
                // If navigationRequiresAngleMode() returns false when ALTHOLD is active,
                // it means it can be combined with ANGLE, HORIZON, ANGLEHOLD, ACRO, etc...
                // and its display is handled by OSD_MESSAGES rather than OSD_FLYMODE.
                p = " AH ";
            }
            else if (FLIGHT_MODE(ANGLE_MODE))
                p = "ANGL";
            else if (FLIGHT_MODE(HORIZON_MODE))
                p = "HOR ";
            else if (FLIGHT_MODE(ANGLEHOLD_MODE))
                p = "ANGH";

            displayWrite(osdDisplayPort, elemPosX, elemPosY, p);
            return true;
        }

    case OSD_CRAFT_NAME:
        osdFormatCraftName(buff);
        break;

    case OSD_PILOT_NAME:
        osdFormatPilotName(buff);
        break;

    case OSD_PILOT_LOGO:
        displayWriteChar(osdDisplayPort, elemPosX, elemPosY, SYM_PILOT_LOGO_SML_L);
        displayWriteChar(osdDisplayPort, elemPosX+1, elemPosY, SYM_PILOT_LOGO_SML_C);
        displayWriteChar(osdDisplayPort, elemPosX+2, elemPosY, SYM_PILOT_LOGO_SML_R);
        break;

    case OSD_THROTTLE_POS:
    {
        osdFormatThrottlePosition(buff, false, &elemAttr);
        break;
    }

    case OSD_VTX_CHANNEL:
        {
            vtxDeviceOsdInfo_t osdInfo;
            vtxCommonGetOsdInfo(vtxCommonDevice(), &osdInfo);

            tfp_sprintf(buff, "CH:%c%s:", osdInfo.bandLetter, osdInfo.channelName);
            displayWrite(osdDisplayPort, elemPosX, elemPosY, buff);

            tfp_sprintf(buff, "%c", osdInfo.powerIndexLetter);
            if (isAdjustmentFunctionSelected(ADJUSTMENT_VTX_POWER_LEVEL)) TEXT_ATTRIBUTES_ADD_BLINK(elemAttr);
            displayWriteWithAttr(osdDisplayPort, elemPosX + 6, elemPosY, buff, elemAttr);
            return true;
        }
        break;

    case OSD_VTX_POWER:
        {
            vtxDeviceOsdInfo_t osdInfo;
            vtxCommonGetOsdInfo(vtxCommonDevice(), &osdInfo);

            tfp_sprintf(buff, "%c", SYM_VTX_POWER);
            displayWrite(osdDisplayPort, elemPosX, elemPosY, buff);

            tfp_sprintf(buff, "%c", osdInfo.powerIndexLetter);
            if (isAdjustmentFunctionSelected(ADJUSTMENT_VTX_POWER_LEVEL)) TEXT_ATTRIBUTES_ADD_BLINK(elemAttr);
            displayWriteWithAttr(osdDisplayPort, elemPosX+1, elemPosY, buff, elemAttr);
            return true;
        }

#if defined(USE_SERIALRX_CRSF)
    case OSD_CRSF_RSSI_DBM:
        {
            int16_t rssi = rxLinkStatistics.uplinkRSSI;
            buff[0] = (rxLinkStatistics.activeAntenna == 0) ? SYM_RSSI : SYM_2RSS; // Separate symbols for each antenna
            if (rssi <= -100) {
                tfp_sprintf(buff + 1, "%4d%c", rssi, SYM_DBM);
            } else {
                tfp_sprintf(buff + 1, "%3d%c%c", rssi, SYM_DBM, ' ');
            }
            if (!failsafeIsReceivingRxData()){
                TEXT_ATTRIBUTES_ADD_BLINK(elemAttr);
            } else if (osdConfig()->rssi_dbm_alarm && rssi < osdConfig()->rssi_dbm_alarm) {
                TEXT_ATTRIBUTES_ADD_BLINK(elemAttr);
            }
            break;
        }
    case OSD_CRSF_LQ:
        {
            buff[0] = SYM_LQ;
            int16_t statsLQ = rxLinkStatistics.uplinkLQ;
            int16_t scaledLQ = scaleRange(constrain(statsLQ, 0, 100), 0, 100, 170, 300);
            switch (osdConfig()->crsf_lq_format) {
                case OSD_CRSF_LQ_TYPE1:
                    if (!failsafeIsReceivingRxData()) {
                        tfp_sprintf(buff+1, "%3d", 0);
                    } else {
                        tfp_sprintf(buff+1, "%3d", rxLinkStatistics.uplinkLQ);
                    }
                    break;
                case OSD_CRSF_LQ_TYPE2:
                    if (!failsafeIsReceivingRxData()) {
                        tfp_sprintf(buff+1, "%s:%3d", " ", 0);
                    } else {
                        tfp_sprintf(buff+1, "%d:%3d", rxLinkStatistics.rfMode, rxLinkStatistics.uplinkLQ);
                    }
                    break;
                case OSD_CRSF_LQ_TYPE3:
                    if (!failsafeIsReceivingRxData()) {
                        tfp_sprintf(buff+1, "%3d", 0);
                    } else {
                        tfp_sprintf(buff+1, "%3d", rxLinkStatistics.rfMode >= 2 ? scaledLQ : rxLinkStatistics.uplinkLQ);
                    }
                    break;
            }
            if (!failsafeIsReceivingRxData()) {
                TEXT_ATTRIBUTES_ADD_BLINK(elemAttr);
            } else if (rxLinkStatistics.uplinkLQ < osdConfig()->link_quality_alarm) {
                TEXT_ATTRIBUTES_ADD_BLINK(elemAttr);
            }
            break;
        }

    case OSD_CRSF_SNR_DB:
        {
            static pt1Filter_t snrFilterState;
            static timeMs_t snrUpdated = 0;
            int8_t snrFiltered = pt1FilterApply4(&snrFilterState, rxLinkStatistics.uplinkSNR, 0.5f, MS2S(millis() - snrUpdated));
            snrUpdated = millis();

            const char* showsnr = "-20";
            const char* hidesnr = "   ";
            if (snrFiltered > osdConfig()->snr_alarm) {
                if (cmsInMenu) {
                    buff[0] = SYM_SNR;
                    tfp_sprintf(buff + 1, "%s%c", showsnr, SYM_DB);
                } else {
                    buff[0] = SYM_BLANK;
                    tfp_sprintf(buff + 1, "%s%c", hidesnr, SYM_BLANK);
                }
            } else if (snrFiltered <= osdConfig()->snr_alarm) {
                buff[0] = SYM_SNR;
                if (snrFiltered <= -10) {
                    tfp_sprintf(buff + 1, "%3d%c", snrFiltered, SYM_DB);
                } else {
                    tfp_sprintf(buff + 1, "%2d%c%c", snrFiltered, SYM_DB, ' ');
                }
            }
            break;
        }

    case OSD_CRSF_TX_POWER:
        {
            if (!failsafeIsReceivingRxData())
                tfp_sprintf(buff, "%s%c", "    ", SYM_BLANK);
            else
                tfp_sprintf(buff, "%4d%c", rxLinkStatistics.uplinkTXPower, SYM_MW);
            break;
        }
#endif

    case OSD_CROSSHAIRS: // Hud is a sub-element of the crosshair

        osdCrosshairPosition(&elemPosX, &elemPosY);
        osdHudDrawCrosshair(osdGetDisplayPortCanvas(), elemPosX, elemPosY);

        if (osdConfig()->hud_homing && (STATE(GPS_FIX) 
#ifdef USE_GPS_FIX_ESTIMATION        
            || STATE(GPS_ESTIMATED_FIX)
#endif            
            ) && STATE(GPS_FIX_HOME) && isImuHeadingValid()) {
            osdHudDrawHoming(elemPosX, elemPosY);
        }

        if ((STATE(GPS_FIX) 
#ifdef USE_GPS_FIX_ESTIMATION        
            || STATE(GPS_ESTIMATED_FIX)
#endif            
            ) && isImuHeadingValid()) {

            if (osdConfig()->hud_homepoint || osdConfig()->hud_radar_disp > 0 || osdConfig()->hud_wp_disp > 0) {
                    osdHudClear();
            }

            // -------- POI : Home point

            if (osdConfig()->hud_homepoint) { // Display the home point (H)
                osdHudDrawPoi(GPS_distanceToHome, GPS_directionToHome, -osdGetAltitude() / 100, 0, SYM_HOME, 0 , 0);
            }

            // -------- POI : Nearby aircrafts from ESP32 radar

            if (osdConfig()->hud_radar_disp > 0) { // Display the POI from the radar
                for (uint8_t i = 0; i < osdConfig()->hud_radar_disp; i++) {
                    if (radar_pois[i].gps.lat != 0 && radar_pois[i].gps.lon != 0 && radar_pois[i].state < 2) { // state 2 means POI has been lost and must be skipped
                        fpVector3_t poi;
                        geoConvertGeodeticToLocal(&poi, &posControl.gpsOrigin, &radar_pois[i].gps, GEO_ALT_RELATIVE);
                        radar_pois[i].distance = calculateDistanceToDestination(&poi) / 100; // In meters

                        if (radar_pois[i].distance >= osdConfig()->hud_radar_range_min && radar_pois[i].distance <= osdConfig()->hud_radar_range_max) {
                            radar_pois[i].direction = calculateBearingToDestination(&poi) / 100; // In °
                            radar_pois[i].altitude = (radar_pois[i].gps.alt - osdGetAltitudeMsl()) / 100;
                            osdHudDrawPoi(radar_pois[i].distance, osdGetHeadingAngle(radar_pois[i].direction), radar_pois[i].altitude, 1, 65 + i, radar_pois[i].heading, radar_pois[i].lq);
                        }
                    }
                }
            }

            // -------- POI : Next waypoints from navigation

            if (osdConfig()->hud_wp_disp > 0 && posControl.waypointListValid && posControl.waypointCount > 0) { // Display the next waypoints
                gpsLocation_t wp2;
                int j;

                for (int i = osdConfig()->hud_wp_disp - 1; i >= 0 ; i--) { // Display in reverse order so the next WP is always written on top
                    j = posControl.activeWaypointIndex + i;
                    if (j > posControl.startWpIndex + posControl.waypointCount - 1) { // limit to max WP index for mission
                        break;
                    }
                    if (posControl.waypointList[j].lat != 0 && posControl.waypointList[j].lon != 0) {
                        wp2.lat = posControl.waypointList[j].lat;
                        wp2.lon = posControl.waypointList[j].lon;
                        wp2.alt = posControl.waypointList[j].alt;
                        fpVector3_t poi;
                        geoConvertGeodeticToLocal(&poi, &posControl.gpsOrigin, &wp2, waypointMissionAltConvMode(posControl.waypointList[j].p3));
                        int32_t altConvModeAltitude = waypointMissionAltConvMode(posControl.waypointList[j].p3) == GEO_ALT_ABSOLUTE ? osdGetAltitudeMsl() : osdGetAltitude();
                        j = getGeoWaypointNumber(j);
                        while (j > 9) j -= 10; // Only the last digit displayed if WP>=10, no room for more (48 = ascii 0)
                        osdHudDrawPoi(calculateDistanceToDestination(&poi) / 100, osdGetHeadingAngle(calculateBearingToDestination(&poi) / 100), (posControl.waypointList[j].alt - altConvModeAltitude)/ 100, 2, SYM_WAYPOINT, 48 + j, i);
                    }
                }
            }
        }

        return true;
        break;

    case OSD_ATTITUDE_ROLL:
        buff[0] = SYM_ROLL_LEVEL;
        if (ABS(attitude.values.roll) >= 1)
            buff[0] += (attitude.values.roll < 0 ? -1 : 1);
        osdFormatCentiNumber(buff + 1, DECIDEGREES_TO_CENTIDEGREES(ABS(attitude.values.roll)), 0, 1, 0, 3, false);
        break;

    case OSD_ATTITUDE_PITCH:
        if (ABS(attitude.values.pitch) < 1)
            buff[0] = 'P';
        else if (attitude.values.pitch > 0)
            buff[0] = SYM_PITCH_DOWN;
        else if (attitude.values.pitch < 0)
            buff[0] = SYM_PITCH_UP;
        osdFormatCentiNumber(buff + 1, DECIDEGREES_TO_CENTIDEGREES(ABS(attitude.values.pitch)), 0, 1, 0, 3, false);
        break;

    case OSD_ARTIFICIAL_HORIZON:
        {
            float rollAngle = DECIDEGREES_TO_RADIANS(attitude.values.roll);
            float pitchAngle = DECIDEGREES_TO_RADIANS(attitude.values.pitch);

            pitchAngle -= osdConfig()->ahi_camera_uptilt_comp ? DEGREES_TO_RADIANS(osdConfig()->camera_uptilt) : 0;
            pitchAngle += DEGREES_TO_RADIANS(getFixedWingLevelTrim());
            if (osdConfig()->ahi_reverse_roll) {
                rollAngle = -rollAngle;
            }
            osdDrawArtificialHorizon(osdDisplayPort, osdGetDisplayPortCanvas(),
                 OSD_DRAW_POINT_GRID(elemPosX, elemPosY), rollAngle, pitchAngle);
            osdDrawSingleElement(OSD_HORIZON_SIDEBARS);
            osdDrawSingleElement(OSD_CROSSHAIRS);

            return true;
        }

    case OSD_HORIZON_SIDEBARS:
        {
            osdDrawSidebars(osdDisplayPort, osdGetDisplayPortCanvas());
            return true;
        }

#if defined(USE_BARO) || defined(USE_GPS)
    case OSD_VARIO:
        {
            float zvel = getEstimatedActualVelocity(Z);
            osdDrawVario(osdDisplayPort, osdGetDisplayPortCanvas(), OSD_DRAW_POINT_GRID(elemPosX, elemPosY), zvel);
            return true;
        }

    case OSD_VARIO_NUM:
        {
            int16_t value = getEstimatedActualVelocity(Z);
            char sym;
            switch ((osd_unit_e)osdConfig()->units) {
                case OSD_UNIT_UK:
                    FALLTHROUGH;
                case OSD_UNIT_IMPERIAL:
                    // Convert to centifeet/s
                    value = CENTIMETERS_TO_CENTIFEET(value);
                    sym = SYM_FTS;
                    break;
                case OSD_UNIT_GA:
                    // Convert to centi-100feet/min
                    value = CENTIMETERS_TO_FEET(value * 60);
                    sym = SYM_100FTM;
                    break;
                default:
                case OSD_UNIT_METRIC_MPH:
                    FALLTHROUGH;
                case OSD_UNIT_METRIC:
                    // Already in cm/s
                    sym = SYM_MS;
                    break;
            }

            osdFormatCentiNumber(buff, value, 0, 1, 0, 3, false);
            buff[3] = sym;
            buff[4] = '\0';
            break;
        }
    case OSD_CLIMB_EFFICIENCY:
        {
            // amperage is in centi amps (10mA), vertical speed is in cms/s. We want
            // Ah/dist only to show when vertical speed > 1m/s.
            static pt1Filter_t veFilterState;
            static timeUs_t vEfficiencyUpdated = 0;
            int32_t value = 0;
            timeUs_t currentTimeUs = micros();
            timeDelta_t vEfficiencyTimeDelta = cmpTimeUs(currentTimeUs, vEfficiencyUpdated);
            if (getEstimatedActualVelocity(Z) > 0) {
                if (vEfficiencyTimeDelta >= EFFICIENCY_UPDATE_INTERVAL) {
                                                            // Centiamps (kept for osdFormatCentiNumber) / m/s - Will appear as A / m/s in OSD
                    value = pt1FilterApply4(&veFilterState, (float)getAmperage() / (getEstimatedActualVelocity(Z) / 100.0f), 1, US2S(vEfficiencyTimeDelta));

                    vEfficiencyUpdated = currentTimeUs;
                } else {
                    value = veFilterState.state;
                }
            }
            bool efficiencyValid = (value > 0) && (getEstimatedActualVelocity(Z) > 100);
            switch (osdConfig()->units) {
                case OSD_UNIT_UK:
                    FALLTHROUGH;
                case OSD_UNIT_GA:
                    FALLTHROUGH;
                case OSD_UNIT_IMPERIAL:
                    // mAh/foot
                    if (efficiencyValid) {
                        osdFormatCentiNumber(buff, (value * METERS_PER_FOOT), 1, 2, 2, 3, false);
                        tfp_sprintf(buff + strlen(buff), "%c%c", SYM_AH_V_FT_0, SYM_AH_V_FT_1);
                    } else {
                        buff[0] = buff[1] = buff[2] = '-';
                        buff[3] = SYM_AH_V_FT_0;
                        buff[4] = SYM_AH_V_FT_1;
                        buff[5] = '\0';
                    }
                    break;
                case OSD_UNIT_METRIC_MPH:
                    FALLTHROUGH;
                case OSD_UNIT_METRIC:
                    // mAh/metre
                    if (efficiencyValid) {
                        osdFormatCentiNumber(buff, value, 1, 2, 2, 3, false);
                        tfp_sprintf(buff + strlen(buff), "%c%c", SYM_AH_V_M_0, SYM_AH_V_M_1);
                    } else {
                        buff[0] = buff[1] = buff[2] = '-';
                        buff[3] = SYM_AH_V_M_0;
                        buff[4] = SYM_AH_V_M_1;
                        buff[5] = '\0';
                    }
                    break;
            }
            break;
        }
    case OSD_GLIDE_TIME_REMAINING:
        {
            uint16_t glideTime = osdGetRemainingGlideTime();
            buff[0] = SYM_GLIDE_MINS;
            if (glideTime > 0) {
                // Maximum value we can show in minutes is 99 minutes and 59 seconds. It is extremely unlikely that glide
                // time will be longer than 99 minutes. If it is, it will show 99:^^
                if (glideTime > (99 * 60) + 59) {
                    tfp_sprintf(buff + 1, "%02d:", (int)(glideTime / 60));
                    buff[4] = SYM_DIRECTION;
                    buff[5] = SYM_DIRECTION;
                } else {
                    tfp_sprintf(buff + 1, "%02d:%02d", (int)(glideTime / 60), (int)(glideTime % 60));
                }
            } else {
               tfp_sprintf(buff + 1, "%s", "--:--");
            }
            buff[6] = '\0';
            break;
        }
    case OSD_GLIDE_RANGE:
        {
            uint16_t glideSeconds = osdGetRemainingGlideTime();
            buff[0] = SYM_GLIDE_DIST;
            if (glideSeconds > 0) {
                uint32_t glideRangeCM = glideSeconds * gpsSol.groundSpeed;
                osdFormatDistanceSymbol(buff + 1, glideRangeCM, 0);
            } else {
                tfp_sprintf(buff + 1, "%s%c", "---", SYM_BLANK);
                buff[5] = '\0';
            }
            break;
        }
#endif

    case OSD_SWITCH_INDICATOR_0:
        osdDisplaySwitchIndicator(osdConfig()->osd_switch_indicator0_name, rxGetChannelValue(osdConfig()->osd_switch_indicator0_channel - 1), buff);
        break;

    case OSD_SWITCH_INDICATOR_1:
        osdDisplaySwitchIndicator(osdConfig()->osd_switch_indicator1_name, rxGetChannelValue(osdConfig()->osd_switch_indicator1_channel - 1), buff);
        break;

    case OSD_SWITCH_INDICATOR_2:
        osdDisplaySwitchIndicator(osdConfig()->osd_switch_indicator2_name, rxGetChannelValue(osdConfig()->osd_switch_indicator2_channel - 1), buff);
        break;

    case OSD_SWITCH_INDICATOR_3:
        osdDisplaySwitchIndicator(osdConfig()->osd_switch_indicator3_name, rxGetChannelValue(osdConfig()->osd_switch_indicator3_channel - 1), buff);
        break;

    case OSD_PAN_SERVO_CENTRED:
        {
            int16_t panOffset = osdGetPanServoOffset();
            const timeMs_t panServoTimeNow = millis();
            static timeMs_t panServoTimeOffCentre = 0;

            if (panOffset < 0) {
                if (osdConfig()->pan_servo_offcentre_warning != 0 && panOffset >= -osdConfig()->pan_servo_offcentre_warning) {
                    if (panServoTimeOffCentre == 0) {
                        panServoTimeOffCentre = panServoTimeNow;
                    } else if (panServoTimeNow >= (panServoTimeOffCentre + 10000 )) {
                        TEXT_ATTRIBUTES_ADD_BLINK(elemAttr);
                    }
                } else {
                    panServoTimeOffCentre = 0;
                }

                if (osdConfig()->pan_servo_indicator_show_degrees) {
                    tfp_sprintf(buff, "%3d%c", -panOffset, SYM_DEGREES);
                    displayWriteWithAttr(osdDisplayPort, elemPosX+1, elemPosY, buff, elemAttr);
                }
                displayWriteCharWithAttr(osdDisplayPort, elemPosX, elemPosY, SYM_SERVO_PAN_IS_OFFSET_R, elemAttr);
            } else if (panOffset > 0) {
                if (osdConfig()->pan_servo_offcentre_warning != 0 && panOffset <= osdConfig()->pan_servo_offcentre_warning) {
                    if (panServoTimeOffCentre == 0) {
                        panServoTimeOffCentre = panServoTimeNow;
                    } else if (panServoTimeNow >= (panServoTimeOffCentre + 10000 )) {
                        TEXT_ATTRIBUTES_ADD_BLINK(elemAttr);
                    }
                } else {
                    panServoTimeOffCentre = 0;
                }

                if (osdConfig()->pan_servo_indicator_show_degrees) {
                    tfp_sprintf(buff, "%3d%c", panOffset, SYM_DEGREES);
                    displayWriteWithAttr(osdDisplayPort, elemPosX+1, elemPosY, buff, elemAttr);
                }
                displayWriteCharWithAttr(osdDisplayPort, elemPosX, elemPosY, SYM_SERVO_PAN_IS_OFFSET_L, elemAttr);
            } else {
                panServoTimeOffCentre = 0;

                if (osdConfig()->pan_servo_indicator_show_degrees) {
                    tfp_sprintf(buff, "%3d%c", panOffset, SYM_DEGREES);
                    displayWriteWithAttr(osdDisplayPort, elemPosX+1, elemPosY, buff, elemAttr);
                }
                displayWriteChar(osdDisplayPort, elemPosX, elemPosY, SYM_SERVO_PAN_IS_CENTRED);
            }

            return true;
        }
        break;

    case OSD_ACTIVE_PROFILE:
        tfp_sprintf(buff, "%c%u", SYM_PROFILE, (getConfigProfile() + 1));
        displayWrite(osdDisplayPort, elemPosX, elemPosY, buff);
        break;

    case OSD_ROLL_PIDS:
        osdDisplayFlightPIDValues(elemPosX, elemPosY, "ROL", PID_ROLL, ADJUSTMENT_ROLL_P, ADJUSTMENT_ROLL_I, ADJUSTMENT_ROLL_D, ADJUSTMENT_ROLL_FF);
        return true;

    case OSD_PITCH_PIDS:
        osdDisplayFlightPIDValues(elemPosX, elemPosY, "PIT", PID_PITCH, ADJUSTMENT_PITCH_P, ADJUSTMENT_PITCH_I, ADJUSTMENT_PITCH_D, ADJUSTMENT_PITCH_FF);
        return true;

    case OSD_YAW_PIDS:
        osdDisplayFlightPIDValues(elemPosX, elemPosY, "YAW", PID_YAW, ADJUSTMENT_YAW_P, ADJUSTMENT_YAW_I, ADJUSTMENT_YAW_D, ADJUSTMENT_YAW_FF);
        return true;

    case OSD_LEVEL_PIDS:
        osdDisplayNavPIDValues(elemPosX, elemPosY, "LEV", PID_LEVEL, ADJUSTMENT_LEVEL_P, ADJUSTMENT_LEVEL_I, ADJUSTMENT_LEVEL_D);
        return true;

    case OSD_POS_XY_PIDS:
        osdDisplayNavPIDValues(elemPosX, elemPosY, "PXY", PID_POS_XY, ADJUSTMENT_POS_XY_P, ADJUSTMENT_POS_XY_I, ADJUSTMENT_POS_XY_D);
        return true;

    case OSD_POS_Z_PIDS:
        osdDisplayNavPIDValues(elemPosX, elemPosY, "PZ", PID_POS_Z, ADJUSTMENT_POS_Z_P, ADJUSTMENT_POS_Z_I, ADJUSTMENT_POS_Z_D);
        return true;

    case OSD_VEL_XY_PIDS:
        osdDisplayNavPIDValues(elemPosX, elemPosY, "VXY", PID_VEL_XY, ADJUSTMENT_VEL_XY_P, ADJUSTMENT_VEL_XY_I, ADJUSTMENT_VEL_XY_D);
        return true;

    case OSD_VEL_Z_PIDS:
        osdDisplayNavPIDValues(elemPosX, elemPosY, "VZ", PID_VEL_Z, ADJUSTMENT_VEL_Z_P, ADJUSTMENT_VEL_Z_I, ADJUSTMENT_VEL_Z_D);
        return true;

    case OSD_HEADING_P:
        osdDisplayAdjustableDecimalValue(elemPosX, elemPosY, "HP", 0, pidBank()->pid[PID_HEADING].P, 3, 0, ADJUSTMENT_HEADING_P);
        return true;

    case OSD_BOARD_ALIGN_ROLL:
        osdDisplayAdjustableDecimalValue(elemPosX, elemPosY, "AR", 0, DECIDEGREES_TO_DEGREES((float)boardAlignment()->rollDeciDegrees), 4, 1, ADJUSTMENT_ROLL_BOARD_ALIGNMENT);
        return true;

    case OSD_BOARD_ALIGN_PITCH:
        osdDisplayAdjustableDecimalValue(elemPosX, elemPosY, "AP", 0, DECIDEGREES_TO_DEGREES((float)boardAlignment()->pitchDeciDegrees), 4, 1, ADJUSTMENT_PITCH_BOARD_ALIGNMENT);
        return true;

    case OSD_RC_EXPO:
        osdDisplayAdjustableDecimalValue(elemPosX, elemPosY, "EXP", 0, currentControlRateProfile->stabilized.rcExpo8, 3, 0, ADJUSTMENT_RC_EXPO);
        return true;

    case OSD_RC_YAW_EXPO:
        osdDisplayAdjustableDecimalValue(elemPosX, elemPosY, "YEX", 0, currentControlRateProfile->stabilized.rcYawExpo8, 3, 0, ADJUSTMENT_RC_YAW_EXPO);
        return true;

    case OSD_THROTTLE_EXPO:
        osdDisplayAdjustableDecimalValue(elemPosX, elemPosY, "TEX", 0, currentControlRateProfile->throttle.rcExpo8, 3, 0, ADJUSTMENT_THROTTLE_EXPO);
        return true;

    case OSD_PITCH_RATE:
        displayWrite(osdDisplayPort, elemPosX, elemPosY, "SPR");

        elemAttr = TEXT_ATTRIBUTES_NONE;
        tfp_sprintf(buff, "%3d", currentControlRateProfile->stabilized.rates[FD_PITCH]);
        if (isAdjustmentFunctionSelected(ADJUSTMENT_PITCH_RATE) || isAdjustmentFunctionSelected(ADJUSTMENT_PITCH_ROLL_RATE))
            TEXT_ATTRIBUTES_ADD_BLINK(elemAttr);
        displayWriteWithAttr(osdDisplayPort, elemPosX + 4, elemPosY, buff, elemAttr);
        return true;

    case OSD_ROLL_RATE:
        displayWrite(osdDisplayPort, elemPosX, elemPosY, "SRR");

        elemAttr = TEXT_ATTRIBUTES_NONE;
        tfp_sprintf(buff, "%3d", currentControlRateProfile->stabilized.rates[FD_ROLL]);
        if (isAdjustmentFunctionSelected(ADJUSTMENT_ROLL_RATE) || isAdjustmentFunctionSelected(ADJUSTMENT_PITCH_ROLL_RATE))
            TEXT_ATTRIBUTES_ADD_BLINK(elemAttr);
        displayWriteWithAttr(osdDisplayPort, elemPosX + 4, elemPosY, buff, elemAttr);
        return true;

    case OSD_YAW_RATE:
        osdDisplayAdjustableDecimalValue(elemPosX, elemPosY, "SYR", 0, currentControlRateProfile->stabilized.rates[FD_YAW], 3, 0, ADJUSTMENT_YAW_RATE);
        return true;

    case OSD_MANUAL_RC_EXPO:
        osdDisplayAdjustableDecimalValue(elemPosX, elemPosY, "MEX", 0, currentControlRateProfile->manual.rcExpo8, 3, 0, ADJUSTMENT_MANUAL_RC_EXPO);
        return true;

    case OSD_MANUAL_RC_YAW_EXPO:
        osdDisplayAdjustableDecimalValue(elemPosX, elemPosY, "MYX", 0, currentControlRateProfile->manual.rcYawExpo8, 3, 0, ADJUSTMENT_MANUAL_RC_YAW_EXPO);
        return true;

    case OSD_MANUAL_PITCH_RATE:
        displayWrite(osdDisplayPort, elemPosX, elemPosY, "MPR");

        elemAttr = TEXT_ATTRIBUTES_NONE;
        tfp_sprintf(buff, "%3d", currentControlRateProfile->manual.rates[FD_PITCH]);
        if (isAdjustmentFunctionSelected(ADJUSTMENT_MANUAL_PITCH_RATE) || isAdjustmentFunctionSelected(ADJUSTMENT_MANUAL_PITCH_ROLL_RATE))
            TEXT_ATTRIBUTES_ADD_BLINK(elemAttr);
        displayWriteWithAttr(osdDisplayPort, elemPosX + 4, elemPosY, buff, elemAttr);
        return true;

    case OSD_MANUAL_ROLL_RATE:
        displayWrite(osdDisplayPort, elemPosX, elemPosY, "MRR");

        elemAttr = TEXT_ATTRIBUTES_NONE;
        tfp_sprintf(buff, "%3d", currentControlRateProfile->manual.rates[FD_ROLL]);
        if (isAdjustmentFunctionSelected(ADJUSTMENT_MANUAL_ROLL_RATE) || isAdjustmentFunctionSelected(ADJUSTMENT_MANUAL_PITCH_ROLL_RATE))
            TEXT_ATTRIBUTES_ADD_BLINK(elemAttr);
        displayWriteWithAttr(osdDisplayPort, elemPosX + 4, elemPosY, buff, elemAttr);
        return true;

    case OSD_MANUAL_YAW_RATE:
        osdDisplayAdjustableDecimalValue(elemPosX, elemPosY, "MYR", 0, currentControlRateProfile->stabilized.rates[FD_YAW], 3, 0, ADJUSTMENT_YAW_RATE);
        return true;

    case OSD_NAV_FW_CRUISE_THR:
        osdDisplayAdjustableDecimalValue(elemPosX, elemPosY, "CRZ", 0, currentBatteryProfile->nav.fw.cruise_throttle, 4, 0, ADJUSTMENT_NAV_FW_CRUISE_THR);
        return true;

    case OSD_NAV_FW_PITCH2THR:
        osdDisplayAdjustableDecimalValue(elemPosX, elemPosY, "P2T", 0, currentBatteryProfile->nav.fw.pitch_to_throttle, 3, 0, ADJUSTMENT_NAV_FW_PITCH2THR);
        return true;

    case OSD_FW_MIN_THROTTLE_DOWN_PITCH_ANGLE:
        osdDisplayAdjustableDecimalValue(elemPosX, elemPosY, "0TP", 0, (float)navConfig()->fw.minThrottleDownPitchAngle / 10, 3, 1, ADJUSTMENT_FW_MIN_THROTTLE_DOWN_PITCH_ANGLE);
        return true;

    case OSD_FW_ALT_PID_OUTPUTS:
        {
            const navigationPIDControllers_t *nav_pids = getNavigationPIDControllers();
            osdFormatPidControllerOutput(buff, "PZO", &nav_pids->fw_alt, 10, true); // display requested pitch degrees
            break;
        }

    case OSD_FW_POS_PID_OUTPUTS:
        {
            const navigationPIDControllers_t *nav_pids = getNavigationPIDControllers(); // display requested roll degrees
            osdFormatPidControllerOutput(buff, "PXYO", &nav_pids->fw_nav, 1, true);
            break;
        }

    case OSD_MC_VEL_Z_PID_OUTPUTS:
        {
            const navigationPIDControllers_t *nav_pids = getNavigationPIDControllers();
            osdFormatPidControllerOutput(buff, "VZO", &nav_pids->vel[Z], 100, false); // display throttle adjustment µs
            break;
        }

    case OSD_MC_VEL_X_PID_OUTPUTS:
        {
            const navigationPIDControllers_t *nav_pids = getNavigationPIDControllers();
            osdFormatPidControllerOutput(buff, "VXO", &nav_pids->vel[X], 100, false); // display requested acceleration cm/s^2
            break;
        }

    case OSD_MC_VEL_Y_PID_OUTPUTS:
        {
            const navigationPIDControllers_t *nav_pids = getNavigationPIDControllers();
            osdFormatPidControllerOutput(buff, "VYO", &nav_pids->vel[Y], 100, false); // display requested acceleration cm/s^2
            break;
        }

    case OSD_MC_POS_XYZ_P_OUTPUTS:
        {
            const navigationPIDControllers_t *nav_pids = getNavigationPIDControllers();
            strcpy(buff, "POSO ");
            // display requested velocity cm/s
            tfp_sprintf(buff + 5, "%4d", (int)lrintf(nav_pids->pos[X].output_constrained * 100));
            buff[9] = ' ';
            tfp_sprintf(buff + 10, "%4d", (int)lrintf(nav_pids->pos[Y].output_constrained * 100));
            buff[14] = ' ';
            tfp_sprintf(buff + 15, "%4d", (int)lrintf(nav_pids->pos[Z].output_constrained * 100));
            buff[19] = '\0';
            break;
        }

    case OSD_POWER:
        {
            bool kiloWatt = osdFormatCentiNumber(buff, getPower(), 1000, 2, 2, 3, false);
            buff[3] = kiloWatt ? SYM_KILOWATT : SYM_WATT;
            buff[4] = '\0';

            uint8_t current_alarm = osdConfig()->current_alarm;
            if ((current_alarm > 0) && ((getAmperage() / 100.0f) > current_alarm)) {
                TEXT_ATTRIBUTES_ADD_BLINK(elemAttr);
            }
            break;
        }

    case OSD_AIR_SPEED:
        {
        #ifdef USE_PITOT
            buff[0] = SYM_AIR;

            if (pitotIsHealthy())
            {
                const float airspeed_estimate = getAirspeedEstimate();
                osdFormatVelocityStr(buff + 1, airspeed_estimate, false, false);
                if ((osdConfig()->airspeed_alarm_min != 0 && airspeed_estimate < osdConfig()->airspeed_alarm_min) ||
                    (osdConfig()->airspeed_alarm_max != 0 && airspeed_estimate > osdConfig()->airspeed_alarm_max)) {
                        TEXT_ATTRIBUTES_ADD_BLINK(elemAttr);
                }
            }
            else
            {
                strcpy(buff + 1, "  X!");
                TEXT_ATTRIBUTES_ADD_BLINK(elemAttr);
            }
        #else
            return false;
        #endif
            break;
        }

    case OSD_AIR_MAX_SPEED:
        {
        #ifdef USE_PITOT
            buff[0] = SYM_MAX;
            buff[1] = SYM_AIR;
            osdFormatVelocityStr(buff + 2, stats.max_air_speed, false, false);
        #else
            return false;
        #endif
            break;
        }

    case OSD_RTC_TIME:
        {
            // RTC not configured will show 00:00
            dateTime_t dateTime;
            rtcGetDateTimeLocal(&dateTime);
            buff[0] = SYM_CLOCK;
            tfp_sprintf(buff + 1, "%02u:%02u:%02u", dateTime.hours, dateTime.minutes, dateTime.seconds);
            break;
        }

    case OSD_MESSAGES:
        {
            elemAttr = osdGetSystemMessage(buff, OSD_MESSAGE_LENGTH, true);
            break;
        }

    case OSD_VERSION:
        {
            tfp_sprintf(buff, "INAV %s", FC_VERSION_STRING);
            displayWrite(osdDisplayPort, elemPosX, elemPosY, buff);
            break;
        }

    case OSD_MAIN_BATT_CELL_VOLTAGE:
        {
            uint8_t base_digits = 3U;
#ifndef DISABLE_MSP_BF_COMPAT // IF BFCOMPAT is not supported, there's no need to check for it
            if(isBfCompatibleVideoSystem(osdConfig())) {
                base_digits = 4U;   // Add extra digit to account for decimal point taking an extra character space
            }
#endif
            osdDisplayBatteryVoltage(elemPosX, elemPosY, getBatteryRawAverageCellVoltage(), base_digits, 2);
            return true;
        }

    case OSD_MAIN_BATT_SAG_COMPENSATED_CELL_VOLTAGE:
        {
            uint8_t base_digits = 3U;
#ifndef DISABLE_MSP_BF_COMPAT // IF BFCOMPAT is not supported, there's no need to check for it
            if(isBfCompatibleVideoSystem(osdConfig())) {
                base_digits = 4U;   // Add extra digit to account for decimal point taking an extra character space
            }
#endif
            osdDisplayBatteryVoltage(elemPosX, elemPosY, getBatterySagCompensatedAverageCellVoltage(), base_digits, 2);
            return true;
        }

    case OSD_SCALED_THROTTLE_POS:
        {
            osdFormatThrottlePosition(buff, true, &elemAttr);
            break;
        }

    case OSD_HEADING:
        {
            buff[0] = SYM_HEADING;
            if (osdIsHeadingValid()) {
                int16_t h = DECIDEGREES_TO_DEGREES(osdGetHeading());
                if (h < 0) {
                    h += 360;
                }
                tfp_sprintf(&buff[1], "%3d", h);
            } else {
                buff[1] = buff[2] = buff[3] = '-';
            }
            buff[4] = SYM_DEGREES;
            buff[5] = '\0';
            break;
        }

    case OSD_HEADING_GRAPH:
        {
            if (osdIsHeadingValid()) {
                osdDrawHeadingGraph(osdDisplayPort, osdGetDisplayPortCanvas(), OSD_DRAW_POINT_GRID(elemPosX, elemPosY), osdGetHeading());
                return true;
            } else {
                buff[0] = buff[2] = buff[4] = buff[6] = buff[8] = SYM_HEADING_LINE;
                buff[1] = buff[3] = buff[5] = buff[7] = SYM_HEADING_DIVIDED_LINE;
                buff[OSD_HEADING_GRAPH_WIDTH] = '\0';
            }
            break;
        }

    case OSD_EFFICIENCY_MAH_PER_KM:
        {
            // amperage is in centi amps, speed is in cms/s. We want
            // mah/km. Only show when ground speed > 1m/s.
            static pt1Filter_t eFilterState;
            static timeUs_t efficiencyUpdated = 0;
            int32_t value = 0;
            bool moreThanAh = false;
            timeUs_t currentTimeUs = micros();
            timeDelta_t efficiencyTimeDelta = cmpTimeUs(currentTimeUs, efficiencyUpdated);
            uint8_t digits = 3U;
#ifndef DISABLE_MSP_BF_COMPAT   // IF BFCOMPAT is not supported, there's no need to check for it and change the values
            if (isBfCompatibleVideoSystem(osdConfig())) {
                // Increase number of digits so values above 99 don't get scaled by osdFormatCentiNumber
                digits = 4U;
            }
#endif
            if ((STATE(GPS_FIX) 
#ifdef USE_GPS_FIX_ESTIMATION
                || STATE(GPS_ESTIMATED_FIX)
#endif                
                ) && gpsSol.groundSpeed > 0) {
                if (efficiencyTimeDelta >= EFFICIENCY_UPDATE_INTERVAL) {
                    value = pt1FilterApply4(&eFilterState, ((float)getAmperage() / gpsSol.groundSpeed) / 0.0036f,
                        1, US2S(efficiencyTimeDelta));

                    efficiencyUpdated = currentTimeUs;
                } else {
                    value = eFilterState.state;
                }
            }
            bool efficiencyValid = (value > 0) && (gpsSol.groundSpeed > 100);
            switch (osdConfig()->units) {
                case OSD_UNIT_UK:
                    FALLTHROUGH;
                case OSD_UNIT_IMPERIAL:
                    moreThanAh = osdFormatCentiNumber(buff, value * METERS_PER_MILE / 10, 1000, 0, 2, digits, false);
                    if (!moreThanAh) {
                        tfp_sprintf(buff + strlen(buff), "%c%c", SYM_MAH_MI_0, SYM_MAH_MI_1);
                    } else {
                        tfp_sprintf(buff + strlen(buff), "%c", SYM_AH_MI);
                    }
                    if (!efficiencyValid) {
                        buff[0] = buff[1] = buff[2] = buff[3] = '-';    
                        buff[digits] = SYM_MAH_MI_0;        // This will overwrite the "-" at buff[3] if not in BFCOMPAT mode
                        buff[digits + 1] = SYM_MAH_MI_1;
                        buff[digits + 2] = '\0';
                    }
                    break;
                case OSD_UNIT_GA:
                     moreThanAh = osdFormatCentiNumber(buff, value * METERS_PER_NAUTICALMILE / 10, 1000, 0, 2, digits, false);
                    if (!moreThanAh) {
                        tfp_sprintf(buff + strlen(buff), "%c%c", SYM_MAH_NM_0, SYM_MAH_NM_1);
                    } else {
                        tfp_sprintf(buff + strlen(buff), "%c", SYM_AH_NM);
                    }
                    if (!efficiencyValid) {
                        buff[0] = buff[1] = buff[2] = buff[3] = '-';    
                        buff[digits] = SYM_MAH_NM_0;
                        buff[digits + 1] = SYM_MAH_NM_1;
                        buff[digits + 2] = '\0';
                    }
                    break;
                case OSD_UNIT_METRIC_MPH:
                    FALLTHROUGH;
                case OSD_UNIT_METRIC:
                    moreThanAh = osdFormatCentiNumber(buff, value * 100, 1000, 0, 2, digits, false);
                    if (!moreThanAh) {
                        tfp_sprintf(buff + strlen(buff), "%c%c", SYM_MAH_KM_0, SYM_MAH_KM_1);
                    } else {
                        tfp_sprintf(buff + strlen(buff), "%c", SYM_AH_KM);
                    }
                    if (!efficiencyValid) {
                        buff[0] = buff[1] = buff[2] = buff[3] = '-';    
                        buff[digits] = SYM_MAH_KM_0;
                        buff[digits + 1] = SYM_MAH_KM_1;
                        buff[digits + 2] = '\0';
                    }
                    break;
            }
            break;
        }

    case OSD_EFFICIENCY_WH_PER_KM:
        {
            // amperage is in centi amps, speed is in cms/s. We want
            // mWh/km. Only show when ground speed > 1m/s.
            static pt1Filter_t eFilterState;
            static timeUs_t efficiencyUpdated = 0;
            int32_t value = 0;
            timeUs_t currentTimeUs = micros();
            timeDelta_t efficiencyTimeDelta = cmpTimeUs(currentTimeUs, efficiencyUpdated);
            if ((STATE(GPS_FIX)
#ifdef USE_GPS_FIX_ESTIMATION
                    || STATE(GPS_ESTIMATED_FIX)
#endif
                ) && gpsSol.groundSpeed > 0) {
                if (efficiencyTimeDelta >= EFFICIENCY_UPDATE_INTERVAL) {
                    value = pt1FilterApply4(&eFilterState, ((float)getPower() / gpsSol.groundSpeed) / 0.0036f,
                        1, US2S(efficiencyTimeDelta));

                    efficiencyUpdated = currentTimeUs;
                } else {
                    value = eFilterState.state;
                }
            }
            bool efficiencyValid = (value > 0) && (gpsSol.groundSpeed > 100);
            switch (osdConfig()->units) {
                case OSD_UNIT_UK:
                    FALLTHROUGH;
                case OSD_UNIT_IMPERIAL:
                    osdFormatCentiNumber(buff, value * METERS_PER_MILE / 10000, 0, 2, 0, 3, false);
                    buff[3] = SYM_WH_MI;
                    break;
                case OSD_UNIT_GA:
                    osdFormatCentiNumber(buff, value * METERS_PER_NAUTICALMILE / 10000, 0, 2, 0, 3, false);
                    buff[3] = SYM_WH_NM;
                    break;
                case OSD_UNIT_METRIC_MPH:
                    FALLTHROUGH;
                case OSD_UNIT_METRIC:
                    osdFormatCentiNumber(buff, value / 10, 0, 2, 0, 3, false);
                    buff[3] = SYM_WH_KM;
                    break;
            }
            buff[4] = '\0';
            if (!efficiencyValid) {
                buff[0] = buff[1] = buff[2] = '-';
            }
            break;
        }

    case OSD_GFORCE:
        {
            buff[0] = SYM_GFORCE;
            osdFormatCentiNumber(buff + 1, GForce, 0, 2, 0, 3, false);
            if (GForce > osdConfig()->gforce_alarm * 100) {
                TEXT_ATTRIBUTES_ADD_BLINK(elemAttr);
            }
            break;
        }

    case OSD_GFORCE_X:
    case OSD_GFORCE_Y:
    case OSD_GFORCE_Z:
        {
            float GForceValue = GForceAxis[item - OSD_GFORCE_X];
            buff[0] = SYM_GFORCE_X + item - OSD_GFORCE_X;
            osdFormatCentiNumber(buff + 1, GForceValue, 0, 2, 0, 4, false);
            if ((GForceValue < osdConfig()->gforce_axis_alarm_min * 100) || (GForceValue > osdConfig()->gforce_axis_alarm_max * 100)) {
                TEXT_ATTRIBUTES_ADD_BLINK(elemAttr);
            }
            break;
        }
    case OSD_DEBUG:
        {
            /*
             * Longest representable string is -2147483648 does not fit in the screen.
             * Only 7 digits for negative and 8 digits for positive values allowed
             */
            for (uint8_t bufferIndex = 0; bufferIndex < DEBUG32_VALUE_COUNT; ++elemPosY, bufferIndex += 2) {
                tfp_sprintf(
                    buff,
                    "[%u]=%8ld [%u]=%8ld",
                    bufferIndex,
                    (long)constrain(debug[bufferIndex], -9999999, 99999999),
                    bufferIndex+1,
                    (long)constrain(debug[bufferIndex+1], -9999999, 99999999)
                );
                displayWrite(osdDisplayPort, elemPosX, elemPosY, buff);
            }
            break;
        }

    case OSD_IMU_TEMPERATURE:
        {
            int16_t temperature;
            const bool valid = getIMUTemperature(&temperature);
            osdDisplayTemperature(elemPosX, elemPosY, SYM_IMU_TEMP, NULL, valid, temperature, osdConfig()->imu_temp_alarm_min, osdConfig()->imu_temp_alarm_max);
            return true;
        }

    case OSD_BARO_TEMPERATURE:
        {
            int16_t temperature;
            const bool valid = getBaroTemperature(&temperature);
            osdDisplayTemperature(elemPosX, elemPosY, SYM_BARO_TEMP, NULL, valid, temperature, osdConfig()->imu_temp_alarm_min, osdConfig()->imu_temp_alarm_max);
            return true;
        }

#ifdef USE_TEMPERATURE_SENSOR
    case OSD_TEMP_SENSOR_0_TEMPERATURE:
    case OSD_TEMP_SENSOR_1_TEMPERATURE:
    case OSD_TEMP_SENSOR_2_TEMPERATURE:
    case OSD_TEMP_SENSOR_3_TEMPERATURE:
    case OSD_TEMP_SENSOR_4_TEMPERATURE:
    case OSD_TEMP_SENSOR_5_TEMPERATURE:
    case OSD_TEMP_SENSOR_6_TEMPERATURE:
    case OSD_TEMP_SENSOR_7_TEMPERATURE:
        {
            osdDisplayTemperatureSensor(elemPosX, elemPosY, item - OSD_TEMP_SENSOR_0_TEMPERATURE);
            return true;
        }
#endif /* ifdef USE_TEMPERATURE_SENSOR */

    case OSD_WIND_SPEED_HORIZONTAL:
#ifdef USE_WIND_ESTIMATOR
        {
            bool valid = isEstimatedWindSpeedValid();
            float horizontalWindSpeed;
            uint16_t angle;
            horizontalWindSpeed = getEstimatedHorizontalWindSpeed(&angle);
            int16_t windDirection = osdGetHeadingAngle( CENTIDEGREES_TO_DEGREES((int)angle) - DECIDEGREES_TO_DEGREES(attitude.values.yaw) + 22);
            buff[0] = SYM_WIND_HORIZONTAL;
            buff[1] = SYM_DIRECTION + (windDirection*2 / 90);
            osdFormatWindSpeedStr(buff + 2, horizontalWindSpeed, valid);
            break;
        }
#else
        return false;
#endif

    case OSD_WIND_SPEED_VERTICAL:
#ifdef USE_WIND_ESTIMATOR
        {
            buff[0] = SYM_WIND_VERTICAL;
            buff[1] = SYM_BLANK;
            bool valid = isEstimatedWindSpeedValid();
            float verticalWindSpeed;
            verticalWindSpeed = -getEstimatedWindSpeed(Z);  //from NED to NEU
            if (verticalWindSpeed < 0) {
                buff[1] = SYM_AH_DIRECTION_DOWN;
                verticalWindSpeed = -verticalWindSpeed;
            } else {
                buff[1] = SYM_AH_DIRECTION_UP;
            }
            osdFormatWindSpeedStr(buff + 2, verticalWindSpeed, valid);
            break;
        }
#else
        return false;
#endif

    case OSD_PLUS_CODE:
        {
            STATIC_ASSERT(GPS_DEGREES_DIVIDER == OLC_DEG_MULTIPLIER, invalid_olc_deg_multiplier);
            int digits = osdConfig()->plus_code_digits;
            int digitsRemoved = osdConfig()->plus_code_short * 2;
            if ((STATE(GPS_FIX) 
#ifdef USE_GPS_FIX_ESTIMATION
                    || STATE(GPS_ESTIMATED_FIX)
#endif
            )) {
                olc_encode(gpsSol.llh.lat, gpsSol.llh.lon, digits, buff, sizeof(buff));
            } else {
                // +codes with > 8 digits have a + at the 9th digit
                // and we only support 10 and up.
                memset(buff, '-', digits + 1);
                buff[8] = '+';
                buff[digits + 1] = '\0';
            }
            // Optionally trim digits from the left
            memmove(buff, buff+digitsRemoved, strlen(buff) + digitsRemoved);
            buff[digits + 1 - digitsRemoved] = '\0';
            break;
        }

    case OSD_AZIMUTH:
        {

            buff[0] = SYM_AZIMUTH;
            if (osdIsHeadingValid()) {
                int16_t h = GPS_directionToHome;
                if (h < 0) {
                    h += 360;
                }
                if (h >= 180)
                    h = h - 180;
                else
                    h = h + 180;

                tfp_sprintf(&buff[1], "%3d", h);
            } else {
                buff[1] = buff[2] = buff[3] = '-';
            }
            buff[4] = SYM_DEGREES;
            buff[5] = '\0';
            break;
        }

    case OSD_MAP_SCALE:
        {
            float scaleToUnit;
            int scaleUnitDivisor;
            char symUnscaled;
            char symScaled;
            int maxDecimals;

            switch (osdConfig()->units) {
            case OSD_UNIT_UK:
                FALLTHROUGH;
            case OSD_UNIT_IMPERIAL:
                scaleToUnit = 100 / 1609.3440f; // scale to 0.01mi for osdFormatCentiNumber()
                scaleUnitDivisor = 0;
                symUnscaled = SYM_MI;
                symScaled = SYM_MI;
                maxDecimals = 2;
                break;
            case OSD_UNIT_GA:
                scaleToUnit = 100 / 1852.0010f; // scale to 0.01mi for osdFormatCentiNumber()
                scaleUnitDivisor = 0;
                symUnscaled = SYM_NM;
                symScaled = SYM_NM;
                maxDecimals = 2;
                break;
            default:
            case OSD_UNIT_METRIC_MPH:
                FALLTHROUGH;
            case OSD_UNIT_METRIC:
                scaleToUnit = 100; // scale to cm for osdFormatCentiNumber()
                scaleUnitDivisor = 1000; // Convert to km when scale gets bigger than 999m
                symUnscaled = SYM_M;
                symScaled = SYM_KM;
                maxDecimals = 0;
                break;
            }
            buff[0] = SYM_SCALE;
            if (osdMapData.scale > 0) {
                bool scaled = osdFormatCentiNumber(&buff[1], osdMapData.scale * scaleToUnit, scaleUnitDivisor, maxDecimals, 2, 3, false);
                buff[4] = scaled ? symScaled : symUnscaled;
                // Make sure this is cleared if the map stops being drawn
                osdMapData.scale = 0;
            } else {
                memset(&buff[1], '-', 4);
            }
            buff[5] = '\0';
            break;
        }
    case OSD_MAP_REFERENCE:
        {
            char referenceSymbol;
            if (osdMapData.referenceSymbol) {
                referenceSymbol = osdMapData.referenceSymbol;
                // Make sure this is cleared if the map stops being drawn
                osdMapData.referenceSymbol = 0;
            } else {
                referenceSymbol = '-';
            }
            displayWriteChar(osdDisplayPort, elemPosX, elemPosY, SYM_DIRECTION);
            displayWriteChar(osdDisplayPort, elemPosX, elemPosY + 1, referenceSymbol);
            return true;
        }

    case OSD_GVAR_0:
    {
        osdFormatGVar(buff, 0);
        break;
    }
    case OSD_GVAR_1:
    {
        osdFormatGVar(buff, 1);
        break;
    }
    case OSD_GVAR_2:
    {
        osdFormatGVar(buff, 2);
        break;
    }
    case OSD_GVAR_3:
    {
        osdFormatGVar(buff, 3);
        break;
    }

#if defined(USE_RX_MSP) && defined(USE_MSP_RC_OVERRIDE)
    case OSD_RC_SOURCE:
        {
            const char *source_text = IS_RC_MODE_ACTIVE(BOXMSPRCOVERRIDE) && !mspOverrideIsInFailsafe() ? "MSP" : "STD";
            if (IS_RC_MODE_ACTIVE(BOXMSPRCOVERRIDE) && mspOverrideIsInFailsafe()) TEXT_ATTRIBUTES_ADD_BLINK(elemAttr);
            displayWriteWithAttr(osdDisplayPort, elemPosX, elemPosY, source_text, elemAttr);
            return true;
        }
#endif

#if defined(USE_ESC_SENSOR)
    case OSD_ESC_RPM:
        {
            escSensorData_t * escSensor = escSensorGetData();
            if (escSensor && escSensor->dataAge <= ESC_DATA_MAX_AGE) {
                osdFormatRpm(buff, escSensor->rpm);
            }
            else {
                osdFormatRpm(buff, 0);
            }
            break;
        }
    case OSD_ESC_TEMPERATURE:
        {
            escSensorData_t * escSensor = escSensorGetData();
            bool escTemperatureValid = escSensor && escSensor->dataAge <= ESC_DATA_MAX_AGE;
            osdDisplayTemperature(elemPosX, elemPosY, SYM_ESC_TEMP, NULL, escTemperatureValid, (escSensor->temperature)*10, osdConfig()->esc_temp_alarm_min, osdConfig()->esc_temp_alarm_max);
            return true;
        }
#endif
    case OSD_TPA:
        {
            char buff[4];
            textAttributes_t attr;

            displayWrite(osdDisplayPort, elemPosX, elemPosY, "TPA");
            attr = TEXT_ATTRIBUTES_NONE;
            tfp_sprintf(buff, "%3d", currentControlRateProfile->throttle.dynPID);
            if (isAdjustmentFunctionSelected(ADJUSTMENT_TPA)) {
                TEXT_ATTRIBUTES_ADD_BLINK(attr);
            }
            displayWriteWithAttr(osdDisplayPort, elemPosX + 5, elemPosY, buff, attr);

            displayWrite(osdDisplayPort, elemPosX, elemPosY + 1, "BP");
            attr = TEXT_ATTRIBUTES_NONE;
            tfp_sprintf(buff, "%4d", currentControlRateProfile->throttle.pa_breakpoint);
            if (isAdjustmentFunctionSelected(ADJUSTMENT_TPA_BREAKPOINT)) {
                TEXT_ATTRIBUTES_ADD_BLINK(attr);
            }
            displayWriteWithAttr(osdDisplayPort, elemPosX + 4, elemPosY + 1, buff, attr);

            return true;
        }
    case OSD_TPA_TIME_CONSTANT:
        {
            osdDisplayAdjustableDecimalValue(elemPosX, elemPosY, "TPA TC", 0, currentControlRateProfile->throttle.fixedWingTauMs, 4, 0, ADJUSTMENT_FW_TPA_TIME_CONSTANT);
            return true;
        }
    case OSD_FW_LEVEL_TRIM:
        {
            osdDisplayAdjustableDecimalValue(elemPosX, elemPosY, "LEVEL", 0, getFixedWingLevelTrim(), 3, 1, ADJUSTMENT_FW_LEVEL_TRIM);
            return true;
        }

    case OSD_NAV_FW_CONTROL_SMOOTHNESS:
        {
            osdDisplayAdjustableDecimalValue(elemPosX, elemPosY, "CTL S", 0, navConfig()->fw.control_smoothness, 1, 0, ADJUSTMENT_NAV_FW_CONTROL_SMOOTHNESS);
            return true;
        }
#ifdef USE_MULTI_MISSION
    case OSD_NAV_WP_MULTI_MISSION_INDEX:
        {
            osdDisplayAdjustableDecimalValue(elemPosX, elemPosY, "WP NO", 0, navConfig()->general.waypoint_multi_mission_index, 1, 0, ADJUSTMENT_NAV_WP_MULTI_MISSION_INDEX);
            return true;
        }
#endif
    case OSD_MISSION:
        {
            if (IS_RC_MODE_ACTIVE(BOXPLANWPMISSION)) {
                char buf[5];
                switch (posControl.wpMissionPlannerStatus) {
                case WP_PLAN_WAIT:
                    strcpy(buf, "WAIT");
                    break;
                case WP_PLAN_SAVE:
                    strcpy(buf, "SAVE");
                    break;
                case WP_PLAN_OK:
                    strcpy(buf, " OK ");
                    break;
                case WP_PLAN_FULL:
                    strcpy(buf, "FULL");
                }
                tfp_sprintf(buff, "%s>%2uWP", buf, posControl.wpPlannerActiveWPIndex);
            } else if (posControl.wpPlannerActiveWPIndex){
                tfp_sprintf(buff, "PLAN>%2uWP", posControl.waypointCount);  // mission planner mision active
            }
#ifdef USE_MULTI_MISSION
            else {
                if (ARMING_FLAG(ARMED) && !(IS_RC_MODE_ACTIVE(BOXCHANGEMISSION) && posControl.multiMissionCount > 1)){
                    // Limit field size when Armed, only show selected mission
                    tfp_sprintf(buff, "M%u       ", posControl.loadedMultiMissionIndex);
                } else if (posControl.multiMissionCount) {
                    if (navConfig()->general.waypoint_multi_mission_index != posControl.loadedMultiMissionIndex) {
                        tfp_sprintf(buff, "M%u/%u>LOAD", navConfig()->general.waypoint_multi_mission_index, posControl.multiMissionCount);
                    } else {
                        if (posControl.waypointListValid && posControl.waypointCount > 0) {
                            tfp_sprintf(buff, "M%u/%u>%2uWP", posControl.loadedMultiMissionIndex, posControl.multiMissionCount, posControl.waypointCount);
                        } else {
                            tfp_sprintf(buff, "M0/%u> 0WP", posControl.multiMissionCount);
                        }
                    }
                } else {    // no multi mission loaded - show active WP count from other source
                    tfp_sprintf(buff, "WP CNT>%2u", posControl.waypointCount);
                }
            }
#endif
            displayWrite(osdDisplayPort, elemPosX, elemPosY, buff);
            return true;
        }

#ifdef USE_POWER_LIMITS
    case OSD_PLIMIT_REMAINING_BURST_TIME:
        osdFormatCentiNumber(buff, powerLimiterGetRemainingBurstTime() * 100, 0, 1, 0, 3, false);
        buff[3] = 'S';
        buff[4] = '\0';
        break;

    case OSD_PLIMIT_ACTIVE_CURRENT_LIMIT:
        if (currentBatteryProfile->powerLimits.continuousCurrent) {
            osdFormatCentiNumber(buff, powerLimiterGetActiveCurrentLimit(), 0, 2, 0, 3, false);
            buff[3] = SYM_AMP;
            buff[4] = '\0';

            if (powerLimiterIsLimitingCurrent()) {
                TEXT_ATTRIBUTES_ADD_BLINK(elemAttr);
            }
        }
        break;

#ifdef USE_ADC
    case OSD_PLIMIT_ACTIVE_POWER_LIMIT:
        {
            if (currentBatteryProfile->powerLimits.continuousPower) {
                bool kiloWatt = osdFormatCentiNumber(buff, powerLimiterGetActivePowerLimit(), 1000, 2, 2, 3, false);
                buff[3] = kiloWatt ? SYM_KILOWATT : SYM_WATT;
                buff[4] = '\0';

                if (powerLimiterIsLimitingPower()) {
                    TEXT_ATTRIBUTES_ADD_BLINK(elemAttr);
                }
            }
            break;
        }
#endif // USE_ADC
#endif // USE_POWER_LIMITS
    case OSD_MULTI_FUNCTION:
        {
            // message shown infrequently so only write when needed
            static bool clearMultiFunction = true;
            elemAttr = osdGetMultiFunctionMessage(buff);
            if (buff[0] == 0) {
                if (clearMultiFunction) {
                    displayWrite(osdDisplayPort, elemPosX, elemPosY, "          ");
                    clearMultiFunction = false;
                }
                return true;
            }
            clearMultiFunction = true;
            break;
        }

    default:
        return false;
    }

    displayWriteWithAttr(osdDisplayPort, elemPosX, elemPosY, buff, elemAttr);
    return true;
}

uint8_t osdIncElementIndex(uint8_t elementIndex)
{
    ++elementIndex;

    if (elementIndex == OSD_ARTIFICIAL_HORIZON) {   // always drawn last so skip
        elementIndex++;
    }

#ifndef USE_TEMPERATURE_SENSOR
    if (elementIndex == OSD_TEMP_SENSOR_0_TEMPERATURE) {
        elementIndex = OSD_ALTITUDE_MSL;
    }
#endif

    if (!(feature(FEATURE_VBAT) && feature(FEATURE_CURRENT_METER))) {
        if (elementIndex == OSD_POWER) {
            elementIndex = OSD_GPS_LON;
        }
        if (elementIndex == OSD_SAG_COMPENSATED_MAIN_BATT_VOLTAGE) {
            elementIndex = OSD_LEVEL_PIDS;
        }
#ifdef USE_POWER_LIMITS
        if (elementIndex == OSD_PLIMIT_REMAINING_BURST_TIME) {
            elementIndex = OSD_GLIDESLOPE;
        }
#endif
    }

#ifndef USE_POWER_LIMITS
    if (elementIndex == OSD_PLIMIT_REMAINING_BURST_TIME) {
        elementIndex = OSD_GLIDESLOPE;
    }
#endif

    if (!feature(FEATURE_CURRENT_METER)) {
        if (elementIndex == OSD_CURRENT_DRAW) {
            elementIndex = OSD_GPS_SPEED;
        }
        if (elementIndex == OSD_EFFICIENCY_MAH_PER_KM) {
            elementIndex = OSD_BATTERY_REMAINING_PERCENT;
        }
        if (elementIndex == OSD_EFFICIENCY_WH_PER_KM) {
            elementIndex = OSD_TRIP_DIST;
        }
        if (elementIndex == OSD_REMAINING_FLIGHT_TIME_BEFORE_RTH) {
            elementIndex = OSD_HOME_HEADING_ERROR;
        }
        if (elementIndex == OSD_CLIMB_EFFICIENCY) {
            elementIndex = OSD_NAV_WP_MULTI_MISSION_INDEX;
        }
    }

    if (!STATE(ESC_SENSOR_ENABLED)) {
        if (elementIndex == OSD_ESC_RPM) {
            elementIndex = OSD_AZIMUTH;
        }
    }

    if (!feature(FEATURE_GPS)) {
        if (elementIndex == OSD_GPS_HDOP || elementIndex == OSD_TRIP_DIST || elementIndex == OSD_3D_SPEED || elementIndex == OSD_MISSION ||
            elementIndex == OSD_AZIMUTH || elementIndex == OSD_BATTERY_REMAINING_CAPACITY || elementIndex == OSD_EFFICIENCY_MAH_PER_KM) {
            elementIndex++;
        }
        if (elementIndex == OSD_HEADING_GRAPH && !sensors(SENSOR_MAG)) {
            elementIndex = feature(FEATURE_CURRENT_METER) ? OSD_WH_DRAWN : OSD_BATTERY_REMAINING_PERCENT;
        }
        if (elementIndex == OSD_EFFICIENCY_WH_PER_KM) {
            elementIndex = OSD_ATTITUDE_PITCH;
        }
        if (elementIndex == OSD_GPS_SPEED) {
            elementIndex = OSD_ALTITUDE;
        }
        if (elementIndex == OSD_GPS_LON) {
            elementIndex = sensors(SENSOR_MAG) ? OSD_HEADING : OSD_VARIO;
        }
        if (elementIndex == OSD_MAP_NORTH) {
            elementIndex = feature(FEATURE_CURRENT_METER) ? OSD_SAG_COMPENSATED_MAIN_BATT_VOLTAGE : OSD_LEVEL_PIDS;
        }
        if (elementIndex == OSD_PLUS_CODE) {
            elementIndex = OSD_GFORCE;
        }
        if (elementIndex == OSD_GLIDESLOPE) {
            elementIndex = OSD_AIR_MAX_SPEED;
        }
        if (elementIndex == OSD_GLIDE_RANGE) {
            elementIndex = feature(FEATURE_CURRENT_METER) ? OSD_CLIMB_EFFICIENCY : OSD_PILOT_NAME;
        }
        if (elementIndex == OSD_NAV_WP_MULTI_MISSION_INDEX) {
            elementIndex = OSD_PILOT_NAME;
        }
    }

    if (!sensors(SENSOR_ACC)) {
        if (elementIndex == OSD_CROSSHAIRS) {
            elementIndex = OSD_ONTIME;
        }
        if (elementIndex == OSD_GFORCE) {
            elementIndex = OSD_RC_SOURCE;
        }
    }

    if (elementIndex == OSD_ITEM_COUNT) {
        elementIndex = 0;
    }
    return elementIndex;
}

void osdDrawNextElement(void)
{
    static uint8_t elementIndex = 0;
    // Flag for end of loop, also prevents infinite loop when no elements are enabled
    uint8_t index = elementIndex;
    do {
        elementIndex = osdIncElementIndex(elementIndex);
    } while (!osdDrawSingleElement(elementIndex) && index != elementIndex);

    // Draw artificial horizon + tracking telemetry last
    osdDrawSingleElement(OSD_ARTIFICIAL_HORIZON);
    if (osdConfig()->telemetry>0){
        osdDisplayTelemetry();
    }
}

PG_RESET_TEMPLATE(osdConfig_t, osdConfig,
    .rssi_alarm = SETTING_OSD_RSSI_ALARM_DEFAULT,
    .time_alarm = SETTING_OSD_TIME_ALARM_DEFAULT,
    .alt_alarm = SETTING_OSD_ALT_ALARM_DEFAULT,
    .dist_alarm = SETTING_OSD_DIST_ALARM_DEFAULT,
    .neg_alt_alarm = SETTING_OSD_NEG_ALT_ALARM_DEFAULT,
    .current_alarm = SETTING_OSD_CURRENT_ALARM_DEFAULT,
    .imu_temp_alarm_min = SETTING_OSD_IMU_TEMP_ALARM_MIN_DEFAULT,
    .imu_temp_alarm_max = SETTING_OSD_IMU_TEMP_ALARM_MAX_DEFAULT,
    .esc_temp_alarm_min = SETTING_OSD_ESC_TEMP_ALARM_MIN_DEFAULT,
    .esc_temp_alarm_max = SETTING_OSD_ESC_TEMP_ALARM_MAX_DEFAULT,
    .gforce_alarm = SETTING_OSD_GFORCE_ALARM_DEFAULT,
    .gforce_axis_alarm_min = SETTING_OSD_GFORCE_AXIS_ALARM_MIN_DEFAULT,
    .gforce_axis_alarm_max = SETTING_OSD_GFORCE_AXIS_ALARM_MAX_DEFAULT,
#ifdef USE_BARO
    .baro_temp_alarm_min = SETTING_OSD_BARO_TEMP_ALARM_MIN_DEFAULT,
    .baro_temp_alarm_max = SETTING_OSD_BARO_TEMP_ALARM_MAX_DEFAULT,
#endif
#ifdef USE_ADSB
    .adsb_distance_warning = SETTING_OSD_ADSB_DISTANCE_WARNING_DEFAULT,
    .adsb_distance_alert = SETTING_OSD_ADSB_DISTANCE_ALERT_DEFAULT,
    .adsb_ignore_plane_above_me_limit = SETTING_OSD_ADSB_IGNORE_PLANE_ABOVE_ME_LIMIT_DEFAULT,
#endif
#ifdef USE_SERIALRX_CRSF
    .snr_alarm = SETTING_OSD_SNR_ALARM_DEFAULT,
    .crsf_lq_format = SETTING_OSD_CRSF_LQ_FORMAT_DEFAULT,
    .link_quality_alarm = SETTING_OSD_LINK_QUALITY_ALARM_DEFAULT,
    .rssi_dbm_alarm = SETTING_OSD_RSSI_DBM_ALARM_DEFAULT,
    .rssi_dbm_max = SETTING_OSD_RSSI_DBM_MAX_DEFAULT,
    .rssi_dbm_min = SETTING_OSD_RSSI_DBM_MIN_DEFAULT,
#endif
#ifdef USE_TEMPERATURE_SENSOR
    .temp_label_align = SETTING_OSD_TEMP_LABEL_ALIGN_DEFAULT,
#endif
#ifdef USE_PITOT
    .airspeed_alarm_min = SETTING_OSD_AIRSPEED_ALARM_MIN_DEFAULT,
    .airspeed_alarm_max = SETTING_OSD_AIRSPEED_ALARM_MAX_DEFAULT,
#endif

    .video_system = SETTING_OSD_VIDEO_SYSTEM_DEFAULT,
    .row_shiftdown = SETTING_OSD_ROW_SHIFTDOWN_DEFAULT,
    .msp_displayport_fullframe_interval = SETTING_OSD_MSP_DISPLAYPORT_FULLFRAME_INTERVAL_DEFAULT,

    .ahi_reverse_roll = SETTING_OSD_AHI_REVERSE_ROLL_DEFAULT,
    .ahi_max_pitch = SETTING_OSD_AHI_MAX_PITCH_DEFAULT,
    .crosshairs_style = SETTING_OSD_CROSSHAIRS_STYLE_DEFAULT,
    .horizon_offset = SETTING_OSD_HORIZON_OFFSET_DEFAULT,
    .camera_uptilt = SETTING_OSD_CAMERA_UPTILT_DEFAULT,
    .ahi_camera_uptilt_comp = SETTING_OSD_AHI_CAMERA_UPTILT_COMP_DEFAULT,
    .camera_fov_h = SETTING_OSD_CAMERA_FOV_H_DEFAULT,
    .camera_fov_v = SETTING_OSD_CAMERA_FOV_V_DEFAULT,
    .hud_margin_h = SETTING_OSD_HUD_MARGIN_H_DEFAULT,
    .hud_margin_v = SETTING_OSD_HUD_MARGIN_V_DEFAULT,
    .hud_homing = SETTING_OSD_HUD_HOMING_DEFAULT,
    .hud_homepoint = SETTING_OSD_HUD_HOMEPOINT_DEFAULT,
    .hud_radar_disp = SETTING_OSD_HUD_RADAR_DISP_DEFAULT,
    .hud_radar_range_min = SETTING_OSD_HUD_RADAR_RANGE_MIN_DEFAULT,
    .hud_radar_range_max = SETTING_OSD_HUD_RADAR_RANGE_MAX_DEFAULT,
    .hud_radar_alt_difference_display_time = SETTING_OSD_HUD_RADAR_ALT_DIFFERENCE_DISPLAY_TIME_DEFAULT,
    .hud_radar_distance_display_time = SETTING_OSD_HUD_RADAR_DISTANCE_DISPLAY_TIME_DEFAULT,
    .hud_wp_disp = SETTING_OSD_HUD_WP_DISP_DEFAULT,
    .left_sidebar_scroll = SETTING_OSD_LEFT_SIDEBAR_SCROLL_DEFAULT,
    .right_sidebar_scroll = SETTING_OSD_RIGHT_SIDEBAR_SCROLL_DEFAULT,
    .sidebar_scroll_arrows = SETTING_OSD_SIDEBAR_SCROLL_ARROWS_DEFAULT,
    .sidebar_horizontal_offset = SETTING_OSD_SIDEBAR_HORIZONTAL_OFFSET_DEFAULT,
    .left_sidebar_scroll_step = SETTING_OSD_LEFT_SIDEBAR_SCROLL_STEP_DEFAULT,
    .right_sidebar_scroll_step = SETTING_OSD_RIGHT_SIDEBAR_SCROLL_STEP_DEFAULT,
    .sidebar_height = SETTING_OSD_SIDEBAR_HEIGHT_DEFAULT,
    .ahi_pitch_interval = SETTING_OSD_AHI_PITCH_INTERVAL_DEFAULT,
    .osd_home_position_arm_screen = SETTING_OSD_HOME_POSITION_ARM_SCREEN_DEFAULT,
    .pan_servo_index = SETTING_OSD_PAN_SERVO_INDEX_DEFAULT,
    .pan_servo_pwm2centideg = SETTING_OSD_PAN_SERVO_PWM2CENTIDEG_DEFAULT,
    .pan_servo_offcentre_warning = SETTING_OSD_PAN_SERVO_OFFCENTRE_WARNING_DEFAULT,
    .pan_servo_indicator_show_degrees = SETTING_OSD_PAN_SERVO_INDICATOR_SHOW_DEGREES_DEFAULT,
    .esc_rpm_precision = SETTING_OSD_ESC_RPM_PRECISION_DEFAULT,
    .mAh_precision = SETTING_OSD_MAH_PRECISION_DEFAULT,
    .osd_switch_indicator0_name = SETTING_OSD_SWITCH_INDICATOR_ZERO_NAME_DEFAULT,
    .osd_switch_indicator0_channel = SETTING_OSD_SWITCH_INDICATOR_ZERO_CHANNEL_DEFAULT,
    .osd_switch_indicator1_name = SETTING_OSD_SWITCH_INDICATOR_ONE_NAME_DEFAULT,
    .osd_switch_indicator1_channel = SETTING_OSD_SWITCH_INDICATOR_ONE_CHANNEL_DEFAULT,
    .osd_switch_indicator2_name = SETTING_OSD_SWITCH_INDICATOR_TWO_NAME_DEFAULT,
    .osd_switch_indicator2_channel = SETTING_OSD_SWITCH_INDICATOR_TWO_CHANNEL_DEFAULT,
    .osd_switch_indicator3_name = SETTING_OSD_SWITCH_INDICATOR_THREE_NAME_DEFAULT,
    .osd_switch_indicator3_channel = SETTING_OSD_SWITCH_INDICATOR_THREE_CHANNEL_DEFAULT,
    .osd_switch_indicators_align_left = SETTING_OSD_SWITCH_INDICATORS_ALIGN_LEFT_DEFAULT,
    .system_msg_display_time = SETTING_OSD_SYSTEM_MSG_DISPLAY_TIME_DEFAULT,
    .units = SETTING_OSD_UNITS_DEFAULT,
    .main_voltage_decimals = SETTING_OSD_MAIN_VOLTAGE_DECIMALS_DEFAULT,
    .use_pilot_logo = SETTING_OSD_USE_PILOT_LOGO_DEFAULT,
    .inav_to_pilot_logo_spacing = SETTING_OSD_INAV_TO_PILOT_LOGO_SPACING_DEFAULT,
    .arm_screen_display_time = SETTING_OSD_ARM_SCREEN_DISPLAY_TIME_DEFAULT,

#ifdef USE_WIND_ESTIMATOR
    .estimations_wind_compensation = SETTING_OSD_ESTIMATIONS_WIND_COMPENSATION_DEFAULT,
#endif

    .coordinate_digits = SETTING_OSD_COORDINATE_DIGITS_DEFAULT,

    .osd_failsafe_switch_layout = SETTING_OSD_FAILSAFE_SWITCH_LAYOUT_DEFAULT,

    .plus_code_digits = SETTING_OSD_PLUS_CODE_DIGITS_DEFAULT,
    .plus_code_short = SETTING_OSD_PLUS_CODE_SHORT_DEFAULT,

    .ahi_width = SETTING_OSD_AHI_WIDTH_DEFAULT,
    .ahi_height = SETTING_OSD_AHI_HEIGHT_DEFAULT,
    .ahi_vertical_offset = SETTING_OSD_AHI_VERTICAL_OFFSET_DEFAULT,
    .ahi_bordered = SETTING_OSD_AHI_BORDERED_DEFAULT,
    .ahi_style = SETTING_OSD_AHI_STYLE_DEFAULT,

    .force_grid = SETTING_OSD_FORCE_GRID_DEFAULT,

    .stats_energy_unit = SETTING_OSD_STATS_ENERGY_UNIT_DEFAULT,
    .stats_page_auto_swap_time = SETTING_OSD_STATS_PAGE_AUTO_SWAP_TIME_DEFAULT,
    .stats_show_metric_efficiency = SETTING_OSD_STATS_SHOW_METRIC_EFFICIENCY_DEFAULT
);

void pgResetFn_osdLayoutsConfig(osdLayoutsConfig_t *osdLayoutsConfig)
{
    osdLayoutsConfig->item_pos[0][OSD_ALTITUDE] = OSD_POS(1, 0) | OSD_VISIBLE_FLAG;
    osdLayoutsConfig->item_pos[0][OSD_MAIN_BATT_VOLTAGE] = OSD_POS(12, 0) | OSD_VISIBLE_FLAG;
    osdLayoutsConfig->item_pos[0][OSD_SAG_COMPENSATED_MAIN_BATT_VOLTAGE] = OSD_POS(12, 1);

    osdLayoutsConfig->item_pos[0][OSD_RSSI_VALUE] = OSD_POS(23, 0) | OSD_VISIBLE_FLAG;
    //line 2
    osdLayoutsConfig->item_pos[0][OSD_HOME_DIST] = OSD_POS(1, 1);
    osdLayoutsConfig->item_pos[0][OSD_TRIP_DIST] = OSD_POS(1, 2);
    osdLayoutsConfig->item_pos[0][OSD_ODOMETER] = OSD_POS(1, 3);
    osdLayoutsConfig->item_pos[0][OSD_MAIN_BATT_CELL_VOLTAGE] = OSD_POS(12, 1);
    osdLayoutsConfig->item_pos[0][OSD_MAIN_BATT_SAG_COMPENSATED_CELL_VOLTAGE] = OSD_POS(12, 1);
    osdLayoutsConfig->item_pos[0][OSD_GPS_SPEED] = OSD_POS(23, 1);
    osdLayoutsConfig->item_pos[0][OSD_3D_SPEED] = OSD_POS(23, 1);
    osdLayoutsConfig->item_pos[0][OSD_GLIDESLOPE] = OSD_POS(23, 2);

    osdLayoutsConfig->item_pos[0][OSD_THROTTLE_POS] = OSD_POS(1, 2) | OSD_VISIBLE_FLAG;
    osdLayoutsConfig->item_pos[0][OSD_SCALED_THROTTLE_POS] = OSD_POS(6, 2);
    osdLayoutsConfig->item_pos[0][OSD_HEADING] = OSD_POS(12, 2);
    osdLayoutsConfig->item_pos[0][OSD_GROUND_COURSE] = OSD_POS(12, 3);
    osdLayoutsConfig->item_pos[0][OSD_COURSE_HOLD_ERROR] = OSD_POS(12, 2);
    osdLayoutsConfig->item_pos[0][OSD_COURSE_HOLD_ADJUSTMENT] = OSD_POS(12, 2);
    osdLayoutsConfig->item_pos[0][OSD_CROSS_TRACK_ERROR] = OSD_POS(12, 3);
    osdLayoutsConfig->item_pos[0][OSD_HEADING_GRAPH] = OSD_POS(18, 2);
    osdLayoutsConfig->item_pos[0][OSD_CURRENT_DRAW] = OSD_POS(2, 3) | OSD_VISIBLE_FLAG;
    osdLayoutsConfig->item_pos[0][OSD_MAH_DRAWN] = OSD_POS(1, 4) | OSD_VISIBLE_FLAG;
    osdLayoutsConfig->item_pos[0][OSD_WH_DRAWN] = OSD_POS(1, 5);
    osdLayoutsConfig->item_pos[0][OSD_BATTERY_REMAINING_CAPACITY] = OSD_POS(1, 6);
    osdLayoutsConfig->item_pos[0][OSD_BATTERY_REMAINING_PERCENT] = OSD_POS(1, 7);
    osdLayoutsConfig->item_pos[0][OSD_POWER_SUPPLY_IMPEDANCE] = OSD_POS(1, 8);

    osdLayoutsConfig->item_pos[0][OSD_EFFICIENCY_MAH_PER_KM] = OSD_POS(1, 5);
    osdLayoutsConfig->item_pos[0][OSD_EFFICIENCY_WH_PER_KM] = OSD_POS(1, 5);

    osdLayoutsConfig->item_pos[0][OSD_ATTITUDE_ROLL] = OSD_POS(1, 7);
    osdLayoutsConfig->item_pos[0][OSD_ATTITUDE_PITCH] = OSD_POS(1, 8);

    // avoid OSD_VARIO under OSD_CROSSHAIRS
    osdLayoutsConfig->item_pos[0][OSD_VARIO] = OSD_POS(23, 5);
    // OSD_VARIO_NUM at the right of OSD_VARIO
    osdLayoutsConfig->item_pos[0][OSD_VARIO_NUM] = OSD_POS(24, 7);
    osdLayoutsConfig->item_pos[0][OSD_HOME_DIR] = OSD_POS(14, 11);
    osdLayoutsConfig->item_pos[0][OSD_ARTIFICIAL_HORIZON] = OSD_POS(8, 6);
    osdLayoutsConfig->item_pos[0][OSD_HORIZON_SIDEBARS] = OSD_POS(8, 6);

    osdLayoutsConfig->item_pos[0][OSD_CRAFT_NAME] = OSD_POS(20, 2);
    osdLayoutsConfig->item_pos[0][OSD_PILOT_NAME] = OSD_POS(20, 3);
    osdLayoutsConfig->item_pos[0][OSD_PILOT_LOGO] = OSD_POS(20, 3);
    osdLayoutsConfig->item_pos[0][OSD_VTX_CHANNEL] = OSD_POS(8, 6);

#ifdef USE_SERIALRX_CRSF
    osdLayoutsConfig->item_pos[0][OSD_CRSF_RSSI_DBM] = OSD_POS(23, 12);
    osdLayoutsConfig->item_pos[0][OSD_CRSF_LQ] = OSD_POS(23, 11);
    osdLayoutsConfig->item_pos[0][OSD_CRSF_SNR_DB] = OSD_POS(24, 9);
    osdLayoutsConfig->item_pos[0][OSD_CRSF_TX_POWER] = OSD_POS(24, 10);
#endif

    osdLayoutsConfig->item_pos[0][OSD_ONTIME] = OSD_POS(23, 8);
    osdLayoutsConfig->item_pos[0][OSD_FLYTIME] = OSD_POS(23, 9);
    osdLayoutsConfig->item_pos[0][OSD_ONTIME_FLYTIME] = OSD_POS(23, 11) | OSD_VISIBLE_FLAG;
    osdLayoutsConfig->item_pos[0][OSD_RTC_TIME] = OSD_POS(23, 12);
    osdLayoutsConfig->item_pos[0][OSD_REMAINING_FLIGHT_TIME_BEFORE_RTH] = OSD_POS(23, 7);
    osdLayoutsConfig->item_pos[0][OSD_REMAINING_DISTANCE_BEFORE_RTH] = OSD_POS(23, 6);

    osdLayoutsConfig->item_pos[0][OSD_MISSION] = OSD_POS(0, 10);
    osdLayoutsConfig->item_pos[0][OSD_GPS_SATS] = OSD_POS(0, 11) | OSD_VISIBLE_FLAG;
    osdLayoutsConfig->item_pos[0][OSD_GPS_HDOP] = OSD_POS(0, 10);

    osdLayoutsConfig->item_pos[0][OSD_GPS_LAT] = OSD_POS(0, 12);
    // Put this on top of the latitude, since it's very unlikely
    // that users will want to use both at the same time.
    osdLayoutsConfig->item_pos[0][OSD_PLUS_CODE] = OSD_POS(0, 12);
    osdLayoutsConfig->item_pos[0][OSD_FLYMODE] = OSD_POS(13, 12) | OSD_VISIBLE_FLAG;
    osdLayoutsConfig->item_pos[0][OSD_GPS_LON] = OSD_POS(18, 12);

    osdLayoutsConfig->item_pos[0][OSD_AZIMUTH] = OSD_POS(2, 12);

    osdLayoutsConfig->item_pos[0][OSD_ROLL_PIDS] = OSD_POS(2, 10);
    osdLayoutsConfig->item_pos[0][OSD_PITCH_PIDS] = OSD_POS(2, 11);
    osdLayoutsConfig->item_pos[0][OSD_YAW_PIDS] = OSD_POS(2, 12);
    osdLayoutsConfig->item_pos[0][OSD_LEVEL_PIDS] = OSD_POS(2, 12);
    osdLayoutsConfig->item_pos[0][OSD_POS_XY_PIDS] = OSD_POS(2, 12);
    osdLayoutsConfig->item_pos[0][OSD_POS_Z_PIDS] = OSD_POS(2, 12);
    osdLayoutsConfig->item_pos[0][OSD_VEL_XY_PIDS] = OSD_POS(2, 12);
    osdLayoutsConfig->item_pos[0][OSD_VEL_Z_PIDS] = OSD_POS(2, 12);
    osdLayoutsConfig->item_pos[0][OSD_HEADING_P] = OSD_POS(2, 12);
    osdLayoutsConfig->item_pos[0][OSD_BOARD_ALIGN_ROLL] = OSD_POS(2, 10);
    osdLayoutsConfig->item_pos[0][OSD_BOARD_ALIGN_PITCH] = OSD_POS(2, 11);
    osdLayoutsConfig->item_pos[0][OSD_RC_EXPO] = OSD_POS(2, 12);
    osdLayoutsConfig->item_pos[0][OSD_RC_YAW_EXPO] = OSD_POS(2, 12);
    osdLayoutsConfig->item_pos[0][OSD_THROTTLE_EXPO] = OSD_POS(2, 12);
    osdLayoutsConfig->item_pos[0][OSD_PITCH_RATE] = OSD_POS(2, 12);
    osdLayoutsConfig->item_pos[0][OSD_ROLL_RATE] = OSD_POS(2, 12);
    osdLayoutsConfig->item_pos[0][OSD_YAW_RATE] = OSD_POS(2, 12);
    osdLayoutsConfig->item_pos[0][OSD_MANUAL_RC_EXPO] = OSD_POS(2, 12);
    osdLayoutsConfig->item_pos[0][OSD_MANUAL_RC_YAW_EXPO] = OSD_POS(2, 12);
    osdLayoutsConfig->item_pos[0][OSD_MANUAL_PITCH_RATE] = OSD_POS(2, 12);
    osdLayoutsConfig->item_pos[0][OSD_MANUAL_ROLL_RATE] = OSD_POS(2, 12);
    osdLayoutsConfig->item_pos[0][OSD_MANUAL_YAW_RATE] = OSD_POS(2, 12);
    osdLayoutsConfig->item_pos[0][OSD_NAV_FW_CRUISE_THR] = OSD_POS(2, 12);
    osdLayoutsConfig->item_pos[0][OSD_NAV_FW_PITCH2THR] = OSD_POS(2, 12);
    osdLayoutsConfig->item_pos[0][OSD_FW_MIN_THROTTLE_DOWN_PITCH_ANGLE] = OSD_POS(2, 12);
    osdLayoutsConfig->item_pos[0][OSD_FW_ALT_PID_OUTPUTS] = OSD_POS(2, 12);
    osdLayoutsConfig->item_pos[0][OSD_FW_POS_PID_OUTPUTS] = OSD_POS(2, 12);
    osdLayoutsConfig->item_pos[0][OSD_MC_VEL_X_PID_OUTPUTS] = OSD_POS(2, 12);
    osdLayoutsConfig->item_pos[0][OSD_MC_VEL_Y_PID_OUTPUTS] = OSD_POS(2, 12);
    osdLayoutsConfig->item_pos[0][OSD_MC_VEL_Z_PID_OUTPUTS] = OSD_POS(2, 12);
    osdLayoutsConfig->item_pos[0][OSD_MC_POS_XYZ_P_OUTPUTS] = OSD_POS(2, 12);

    osdLayoutsConfig->item_pos[0][OSD_POWER] = OSD_POS(15, 1);

    osdLayoutsConfig->item_pos[0][OSD_IMU_TEMPERATURE] = OSD_POS(19, 2);
    osdLayoutsConfig->item_pos[0][OSD_BARO_TEMPERATURE] = OSD_POS(19, 3);
    osdLayoutsConfig->item_pos[0][OSD_TEMP_SENSOR_0_TEMPERATURE] = OSD_POS(19, 4);
    osdLayoutsConfig->item_pos[0][OSD_TEMP_SENSOR_1_TEMPERATURE] = OSD_POS(19, 5);
    osdLayoutsConfig->item_pos[0][OSD_TEMP_SENSOR_2_TEMPERATURE] = OSD_POS(19, 6);
    osdLayoutsConfig->item_pos[0][OSD_TEMP_SENSOR_3_TEMPERATURE] = OSD_POS(19, 7);
    osdLayoutsConfig->item_pos[0][OSD_TEMP_SENSOR_4_TEMPERATURE] = OSD_POS(19, 8);
    osdLayoutsConfig->item_pos[0][OSD_TEMP_SENSOR_5_TEMPERATURE] = OSD_POS(19, 9);
    osdLayoutsConfig->item_pos[0][OSD_TEMP_SENSOR_6_TEMPERATURE] = OSD_POS(19, 10);
    osdLayoutsConfig->item_pos[0][OSD_TEMP_SENSOR_7_TEMPERATURE] = OSD_POS(19, 11);

    osdLayoutsConfig->item_pos[0][OSD_AIR_SPEED] = OSD_POS(3, 5);
    osdLayoutsConfig->item_pos[0][OSD_WIND_SPEED_HORIZONTAL] = OSD_POS(3, 6);
    osdLayoutsConfig->item_pos[0][OSD_WIND_SPEED_VERTICAL] = OSD_POS(3, 7);

    osdLayoutsConfig->item_pos[0][OSD_GFORCE] = OSD_POS(12, 4);
    osdLayoutsConfig->item_pos[0][OSD_GFORCE_X] = OSD_POS(12, 5);
    osdLayoutsConfig->item_pos[0][OSD_GFORCE_Y] = OSD_POS(12, 6);
    osdLayoutsConfig->item_pos[0][OSD_GFORCE_Z] = OSD_POS(12, 7);

    osdLayoutsConfig->item_pos[0][OSD_VTX_POWER] = OSD_POS(3, 5);

    osdLayoutsConfig->item_pos[0][OSD_GVAR_0] = OSD_POS(1, 1);
    osdLayoutsConfig->item_pos[0][OSD_GVAR_1] = OSD_POS(1, 2);
    osdLayoutsConfig->item_pos[0][OSD_GVAR_2] = OSD_POS(1, 3);
    osdLayoutsConfig->item_pos[0][OSD_GVAR_3] = OSD_POS(1, 4);

    osdLayoutsConfig->item_pos[0][OSD_MULTI_FUNCTION] = OSD_POS(1, 4);

    osdLayoutsConfig->item_pos[0][OSD_SWITCH_INDICATOR_0] = OSD_POS(2, 7);
    osdLayoutsConfig->item_pos[0][OSD_SWITCH_INDICATOR_1] = OSD_POS(2, 8);
    osdLayoutsConfig->item_pos[0][OSD_SWITCH_INDICATOR_2] = OSD_POS(2, 9);
    osdLayoutsConfig->item_pos[0][OSD_SWITCH_INDICATOR_3] = OSD_POS(2, 10);

    osdLayoutsConfig->item_pos[0][OSD_ADSB_WARNING] = OSD_POS(2, 7);
    osdLayoutsConfig->item_pos[0][OSD_ADSB_INFO] = OSD_POS(2, 8);
#if defined(USE_ESC_SENSOR)
    osdLayoutsConfig->item_pos[0][OSD_ESC_RPM] = OSD_POS(1, 2);
    osdLayoutsConfig->item_pos[0][OSD_ESC_TEMPERATURE] = OSD_POS(1, 3);
#endif

#if defined(USE_RX_MSP) && defined(USE_MSP_RC_OVERRIDE)
    osdLayoutsConfig->item_pos[0][OSD_RC_SOURCE] = OSD_POS(3, 4);
#endif

#ifdef USE_POWER_LIMITS
    osdLayoutsConfig->item_pos[0][OSD_PLIMIT_REMAINING_BURST_TIME] = OSD_POS(3, 4);
    osdLayoutsConfig->item_pos[0][OSD_PLIMIT_ACTIVE_CURRENT_LIMIT] = OSD_POS(3, 5);
    osdLayoutsConfig->item_pos[0][OSD_PLIMIT_ACTIVE_POWER_LIMIT] = OSD_POS(3, 6);
#endif

#ifdef USE_BLACKBOX
    osdLayoutsConfig->item_pos[0][OSD_BLACKBOX] = OSD_POS(2, 10);
#endif

    // Under OSD_FLYMODE. TODO: Might not be visible on NTSC?
    osdLayoutsConfig->item_pos[0][OSD_MESSAGES] = OSD_POS(1, 13) | OSD_VISIBLE_FLAG;

    for (unsigned ii = 1; ii < OSD_LAYOUT_COUNT; ii++) {
        for (unsigned jj = 0; jj < ARRAYLEN(osdLayoutsConfig->item_pos[0]); jj++) {
            osdLayoutsConfig->item_pos[ii][jj] = osdLayoutsConfig->item_pos[0][jj] & ~OSD_VISIBLE_FLAG;
        }
    }
}

/**
 * @brief Draws the INAV and/or pilot logos on the display
 *
 * @param singular If true, only one logo will be drawn. If false, both logos will be drawn, separated by osdConfig()->inav_to_pilot_logo_spacing characters
 * @param row The row number to start drawing the logos. If not singular, both logos are drawn on the same rows.
 * @return uint8_t The row number after the logo(s).
 */
uint8_t drawLogos(bool singular, uint8_t row) {
    uint8_t logoRow = row;
    uint8_t logoColOffset = 0;
    bool usePilotLogo = (osdConfig()->use_pilot_logo && osdDisplayIsHD());

#ifndef DISABLE_MSP_BF_COMPAT   // IF BFCOMPAT is in use, the pilot logo cannot be used, due to font issues.
    if (isBfCompatibleVideoSystem(osdConfig()))
        usePilotLogo = false;
#endif

    uint8_t logoSpacing = osdConfig()->inav_to_pilot_logo_spacing;

    if (logoSpacing > 0 && ((osdDisplayPort->cols % 2) != (logoSpacing % 2))) {
        logoSpacing++; // Add extra 1 character space between logos, if the odd/even of the OSD cols doesn't match the odd/even of the logo spacing
}

    // Draw Logo(s)
    if (usePilotLogo && !singular) {
        logoColOffset = ((osdDisplayPort->cols - (SYM_LOGO_WIDTH * 2)) - logoSpacing) / 2;
    } else {
        logoColOffset = floorf((osdDisplayPort->cols - SYM_LOGO_WIDTH) / 2.0f);
    }

    // Draw INAV logo
    if ((singular && !usePilotLogo) || !singular) {
        unsigned logo_c = SYM_LOGO_START;
        uint8_t logo_x = logoColOffset;
        for (uint8_t lRow = 0; lRow < SYM_LOGO_HEIGHT; lRow++) {
            for (uint8_t lCol = 0; lCol < SYM_LOGO_WIDTH; lCol++) {
                displayWriteChar(osdDisplayPort, logo_x + lCol, logoRow, logo_c++);
            }
            logoRow++;
        }
    }

    // Draw the pilot logo
    if (usePilotLogo) {
        unsigned logo_c = SYM_PILOT_LOGO_LRG_START;
        uint8_t logo_x = 0;
        logoRow = row;
        if (singular) {
            logo_x = logoColOffset;
    } else {
            logo_x = logoColOffset + SYM_LOGO_WIDTH + logoSpacing;
    }

        for (uint8_t lRow = 0; lRow < SYM_LOGO_HEIGHT; lRow++) {
            for (uint8_t lCol = 0; lCol < SYM_LOGO_WIDTH; lCol++) {
                displayWriteChar(osdDisplayPort, logo_x + lCol, logoRow, logo_c++);
            }
            logoRow++;
        }
    }

    return logoRow;
    }

#ifdef USE_STATS
uint8_t drawStat_Stats(uint8_t statNameX, uint8_t row, uint8_t statValueX, bool isBootStats)
{
    uint8_t buffLen = 0;
    char string_buffer[osdDisplayPort->cols - statValueX];

    if (statsConfig()->stats_enabled) {
        if (isBootStats)
            displayWrite(osdDisplayPort, statNameX, row, "ODOMETER:");
        else
            displayWrite(osdDisplayPort, statNameX, row, "ODOMETER");
        
        switch (osdConfig()->units) {
            case OSD_UNIT_UK:
                FALLTHROUGH;
            case OSD_UNIT_IMPERIAL:
                if (isBootStats) {
                    tfp_sprintf(string_buffer, "%5d", (uint16_t)(statsConfig()->stats_total_dist / METERS_PER_MILE));
                    buffLen = 5;
                } else {
                    uint16_t statTotalDist = (uint16_t)(statsConfig()->stats_total_dist / METERS_PER_MILE);
                    tfp_sprintf(string_buffer, ": %d", statTotalDist);
                    buffLen = 3 + sizeof(statTotalDist);
                }
                
                string_buffer[buffLen++] = SYM_MI;
                break;
            default:
            case OSD_UNIT_GA:
                if (isBootStats) {
                    tfp_sprintf(string_buffer, "%5d", (uint16_t)(statsConfig()->stats_total_dist / METERS_PER_NAUTICALMILE));
                    buffLen = 5;
                } else {
                    uint16_t statTotalDist = (uint16_t)(statsConfig()->stats_total_dist / METERS_PER_NAUTICALMILE);
                    tfp_sprintf(string_buffer, ": %d", statTotalDist);
                    buffLen = 3 + sizeof(statTotalDist);
                }

                string_buffer[buffLen++] = SYM_NM;
                break;
            case OSD_UNIT_METRIC_MPH:
                FALLTHROUGH;
            case OSD_UNIT_METRIC:
                if (isBootStats) {
                    tfp_sprintf(string_buffer, "%5d", (uint16_t)(statsConfig()->stats_total_dist / METERS_PER_KILOMETER));
                    buffLen = 5;
                } else {
                    uint16_t statTotalDist = (uint16_t)(statsConfig()->stats_total_dist / METERS_PER_KILOMETER);
                    tfp_sprintf(string_buffer, ": %d", statTotalDist);
                    buffLen = 3 + sizeof(statTotalDist);
                }   
                
                string_buffer[buffLen++] = SYM_KM;
                break;
        }
        string_buffer[buffLen] = '\0';
        displayWrite(osdDisplayPort, statValueX-(isBootStats ? 5 : 0), row,  string_buffer);

        if (isBootStats)
            displayWrite(osdDisplayPort, statNameX, ++row, "TOTAL TIME:");
        else
            displayWrite(osdDisplayPort, statNameX, ++row, "TOTAL TIME");
        
        uint32_t tot_mins = statsConfig()->stats_total_time / 60;
        if (isBootStats)
            tfp_sprintf(string_buffer, "%d:%02dH:M%c", (int)(tot_mins / 60), (int)(tot_mins % 60), '\0');
        else
            tfp_sprintf(string_buffer, ": %d:%02d H:M%c", (int)(tot_mins / 60), (int)(tot_mins % 60), '\0');
        
        displayWrite(osdDisplayPort, statValueX-(isBootStats ? 7 : 0), row,  string_buffer);

#ifdef USE_ADC
        if (feature(FEATURE_VBAT) && feature(FEATURE_CURRENT_METER) && statsConfig()->stats_total_energy) {
            uint8_t buffOffset = 0;
            if (isBootStats)
                displayWrite(osdDisplayPort, statNameX, ++row, "TOTAL ENERGY:");
            else {
                displayWrite(osdDisplayPort, statNameX, ++row, "TOTAL ENERGY");
                string_buffer[0] = ':';
                buffOffset = 2;
            }

            osdFormatCentiNumber(string_buffer + buffOffset, statsConfig()->stats_total_energy / 10, 0, 2, 0, 6, true);
            displayWrite(osdDisplayPort, statValueX - (isBootStats ? 6 : 0), row,  string_buffer);
            displayWriteChar(osdDisplayPort, statValueX + (isBootStats ? 0 : 8), row, SYM_WH);

            char avgEffBuff[osdDisplayPort->cols - statValueX];

            for (uint8_t i = 0; i < osdDisplayPort->cols - statValueX; i++) {
                avgEffBuff[i] = '\0';
                string_buffer[i] = '\0';
            }

            if (statsConfig()->stats_total_dist) {
                if (isBootStats)
                    displayWrite(osdDisplayPort, statNameX, ++row, "AVG EFFICIENCY:");
                else {
                    displayWrite(osdDisplayPort, statNameX, ++row, "AVG EFFICIENCY");
                    strcat(avgEffBuff, ": ");
                }

                float_t avg_efficiency = MWH_TO_WH(statsConfig()->stats_total_energy) / METERS_TO_KILOMETERS(statsConfig()->stats_total_dist); // Wh/km
                switch (osdConfig()->units) {
                    case OSD_UNIT_UK:
                        FALLTHROUGH;
                    case OSD_UNIT_IMPERIAL:
                        osdFormatCentiNumber(string_buffer, (int32_t)(avg_efficiency * METERS_PER_MILE / 10), 0, 2, 2, 4, false);
                        string_buffer[4] = SYM_WH_MI;
                        break;
                    case OSD_UNIT_GA:
                        osdFormatCentiNumber(string_buffer, (int32_t)(avg_efficiency * METERS_PER_NAUTICALMILE / 10), 0, 2, 2, 4, false);
                        string_buffer[4] = SYM_WH_NM;
                        break;
                    default:
                    case OSD_UNIT_METRIC_MPH:
                        FALLTHROUGH;
                    case OSD_UNIT_METRIC:
                        osdFormatCentiNumber(string_buffer, (int32_t)(avg_efficiency * 100), 0, 2, 2, 4, false);
                        string_buffer[4] = SYM_WH_KM;
                        break;
                }

                if (isBootStats)
                    strcat(avgEffBuff, string_buffer);
                else
                    strcat(avgEffBuff, osdFormatTrimWhiteSpace(string_buffer));
            } else {
                strcat(avgEffBuff, "----");
            }

            displayWrite(osdDisplayPort, statValueX-(isBootStats ? 4 : 0), row++, avgEffBuff);
        }
#endif // USE_ADC
    }
    return row;
}

uint8_t drawStats(uint8_t row)
{
    uint8_t statNameX = (osdDisplayPort->cols - 22) / 2;
    uint8_t statValueX = statNameX + 21;

    return drawStat_Stats(statNameX, row, statValueX, true);
}
#endif // USE STATS

static void osdSetNextRefreshIn(uint32_t timeMs)
{
    resumeRefreshAt = micros() + timeMs * 1000;
    refreshWaitForResumeCmdRelease = true;
}

static void osdCompleteAsyncInitialization(void)
{
    if (!displayIsReady(osdDisplayPort)) {
        // Update the display.
        // XXX: Rename displayDrawScreen() and associated functions
        // to displayUpdate()
        displayDrawScreen(osdDisplayPort);
        return;
    }

    osdDisplayIsReady = true;

#if defined(USE_CANVAS)
    if (osdConfig()->force_grid) {
        osdDisplayHasCanvas = false;
    } else {
        osdDisplayHasCanvas = displayGetCanvas(&osdCanvas, osdDisplayPort);
    }
#endif

    displayBeginTransaction(osdDisplayPort, DISPLAY_TRANSACTION_OPT_RESET_DRAWING);
    displayClearScreen(osdDisplayPort);

    uint8_t y = 1;
    displayFontMetadata_t metadata;
    bool fontHasMetadata = displayGetFontMetadata(&metadata, osdDisplayPort);
    LOG_DEBUG(OSD, "Font metadata version %s: %u (%u chars)",
        fontHasMetadata ? "Y" : "N", metadata.version, metadata.charCount);

    if (fontHasMetadata && metadata.charCount > 256) {
        hasExtendedFont = true;

        y = drawLogos(false, y);
        y++;
    } else if (!fontHasMetadata) {
        const char *m = "INVALID FONT";
        displayWrite(osdDisplayPort, OSD_CENTER_S(m), y++, m);
    }

    if (fontHasMetadata && metadata.version < OSD_MIN_FONT_VERSION) {
        const char *m = "INVALID FONT VERSION";
        displayWrite(osdDisplayPort, OSD_CENTER_S(m), y++, m);
    }

    char string_buffer[30];
    tfp_sprintf(string_buffer, "INAV VERSION: %s", FC_VERSION_STRING);
    uint8_t xPos = (osdDisplayPort->cols - 19) / 2; // Automatically centre, regardless of resolution. In the case of odd number screens, bias to the left.
    displayWrite(osdDisplayPort, xPos, y++, string_buffer);
#ifdef USE_CMS
    displayWrite(osdDisplayPort, xPos+2, y++, CMS_STARTUP_HELP_TEXT1);
    displayWrite(osdDisplayPort, xPos+6, y++, CMS_STARTUP_HELP_TEXT2);
    displayWrite(osdDisplayPort, xPos+6, y++, CMS_STARTUP_HELP_TEXT3);
#endif

#ifdef USE_STATS
    y = drawStats(++y);
#endif

    displayCommitTransaction(osdDisplayPort);
    displayResync(osdDisplayPort);
    osdSetNextRefreshIn(SPLASH_SCREEN_DISPLAY_TIME);
}

void osdInit(displayPort_t *osdDisplayPortToUse)
{
    if (!osdDisplayPortToUse)
        return;

    BUILD_BUG_ON(OSD_POS_MAX != OSD_POS(63,63));

    osdDisplayPort = osdDisplayPortToUse;

#ifdef USE_CMS
    cmsDisplayPortRegister(osdDisplayPort);
#endif

    armState = ARMING_FLAG(ARMED);
    osdCompleteAsyncInitialization();
}

static void osdResetStats(void)
{
    // Reset internal OSD stats
    stats.max_distance = 0;
    stats.max_current = 0;
    stats.max_power = 0;
    stats.max_speed = 0;
    stats.max_3D_speed = 0;
    stats.max_air_speed = 0;
    stats.min_voltage = 12000;
    stats.min_rssi = 99;
    stats.min_lq = 300;
    stats.min_rssi_dbm = 0;
    stats.max_altitude = 0;
    stats.min_sats = 255;
    stats.max_sats = 0;
    stats.min_esc_temp = 300;
    stats.max_esc_temp = 0;
    stats.flightStartMAh = getMAhDrawn();
    stats.flightStartMWh = getMWhDrawn();

    // Reset external stats
    posControl.totalTripDistance = 0.0f;
    resetFlightTime();
    resetGForceStats();
}

static void osdUpdateStats(void)
{
    int32_t value;

    if (feature(FEATURE_GPS)) {
        value = osdGet3DSpeed();
        const float airspeed_estimate = getAirspeedEstimate();

        if (stats.max_3D_speed < value)
            stats.max_3D_speed = value;

        if (stats.max_speed < gpsSol.groundSpeed)
            stats.max_speed = gpsSol.groundSpeed;

        if (stats.max_air_speed < airspeed_estimate)
            stats.max_air_speed = airspeed_estimate;

        if (stats.max_distance < GPS_distanceToHome)
            stats.max_distance = GPS_distanceToHome;

        if (stats.min_sats > gpsSol.numSat)
            stats.min_sats = gpsSol.numSat;

        if (stats.max_sats < gpsSol.numSat)
            stats.max_sats = gpsSol.numSat;
    }
#if defined(USE_ESC_SENSOR)
    if (STATE(ESC_SENSOR_ENABLED)) {
        escSensorData_t * escSensor = escSensorGetData();
        bool escTemperatureValid = escSensor && escSensor->dataAge <= ESC_DATA_MAX_AGE;

        if (escTemperatureValid) {
            if (stats.min_esc_temp > escSensor->temperature)
                stats.min_esc_temp = escSensor->temperature;
            
            if (stats.max_esc_temp < escSensor->temperature)
                stats.max_esc_temp = escSensor->temperature;
        }
    }
#endif

    value = getBatteryVoltage();
    if (stats.min_voltage > value)
        stats.min_voltage = value;

    value = abs(getAmperage());
    if (stats.max_current < value)
        stats.max_current = value;

    value = labs(getPower());
    if (stats.max_power < value)
        stats.max_power = value;

    value = osdConvertRSSI();
    if (stats.min_rssi > value)
        stats.min_rssi = value;

    value = osdGetCrsfLQ();
    if (stats.min_lq > value)
        stats.min_lq = value;

    if (!failsafeIsReceivingRxData())
        stats.min_lq = 0;

    value = osdGetCrsfdBm();
    if (stats.min_rssi_dbm > value)
        stats.min_rssi_dbm = value;

    stats.max_altitude = MAX(stats.max_altitude, osdGetAltitude());
}

uint8_t drawStat_FlightTime(uint8_t col, uint8_t row, uint8_t statValX)
{
<<<<<<< HEAD
    char buff[12];
    displayWrite(osdDisplayPort, col, row, "FLIGHT TIME");
    uint16_t flySeconds = getFlightTime();
    uint16_t flyMinutes = flySeconds / 60;
    flySeconds %= 60;
    uint16_t flyHours = flyMinutes / 60;
    flyMinutes %= 60;
    tfp_sprintf(buff, ": %02u:%02u:%02u", flyHours, flyMinutes, flySeconds);
    displayWrite(osdDisplayPort, statValX, row++, buff);
=======
    //We keep "" for backward compatibility with the Blackbox explorer and other potential usages
    const char * disarmReasonStr[DISARM_REASON_COUNT] = { "UNKNOWN", "TIMEOUT", "STICKS", "SWITCH", "SWITCH", "", "FAILSAFE", "NAV SYS", "LANDING"};
    uint8_t top = 1;  // Start one line down leaving space at the top of the screen. 
    size_t multiValueLengthOffset = 0;
>>>>>>> 2612c135

    return row;
}

uint8_t drawStat_FlightDistance(uint8_t col, uint8_t row, uint8_t statValX)
{
    char buff[12];

    displayWrite(osdDisplayPort, col, row, "FLIGHT DISTANCE");
    tfp_sprintf(buff, ": ");
    osdFormatDistanceStr(buff + 2, getTotalTravelDistance());
    displayWrite(osdDisplayPort, statValX, row++, buff);

    return row;
}

uint8_t drawStat_MaxDistanceFromHome(uint8_t col, uint8_t row, uint8_t statValX)
{
    char buff[12];
    uint8_t valueXOffset = 0;
    if (!osdDisplayIsHD()) {
        displayWrite(osdDisplayPort, col, row, "DISTANCE FROM ");
    valueXOffset = 14;
    } else {
        displayWrite(osdDisplayPort, col, row, "MAX DISTANCE FROM ");
    valueXOffset = 18;
    } 
    displayWriteChar(osdDisplayPort, col + valueXOffset, row, SYM_HOME);
    tfp_sprintf(buff, ": ");
    osdFormatDistanceStr(buff + 2, stats.max_distance * 100);
    displayWrite(osdDisplayPort, statValX, row++, buff);

    return row;
}

uint8_t drawStat_Speed(uint8_t col, uint8_t row, uint8_t statValX)
{
    char buff[12];
    char buff2[12];
    uint8_t multiValueXOffset = 0;

    displayWrite(osdDisplayPort, col, row, "MAX/AVG SPEED");
    
    osdFormatVelocityStr(buff2, stats.max_3D_speed, true, false);
    tfp_sprintf(buff, ": %s/", osdFormatTrimWhiteSpace(buff2));
    multiValueXOffset = strlen(buff); 
    displayWrite(osdDisplayPort, statValX, row, buff);

    osdGenerateAverageVelocityStr(buff2);
    displayWrite(osdDisplayPort, statValX + multiValueXOffset, row++, osdFormatTrimWhiteSpace(buff2));

    return row;
}

uint8_t drawStat_MaximumAltitude(uint8_t col, uint8_t row, uint8_t statValX)
{
    char buff[12];
    displayWrite(osdDisplayPort, col, row, "MAX ALTITUDE");
    tfp_sprintf(buff, ": ");
    osdFormatAltitudeStr(buff + 2, stats.max_altitude);
    displayWrite(osdDisplayPort, statValX, row++, buff);

    return row;
}

uint8_t drawStat_BatteryVoltage(uint8_t col, uint8_t row, uint8_t statValX)
{
    char buff[12];
    uint8_t multiValueXOffset = 0;
    if (!osdDisplayIsHD())
        displayWrite(osdDisplayPort, col, row, "MIN VOLTS P/C");
    else
        displayWrite(osdDisplayPort, col, row, "MIN VOLTS PACK/CELL");

    // Pack voltage
    tfp_sprintf(buff, ": ");
    osdFormatCentiNumber(buff + 2, stats.min_voltage, 0, osdConfig()->main_voltage_decimals, 0, osdConfig()->main_voltage_decimals + 2, false);
    strcat(osdFormatTrimWhiteSpace(buff), "/");
    multiValueXOffset = strlen(buff); 
    // AverageCell 
    osdFormatCentiNumber(buff + multiValueXOffset, stats.min_voltage / getBatteryCellCount(), 0, 2, 0, 3, false);
    tfp_sprintf(buff + strlen(buff), "%c", SYM_VOLT);

    displayWrite(osdDisplayPort, statValX, row++, buff);

    return row;
}

uint8_t drawStat_MaximumPowerAndCurrent(uint8_t col, uint8_t row, uint8_t statValX)
{
    char buff[12];
    char outBuff[12];
    tfp_sprintf(outBuff, ": ");
    osdFormatCentiNumber(buff, stats.max_current, 0, 2, 0, 3, false);
    strcat(outBuff, osdFormatTrimWhiteSpace(buff));
    strcat(outBuff, "/");
    bool kiloWatt = osdFormatCentiNumber(buff, stats.max_power, 1000, 2, 2, 3, false);
    strcat(outBuff, osdFormatTrimWhiteSpace(buff));
    displayWrite(osdDisplayPort, statValX, row, outBuff);

    if (kiloWatt)
        displayWrite(osdDisplayPort, col, row, "MAX AMPS/K WATTS");
    else
        displayWrite(osdDisplayPort, col, row, "MAX AMPS/WATTS");

    return ++row;
}

uint8_t drawStat_UsedEnergy(uint8_t col, uint8_t row, uint8_t statValX)
{
    char    buff[12];
    
    if (osdDisplayIsHD())
        displayWrite(osdDisplayPort, col, row, "USED ENERGY FLT/TOT");
    else
        displayWrite(osdDisplayPort, col, row, "USED ENERGY F/T");
    tfp_sprintf(buff, ": ");
    if (osdConfig()->stats_energy_unit == OSD_STATS_ENERGY_UNIT_MAH) {
        tfp_sprintf(buff + 2, "%d/%d%c", (int)(getMAhDrawn() - stats.flightStartMAh), (int)getMAhDrawn(), SYM_MAH);
    } else {
        char preBuff[12];
        osdFormatCentiNumber(preBuff, (getMWhDrawn() - stats.flightStartMWh) / 10, 0, 2, 0, 3, false);
        strcat(buff, osdFormatTrimWhiteSpace(preBuff));
        strcat(buff, "/");
        osdFormatCentiNumber(preBuff, getMWhDrawn() / 10, 0, 2, 0, 3, false);
        strcat(buff, osdFormatTrimWhiteSpace(preBuff));
        tfp_sprintf(buff + strlen(buff), "%s%c", buff, SYM_WH);
    }
    displayWrite(osdDisplayPort, statValX, row++, buff);

    return row;
}

uint8_t drawStat_AverageEfficiency(uint8_t col, uint8_t row, uint8_t statValX, bool forceMetric)
{
    char buff[15];
    char outBuff[15];
    int32_t totalDistance = getTotalTravelDistance();
    bool moreThanAh = false;
    bool efficiencyValid = totalDistance >= 10000;
    
    if (osdDisplayIsHD())
        displayWrite(osdDisplayPort, col, row, "AVG EFFICIENCY FLT/TOT");
    else
        displayWrite(osdDisplayPort, col, row, "AV EFFICIENCY F/T");

    tfp_sprintf(outBuff, ": ");
    uint8_t digits = 3U;    // Total number of digits (including decimal point)
#ifndef DISABLE_MSP_BF_COMPAT   // IF BFCOMPAT is not supported, there's no need to check for it and change the values
    if (isBfCompatibleVideoSystem(osdConfig())) {
        // Add one digit so no switch to scaled decimal occurs above 99
        digits = 4U;
    }
#endif
    if (!forceMetric) {
        switch (osdConfig()->units) {
            case OSD_UNIT_UK:
                FALLTHROUGH;
            case OSD_UNIT_IMPERIAL:
                if (osdConfig()->stats_energy_unit == OSD_STATS_ENERGY_UNIT_MAH) {
                    if (efficiencyValid) {
                        moreThanAh = osdFormatCentiNumber(buff, (int32_t)((getMAhDrawn() - stats.flightStartMAh) * 10000.0f * METERS_PER_MILE / totalDistance), 1000, 0, 2, digits, false);
                        strcat(outBuff, osdFormatTrimWhiteSpace(buff));
                        if (osdDisplayIsHD()) {
                            if (!moreThanAh) 
                                tfp_sprintf(outBuff + strlen(outBuff), "%c%c", SYM_MAH_MI_0, SYM_MAH_MI_1);
                            else 
                                tfp_sprintf(outBuff + strlen(outBuff), "%c", SYM_AH_MI);
                            
                            moreThanAh = false;
                        }

                        strcat(outBuff, "/");
                        moreThanAh = moreThanAh || osdFormatCentiNumber(buff, (int32_t)(getMAhDrawn() * 10000.0f * METERS_PER_MILE / totalDistance), 1000, 0, 2, digits, false);
                        strcat(outBuff, osdFormatTrimWhiteSpace(buff));
                        
                        if (!moreThanAh)
                            tfp_sprintf(outBuff + strlen(outBuff), "%c%c", SYM_MAH_MI_0, SYM_MAH_MI_1);
                        else
                            tfp_sprintf(outBuff + strlen(outBuff), "%c", SYM_AH_MI);
                    } else {
                        tfp_sprintf(outBuff + strlen(outBuff), "---/---%c%c", SYM_MAH_MI_0, SYM_MAH_MI_1);
                    }
                } else {
                    if (efficiencyValid) {
                        osdFormatCentiNumber(buff, (int32_t)((getMWhDrawn() - stats.flightStartMWh) * 10.0f * METERS_PER_MILE / totalDistance), 0, 2, 0, digits, false);
                        strcat(outBuff, osdFormatTrimWhiteSpace(buff));
                        strcat(outBuff, "/");
                        osdFormatCentiNumber(buff + strlen(buff), (int32_t)(getMWhDrawn() * 10.0f * METERS_PER_MILE / totalDistance), 0, 2, 0, digits, false);
                        strcat(outBuff, osdFormatTrimWhiteSpace(buff));
                    } else {
                        strcat(outBuff, "---/---");
                    }
                    tfp_sprintf(outBuff + strlen(outBuff), "%c", SYM_WH_MI);
                }
                break;
            case OSD_UNIT_GA:
                if (osdConfig()->stats_energy_unit == OSD_STATS_ENERGY_UNIT_MAH) {
                    if (efficiencyValid) {
                        moreThanAh = osdFormatCentiNumber(buff, (int32_t)((getMAhDrawn()-stats.flightStartMAh) * 10000.0f * METERS_PER_NAUTICALMILE / totalDistance), 1000, 0, 2, digits, false);
                        strcat(outBuff, osdFormatTrimWhiteSpace(buff));
                         if (osdDisplayIsHD()) {
                            if (!moreThanAh) 
                                tfp_sprintf(outBuff + strlen(outBuff), "%c%c", SYM_MAH_NM_0, SYM_MAH_NM_1);
                            else 
                                tfp_sprintf(outBuff + strlen(outBuff), "%c", SYM_AH_NM);
                            
                            moreThanAh = false;
                        }

                        strcat(outBuff, "/");
                        moreThanAh = moreThanAh || osdFormatCentiNumber(buff, (int32_t)(getMAhDrawn() * 10000.0f * METERS_PER_NAUTICALMILE / totalDistance), 1000, 0, 2, digits, false);
                        strcat(outBuff, osdFormatTrimWhiteSpace(buff));
                        if (!moreThanAh) {
                            tfp_sprintf(outBuff + strlen(outBuff), "%c%c", SYM_MAH_NM_0, SYM_MAH_NM_1);
                        } else {
                            tfp_sprintf(outBuff + strlen(outBuff), "%c", SYM_AH_NM);
                        }
                    } else {
                        tfp_sprintf(outBuff + strlen(outBuff), "---/---%c%c", SYM_MAH_NM_0, SYM_MAH_NM_1);
                    }
                } else {
                    if (efficiencyValid) {
                        osdFormatCentiNumber(buff, (int32_t)((getMWhDrawn()-stats.flightStartMWh) * 10.0f * METERS_PER_NAUTICALMILE / totalDistance), 0, 2, 0, digits, false);
                        strcat(outBuff, osdFormatTrimWhiteSpace(buff));
                        strcat(outBuff, "/");
                        osdFormatCentiNumber(buff, (int32_t)(getMWhDrawn() * 10.0f * METERS_PER_NAUTICALMILE / totalDistance), 0, 2, 0, digits, false);
                        strcat(outBuff, osdFormatTrimWhiteSpace(buff));
                    } else {
                        strcat(outBuff, "---/---");
                    }
                    tfp_sprintf(outBuff + strlen(outBuff), "%c", SYM_WH_NM);
                }
                break;
            case OSD_UNIT_METRIC_MPH:
            case OSD_UNIT_METRIC:
                forceMetric = true;
                break;
        }
    }

    if (forceMetric) {
        if (osdConfig()->stats_energy_unit == OSD_STATS_ENERGY_UNIT_MAH) {
            if (efficiencyValid) {
                moreThanAh = osdFormatCentiNumber(buff, (int32_t)((getMAhDrawn() - stats.flightStartMAh) * 10000000.0f / totalDistance), 1000, 0, 2, digits, false);
                strcat(outBuff, osdFormatTrimWhiteSpace(buff));
                if (osdDisplayIsHD()) {
                    if (!moreThanAh) 
                        tfp_sprintf(outBuff + strlen(outBuff), "%c%c", SYM_MAH_KM_0, SYM_MAH_KM_1);
                    else 
                        tfp_sprintf(outBuff + strlen(outBuff), "%c", SYM_AH_KM);
                    
                    moreThanAh = false;
                }

                strcat(outBuff, "/");
                moreThanAh = moreThanAh || osdFormatCentiNumber(buff, (int32_t)(getMAhDrawn() * 10000000.0f / totalDistance), 1000, 0, 2, digits, false);
                strcat(outBuff, osdFormatTrimWhiteSpace(buff));
                if (!moreThanAh) {
                    tfp_sprintf(outBuff + strlen(outBuff), "%c%c", SYM_MAH_KM_0, SYM_MAH_KM_1);
                } else {
                    tfp_sprintf(outBuff + strlen(outBuff), "%c", SYM_AH_KM);
                }
            } else {
                tfp_sprintf(outBuff + strlen(outBuff), "---/---%c%c", SYM_MAH_KM_0, SYM_MAH_KM_1);
            }
        } else {
            if (efficiencyValid) {
                osdFormatCentiNumber(buff, (int32_t)((getMWhDrawn() - stats.flightStartMWh) * 10000.0f / totalDistance), 0, 2, 0, digits, false);
                strcat(outBuff, osdFormatTrimWhiteSpace(buff));
                strcat(outBuff, "/");
                osdFormatCentiNumber(buff, (int32_t)(getMWhDrawn() * 10000.0f / totalDistance), 0, 2, 0, digits, false);
                strcat(outBuff, osdFormatTrimWhiteSpace(buff));
            } else {
                strcat(outBuff, "---/---");
            }
            tfp_sprintf(outBuff + strlen(outBuff), "%c", SYM_WH_KM);
        }
    }

    tfp_sprintf(outBuff + strlen(outBuff), "%c", '\0');
    displayWrite(osdDisplayPort, statValX, row++, outBuff);

    return row;
}

uint8_t drawStat_RXStats(uint8_t col, uint8_t row, uint8_t statValX)
{
    char buff[20];
    uint8_t multiValueXOffset = 0;

    tfp_sprintf(buff, "MIN RSSI");
    if (rxConfig()->serialrx_provider == SERIALRX_CRSF) {
        strcat(buff, "/LQ");

        if (osdDisplayIsHD())
            strcat(buff, "/DBM");
    }
    displayWrite(osdDisplayPort, col, row, buff);

    memset(buff, '\0', strlen(buff));
    tfp_sprintf(buff, ": ");
    itoa(stats.min_rssi, buff + 2, 10);
    strcat(osdFormatTrimWhiteSpace(buff), "%");
    
    if (rxConfig()->serialrx_provider == SERIALRX_CRSF) {
        strcat(osdFormatTrimWhiteSpace(buff), "/");
        multiValueXOffset = strlen(buff);
        itoa(stats.min_lq, buff + multiValueXOffset, 10);
        strcat(osdFormatTrimWhiteSpace(buff), "%");

        if (osdDisplayIsHD()) {
            strcat(osdFormatTrimWhiteSpace(buff), "/");
            itoa(stats.min_rssi_dbm, buff + 2, 10);
            tfp_sprintf(buff + strlen(buff), "%c", SYM_DBM);
            displayWrite(osdDisplayPort, statValX, row++, buff);
        }
    }

    displayWrite(osdDisplayPort, statValX, row++, buff);

    if (!osdDisplayIsHD() && rxConfig()->serialrx_provider == SERIALRX_CRSF) {
        displayWrite(osdDisplayPort, col, row, "MIN RX DBM");
        memset(buff, '\0', strlen(buff));
        tfp_sprintf(buff, ": ");
        itoa(stats.min_rssi_dbm, buff + 2, 10);
        tfp_sprintf(buff + strlen(buff), "%c", SYM_DBM);
        displayWrite(osdDisplayPort, statValX, row++, buff);
    }

    return row;
}

uint8_t drawStat_GPS(uint8_t col, uint8_t row, uint8_t statValX)
{
    char buff[12];
    displayWrite(osdDisplayPort, col, row, "MIN/MAX GPS SATS");
    tfp_sprintf(buff, ": %u/%u", stats.min_sats, stats.max_sats);
    displayWrite(osdDisplayPort, statValX, row++, buff);

    return row;
}

uint8_t drawStat_ESCTemperature(uint8_t col, uint8_t row, uint8_t statValX)
{
    char buff[12];
    displayWrite(osdDisplayPort, col, row, "MIN/MAX ESC TEMP");
    tfp_sprintf(buff, ": %3d/%3d%c", 
                ((osdConfig()->units == OSD_UNIT_IMPERIAL) ? (int16_t)(stats.min_esc_temp * 9 / 5.0f + 320) : stats.min_esc_temp), 
                ((osdConfig()->units == OSD_UNIT_IMPERIAL) ? (int16_t)(stats.max_esc_temp * 9 / 5.0f + 320) : stats.max_esc_temp), 
                ((osdConfig()->units == OSD_UNIT_IMPERIAL) ? SYM_TEMP_F : SYM_TEMP_C));
    displayWrite(osdDisplayPort, statValX, row++, buff);

    return row;
}

uint8_t drawStat_GForce(uint8_t col, uint8_t row, uint8_t statValX)
{
    char buff[12];
    char outBuff[12];

    const float max_gforce = accGetMeasuredMaxG();
    const acc_extremes_t *acc_extremes = accGetMeasuredExtremes();
    const float acc_extremes_min = acc_extremes[Z].min;
    const float acc_extremes_max = acc_extremes[Z].max;

    if (!osdDisplayIsHD())
        displayWrite(osdDisplayPort, col, row, "MAX G-FORCE");
    else
        displayWrite(osdDisplayPort, col, row, "MAX/MIN Z/MAX Z G-FORCE");
        
    tfp_sprintf(outBuff, ": ");
    osdFormatCentiNumber(buff, max_gforce * 100, 0, 2, 0, 3, false);
    
    if (!osdDisplayIsHD()) {
        strcat(outBuff, osdFormatTrimWhiteSpace(buff));
        displayWrite(osdDisplayPort, statValX, row++, outBuff);

        displayWrite(osdDisplayPort, col, row, "MIN/MAX Z G-FORCE");
        memset(outBuff, '\0', strlen(outBuff));
        tfp_sprintf(outBuff, ": ");
    } else {
        strcat(outBuff, osdFormatTrimWhiteSpace(buff));
        strcat(outBuff, "/");
    }
    osdFormatCentiNumber(buff, acc_extremes_min * 100, 0, 2, 0, 4, false);
    strcat(outBuff, osdFormatTrimWhiteSpace(buff));
    strcat(outBuff, "/");
    
    osdFormatCentiNumber(buff, acc_extremes_max * 100, 0, 2, 0, 3, false);
    strcat(outBuff, osdFormatTrimWhiteSpace(buff));
    displayWrite(osdDisplayPort, statValX, row++, outBuff);

    return row;
}

uint8_t drawStat_DisarmMethod(uint8_t col, uint8_t row, uint8_t statValX)
{
    const char * disarmReasonStr[DISARM_REASON_COUNT] = { "UNKNOWN", "TIMEOUT", "STICKS", "SWITCH", "SWITCH", "KILLSW", "FAILSAFE", "NAV SYS", "LANDING"};

    displayWrite(osdDisplayPort, col, row, "DISARMED BY");
    displayWrite(osdDisplayPort, statValX, row, ": ");
    displayWrite(osdDisplayPort, statValX + 2, row++, disarmReasonStr[getDisarmReason()]);

    return row;
}

static void osdShowStats(bool isSinglePageStatsCompatible, uint8_t page)
{
    const char * statsHeader[2] = {"*** STATS   1/2 -> ***", "*** STATS   <- 2/2 ***"};
    uint8_t row = 1;  // Start one line down leaving space at the top of the screen.

    const uint8_t statNameX = (osdDisplayPort->cols - (osdDisplayIsHD() ? 41 : 28)) / 2;
    const uint8_t statValuesX = osdDisplayPort->cols - statNameX - (osdDisplayIsHD() ? 15 : 11);
    
    if (page > 1)
        page = 0;

    displayBeginTransaction(osdDisplayPort, DISPLAY_TRANSACTION_OPT_RESET_DRAWING);
    displayClearScreen(osdDisplayPort);

    if (isSinglePageStatsCompatible) {
        char buff[25];
        tfp_sprintf(buff, "*** STATS ");
#ifdef USE_BLACKBOX
#ifdef USE_SDCARD
        if (feature(FEATURE_BLACKBOX)) {
            int32_t logNumber = blackboxGetLogNumber();
            if (logNumber >= 0)
                tfp_sprintf(buff + strlen(buff), " %c%05" PRId32 " ", SYM_BLACKBOX, logNumber);
            else
                tfp_sprintf(buff + strlen(buff), " %c ", SYM_BLACKBOX);
        }
#endif
#endif
        strcat(buff, "***");

        displayWrite(osdDisplayPort, (osdDisplayPort->cols - strlen(buff)) / 2, row++, buff);
    } else
        displayWrite(osdDisplayPort, (osdDisplayPort->cols - strlen(statsHeader[page + 1])) / 2, row++, statsHeader[page]);

    if (isSinglePageStatsCompatible) {
        // Top 15 rows for most important stats. Max 19 rows (WTF)
        row = drawStat_FlightTime(statNameX, row, statValuesX); // 1 row
        row = drawStat_FlightDistance(statNameX, row, statValuesX); // 1 row
        if (feature(FEATURE_GPS)) row = drawStat_MaxDistanceFromHome(statNameX, row, statValuesX); // 1 row
        if (feature(FEATURE_GPS)) row = drawStat_Speed(statNameX, row, statValuesX); // 1 row
        row = drawStat_MaximumAltitude(statNameX, row, statValuesX); // 1 row
        row = drawStat_BatteryVoltage(statNameX, row, statValuesX); // 1 row
        if (feature(FEATURE_CURRENT_METER)) row = drawStat_MaximumPowerAndCurrent(statNameX, row, statValuesX); // 1 row
        if (feature(FEATURE_CURRENT_METER)) row = drawStat_UsedEnergy(statNameX, row, statValuesX); // 1 row
        if (feature(FEATURE_CURRENT_METER) && feature(FEATURE_GPS)) row = drawStat_AverageEfficiency(statNameX, row, statValuesX, false); // 1 row
        if (osdConfig()->stats_show_metric_efficiency && osdIsNotMetric() && feature(FEATURE_CURRENT_METER) && feature(FEATURE_GPS)) row = drawStat_AverageEfficiency(statNameX, row, statValuesX, true); // 1 row
        row = drawStat_RXStats(statNameX, row, statValuesX); // 1 row if non-CRSF else 2 rows
        if (feature(FEATURE_GPS)) row = drawStat_GPS(statNameX, row, statValuesX); // 1 row
        if (STATE(ESC_SENSOR_ENABLED)) row = drawStat_ESCTemperature(statNameX, row, statValuesX); // 1 row

        // Draw these if there is space space
        if (row < (osdDisplayPort->cols-3)) row = drawStat_GForce(statNameX, row, statValuesX); // 1 row HD or 2 rows SD
#ifdef USE_STATS
        if (row < (osdDisplayPort->cols-7) && statsConfig()->stats_enabled) row = drawStat_Stats(statNameX, row, statValuesX, false); // 4 rows
#endif
    } else {
        switch (page) {
            case 0:
                // Max 10 rows
                row = drawStat_FlightTime(statNameX, row, statValuesX); // 1 row
                row = drawStat_FlightDistance(statNameX, row, statValuesX); // 1 row
                if (feature(FEATURE_GPS)) row = drawStat_MaxDistanceFromHome(statNameX, row, statValuesX); // 1 row
                if (feature(FEATURE_GPS)) row = drawStat_Speed(statNameX, row, statValuesX); // 1 row
                row = drawStat_MaximumAltitude(statNameX, row, statValuesX); // 1 row
                row = drawStat_BatteryVoltage(statNameX, row, statValuesX); // 1 row
                if (feature(FEATURE_CURRENT_METER)) row = drawStat_MaximumPowerAndCurrent(statNameX, row, statValuesX); // 1 row
                if (feature(FEATURE_CURRENT_METER))row = drawStat_UsedEnergy(statNameX, row, statValuesX); // 1 row
                if (feature(FEATURE_CURRENT_METER) && feature(FEATURE_GPS)) row = drawStat_AverageEfficiency(statNameX, row, statValuesX, false); // 1 row
                if (feature(FEATURE_GPS))row = drawStat_GPS(statNameX, row, statValuesX); // 1 row
                break;
            case 1:
                // Max 10 rows
                row = drawStat_RXStats(statNameX, row, statValuesX); // 1 row if non-CRSF else 2 rows
                if (STATE(ESC_SENSOR_ENABLED)) row = drawStat_ESCTemperature(statNameX, row, statValuesX); // 1 row
                row = drawStat_GForce(statNameX, row, statValuesX); // 1 row HD or 2 rows SD
                if (osdConfig()->stats_show_metric_efficiency && osdIsNotMetric() && feature(FEATURE_CURRENT_METER) && feature(FEATURE_GPS)) row = drawStat_AverageEfficiency(statNameX, row, statValuesX, true); // 1 row
#ifdef USE_BLACKBOX
#ifdef USE_SDCARD
                if (feature(FEATURE_BLACKBOX)) {
                    char buff[12];
                    displayWrite(osdDisplayPort, statNameX, row, "BLACKBOX FILE");
                    
                    tfp_sprintf(buff, ": %u/%u", stats.min_sats, stats.max_sats);
                    
                    int32_t logNumber = blackboxGetLogNumber();
                    if (logNumber >= 0)
                        tfp_sprintf(buff, ": %05ld ", logNumber);
                    else
                        strcat(buff, ": INVALID");

                    displayWrite(osdDisplayPort, statValuesX, row++, buff); // 1 row
                }
#endif
#endif
#ifdef USE_STATS
                if (row < (osdDisplayPort->cols-7) && statsConfig()->stats_enabled) row = drawStat_Stats(statNameX, row, statValuesX, false); // 4 rows
#endif

                break;
        }
    }
    
    row = drawStat_DisarmMethod(statNameX, row, statValuesX);

    // The following has been commented out as it will be added in #9688
    // uint16_t rearmMs = (emergInflightRearmEnabled()) ? emergencyInFlightRearmTimeMS() : 0;

    if (savingSettings == true) {
        displayWrite(osdDisplayPort, (osdDisplayPort->cols - strlen(OSD_MESSAGE_STR(OSD_MSG_SAVING_SETTNGS))) / 2, row++, OSD_MESSAGE_STR(OSD_MSG_SAVING_SETTNGS));
    /*} else if (rearmMs > 0) { // Show rearming time if settings not actively being saved. Ignore the settings saved message if rearm available.
        char emReArmMsg[23];
        tfp_sprintf(emReArmMsg, "** REARM PERIOD: ");
        tfp_sprintf(emReArmMsg + strlen(emReArmMsg), "%02d", (uint8_t)MS2S(rearmMs));
        strcat(emReArmMsg, " **\0");
        displayWrite(osdDisplayPort, statNameX, top++, OSD_MESSAGE_STR(emReArmMsg));*/
    } else if (notify_settings_saved > 0) {
        if (millis() > notify_settings_saved) {
            notify_settings_saved = 0;
        } else {
            displayWrite(osdDisplayPort, (osdDisplayPort->cols - strlen(OSD_MESSAGE_STR(OSD_MSG_SETTINGS_SAVED))) / 2, row++, OSD_MESSAGE_STR(OSD_MSG_SETTINGS_SAVED));
        }
    }

    displayCommitTransaction(osdDisplayPort);
}

// HD arming screen. based on the minimum HD OSD grid size of 50 x 18
static void osdShowHDArmScreen(void)
{
    dateTime_t dt;
    char        buf[MAX(osdDisplayPort->cols, FORMATTED_DATE_TIME_BUFSIZE)];
    char        buf2[MAX(osdDisplayPort->cols, FORMATTED_DATE_TIME_BUFSIZE)];
    char craftNameBuf[MAX_NAME_LENGTH];
    char        versionBuf[osdDisplayPort->cols];
    uint8_t     safehomeRow     = 0;
    uint8_t     armScreenRow    = 2; // Start at row 2

    armScreenRow = drawLogos(false, armScreenRow);
    armScreenRow++;

    if (strlen(systemConfig()->craftName) > 0) {
        osdFormatCraftName(craftNameBuf);
        strcpy(buf2, "ARMED!");
        tfp_sprintf(buf, "%s - %s", craftNameBuf, buf2);
    } else {
        strcpy(buf, "ARMED!");
    }
    displayWrite(osdDisplayPort, (osdDisplayPort->cols - strlen(buf)) / 2, armScreenRow++, buf);
#if defined(USE_GPS)
#if defined (USE_SAFE_HOME)
    if (posControl.safehomeState.distance) {
        safehomeRow = armScreenRow;
        armScreenRow++;
    }
#endif // USE_SAFE_HOME
#endif // USE_GPS
    armScreenRow++;

    if (posControl.waypointListValid && posControl.waypointCount > 0) {
#ifdef USE_MULTI_MISSION
        tfp_sprintf(buf, "MISSION %u/%u (%u WP)", posControl.loadedMultiMissionIndex, posControl.multiMissionCount, posControl.waypointCount);
        displayWrite(osdDisplayPort, (osdDisplayPort->cols - strlen(buf)) / 2, armScreenRow++, buf);
#else
        strcpy(buf, "*MISSION LOADED*");
        displayWrite(osdDisplayPort, (osdDisplayPort->cols - strlen(buf)) / 2, armScreenRow++, buf);
#endif
    }
    armScreenRow++;

#if defined(USE_GPS)
    if (feature(FEATURE_GPS)) {
        if (STATE(GPS_FIX_HOME)) {
            if (osdConfig()->osd_home_position_arm_screen){
                osdFormatCoordinate(buf, SYM_LAT, GPS_home.lat);
                osdFormatCoordinate(buf2, SYM_LON, GPS_home.lon);
                uint8_t gap = 1;
                uint8_t col = strlen(buf) + strlen(buf2) + gap;

                if ((osdDisplayPort->cols %2) != (col %2)) {
                    gap++;
                    col++;
                }

                col = (osdDisplayPort->cols - col) / 2;

                displayWrite(osdDisplayPort, col, armScreenRow, buf);
                displayWrite(osdDisplayPort, col + strlen(buf) + gap, armScreenRow++, buf2);

                int digits = osdConfig()->plus_code_digits;
                olc_encode(GPS_home.lat, GPS_home.lon, digits, buf, sizeof(buf));
                displayWrite(osdDisplayPort, (osdDisplayPort->cols - strlen(buf)) / 2, armScreenRow++, buf);
            }

#if defined (USE_SAFE_HOME)
            if (posControl.safehomeState.distance) { // safehome found during arming
                if (navConfig()->general.flags.safehome_usage_mode == SAFEHOME_USAGE_OFF) {
                    strcpy(buf, "SAFEHOME FOUND; MODE OFF");
                } else {
                    osdFormatDistanceStr(buf2, posControl.safehomeState.distance);
                    tfp_sprintf(buf, "%c SAFEHOME %u @ %s", SYM_HOME, posControl.safehomeState.index, buf2);
                }
                textAttributes_t elemAttr = _TEXT_ATTRIBUTES_BLINK_BIT;
                // write this message below the ARMED message to make it obvious
                displayWriteWithAttr(osdDisplayPort, (osdDisplayPort->cols - strlen(buf)) / 2, safehomeRow, buf, elemAttr);
            }
#endif
        } else {
            strcpy(buf, "!NO HOME POSITION!");
            displayWrite(osdDisplayPort, (osdDisplayPort->cols - strlen(buf)) / 2, armScreenRow++, buf);
        }
        armScreenRow++;
    }
#endif

    if (rtcGetDateTimeLocal(&dt)) {
        tfp_sprintf(buf, "%04u-%02u-%02u  %02u:%02u:%02u", dt.year, dt.month, dt.day, dt.hours, dt.minutes, dt.seconds);
        displayWrite(osdDisplayPort, (osdDisplayPort->cols - strlen(buf)) / 2, armScreenRow++, buf);
        armScreenRow++;
    }

    tfp_sprintf(versionBuf, "INAV VERSION: %s", FC_VERSION_STRING);
    displayWrite(osdDisplayPort, (osdDisplayPort->cols - strlen(versionBuf)) / 2, armScreenRow++, versionBuf);
    armScreenRow++;

#ifdef USE_STATS
    if (armScreenRow < (osdDisplayPort->rows - 4))
        armScreenRow = drawStats(armScreenRow);
#endif // USE_STATS
    }

static void osdShowSDArmScreen(void)
{
    dateTime_t  dt;
    char        buf[MAX(osdDisplayPort->cols, FORMATTED_DATE_TIME_BUFSIZE)];
    char        buf2[MAX(osdDisplayPort->cols, FORMATTED_DATE_TIME_BUFSIZE)];
    char        craftNameBuf[MAX_NAME_LENGTH];
    char        versionBuf[osdDisplayPort->cols];
    // We need 12 visible rows, start row never < first fully visible row 1
    uint8_t     armScreenRow = osdDisplayPort->rows > 13 ? (osdDisplayPort->rows - 12) / 2 : 1;
    uint8_t     safehomeRow = 0;

    strcpy(buf, "ARMED!");
    displayWrite(osdDisplayPort, (osdDisplayPort->cols - strlen(buf)) / 2, armScreenRow++, buf);
    safehomeRow = armScreenRow;
    armScreenRow++;

    if (strlen(systemConfig()->craftName) > 0) {
        osdFormatCraftName(craftNameBuf);
        displayWrite(osdDisplayPort, (osdDisplayPort->cols - strlen(systemConfig()->craftName)) / 2, armScreenRow++, craftNameBuf );
    }

    if (posControl.waypointListValid && posControl.waypointCount > 0) {
#ifdef USE_MULTI_MISSION
        tfp_sprintf(buf, "MISSION %u/%u (%u WP)", posControl.loadedMultiMissionIndex, posControl.multiMissionCount, posControl.waypointCount);
        displayWrite(osdDisplayPort, (osdDisplayPort->cols - strlen(buf)) / 2, armScreenRow, buf);
#else
        strcpy(buf, "*MISSION LOADED*");
        displayWrite(osdDisplayPort, (osdDisplayPort->cols - strlen(buf)) / 2, armScreenRow, buf);
#endif
    }
    armScreenRow++;

#if defined(USE_GPS)
    if (feature(FEATURE_GPS)) {
        if (STATE(GPS_FIX_HOME)) {
            if (osdConfig()->osd_home_position_arm_screen) {
                osdFormatCoordinate(buf, SYM_LAT, GPS_home.lat);
                osdFormatCoordinate(buf2, SYM_LON, GPS_home.lon);

                uint8_t gpsStartCol = (osdDisplayPort->cols - (strlen(buf) + strlen(buf2) + 2)) / 2;
                displayWrite(osdDisplayPort, gpsStartCol, armScreenRow, buf);
                displayWrite(osdDisplayPort, gpsStartCol + strlen(buf) + 2, armScreenRow++, buf2);

                int digits = osdConfig()->plus_code_digits;
                olc_encode(GPS_home.lat, GPS_home.lon, digits, buf, sizeof(buf));
                displayWrite(osdDisplayPort, (osdDisplayPort->cols - strlen(buf)) / 2, armScreenRow++, buf);
            }

#if defined (USE_SAFE_HOME)
            if (posControl.safehomeState.distance) { // safehome found during arming
                if (navConfig()->general.flags.safehome_usage_mode == SAFEHOME_USAGE_OFF) {
                    strcpy(buf, "SAFEHOME FOUND; MODE OFF");
                } else {
                    osdFormatDistanceStr(buf2, posControl.safehomeState.distance);
                    tfp_sprintf(buf, "%c SAFEHOME %u @ %s", SYM_HOME, posControl.safehomeState.index, buf2);
                }
                textAttributes_t elemAttr = _TEXT_ATTRIBUTES_BLINK_BIT;
                // write this message below the ARMED message to make it obvious
                displayWriteWithAttr(osdDisplayPort, (osdDisplayPort->cols - strlen(buf)) / 2, safehomeRow, buf, elemAttr);
            }
#endif
        } else {
            strcpy(buf, "!NO HOME POSITION!");
            displayWrite(osdDisplayPort, (osdDisplayPort->cols - strlen(buf)) / 2, armScreenRow++, buf);
        }
        armScreenRow++;
    }
#endif

    if (rtcGetDateTimeLocal(&dt)) {
        tfp_sprintf(buf, "%04u-%02u-%02u  %02u:%02u:%02u", dt.year, dt.month, dt.day, dt.hours, dt.minutes, dt.seconds);
        displayWrite(osdDisplayPort, (osdDisplayPort->cols - strlen(buf)) / 2, armScreenRow++, buf);
        armScreenRow++;
    }

    tfp_sprintf(versionBuf, "INAV VERSION: %s", FC_VERSION_STRING);
    displayWrite(osdDisplayPort, (osdDisplayPort->cols - strlen(versionBuf)) / 2, armScreenRow++, versionBuf);
    armScreenRow++;

#ifdef USE_STATS
    if (armScreenRow < (osdDisplayPort->rows - 4))
        armScreenRow = drawStats(armScreenRow);
#endif // USE_STATS
}

// called when motors armed
static void osdShowArmed(void)
{
    displayClearScreen(osdDisplayPort);

    if (osdDisplayIsHD()) {
        osdShowHDArmScreen();
    } else {
        osdShowSDArmScreen();
    }
}

static void osdFilterData(timeUs_t currentTimeUs) {
    static timeUs_t lastRefresh = 0;
    float refresh_dT = US2S(cmpTimeUs(currentTimeUs, lastRefresh));

    GForce = fast_fsqrtf(vectorNormSquared(&imuMeasuredAccelBF)) / GRAVITY_MSS;
    for (uint8_t axis = 0; axis < XYZ_AXIS_COUNT; ++axis) GForceAxis[axis] = imuMeasuredAccelBF.v[axis] / GRAVITY_MSS;

    if (lastRefresh) {
        GForce = pt1FilterApply3(&GForceFilter, GForce, refresh_dT);
        for (uint8_t axis = 0; axis < XYZ_AXIS_COUNT; ++axis) pt1FilterApply3(GForceFilterAxis + axis, GForceAxis[axis], refresh_dT);
    } else {
        pt1FilterInitRC(&GForceFilter, GFORCE_FILTER_TC, 0);
        pt1FilterReset(&GForceFilter, GForce);

        for (uint8_t axis = 0; axis < XYZ_AXIS_COUNT; ++axis) {
            pt1FilterInitRC(GForceFilterAxis + axis, GFORCE_FILTER_TC, 0);
            pt1FilterReset(GForceFilterAxis + axis, GForceAxis[axis]);
        }
    }

    lastRefresh = currentTimeUs;
}

// Detect when the user is holding the roll stick to the right
static bool osdIsPageUpStickCommandHeld(void)
{
    static int pageUpHoldCount = 1;

    bool keyHeld = false;

    if (IS_HI(ROLL)) {
         keyHeld = true;
    }

    if (!keyHeld) {
        pageUpHoldCount = 1;
    } else {
        ++pageUpHoldCount;
    }

    if (pageUpHoldCount > 20) {
        pageUpHoldCount = 1;
        return true;
    }

    return false;
}

// Detect when the user is holding the roll stick to the left
static bool osdIsPageDownStickCommandHeld(void)
{
    static int pageDownHoldCount = 1;

    bool keyHeld = false;
    if (IS_LO(ROLL)) {
        keyHeld = true;
    }

    if (!keyHeld) {
        pageDownHoldCount = 1;
    } else {
        ++pageDownHoldCount;
    }

    if (pageDownHoldCount > 20) {
        pageDownHoldCount = 1;
        return true;
    }

    return false;
}

static void osdRefresh(timeUs_t currentTimeUs)
{
    osdFilterData(currentTimeUs);

#ifdef USE_CMS
    if (IS_RC_MODE_ACTIVE(BOXOSD) && (!cmsInMenu) && !(osdConfig()->osd_failsafe_switch_layout && FLIGHT_MODE(FAILSAFE_MODE))) {
#else
    if (IS_RC_MODE_ACTIVE(BOXOSD) && !(osdConfig()->osd_failsafe_switch_layout && FLIGHT_MODE(FAILSAFE_MODE))) {
#endif
      displayClearScreen(osdDisplayPort);
      armState = ARMING_FLAG(ARMED);
      return;
    }

    bool statsSinglePageCompatible = (osdDisplayPort->rows >= OSD_STATS_SINGLE_PAGE_MIN_ROWS);
    static uint8_t  statsCurrentPage = 0;
    static timeMs_t statsRefreshTime = 0;
    static bool     statsDisplayed = false;
    static bool     statsAutoPagingEnabled = true;

    // Detect arm/disarm
    if (armState != ARMING_FLAG(ARMED)) {
        if (ARMING_FLAG(ARMED)) {
            // Display the "Arming" screen
            statsDisplayed = false;
            if (!STATE(IN_FLIGHT_EMERG_REARM))
                osdResetStats();

            osdShowArmed();
            uint16_t delay = osdConfig()->arm_screen_display_time;
            if (STATE(IN_FLIGHT_EMERG_REARM))
                delay = 500;
#if defined(USE_SAFE_HOME)
            else if (posControl.safehomeState.distance)
                delay += 3000;
#endif
            osdSetNextRefreshIn(delay);
        } else {
            // Display the "Stats" screen
            statsDisplayed = true;
            statsCurrentPage = 0;
            statsAutoPagingEnabled = osdConfig()->stats_page_auto_swap_time > 0 ? true : false;
            osdShowStats(statsSinglePageCompatible, statsCurrentPage);
            osdSetNextRefreshIn(STATS_SCREEN_DISPLAY_TIME);
        }

        armState = ARMING_FLAG(ARMED);
    }

    // This block is entered when we're showing the "Splash", "Armed" or "Stats" screens
    if (resumeRefreshAt) {

        // Handle events only when the "Stats" screen is being displayed.
        if (statsDisplayed) {

             // Manual paging stick commands are only applicable to multi-page stats.
             // ******************************
             // For single-page stats, this effectively disables the ability to cancel the 
             // automatic paging/updates with the stick commands. So unless stats_page_auto_swap_time
             // is set to 0 or greater than 4 (saved settings display interval is 5 seconds), then 
             // "Saved Settings" should display if it is active within the refresh interval. 
             // ******************************
             // With multi-page stats, "Saved Settings" could also be missed if the user
             // has canceled automatic paging using the stick commands, because that is only 
             // updated when osdShowStats() is called. So, in that case, they would only see 
             // the "Saved Settings" message if they happen to manually change pages using the 
             // stick commands within the interval the message is displayed. 
            bool manualPageUpRequested = false;
            bool manualPageDownRequested = false;       
            if (!statsSinglePageCompatible) {
                // These methods ensure the paging stick commands are held for a brief period
                // Otherwise it can result in a race condition where the stats are 
                // updated too quickly and can result in partial blanks, etc. 
                if (osdIsPageUpStickCommandHeld()) {               
                    manualPageUpRequested = true;
                    statsAutoPagingEnabled = false;
                } else if (osdIsPageDownStickCommandHeld()) {
                    manualPageDownRequested = true;                
                    statsAutoPagingEnabled = false;
                }
            }

            if (statsAutoPagingEnabled) {
                // Alternate screens for multi-page stats.
                // Also, refreshes screen at swap interval for single-page stats.
                if (OSD_ALTERNATING_CHOICES((osdConfig()->stats_page_auto_swap_time * 1000), 2)) {
                    if (statsCurrentPage == 0)
                        statsCurrentPage = 1;
                } else {
                    if (statsCurrentPage == 1)
                        statsCurrentPage = 0;
                }
            } else {
                // Process manual page change events for multi-page stats.
                if (manualPageUpRequested)
                    statsCurrentPage = 1;
                else if (manualPageDownRequested)
                    statsCurrentPage = 0;
            }

            // Only refresh the stats every 1/4 of a second.
            if (statsRefreshTime <= millis()) {
                statsRefreshTime =  millis() + 250;
                osdShowStats(statsSinglePageCompatible, statsCurrentPage);
            }
        }

        // Handle events when either "Splash", "Armed" or "Stats" screens are displayed.
        if ((currentTimeUs > resumeRefreshAt) || OSD_RESUME_UPDATES_STICK_COMMAND) { 
            // Time elapsed or canceled by stick commands.
            // Exit to normal OSD operation.
            displayClearScreen(osdDisplayPort);
            resumeRefreshAt = 0;
            statsDisplayed = false;
        } else {
            // Continue "Splash", "Armed" or "Stats" screens.
            displayHeartbeat(osdDisplayPort);
        }
        
        return;
    }

#ifdef USE_CMS
    if (!displayIsGrabbed(osdDisplayPort)) {
        displayBeginTransaction(osdDisplayPort, DISPLAY_TRANSACTION_OPT_RESET_DRAWING);
        if (fullRedraw) {
            displayClearScreen(osdDisplayPort);
            fullRedraw = false;
        }
        osdDrawNextElement();
        displayHeartbeat(osdDisplayPort);
        displayCommitTransaction(osdDisplayPort);
#ifdef OSD_CALLS_CMS
    } else {
        cmsUpdate(currentTimeUs);
#endif
    }
#endif
}

/*
 * Called periodically by the scheduler
 */
void osdUpdate(timeUs_t currentTimeUs)
{
    static uint32_t counter = 0;

    // don't touch buffers if DMA transaction is in progress
    if (displayIsTransferInProgress(osdDisplayPort)) {
        return;
    }

    if (!osdDisplayIsReady) {
        osdCompleteAsyncInitialization();
        return;
    }

#if defined(OSD_ALTERNATE_LAYOUT_COUNT) && OSD_ALTERNATE_LAYOUT_COUNT > 0
    // Check if the layout has changed. Higher numbered
    // boxes take priority.
    unsigned activeLayout;
    if (layoutOverride >= 0) {
        activeLayout = layoutOverride;
        // Check for timed override, it will go into effect on
        // the next OSD iteration
        if (layoutOverrideUntil > 0 && millis() > layoutOverrideUntil) {
            layoutOverrideUntil = 0;
            layoutOverride = -1;
        }
    } else if (osdConfig()->osd_failsafe_switch_layout && FLIGHT_MODE(FAILSAFE_MODE)) {
        activeLayout = 0;
    } else {
#if OSD_ALTERNATE_LAYOUT_COUNT > 2
        if (IS_RC_MODE_ACTIVE(BOXOSDALT3))
            activeLayout = 3;
        else
#endif
#if OSD_ALTERNATE_LAYOUT_COUNT > 1
        if (IS_RC_MODE_ACTIVE(BOXOSDALT2))
            activeLayout = 2;
        else
#endif
        if (IS_RC_MODE_ACTIVE(BOXOSDALT1))
            activeLayout = 1;
        else
#ifdef USE_PROGRAMMING_FRAMEWORK
        if (LOGIC_CONDITION_GLOBAL_FLAG(LOGIC_CONDITION_GLOBAL_FLAG_OVERRIDE_OSD_LAYOUT))
            activeLayout = constrain(logicConditionValuesByType[LOGIC_CONDITION_SET_OSD_LAYOUT], 0, OSD_ALTERNATE_LAYOUT_COUNT);
        else
#endif
            activeLayout = 0;
    }
    if (currentLayout != activeLayout) {
        currentLayout = activeLayout;
        osdStartFullRedraw();
    }
#endif

#define DRAW_FREQ_DENOM     4
#define STATS_FREQ_DENOM    50
    counter++;

    if ((counter % STATS_FREQ_DENOM) == 0 && ARMING_FLAG(ARMED)) {
        osdUpdateStats();
    }

    if ((counter % DRAW_FREQ_DENOM) == 0) {
        // redraw values in buffer
        osdRefresh(currentTimeUs);
    } else {
        // rest of time redraw screen
        displayDrawScreen(osdDisplayPort);
    }

#ifdef USE_CMS
    // do not allow ARM if we are in menu
    if (displayIsGrabbed(osdDisplayPort)) {
        ENABLE_ARMING_FLAG(ARMING_DISABLED_OSD_MENU);
    } else {
        DISABLE_ARMING_FLAG(ARMING_DISABLED_OSD_MENU);
    }
#endif
}

void osdStartFullRedraw(void)
{
    fullRedraw = true;
}

void osdOverrideLayout(int layout, timeMs_t duration)
{
    layoutOverride = constrain(layout, -1, ARRAYLEN(osdLayoutsConfig()->item_pos) - 1);
    if (layoutOverride >= 0 && duration > 0) {
        layoutOverrideUntil = millis() + duration;
    } else {
        layoutOverrideUntil = 0;
    }
}

int osdGetActiveLayout(bool *overridden)
{
    if (overridden) {
        *overridden = layoutOverride >= 0;
    }
    return currentLayout;
}

bool osdItemIsFixed(osd_items_e item)
{
    return item == OSD_CROSSHAIRS ||
        item == OSD_ARTIFICIAL_HORIZON ||
        item == OSD_HORIZON_SIDEBARS;
}

displayPort_t *osdGetDisplayPort(void)
{
    return osdDisplayPort;
}

displayCanvas_t *osdGetDisplayPortCanvas(void)
{
#if defined(USE_CANVAS)
    if (osdDisplayHasCanvas) {
        return &osdCanvas;
    }
#endif
    return NULL;
}

timeMs_t systemMessageCycleTime(unsigned messageCount, const char **messages){
    uint8_t i = 0;
    float factor = 1.0f;
    while (i < messageCount) {
        if ((float)strlen(messages[i]) / 15.0f > factor) {
            factor = (float)strlen(messages[i]) / 15.0f;
        }
        i++;
    }
    return osdConfig()->system_msg_display_time * factor;
}

textAttributes_t osdGetSystemMessage(char *buff, size_t buff_size, bool isCenteredText)
{
    textAttributes_t elemAttr = TEXT_ATTRIBUTES_NONE;

    if (buff != NULL) {
        const char *message = NULL;
        char messageBuf[MAX(SETTING_MAX_NAME_LENGTH, OSD_MESSAGE_LENGTH+1)];
        // We might have up to 5 messages to show.
        const char *messages[5];
        unsigned messageCount = 0;
        const char *failsafeInfoMessage = NULL;
        const char *invertedInfoMessage = NULL;

        if (ARMING_FLAG(ARMED)) {
#ifdef USE_FW_AUTOLAND
            if (FLIGHT_MODE(FAILSAFE_MODE) || FLIGHT_MODE(NAV_RTH_MODE) || FLIGHT_MODE(NAV_WP_MODE) || navigationIsExecutingAnEmergencyLanding() || FLIGHT_MODE(NAV_FW_AUTOLAND)) {
                if (isWaypointMissionRTHActive() && !posControl.fwLandState.landWp) {
#else
            if (FLIGHT_MODE(FAILSAFE_MODE) || FLIGHT_MODE(NAV_RTH_MODE) || FLIGHT_MODE(NAV_WP_MODE) || navigationIsExecutingAnEmergencyLanding()) {
                if (isWaypointMissionRTHActive()) {
#endif
                    // if RTH activated whilst WP mode selected, remind pilot to cancel WP mode to exit RTH
                    messages[messageCount++] = OSD_MESSAGE_STR(OSD_MSG_WP_RTH_CANCEL);
                }
                if (navGetCurrentStateFlags() & NAV_AUTO_WP_DONE) {
                    messages[messageCount++] = STATE(LANDING_DETECTED) ? OSD_MESSAGE_STR(OSD_MSG_WP_LANDED) : OSD_MESSAGE_STR(OSD_MSG_WP_FINISHED);
                } else if (NAV_Status.state == MW_NAV_STATE_WP_ENROUTE) {
                    // Countdown display for remaining Waypoints
                    char buf[6];
                    osdFormatDistanceSymbol(buf, posControl.wpDistance, 0);
                    tfp_sprintf(messageBuf, "TO WP %u/%u (%s)", getGeoWaypointNumber(posControl.activeWaypointIndex), posControl.geoWaypointCount, buf);
                    messages[messageCount++] = messageBuf;
                } else if (NAV_Status.state == MW_NAV_STATE_HOLD_TIMED) {
                    if (navConfig()->general.waypoint_enforce_altitude && !posControl.wpAltitudeReached) {
                        messages[messageCount++] = OSD_MESSAGE_STR(OSD_MSG_ADJUSTING_WP_ALT);
                    } else {
                        // WP hold time countdown in seconds
                        timeMs_t currentTime = millis();
                        int holdTimeRemaining = posControl.waypointList[posControl.activeWaypointIndex].p1 - (int)(MS2S(currentTime - posControl.wpReachedTime));
                        holdTimeRemaining = holdTimeRemaining >= 0 ? holdTimeRemaining : 0;

                        tfp_sprintf(messageBuf, "HOLDING WP FOR %2u S", holdTimeRemaining);

                        messages[messageCount++] = messageBuf;
                    }
                } else if (NAV_Status.state == MW_NAV_STATE_LAND_SETTLE && posControl.landingDelay > 0) {
                    uint16_t remainingHoldSec = MS2S(posControl.landingDelay - millis());
                    tfp_sprintf(messageBuf, "LANDING DELAY: %3u SECONDS", remainingHoldSec);

                    messages[messageCount++] = messageBuf;
                } 

                else {
#ifdef USE_FW_AUTOLAND
                    if (canFwLandCanceld()) {
                         messages[messageCount++] = OSD_MESSAGE_STR(OSD_MSG_MOVE_STICKS);
                    } else if (!FLIGHT_MODE(NAV_FW_AUTOLAND)) {
#endif
                        const char *navStateMessage = navigationStateMessage();
                        if (navStateMessage) {
                            messages[messageCount++] = navStateMessage;
                        }
#ifdef USE_FW_AUTOLAND
                    }
#endif
                }

#if defined(USE_SAFE_HOME)
                const char *safehomeMessage = divertingToSafehomeMessage();
                if (safehomeMessage) {
                    messages[messageCount++] = safehomeMessage;
                }
#endif
                if (FLIGHT_MODE(FAILSAFE_MODE)) {
                    // In FS mode while being armed too
                    const char *failsafePhaseMessage = osdFailsafePhaseMessage();
                    failsafeInfoMessage = osdFailsafeInfoMessage();

                    if (failsafePhaseMessage) {
                        messages[messageCount++] = failsafePhaseMessage;
                    }
                    if (failsafeInfoMessage) {
                        messages[messageCount++] = failsafeInfoMessage;
                    }
                }
            } else {    /* messages shown only when Failsafe, WP, RTH or Emergency Landing not active */
                if (STATE(FIXED_WING_LEGACY) && (navGetCurrentStateFlags() & NAV_CTL_LAUNCH)) {
                    messages[messageCount++] = navConfig()->fw.launch_manual_throttle ? OSD_MESSAGE_STR(OSD_MSG_AUTOLAUNCH_MANUAL) :
                                                                                        OSD_MESSAGE_STR(OSD_MSG_AUTOLAUNCH);
                    const char *launchStateMessage = fixedWingLaunchStateMessage();
                    if (launchStateMessage) {
                        messages[messageCount++] = launchStateMessage;
                    }
                } else {
                    if (FLIGHT_MODE(NAV_ALTHOLD_MODE) && !navigationRequiresAngleMode()) {
                        // ALTHOLD might be enabled alongside ANGLE/HORIZON/ANGLEHOLD/ACRO
                        // when it doesn't require ANGLE mode (required only in FW
                        // right now). If it requires ANGLE, its display is handled by OSD_FLYMODE.
                        messages[messageCount++] = OSD_MESSAGE_STR(OSD_MSG_ALTITUDE_HOLD);
                    }
                    if (STATE(MULTIROTOR) && FLIGHT_MODE(NAV_COURSE_HOLD_MODE)) {
                        if (posControl.cruise.multicopterSpeed >= 50.0f) {
                            char buf[6];
                            osdFormatVelocityStr(buf, posControl.cruise.multicopterSpeed, false, false);
                            tfp_sprintf(messageBuf, "(SPD %s)", buf);
                        } else {
                            strcpy(messageBuf, "(HOLD)");
                        }
                        messages[messageCount++] = messageBuf;
                    }
                    if (IS_RC_MODE_ACTIVE(BOXAUTOTRIM) && !feature(FEATURE_FW_AUTOTRIM)) {
                        messages[messageCount++] = OSD_MESSAGE_STR(OSD_MSG_AUTOTRIM);
                    }
                    if (IS_RC_MODE_ACTIVE(BOXAUTOTUNE)) {
                        messages[messageCount++] = OSD_MESSAGE_STR(OSD_MSG_AUTOTUNE);
                        if (FLIGHT_MODE(MANUAL_MODE)) {
                            messages[messageCount++] = OSD_MESSAGE_STR(OSD_MSG_AUTOTUNE_ACRO);
                        }
                    }
                    if (isFixedWingLevelTrimActive()) {
                            messages[messageCount++] = OSD_MESSAGE_STR(OSD_MSG_AUTOLEVEL);
                    }
                    if (FLIGHT_MODE(HEADFREE_MODE)) {
                        messages[messageCount++] = OSD_MESSAGE_STR(OSD_MSG_HEADFREE);
                    }
                    if (FLIGHT_MODE(SOARING_MODE)) {
                        messages[messageCount++] = OSD_MESSAGE_STR(OSD_MSG_NAV_SOARING);
                    }
                    if (posControl.flags.wpMissionPlannerActive) {
                        messages[messageCount++] = OSD_MESSAGE_STR(OSD_MSG_MISSION_PLANNER);
                    }
                    if (STATE(LANDING_DETECTED)) {
                        messages[messageCount++] = OSD_MESSAGE_STR(OSD_MSG_LANDED);
                    }
                    if (IS_RC_MODE_ACTIVE(BOXANGLEHOLD)) {
                        int8_t navAngleHoldAxis = navCheckActiveAngleHoldAxis();
                        if (isAngleHoldLevel()) {
                            messages[messageCount++] = OSD_MESSAGE_STR(OSD_MSG_ANGLEHOLD_LEVEL);
                        } else if (navAngleHoldAxis == FD_ROLL) {
                            messages[messageCount++] = OSD_MESSAGE_STR(OSD_MSG_ANGLEHOLD_ROLL);
                        } else if (navAngleHoldAxis == FD_PITCH) {
                            messages[messageCount++] = OSD_MESSAGE_STR(OSD_MSG_ANGLEHOLD_PITCH);
                        }
                    }
                }
            }
        } else if (ARMING_FLAG(ARMING_DISABLED_ALL_FLAGS)) {
            unsigned invalidIndex;

            // Check if we're unable to arm for some reason
            if (ARMING_FLAG(ARMING_DISABLED_INVALID_SETTING) && !settingsValidate(&invalidIndex)) {

                    const setting_t *setting = settingGet(invalidIndex);
                    settingGetName(setting, messageBuf);
                    for (int ii = 0; messageBuf[ii]; ii++) {
                        messageBuf[ii] = sl_toupper(messageBuf[ii]);
                    }
                    invertedInfoMessage = messageBuf;
                    messages[messageCount++] = invertedInfoMessage;

                    invertedInfoMessage = OSD_MESSAGE_STR(OSD_MSG_INVALID_SETTING);
                    messages[messageCount++] = invertedInfoMessage;

            } else {

                    invertedInfoMessage = OSD_MESSAGE_STR(OSD_MSG_UNABLE_ARM);
                    messages[messageCount++] = invertedInfoMessage;

                    // Show the reason for not arming
                    messages[messageCount++] = osdArmingDisabledReasonMessage();

            }
        } else if (!ARMING_FLAG(ARMED)) {
            if (isWaypointListValid()) {
                messages[messageCount++] = OSD_MESSAGE_STR(OSD_MSG_WP_MISSION_LOADED);
            }
        }

        /* Messages that are shown regardless of Arming state */

        // The following has been commented out as it will be added in #9688
        // uint16_t rearmMs = (emergInflightRearmEnabled()) ? emergencyInFlightRearmTimeMS() : 0;

        if (savingSettings == true) {
           messages[messageCount++] = OSD_MESSAGE_STR(OSD_MSG_SAVING_SETTNGS);
        /*} else if (rearmMs > 0) { // Show rearming time if settings not actively being saved. Ignore the settings saved message if rearm available.
            char emReArmMsg[23];
            tfp_sprintf(emReArmMsg, "** REARM PERIOD: ");
            tfp_sprintf(emReArmMsg + strlen(emReArmMsg), "%02d", (uint8_t)MS2S(rearmMs));
            strcat(emReArmMsg, " **\0");
            messages[messageCount++] = OSD_MESSAGE_STR(emReArmMsg);*/
        } else if (notify_settings_saved > 0) {
            if (millis() > notify_settings_saved) {
                notify_settings_saved = 0;
            } else {
                messages[messageCount++] = OSD_MESSAGE_STR(OSD_MSG_SETTINGS_SAVED);
            }
        }


        if (messageCount > 0) {
            message = messages[OSD_ALTERNATING_CHOICES(systemMessageCycleTime(messageCount, messages), messageCount)];
            if (message == failsafeInfoMessage) {
                // failsafeInfoMessage is not useful for recovering
                // a lost model, but might help avoiding a crash.
                // Blink to grab user attention.
                TEXT_ATTRIBUTES_ADD_BLINK(elemAttr);
            } else if (message == invertedInfoMessage) {
                TEXT_ATTRIBUTES_ADD_INVERTED(elemAttr);
            }
            // We're shoing either failsafePhaseMessage or
            // navStateMessage. Don't BLINK here since
            // having this text available might be crucial
            // during a lost aircraft recovery and blinking
            // will cause it to be missing from some frames.
        }

        osdFormatMessage(buff, buff_size, message, isCenteredText);
    }
    return elemAttr;
}

void osdResetWarningFlags(void)
{
    osdWarningsFlags = 0;
}

static bool osdCheckWarning(bool condition, uint8_t warningFlag, uint8_t *warningsCount)
{
#define WARNING_REDISPLAY_DURATION 5000;    // milliseconds

    const timeMs_t currentTimeMs = millis();
    static timeMs_t warningDisplayStartTime = 0;
    static timeMs_t redisplayStartTimeMs = 0;
    static uint16_t osdWarningTimerDuration;
    static uint8_t newWarningFlags;

    if (condition) {    // condition required to trigger warning
        if (!(osdWarningsFlags & warningFlag)) {
            osdWarningsFlags |= warningFlag;
            newWarningFlags |= warningFlag;
            redisplayStartTimeMs = 0;
        }
#ifdef USE_DEV_TOOLS
        if (systemConfig()->groundTestMode) {
            return true;
        }
#endif
        /* Warnings displayed in full for set time before shrinking down to alert symbol with warning count only.
         * All current warnings then redisplayed for 5s on 30s rolling cycle.
         * New warnings dislayed individually for 10s */
        if (currentTimeMs > redisplayStartTimeMs) {
            warningDisplayStartTime = currentTimeMs;
            osdWarningTimerDuration = newWarningFlags ? 10000 : WARNING_REDISPLAY_DURATION;
            redisplayStartTimeMs = currentTimeMs + osdWarningTimerDuration + 30000;
        }

        if (currentTimeMs - warningDisplayStartTime < osdWarningTimerDuration) {
            return (newWarningFlags & warningFlag) || osdWarningTimerDuration == WARNING_REDISPLAY_DURATION;
        } else {
            newWarningFlags = 0;
        }
        *warningsCount += 1;
    } else if (osdWarningsFlags & warningFlag) {
        osdWarningsFlags &= ~warningFlag;
    }

    return false;
}

static textAttributes_t osdGetMultiFunctionMessage(char *buff)
{
    /* Message length limit 10 char max */

    textAttributes_t elemAttr = TEXT_ATTRIBUTES_NONE;
    static uint8_t warningsCount;
    const char *message = NULL;

#ifdef USE_MULTI_FUNCTIONS
    /* --- FUNCTIONS --- */
    multi_function_e selectedFunction = multiFunctionSelection();

    if (selectedFunction) {
        multi_function_e activeFunction = selectedFunction;

        switch (selectedFunction) {
        case MULTI_FUNC_NONE:
        case MULTI_FUNC_1:
            message = warningsCount ? "WARNINGS !" : "0 WARNINGS";
            break;
        case MULTI_FUNC_2:
            message = posControl.flags.manualEmergLandActive ? "ABORT LAND" : "EMERG LAND";
            break;
        case MULTI_FUNC_3:
#if defined(USE_SAFE_HOME)
            if (navConfig()->general.flags.safehome_usage_mode != SAFEHOME_USAGE_OFF) {
                message = MULTI_FUNC_FLAG(MF_SUSPEND_SAFEHOMES) ? "USE SFHOME" : "SUS SFHOME";
                break;
            }
#endif
            activeFunction++;
            FALLTHROUGH;
        case MULTI_FUNC_4:
            if (navConfig()->general.flags.rth_trackback_mode != RTH_TRACKBACK_OFF) {
                message = MULTI_FUNC_FLAG(MF_SUSPEND_TRACKBACK) ? "USE TKBACK" : "SUS TKBACK";
                break;
            }
            activeFunction++;
            FALLTHROUGH;
        case MULTI_FUNC_5:
#ifdef USE_DSHOT
            if (STATE(MULTIROTOR)) {
                message = MULTI_FUNC_FLAG(MF_TURTLE_MODE) ? "END TURTLE" : "USE TURTLE";
                break;
            }
#endif
            activeFunction++;
            FALLTHROUGH;
        case MULTI_FUNC_6:
            message = ARMING_FLAG(ARMED) ? "NOW ARMED " : "EMERG ARM ";
            break;
        case MULTI_FUNC_END:
            break;
        }

        if (activeFunction != selectedFunction) {
            setMultifunctionSelection(activeFunction);
        }

        strcpy(buff, message);

        if (isNextMultifunctionItemAvailable()) {
            // provides feedback indicating when a new selection command has been received by flight controller
            buff[9] = '>';
        }

        return elemAttr;
    }
#endif  // MULTIFUNCTION - functions only, warnings always defined

    /* --- WARNINGS --- */
    const char *messages[7];
    uint8_t messageCount = 0;
    bool warningCondition = false;
    warningsCount = 0;
    uint8_t warningFlagID = 1;

    // Low Battery
    const batteryState_e batteryState = getBatteryState();
    warningCondition = batteryState == BATTERY_CRITICAL || batteryState == BATTERY_WARNING;
    if (osdCheckWarning(warningCondition, warningFlagID, &warningsCount)) {
        messages[messageCount++] = batteryState == BATTERY_CRITICAL ? "BATT EMPTY" : "BATT LOW !";
    }

#if defined(USE_GPS)
    // GPS Fix and Failure
    if (feature(FEATURE_GPS)) {
        if (osdCheckWarning(!STATE(GPS_FIX), warningFlagID <<= 1, &warningsCount)) {
            bool gpsFailed = getHwGPSStatus() == HW_SENSOR_UNAVAILABLE;
            messages[messageCount++] = gpsFailed ? "GPS FAILED" : "NO GPS FIX";
        }
    }

    // RTH sanity (warning if RTH heads 200m further away from home than closest point)
    warningCondition = NAV_Status.state == MW_NAV_STATE_RTH_ENROUTE && !posControl.flags.rthTrackbackActive &&
                       (posControl.homeDistance - posControl.rthSanityChecker.minimalDistanceToHome) > 20000;
    if (osdCheckWarning(warningCondition, warningFlagID <<= 1, &warningsCount)) {
        messages[messageCount++] = "RTH SANITY";
    }

    // Altitude sanity (warning if significant mismatch between estimated and GPS altitude)
    if (osdCheckWarning(posControl.flags.gpsCfEstimatedAltitudeMismatch, warningFlagID <<= 1, &warningsCount)) {
        messages[messageCount++] = "ALT SANITY";
    }
#endif

#if defined(USE_MAG)
    // Magnetometer failure
    if (requestedSensors[SENSOR_INDEX_MAG] != MAG_NONE) {
        hardwareSensorStatus_e magStatus = getHwCompassStatus();
        if (osdCheckWarning(magStatus == HW_SENSOR_UNAVAILABLE || magStatus == HW_SENSOR_UNHEALTHY, warningFlagID <<= 1, &warningsCount)) {
            messages[messageCount++] = "MAG FAILED";
        }
    }
#endif
    // Vibration levels   TODO - needs better vibration measurement to be useful
    // const float vibrationLevel = accGetVibrationLevel();
    // warningCondition = vibrationLevel > 1.5f;
    // if (osdCheckWarning(warningCondition, warningFlagID <<= 1, &warningsCount)) {
        // messages[messageCount++] = vibrationLevel > 2.5f ? "BAD VIBRTN" : "VIBRATION!";
    // }

#ifdef USE_DEV_TOOLS
    if (osdCheckWarning(systemConfig()->groundTestMode, warningFlagID <<= 1, &warningsCount)) {
        messages[messageCount++] = "GRD TEST !";
    }
#endif

    if (messageCount) {
        message = messages[OSD_ALTERNATING_CHOICES(1000, messageCount)];    // display each warning on 1s cycle
        strcpy(buff, message);
        TEXT_ATTRIBUTES_ADD_BLINK(elemAttr);
    } else if (warningsCount) {
        buff[0] = SYM_ALERT;
        tfp_sprintf(buff + 1, "%u        ", warningsCount);
    }

    return elemAttr;
}

#endif // OSD<|MERGE_RESOLUTION|>--- conflicted
+++ resolved
@@ -4562,7 +4562,6 @@
 
 uint8_t drawStat_FlightTime(uint8_t col, uint8_t row, uint8_t statValX)
 {
-<<<<<<< HEAD
     char buff[12];
     displayWrite(osdDisplayPort, col, row, "FLIGHT TIME");
     uint16_t flySeconds = getFlightTime();
@@ -4572,12 +4571,6 @@
     flyMinutes %= 60;
     tfp_sprintf(buff, ": %02u:%02u:%02u", flyHours, flyMinutes, flySeconds);
     displayWrite(osdDisplayPort, statValX, row++, buff);
-=======
-    //We keep "" for backward compatibility with the Blackbox explorer and other potential usages
-    const char * disarmReasonStr[DISARM_REASON_COUNT] = { "UNKNOWN", "TIMEOUT", "STICKS", "SWITCH", "SWITCH", "", "FAILSAFE", "NAV SYS", "LANDING"};
-    uint8_t top = 1;  // Start one line down leaving space at the top of the screen. 
-    size_t multiValueLengthOffset = 0;
->>>>>>> 2612c135
 
     return row;
 }
@@ -4976,7 +4969,8 @@
 
 uint8_t drawStat_DisarmMethod(uint8_t col, uint8_t row, uint8_t statValX)
 {
-    const char * disarmReasonStr[DISARM_REASON_COUNT] = { "UNKNOWN", "TIMEOUT", "STICKS", "SWITCH", "SWITCH", "KILLSW", "FAILSAFE", "NAV SYS", "LANDING"};
+    // We keep "" for backward compatibility with the Blackbox explorer and other potential usages
+    const char * disarmReasonStr[DISARM_REASON_COUNT] = { "UNKNOWN", "TIMEOUT", "STICKS", "SWITCH", "SWITCH", "", "FAILSAFE", "NAV SYS", "LANDING"};
 
     displayWrite(osdDisplayPort, col, row, "DISARMED BY");
     displayWrite(osdDisplayPort, statValX, row, ": ");
