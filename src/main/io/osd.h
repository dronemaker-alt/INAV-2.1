--- conflicted
+++ resolved
@@ -135,7 +135,8 @@
     OSD_TEMP_SENSOR_7_TEMPERATURE,
     OSD_ALTITUDE_MSL,
     OSD_PLUS_CODE,
-<<<<<<< HEAD
+    OSD_MAP_SCALE,
+    OSD_MAP_REFERENCE,
     OSD_CRSF_UPLINK_RSSI_ANT1,
     OSD_CRSF_UPLINK_RSSI_ANT2,
     OSD_CRSF_UPLINK_LQ,
@@ -146,10 +147,6 @@
     OSD_CRSF_DOWNLINK_RSSI,
     OSD_CRSF_DOWNLINK_LQ,
     OSD_CRSF_DOWNLINK_SNR,
-=======
-    OSD_MAP_SCALE,
-    OSD_MAP_REFERENCE,
->>>>>>> 505f44ad
     OSD_ITEM_COUNT // MUST BE LAST
 } osd_items_e;
 
