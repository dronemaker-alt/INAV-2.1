/*
 * This file is part of Cleanflight.
 *
 * Cleanflight is free software: you can redistribute it and/or modify
 * it under the terms of the GNU General Public License as published by
 * the Free Software Foundation, either version 3 of the License, or
 * (at your option) any later version.
 *
 * Cleanflight is distributed in the hope that it will be useful,
 * but WITHOUT ANY WARRANTY; without even the implied warranty of
 * MERCHANTABILITY or FITNESS FOR A PARTICULAR PURPOSE.  See the
 * GNU General Public License for more details.
 *
 * You should have received a copy of the GNU General Public License
 * along with Cleanflight.  If not, see <http://www.gnu.org/licenses/>.
 */

#pragma once

#include "common/time.h"

#include "config/parameter_group.h"

#include "drivers/osd.h"
#include "drivers/display.h"

#ifndef OSD_ALTERNATE_LAYOUT_COUNT
#define OSD_ALTERNATE_LAYOUT_COUNT 3
#endif
#define OSD_LAYOUT_COUNT (OSD_ALTERNATE_LAYOUT_COUNT + 1)

#define OSD_VISIBLE_FLAG    0x0800
#define OSD_VISIBLE(x)      ((x) & OSD_VISIBLE_FLAG)
#define OSD_POS(x,y)        ((x) | ((y) << 5))
#define OSD_X(x)            ((x) & 0x001F)
#define OSD_Y(x)            (((x) >> 5) & 0x001F)
#define OSD_POS_MAX         0x3FF
#define OSD_POS_MAX_CLI     (OSD_POS_MAX | OSD_VISIBLE_FLAG)

#define OSD_HOMING_LIM_H1 6
#define OSD_HOMING_LIM_H2 16
#define OSD_HOMING_LIM_H3 38
#define OSD_HOMING_LIM_V1 5
#define OSD_HOMING_LIM_V2 10
#define OSD_HOMING_LIM_V3 15

// Message defines to be use in OSD and/or telemetry exports
#define OSD_MSG_RC_RX_LINK_LOST     "!RC RX LINK LOST!"
#define OSD_MSG_TURN_ARM_SW_OFF     "TURN ARM SWITCH OFF"
#define OSD_MSG_DISABLED_BY_FS      "DISABLED BY FAILSAFE"
#define OSD_MSG_AIRCRAFT_UNLEVEL    "AIRCRAFT IS NOT LEVEL"
#define OSD_MSG_SENSORS_CAL         "SENSORS CALIBRATING"
#define OSD_MSG_SYS_OVERLOADED      "SYSTEM OVERLOADED"
#define OSD_MSG_WAITING_GPS_FIX     "WAITING FOR GPS FIX"
#define OSD_MSG_DISABLE_NAV_FIRST   "DISABLE NAVIGATION FIRST"
#define OSD_MSG_1ST_WP_TOO_FAR      "FIRST WAYPOINT IS TOO FAR"
#define OSD_MSG_JUMP_WP_MISCONFIG   "JUMP WAYPOINT MISCONFIGURED"
#define OSD_MSG_MAG_NOT_CAL         "COMPASS NOT CALIBRATED"
#define OSD_MSG_ACC_NOT_CAL         "ACCELEROMETER NOT CALIBRATED"
#define OSD_MSG_DISARM_1ST          "DISABLE ARM SWITCH FIRST"
#define OSD_MSG_GYRO_FAILURE        "GYRO FAILURE"
#define OSD_MSG_ACC_FAIL            "ACCELEROMETER FAILURE"
#define OSD_MSG_MAG_FAIL            "COMPASS FAILURE"
#define OSD_MSG_BARO_FAIL           "BAROMETER FAILURE"
#define OSD_MSG_GPS_FAIL            "GPS FAILURE"
#define OSD_MSG_RANGEFINDER_FAIL    "RANGE FINDER FAILURE"
#define OSD_MSG_PITOT_FAIL          "PITOT METER FAILURE"
#define OSD_MSG_HW_FAIL             "HARDWARE FAILURE"
#define OSD_MSG_FS_EN               "FAILSAFE MODE ENABLED"
#define OSD_MSG_KILL_SW_EN          "KILLSWITCH MODE ENABLED"
#define OSD_MSG_NO_RC_LINK          "NO RC LINK"
#define OSD_MSG_THROTTLE_NOT_LOW    "THROTTLE IS NOT LOW"
#define OSD_MSG_ROLLPITCH_OFFCENTER "ROLLPITCH NOT CENTERED"
#define OSD_MSG_AUTOTRIM_ACTIVE     "AUTOTRIM IS ACTIVE"
#define OSD_MSG_NOT_ENOUGH_MEMORY   "NOT ENOUGH MEMORY"
#define OSD_MSG_INVALID_SETTING     "INVALID SETTING"
#define OSD_MSG_CLI_ACTIVE          "CLI IS ACTIVE"
#define OSD_MSG_PWM_INIT_ERROR      "PWM INIT ERROR"
#define OSD_MSG_NO_PREARM           "NO PREARM"
#define OSD_MSG_RTH_FS              "(RTH)"
#define OSD_MSG_EMERG_LANDING_FS    "(EMERGENCY LANDING)"
#define OSD_MSG_MOVE_EXIT_FS        "!MOVE STICKS TO EXIT FS!"
#define OSD_MSG_STARTING_RTH        "STARTING RTH"
#define OSD_MSG_RTH_CLIMB           "ADJUSTING RTH ALTITUDE"
#define OSD_MSG_HEADING_HOME        "EN ROUTE TO HOME"
#define OSD_MSG_HOLDING_WAYPOINT    "HOLDING WAYPOINT"
#define OSD_MSG_TO_WP               "TO WP"
#define OSD_MSG_PREPARE_NEXT_WP     "PREPARING FOR NEXT WAYPOINT"
#define OSD_MSG_WP_RTH_CANCEL       "CANCEL WP MODE TO EXIT RTH"
#define OSD_MSG_EMERG_LANDING       "EMERGENCY LANDING"
#define OSD_MSG_LANDING             "LANDING"
#define OSD_MSG_LOITERING_HOME      "LOITERING AROUND HOME"
#define OSD_MSG_HOVERING            "HOVERING"
#define OSD_MSG_LANDED              "LANDED"
#define OSD_MSG_PREPARING_LAND      "PREPARING TO LAND"
#define OSD_MSG_AUTOLAUNCH          "AUTOLAUNCH"
#define OSD_MSG_ALTITUDE_HOLD       "(ALTITUDE HOLD)"
#define OSD_MSG_AUTOTRIM            "(AUTOTRIM)"
#define OSD_MSG_AUTOTUNE            "(AUTOTUNE)"
#define OSD_MSG_HEADFREE            "(HEADFREE)"
#define OSD_MSG_UNABLE_ARM          "UNABLE TO ARM"

typedef enum {
    OSD_RSSI_VALUE,
    OSD_MAIN_BATT_VOLTAGE,
    OSD_CROSSHAIRS,
    OSD_ARTIFICIAL_HORIZON,
    OSD_HORIZON_SIDEBARS,
    OSD_ONTIME,
    OSD_FLYTIME,
    OSD_FLYMODE,
    OSD_CRAFT_NAME,
    OSD_THROTTLE_POS,
    OSD_VTX_CHANNEL,
    OSD_CURRENT_DRAW,
    OSD_MAH_DRAWN,
    OSD_GPS_SPEED,
    OSD_GPS_SATS,
    OSD_ALTITUDE,
    OSD_ROLL_PIDS,
    OSD_PITCH_PIDS,
    OSD_YAW_PIDS,
    OSD_POWER,
    OSD_GPS_LON,
    OSD_GPS_LAT,
    OSD_HOME_DIR,
    OSD_HOME_DIST,
    OSD_HEADING,
    OSD_VARIO,
    OSD_VARIO_NUM,
    OSD_AIR_SPEED,
    OSD_ONTIME_FLYTIME,
    OSD_RTC_TIME,
    OSD_MESSAGES,
    OSD_GPS_HDOP,
    OSD_MAIN_BATT_CELL_VOLTAGE,
    OSD_THROTTLE_POS_AUTO_THR,
    OSD_HEADING_GRAPH,
    OSD_EFFICIENCY_MAH_PER_KM,
    OSD_WH_DRAWN,
    OSD_BATTERY_REMAINING_CAPACITY,
    OSD_BATTERY_REMAINING_PERCENT,
    OSD_EFFICIENCY_WH_PER_KM,
    OSD_TRIP_DIST,
    OSD_ATTITUDE_PITCH,
    OSD_ATTITUDE_ROLL,
    OSD_MAP_NORTH,
    OSD_MAP_TAKEOFF,
    OSD_RADAR,
    OSD_WIND_SPEED_HORIZONTAL,
    OSD_WIND_SPEED_VERTICAL,
    OSD_REMAINING_FLIGHT_TIME_BEFORE_RTH,
    OSD_REMAINING_DISTANCE_BEFORE_RTH,
    OSD_HOME_HEADING_ERROR,
    OSD_COURSE_HOLD_ERROR,
    OSD_COURSE_HOLD_ADJUSTMENT,
    OSD_SAG_COMPENSATED_MAIN_BATT_VOLTAGE,
    OSD_MAIN_BATT_SAG_COMPENSATED_CELL_VOLTAGE,
    OSD_POWER_SUPPLY_IMPEDANCE,
    OSD_LEVEL_PIDS,
    OSD_POS_XY_PIDS,
    OSD_POS_Z_PIDS,
    OSD_VEL_XY_PIDS,
    OSD_VEL_Z_PIDS,
    OSD_HEADING_P,
    OSD_BOARD_ALIGN_ROLL,
    OSD_BOARD_ALIGN_PITCH,
    OSD_RC_EXPO,
    OSD_RC_YAW_EXPO,
    OSD_THROTTLE_EXPO,
    OSD_PITCH_RATE,
    OSD_ROLL_RATE,
    OSD_YAW_RATE,
    OSD_MANUAL_RC_EXPO,
    OSD_MANUAL_RC_YAW_EXPO,
    OSD_MANUAL_PITCH_RATE,
    OSD_MANUAL_ROLL_RATE,
    OSD_MANUAL_YAW_RATE,
    OSD_NAV_FW_CRUISE_THR,
    OSD_NAV_FW_PITCH2THR,
    OSD_FW_MIN_THROTTLE_DOWN_PITCH_ANGLE,
    OSD_DEBUG, // Intentionally absent from configurator and CMS. Set it from CLI.
    OSD_FW_ALT_PID_OUTPUTS,
    OSD_FW_POS_PID_OUTPUTS,
    OSD_MC_VEL_X_PID_OUTPUTS,
    OSD_MC_VEL_Y_PID_OUTPUTS,
    OSD_MC_VEL_Z_PID_OUTPUTS,
    OSD_MC_POS_XYZ_P_OUTPUTS,
    OSD_3D_SPEED,
    OSD_IMU_TEMPERATURE,
    OSD_BARO_TEMPERATURE,
    OSD_TEMP_SENSOR_0_TEMPERATURE,
    OSD_TEMP_SENSOR_1_TEMPERATURE,
    OSD_TEMP_SENSOR_2_TEMPERATURE,
    OSD_TEMP_SENSOR_3_TEMPERATURE,
    OSD_TEMP_SENSOR_4_TEMPERATURE,
    OSD_TEMP_SENSOR_5_TEMPERATURE,
    OSD_TEMP_SENSOR_6_TEMPERATURE,
    OSD_TEMP_SENSOR_7_TEMPERATURE,
    OSD_ALTITUDE_MSL,
    OSD_PLUS_CODE,
    OSD_MAP_SCALE,
    OSD_MAP_REFERENCE,
    OSD_GFORCE,
    OSD_GFORCE_X,
    OSD_GFORCE_Y,
    OSD_GFORCE_Z,
    OSD_RC_SOURCE,
    OSD_VTX_POWER,
    OSD_ESC_RPM,
    OSD_ESC_TEMPERATURE,
    OSD_AZIMUTH,
    OSD_CRSF_RSSI_DBM,
    OSD_CRSF_LQ,
    OSD_CRSF_SNR_DB,
    OSD_CRSF_TX_POWER,
    OSD_GVAR_0,
    OSD_GVAR_1,
    OSD_GVAR_2,
    OSD_GVAR_3,
    OSD_TPA,
    OSD_NAV_FW_CONTROL_SMOOTHNESS,
    OSD_VERSION,
    OSD_ITEM_COUNT // MUST BE LAST
} osd_items_e;

typedef enum {
    OSD_UNIT_IMPERIAL,
    OSD_UNIT_METRIC,
    OSD_UNIT_UK, // Show speed in mp/h, other values in metric

    OSD_UNIT_MAX = OSD_UNIT_UK,
} osd_unit_e;

typedef enum {
    OSD_STATS_ENERGY_UNIT_MAH,
    OSD_STATS_ENERGY_UNIT_WH,
} osd_stats_energy_unit_e;

typedef enum {
    OSD_CROSSHAIRS_STYLE_DEFAULT,
    OSD_CROSSHAIRS_STYLE_AIRCRAFT,
    OSD_CROSSHAIRS_STYLE_TYPE3,
    OSD_CROSSHAIRS_STYLE_TYPE4,
    OSD_CROSSHAIRS_STYLE_TYPE5,
    OSD_CROSSHAIRS_STYLE_TYPE6,
    OSD_CROSSHAIRS_STYLE_TYPE7,
} osd_crosshairs_style_e;

typedef enum {
    OSD_SIDEBAR_SCROLL_NONE,
    OSD_SIDEBAR_SCROLL_ALTITUDE,
    OSD_SIDEBAR_SCROLL_GROUND_SPEED,
    OSD_SIDEBAR_SCROLL_HOME_DISTANCE,

    OSD_SIDEBAR_SCROLL_MAX = OSD_SIDEBAR_SCROLL_HOME_DISTANCE,
} osd_sidebar_scroll_e;

typedef enum {
    OSD_ALIGN_LEFT,
    OSD_ALIGN_RIGHT
} osd_alignment_e;

typedef enum {
    OSD_AHI_STYLE_DEFAULT,
    OSD_AHI_STYLE_LINE,
} osd_ahi_style_e;

typedef enum {
    OSD_CRSF_LQ_TYPE1,
    OSD_CRSF_LQ_TYPE2,
} osd_crsf_lq_format_e;

typedef struct osdLayoutsConfig_s {
    // Layouts
    uint16_t item_pos[OSD_LAYOUT_COUNT][OSD_ITEM_COUNT];
} osdLayoutsConfig_t;

PG_DECLARE(osdLayoutsConfig_t, osdLayoutsConfig);

typedef struct osdConfig_s {
    // Alarms
    uint8_t rssi_alarm; // rssi %
    uint16_t time_alarm; // fly minutes
    uint16_t alt_alarm; // positive altitude in m
    uint16_t dist_alarm; // home distance in m
    uint16_t neg_alt_alarm; // abs(negative altitude) in m
    uint8_t current_alarm; // current consumption in A
    int16_t imu_temp_alarm_min;
    int16_t imu_temp_alarm_max;
    int16_t esc_temp_alarm_min;
    int16_t esc_temp_alarm_max;
    float gforce_alarm;
    float gforce_axis_alarm_min;
    float gforce_axis_alarm_max;
#ifdef USE_SERIALRX_CRSF
    int8_t snr_alarm; //CRSF SNR alarm in dB
    int8_t link_quality_alarm;
#endif
#ifdef USE_BARO
    int16_t baro_temp_alarm_min;
    int16_t baro_temp_alarm_max;
#endif
#ifdef USE_TEMPERATURE_SENSOR
    osd_alignment_e temp_label_align;
#endif

    videoSystem_e video_system;
    uint8_t row_shiftdown;

    // Preferences
    uint8_t main_voltage_decimals;
    uint8_t ahi_reverse_roll;
    uint8_t ahi_max_pitch;
    uint8_t crosshairs_style; // from osd_crosshairs_style_e
    int8_t horizon_offset;
    int8_t camera_uptilt;
    uint8_t camera_fov_h;
    uint8_t camera_fov_v;
    uint8_t hud_margin_h;
    uint8_t hud_margin_v;
    bool hud_homing;
    bool hud_homepoint;
    uint8_t hud_radar_disp;
    uint16_t hud_radar_range_min;
    uint16_t hud_radar_range_max;
    uint16_t hud_radar_nearest;
    uint8_t hud_wp_disp;

    uint8_t left_sidebar_scroll; // from osd_sidebar_scroll_e
    uint8_t right_sidebar_scroll; // from osd_sidebar_scroll_e
    uint8_t sidebar_scroll_arrows;

    uint8_t units; // from osd_unit_e
    uint8_t stats_energy_unit; // from osd_stats_energy_unit_e

#ifdef USE_WIND_ESTIMATOR
    bool    estimations_wind_compensation; // use wind compensation for estimated remaining flight/distance
#endif

    uint8_t coordinate_digits;

    bool osd_failsafe_switch_layout;
    uint8_t plus_code_digits; // Number of digits to use in OSD_PLUS_CODE
    uint8_t plus_code_short;
<<<<<<< HEAD
    uint8_t osd_ahi_style;
=======
    uint8_t ahi_style;
>>>>>>> e5dae31b
    uint8_t force_grid;                 // Force a pixel based OSD to use grid mode.
    uint8_t ahi_bordered;               // Only used by the AHI widget
    uint8_t ahi_width;                  // In pixels, only used by the AHI widget
    uint8_t ahi_height;                 // In pixels, only used by the AHI widget
    int8_t  ahi_vertical_offset;        // Offset from center in pixels. Positive moves the AHI down. Widget only.
    int8_t sidebar_horizontal_offset;   // Horizontal offset from default position. Units are grid slots for grid OSDs, pixels for pixel based OSDs. Positive values move sidebars closer to the edges.
    uint8_t left_sidebar_scroll_step;   // How many units each sidebar step represents. 0 means the default value for the scroll type.
    uint8_t right_sidebar_scroll_step;  // Same as left_sidebar_scroll_step, but for the right sidebar.
    bool osd_home_position_arm_screen;
    uint8_t pan_servo_index;            // Index of the pan servo used for home direction offset
    int8_t pan_servo_pwm2centideg;      // Centidegrees of servo rotation per us pwm
    uint8_t crsf_lq_format;

} osdConfig_t;

PG_DECLARE(osdConfig_t, osdConfig);

typedef struct displayPort_s displayPort_t;
typedef struct displayCanvas_s displayCanvas_t;

void osdInit(displayPort_t *osdDisplayPort);
bool osdDisplayIsPAL(void);
void osdUpdate(timeUs_t currentTimeUs);
void osdStartFullRedraw(void);
// Sets a fixed OSD layout ignoring the RC input. Set it
// to -1 to disable the override. If layout is >= 0 and
// duration is > 0, the override is automatically cleared by
// the OSD after the given duration. Otherwise, the caller must
// explicitely remove it.
void osdOverrideLayout(int layout, timeMs_t duration);
// Returns the current current layout as well as wether its
// set by the user configuration (modes, etc..) or by overriding it.
int osdGetActiveLayout(bool *overridden);
bool osdItemIsFixed(osd_items_e item);

displayPort_t *osdGetDisplayPort(void);
displayCanvas_t *osdGetDisplayPortCanvas(void);

int16_t osdGetHeading(void);
int32_t osdGetAltitude(void);

void osdCrosshairPosition(uint8_t *x, uint8_t *y);
bool osdFormatCentiNumber(char *buff, int32_t centivalue, uint32_t scale, int maxDecimals, int maxScaledDecimals, int length);
void osdFormatAltitudeSymbol(char *buff, int32_t alt);
void osdFormatVelocityStr(char* buff, int32_t vel, bool _3D);
// Returns a heading angle in degrees normalized to [0, 360).
int osdGetHeadingAngle(int angle);

/**
 * @brief Get the OSD system message
 * @param buff pointer to the message buffer
 * @param buff_size size of the buffer array
 * @param isCenteredText if true, centered text based on buff_size
 * @return osd text attributes (Blink, Inverted, Solid)
 */
textAttributes_t osdGetSystemMessage(char *buff, size_t buff_size, bool isCenteredText);<|MERGE_RESOLUTION|>--- conflicted
+++ resolved
@@ -343,11 +343,7 @@
     bool osd_failsafe_switch_layout;
     uint8_t plus_code_digits; // Number of digits to use in OSD_PLUS_CODE
     uint8_t plus_code_short;
-<<<<<<< HEAD
-    uint8_t osd_ahi_style;
-=======
     uint8_t ahi_style;
->>>>>>> e5dae31b
     uint8_t force_grid;                 // Force a pixel based OSD to use grid mode.
     uint8_t ahi_bordered;               // Only used by the AHI widget
     uint8_t ahi_width;                  // In pixels, only used by the AHI widget
