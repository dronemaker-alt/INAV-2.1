--- conflicted
+++ resolved
@@ -121,9 +121,6 @@
     OSD_MC_VEL_Y_PID_OUTPUTS,
     OSD_MC_VEL_Z_PID_OUTPUTS,
     OSD_MC_POS_XYZ_P_OUTPUTS,
-<<<<<<< HEAD
-    OSD_GFORCE,
-=======
     OSD_3D_SPEED,
     OSD_IMU_TEMPERATURE,
     OSD_BARO_TEMPERATURE,
@@ -137,7 +134,7 @@
     OSD_TEMP_SENSOR_7_TEMPERATURE,
     OSD_ALTITUDE_MSL,
     OSD_PLUS_CODE,
->>>>>>> a7d89244
+    OSD_GFORCE,
     OSD_ITEM_COUNT // MUST BE LAST
 } osd_items_e;
 
@@ -218,12 +215,6 @@
 void osdUpdate(timeUs_t currentTimeUs);
 void osdStartFullRedraw(void);
 // Sets a fixed OSD layout ignoring the RC input. Set it
-<<<<<<< HEAD
-// to -1 to disable the override.
-void osdOverrideLayout(int layout);
-bool osdItemIsFixed(osd_items_e item);
-bool osdItemIsVisible(int item);
-=======
 // to -1 to disable the override. If layout is >= 0 and
 // duration is > 0, the override is automatically cleared by
 // the OSD after the given duration. Otherwise, the caller must
@@ -233,4 +224,4 @@
 // set by the user configuration (modes, etc..) or by overriding it.
 int osdGetActiveLayout(bool *overridden);
 bool osdItemIsFixed(osd_items_e item);
->>>>>>> a7d89244
+bool osdItemIsVisible(int item);