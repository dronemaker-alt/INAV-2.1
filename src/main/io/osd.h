--- conflicted
+++ resolved
@@ -232,11 +232,8 @@
     OSD_PLIMIT_REMAINING_BURST_TIME,
     OSD_PLIMIT_ACTIVE_CURRENT_LIMIT,
     OSD_PLIMIT_ACTIVE_POWER_LIMIT,
-<<<<<<< HEAD
+    OSD_GLIDESLOPE,
     OSD_MISSION,
-=======
-    OSD_GLIDESLOPE,
->>>>>>> 5d0e2e0c
     OSD_ITEM_COUNT // MUST BE LAST
 } osd_items_e;
 
