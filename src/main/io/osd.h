/*
 * This file is part of Cleanflight.
 *
 * Cleanflight is free software: you can redistribute it and/or modify
 * it under the terms of the GNU General Public License as published by
 * the Free Software Foundation, either version 3 of the License, or
 * (at your option) any later version.
 *
 * Cleanflight is distributed in the hope that it will be useful,
 * but WITHOUT ANY WARRANTY; without even the implied warranty of
 * MERCHANTABILITY or FITNESS FOR A PARTICULAR PURPOSE.  See the
 * GNU General Public License for more details.
 *
 * You should have received a copy of the GNU General Public License
 * along with Cleanflight.  If not, see <http://www.gnu.org/licenses/>.
 */

#pragma once

#include "common/time.h"

#include "config/parameter_group.h"

#include "drivers/osd.h"
#include "drivers/display.h"

#ifndef OSD_ALTERNATE_LAYOUT_COUNT
#define OSD_ALTERNATE_LAYOUT_COUNT 3
#endif
#define OSD_LAYOUT_COUNT (OSD_ALTERNATE_LAYOUT_COUNT + 1)

#define OSD_VISIBLE_FLAG    0x0800
#define OSD_VISIBLE(x)      ((x) & OSD_VISIBLE_FLAG)
#define OSD_POS(x,y)        ((x) | ((y) << 5))
#define OSD_X(x)            ((x) & 0x001F)
#define OSD_Y(x)            (((x) >> 5) & 0x001F)
#define OSD_POS_MAX         0x3FF
#define OSD_POS_MAX_CLI     (OSD_POS_MAX | OSD_VISIBLE_FLAG)

#define OSD_HOMING_LIM_H1 6
#define OSD_HOMING_LIM_H2 16
#define OSD_HOMING_LIM_H3 38
#define OSD_HOMING_LIM_V1 5
#define OSD_HOMING_LIM_V2 10
#define OSD_HOMING_LIM_V3 15

// Message defines to be use in OSD and/or telemetry exports
#define OSD_MSG_RC_RX_LINK_LOST     "!RC RX LINK LOST!"
#define OSD_MSG_TURN_ARM_SW_OFF     "TURN ARM SWITCH OFF"
#define OSD_MSG_DISABLED_BY_FS      "DISABLED BY FAILSAFE"
#define OSD_MSG_AIRCRAFT_UNLEVEL    "AIRCRAFT IS NOT LEVEL"
#define OSD_MSG_SENSORS_CAL         "SENSORS CALIBRATING"
#define OSD_MSG_SYS_OVERLOADED      "SYSTEM OVERLOADED"
#define OSD_MSG_WAITING_GPS_FIX     "WAITING FOR GPS FIX"
#define OSD_MSG_DISABLE_NAV_FIRST   "DISABLE NAVIGATION FIRST"
#define OSD_MSG_1ST_WP_TOO_FAR      "FIRST WAYPOINT IS TOO FAR"
#define OSD_MSG_JUMP_WP_MISCONFIG   "JUMP WAYPOINT MISCONFIGURED"
#define OSD_MSG_MAG_NOT_CAL         "COMPASS NOT CALIBRATED"
#define OSD_MSG_ACC_NOT_CAL         "ACCELEROMETER NOT CALIBRATED"
#define OSD_MSG_DISARM_1ST          "DISABLE ARM SWITCH FIRST"
#define OSD_MSG_GYRO_FAILURE        "GYRO FAILURE"
#define OSD_MSG_ACC_FAIL            "ACCELEROMETER FAILURE"
#define OSD_MSG_MAG_FAIL            "COMPASS FAILURE"
#define OSD_MSG_BARO_FAIL           "BAROMETER FAILURE"
#define OSD_MSG_GPS_FAIL            "GPS FAILURE"
#define OSD_MSG_RANGEFINDER_FAIL    "RANGE FINDER FAILURE"
#define OSD_MSG_PITOT_FAIL          "PITOT METER FAILURE"
#define OSD_MSG_HW_FAIL             "HARDWARE FAILURE"
#define OSD_MSG_FS_EN               "FAILSAFE MODE ENABLED"
#define OSD_MSG_KILL_SW_EN          "KILLSWITCH MODE ENABLED"
#define OSD_MSG_NO_RC_LINK          "NO RC LINK"
#define OSD_MSG_THROTTLE_NOT_LOW    "THROTTLE IS NOT LOW"
#define OSD_MSG_ROLLPITCH_OFFCENTER "ROLLPITCH NOT CENTERED"
#define OSD_MSG_AUTOTRIM_ACTIVE     "AUTOTRIM IS ACTIVE"
#define OSD_MSG_NOT_ENOUGH_MEMORY   "NOT ENOUGH MEMORY"
#define OSD_MSG_INVALID_SETTING     "INVALID SETTING"
#define OSD_MSG_CLI_ACTIVE          "CLI IS ACTIVE"
#define OSD_MSG_PWM_INIT_ERROR      "PWM INIT ERROR"
#define OSD_MSG_NO_PREARM           "NO PREARM"
#define OSD_MSG_DSHOT_BEEPER        "MOTOR BEEPER ACTIVE"
#define OSD_MSG_RTH_FS              "(RTH)"
#define OSD_MSG_EMERG_LANDING_FS    "(EMERGENCY LANDING)"
#define OSD_MSG_MOVE_EXIT_FS        "!MOVE STICKS TO EXIT FS!"
#define OSD_MSG_STARTING_RTH        "STARTING RTH"
#define OSD_MSG_RTH_CLIMB           "ADJUSTING RTH ALTITUDE"
#define OSD_MSG_HEADING_HOME        "EN ROUTE TO HOME"
#define OSD_MSG_HOLDING_WAYPOINT    "HOLDING WAYPOINT"
#define OSD_MSG_TO_WP               "TO WP"
#define OSD_MSG_PREPARE_NEXT_WP     "PREPARING FOR NEXT WAYPOINT"
#define OSD_MSG_WP_RTH_CANCEL       "CANCEL WP MODE TO EXIT RTH"
#define OSD_MSG_EMERG_LANDING       "EMERGENCY LANDING"
#define OSD_MSG_LANDING             "LANDING"
#define OSD_MSG_LOITERING_HOME      "LOITERING AROUND HOME"
#define OSD_MSG_HOVERING            "HOVERING"
#define OSD_MSG_LANDED              "LANDED"
#define OSD_MSG_PREPARING_LAND      "PREPARING TO LAND"
#define OSD_MSG_AUTOLAUNCH          "AUTOLAUNCH"
#define OSD_MSG_ALTITUDE_HOLD       "(ALTITUDE HOLD)"
#define OSD_MSG_AUTOTRIM            "(AUTOTRIM)"
#define OSD_MSG_AUTOTUNE            "(AUTOTUNE)"
#define OSD_MSG_HEADFREE            "(HEADFREE)"
#define OSD_MSG_UNABLE_ARM          "UNABLE TO ARM"

#if defined(USE_SAFE_HOME)
#define OSD_MSG_DIVERT_SAFEHOME     "DIVERTING TO SAFEHOME"
#define OSD_MSG_LOITERING_SAFEHOME  "LOITERING AROUND SAFEHOME"
#endif

typedef enum {
    OSD_RSSI_VALUE,
    OSD_MAIN_BATT_VOLTAGE,
    OSD_CROSSHAIRS,
    OSD_ARTIFICIAL_HORIZON,
    OSD_HORIZON_SIDEBARS,
    OSD_ONTIME,
    OSD_FLYTIME,
    OSD_FLYMODE,
    OSD_CRAFT_NAME,
    OSD_THROTTLE_POS,
    OSD_VTX_CHANNEL,
    OSD_CURRENT_DRAW,
    OSD_MAH_DRAWN,
    OSD_GPS_SPEED,
    OSD_GPS_SATS,
    OSD_ALTITUDE,
    OSD_ROLL_PIDS,
    OSD_PITCH_PIDS,
    OSD_YAW_PIDS,
    OSD_POWER,
    OSD_GPS_LON,
    OSD_GPS_LAT,
    OSD_HOME_DIR,
    OSD_HOME_DIST,
    OSD_HEADING,
    OSD_VARIO,
    OSD_VARIO_NUM,
    OSD_AIR_SPEED,
    OSD_ONTIME_FLYTIME,
    OSD_RTC_TIME,
    OSD_MESSAGES,
    OSD_GPS_HDOP,
    OSD_MAIN_BATT_CELL_VOLTAGE,
    OSD_THROTTLE_POS_AUTO_THR,
    OSD_HEADING_GRAPH,
    OSD_EFFICIENCY_MAH_PER_KM,
    OSD_WH_DRAWN,
    OSD_BATTERY_REMAINING_CAPACITY,
    OSD_BATTERY_REMAINING_PERCENT,
    OSD_EFFICIENCY_WH_PER_KM,
    OSD_TRIP_DIST,
    OSD_ATTITUDE_PITCH,
    OSD_ATTITUDE_ROLL,
    OSD_MAP_NORTH,
    OSD_MAP_TAKEOFF,
    OSD_RADAR,
    OSD_WIND_SPEED_HORIZONTAL,
    OSD_WIND_SPEED_VERTICAL,
    OSD_REMAINING_FLIGHT_TIME_BEFORE_RTH,
    OSD_REMAINING_DISTANCE_BEFORE_RTH,
    OSD_HOME_HEADING_ERROR,
    OSD_COURSE_HOLD_ERROR,
    OSD_COURSE_HOLD_ADJUSTMENT,
    OSD_SAG_COMPENSATED_MAIN_BATT_VOLTAGE,
    OSD_MAIN_BATT_SAG_COMPENSATED_CELL_VOLTAGE,
    OSD_POWER_SUPPLY_IMPEDANCE,
    OSD_LEVEL_PIDS,
    OSD_POS_XY_PIDS,
    OSD_POS_Z_PIDS,
    OSD_VEL_XY_PIDS,
    OSD_VEL_Z_PIDS,
    OSD_HEADING_P,
    OSD_BOARD_ALIGN_ROLL,
    OSD_BOARD_ALIGN_PITCH,
    OSD_RC_EXPO,
    OSD_RC_YAW_EXPO,
    OSD_THROTTLE_EXPO,
    OSD_PITCH_RATE,
    OSD_ROLL_RATE,
    OSD_YAW_RATE,
    OSD_MANUAL_RC_EXPO,
    OSD_MANUAL_RC_YAW_EXPO,
    OSD_MANUAL_PITCH_RATE,
    OSD_MANUAL_ROLL_RATE,
    OSD_MANUAL_YAW_RATE,
    OSD_NAV_FW_CRUISE_THR,
    OSD_NAV_FW_PITCH2THR,
    OSD_FW_MIN_THROTTLE_DOWN_PITCH_ANGLE,
    OSD_DEBUG, // Intentionally absent from configurator and CMS. Set it from CLI.
    OSD_FW_ALT_PID_OUTPUTS,
    OSD_FW_POS_PID_OUTPUTS,
    OSD_MC_VEL_X_PID_OUTPUTS,
    OSD_MC_VEL_Y_PID_OUTPUTS,
    OSD_MC_VEL_Z_PID_OUTPUTS,
    OSD_MC_POS_XYZ_P_OUTPUTS,
    OSD_3D_SPEED,
    OSD_IMU_TEMPERATURE,
    OSD_BARO_TEMPERATURE,
    OSD_TEMP_SENSOR_0_TEMPERATURE,
    OSD_TEMP_SENSOR_1_TEMPERATURE,
    OSD_TEMP_SENSOR_2_TEMPERATURE,
    OSD_TEMP_SENSOR_3_TEMPERATURE,
    OSD_TEMP_SENSOR_4_TEMPERATURE,
    OSD_TEMP_SENSOR_5_TEMPERATURE,
    OSD_TEMP_SENSOR_6_TEMPERATURE,
    OSD_TEMP_SENSOR_7_TEMPERATURE,
    OSD_ALTITUDE_MSL,
    OSD_PLUS_CODE,
    OSD_MAP_SCALE,
    OSD_MAP_REFERENCE,
    OSD_GFORCE,
    OSD_GFORCE_X,
    OSD_GFORCE_Y,
    OSD_GFORCE_Z,
    OSD_RC_SOURCE,
    OSD_VTX_POWER,
    OSD_ESC_RPM,
    OSD_ESC_TEMPERATURE,
    OSD_AZIMUTH,
    OSD_CRSF_RSSI_DBM,
    OSD_CRSF_LQ,
    OSD_CRSF_SNR_DB,
    OSD_CRSF_TX_POWER,
    OSD_GVAR_0,
    OSD_GVAR_1,
    OSD_GVAR_2,
    OSD_GVAR_3,
    OSD_TPA,
    OSD_NAV_FW_CONTROL_SMOOTHNESS,
    OSD_VERSION,
    OSD_RANGEFINDER,
<<<<<<< HEAD
    OSD_MISSION,
=======
    OSD_PLIMIT_REMAINING_BURST_TIME,
    OSD_PLIMIT_ACTIVE_CURRENT_LIMIT,
    OSD_PLIMIT_ACTIVE_POWER_LIMIT,
>>>>>>> a3c6924d
    OSD_ITEM_COUNT // MUST BE LAST
} osd_items_e;

typedef enum {
    OSD_UNIT_IMPERIAL,
    OSD_UNIT_METRIC,
    OSD_UNIT_UK, // Show speed in mp/h, other values in metric

    OSD_UNIT_MAX = OSD_UNIT_UK,
} osd_unit_e;

typedef enum {
    OSD_STATS_ENERGY_UNIT_MAH,
    OSD_STATS_ENERGY_UNIT_WH,
} osd_stats_energy_unit_e;

typedef enum {
    OSD_STATS_MIN_VOLTAGE_UNIT_BATTERY,
    OSD_STATS_MIN_VOLTAGE_UNIT_CELL,
} osd_stats_min_voltage_unit_e;

typedef enum {
    OSD_CROSSHAIRS_STYLE_DEFAULT,
    OSD_CROSSHAIRS_STYLE_AIRCRAFT,
    OSD_CROSSHAIRS_STYLE_TYPE3,
    OSD_CROSSHAIRS_STYLE_TYPE4,
    OSD_CROSSHAIRS_STYLE_TYPE5,
    OSD_CROSSHAIRS_STYLE_TYPE6,
    OSD_CROSSHAIRS_STYLE_TYPE7,
} osd_crosshairs_style_e;

typedef enum {
    OSD_SIDEBAR_SCROLL_NONE,
    OSD_SIDEBAR_SCROLL_ALTITUDE,
    OSD_SIDEBAR_SCROLL_SPEED,
    OSD_SIDEBAR_SCROLL_HOME_DISTANCE,

    OSD_SIDEBAR_SCROLL_MAX = OSD_SIDEBAR_SCROLL_HOME_DISTANCE,
} osd_sidebar_scroll_e;

typedef enum {
    OSD_ALIGN_LEFT,
    OSD_ALIGN_RIGHT
} osd_alignment_e;

typedef enum {
    OSD_AHI_STYLE_DEFAULT,
    OSD_AHI_STYLE_LINE,
} osd_ahi_style_e;

typedef enum {
    OSD_CRSF_LQ_TYPE1,
    OSD_CRSF_LQ_TYPE2,
    OSD_CRSF_LQ_TYPE3
} osd_crsf_lq_format_e;

typedef struct osdLayoutsConfig_s {
    // Layouts
    uint16_t item_pos[OSD_LAYOUT_COUNT][OSD_ITEM_COUNT];
} osdLayoutsConfig_t;

PG_DECLARE(osdLayoutsConfig_t, osdLayoutsConfig);

typedef struct osdConfig_s {
    // Alarms
    uint8_t rssi_alarm; // rssi %
    uint16_t time_alarm; // fly minutes
    uint16_t alt_alarm; // positive altitude in m
    uint16_t dist_alarm; // home distance in m
    uint16_t neg_alt_alarm; // abs(negative altitude) in m
    uint8_t current_alarm; // current consumption in A
    int16_t imu_temp_alarm_min;
    int16_t imu_temp_alarm_max;
    int16_t esc_temp_alarm_min;
    int16_t esc_temp_alarm_max;
    float gforce_alarm;
    float gforce_axis_alarm_min;
    float gforce_axis_alarm_max;
#ifdef USE_SERIALRX_CRSF
    int8_t snr_alarm; //CRSF SNR alarm in dB
    int8_t link_quality_alarm;
#endif
#ifdef USE_BARO
    int16_t baro_temp_alarm_min;
    int16_t baro_temp_alarm_max;
#endif
#ifdef USE_TEMPERATURE_SENSOR
    osd_alignment_e temp_label_align;
#endif

    videoSystem_e video_system;
    uint8_t row_shiftdown;

    // Preferences
    uint8_t main_voltage_decimals;
    uint8_t ahi_reverse_roll;
    uint8_t ahi_max_pitch;
    uint8_t crosshairs_style; // from osd_crosshairs_style_e
    int8_t horizon_offset;
    int8_t camera_uptilt;
    uint8_t camera_fov_h;
    uint8_t camera_fov_v;
    uint8_t hud_margin_h;
    uint8_t hud_margin_v;
    bool hud_homing;
    bool hud_homepoint;
    uint8_t hud_radar_disp;
    uint16_t hud_radar_range_min;
    uint16_t hud_radar_range_max;
    uint16_t hud_radar_nearest;
    uint8_t hud_wp_disp;

    uint8_t left_sidebar_scroll; // from osd_sidebar_scroll_e
    uint8_t right_sidebar_scroll; // from osd_sidebar_scroll_e
    uint8_t sidebar_scroll_arrows;

    uint8_t units; // from osd_unit_e
    uint8_t stats_energy_unit; // from osd_stats_energy_unit_e
    uint8_t stats_min_voltage_unit; // from osd_stats_min_voltage_unit_e

#ifdef USE_WIND_ESTIMATOR
    bool    estimations_wind_compensation; // use wind compensation for estimated remaining flight/distance
#endif

    uint8_t coordinate_digits;

    bool osd_failsafe_switch_layout;
    uint8_t plus_code_digits; // Number of digits to use in OSD_PLUS_CODE
    uint8_t plus_code_short;
    uint8_t ahi_style;
    uint8_t force_grid;                 // Force a pixel based OSD to use grid mode.
    uint8_t ahi_bordered;               // Only used by the AHI widget
    uint8_t ahi_width;                  // In pixels, only used by the AHI widget
    uint8_t ahi_height;                 // In pixels, only used by the AHI widget
    int8_t  ahi_vertical_offset;        // Offset from center in pixels. Positive moves the AHI down. Widget only.
    int8_t sidebar_horizontal_offset;   // Horizontal offset from default position. Units are grid slots for grid OSDs, pixels for pixel based OSDs. Positive values move sidebars closer to the edges.
    uint8_t left_sidebar_scroll_step;   // How many units each sidebar step represents. 0 means the default value for the scroll type.
    uint8_t right_sidebar_scroll_step;  // Same as left_sidebar_scroll_step, but for the right sidebar.
    bool osd_home_position_arm_screen;
    uint8_t pan_servo_index;            // Index of the pan servo used for home direction offset
    int8_t pan_servo_pwm2centideg;      // Centidegrees of servo rotation per us pwm
    uint8_t crsf_lq_format;
    uint8_t sidebar_height;             // sidebar height in rows, 0 turns off sidebars leaving only level indicator arrows
    uint8_t telemetry; 				    // use telemetry on displayed pixel line 0

} osdConfig_t;

PG_DECLARE(osdConfig_t, osdConfig);

typedef struct displayPort_s displayPort_t;
typedef struct displayCanvas_s displayCanvas_t;

void osdInit(displayPort_t *osdDisplayPort);
bool osdDisplayIsPAL(void);
void osdUpdate(timeUs_t currentTimeUs);
void osdStartFullRedraw(void);
// Sets a fixed OSD layout ignoring the RC input. Set it
// to -1 to disable the override. If layout is >= 0 and
// duration is > 0, the override is automatically cleared by
// the OSD after the given duration. Otherwise, the caller must
// explicitely remove it.
void osdOverrideLayout(int layout, timeMs_t duration);
// Returns the current current layout as well as wether its
// set by the user configuration (modes, etc..) or by overriding it.
int osdGetActiveLayout(bool *overridden);
bool osdItemIsFixed(osd_items_e item);

displayPort_t *osdGetDisplayPort(void);
displayCanvas_t *osdGetDisplayPortCanvas(void);

int16_t osdGetHeading(void);
int32_t osdGetAltitude(void);

void osdCrosshairPosition(uint8_t *x, uint8_t *y);
bool osdFormatCentiNumber(char *buff, int32_t centivalue, uint32_t scale, int maxDecimals, int maxScaledDecimals, int length);
void osdFormatAltitudeSymbol(char *buff, int32_t alt);
void osdFormatVelocityStr(char* buff, int32_t vel, bool _3D);
// Returns a heading angle in degrees normalized to [0, 360).
int osdGetHeadingAngle(int angle);

/**
 * @brief Get the OSD system message
 * @param buff pointer to the message buffer
 * @param buff_size size of the buffer array
 * @param isCenteredText if true, centered text based on buff_size
 * @return osd text attributes (Blink, Inverted, Solid)
 */
textAttributes_t osdGetSystemMessage(char *buff, size_t buff_size, bool isCenteredText);<|MERGE_RESOLUTION|>--- conflicted
+++ resolved
@@ -228,13 +228,10 @@
     OSD_NAV_FW_CONTROL_SMOOTHNESS,
     OSD_VERSION,
     OSD_RANGEFINDER,
-<<<<<<< HEAD
     OSD_MISSION,
-=======
     OSD_PLIMIT_REMAINING_BURST_TIME,
     OSD_PLIMIT_ACTIVE_CURRENT_LIMIT,
     OSD_PLIMIT_ACTIVE_POWER_LIMIT,
->>>>>>> a3c6924d
     OSD_ITEM_COUNT // MUST BE LAST
 } osd_items_e;
 
