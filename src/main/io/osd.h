/*
 * This file is part of Cleanflight.
 *
 * Cleanflight is free software: you can redistribute it and/or modify
 * it under the terms of the GNU General Public License as published by
 * the Free Software Foundation, either version 3 of the License, or
 * (at your option) any later version.
 *
 * Cleanflight is distributed in the hope that it will be useful,
 * but WITHOUT ANY WARRANTY; without even the implied warranty of
 * MERCHANTABILITY or FITNESS FOR A PARTICULAR PURPOSE.  See the
 * GNU General Public License for more details.
 *
 * You should have received a copy of the GNU General Public License
 * along with Cleanflight.  If not, see <http://www.gnu.org/licenses/>.
 */

#pragma once

#include "common/time.h"

#include "config/parameter_group.h"

#include "drivers/osd.h"
#include "drivers/display.h"

#ifndef OSD_ALTERNATE_LAYOUT_COUNT
#define OSD_ALTERNATE_LAYOUT_COUNT 3
#endif
#define OSD_LAYOUT_COUNT (OSD_ALTERNATE_LAYOUT_COUNT + 1)

// 00vb yyyy yyxx xxxx
// (visible)(blink)(yCoord)(xCoord)

#define OSD_VISIBLE_FLAG    0x2000
#define OSD_VISIBLE(x)      ((x) & OSD_VISIBLE_FLAG)

#define OSD_POS(x,y)        (((x) & 0x3F) | (((y) & 0x3F) << 6))
#define OSD_X(x)            ((x) & 0x3F)
#define OSD_Y(x)            (((x) >> 6) & 0x3F)
#define OSD_POS_MAX         0xFFF

// For DJI compatibility
#define OSD_VISIBLE_FLAG_SD 0x0800
#define OSD_POS_SD(x,y)     (((x) & 0x1F) | (((y) & 0x1F) << 5))

#define OSD_POS_MAX_CLI     (OSD_POS_MAX | OSD_VISIBLE_FLAG)

#define OSD_HOMING_LIM_H1 6
#define OSD_HOMING_LIM_H2 16
#define OSD_HOMING_LIM_H3 38
#define OSD_HOMING_LIM_V1 5
#define OSD_HOMING_LIM_V2 10
#define OSD_HOMING_LIM_V3 15

// Message defines to be use in OSD and/or telemetry exports
#define OSD_MSG_RC_RX_LINK_LOST     "!RC RX LINK LOST!"
#define OSD_MSG_TURN_ARM_SW_OFF     "TURN ARM SWITCH OFF"
#define OSD_MSG_DISABLED_BY_FS      "DISABLED BY FAILSAFE"
#define OSD_MSG_AIRCRAFT_UNLEVEL    "AIRCRAFT IS NOT LEVEL"
#define OSD_MSG_SENSORS_CAL         "SENSORS CALIBRATING"
#define OSD_MSG_SYS_OVERLOADED      "SYSTEM OVERLOADED"
#define OSD_MSG_WAITING_GPS_FIX     "WAITING FOR GPS FIX"
#define OSD_MSG_DISABLE_NAV_FIRST   "DISABLE NAVIGATION FIRST"
#define OSD_MSG_JUMP_WP_MISCONFIG   "JUMP WAYPOINT MISCONFIGURED"
#define OSD_MSG_MAG_NOT_CAL         "COMPASS NOT CALIBRATED"
#define OSD_MSG_ACC_NOT_CAL         "ACCELEROMETER NOT CALIBRATED"
#define OSD_MSG_DISARM_1ST          "DISABLE ARM SWITCH FIRST"
#define OSD_MSG_GYRO_FAILURE        "GYRO FAILURE"
#define OSD_MSG_ACC_FAIL            "ACCELEROMETER FAILURE"
#define OSD_MSG_MAG_FAIL            "COMPASS FAILURE"
#define OSD_MSG_BARO_FAIL           "BAROMETER FAILURE"
#define OSD_MSG_GPS_FAIL            "GPS FAILURE"
#define OSD_MSG_RANGEFINDER_FAIL    "RANGE FINDER FAILURE"
#define OSD_MSG_PITOT_FAIL          "PITOT METER FAILURE"
#define OSD_MSG_HW_FAIL             "HARDWARE FAILURE"
#define OSD_MSG_FS_EN               "FAILSAFE MODE ENABLED"
#define OSD_MSG_KILL_SW_EN          "KILLSWITCH MODE ENABLED"
#define OSD_MSG_NO_RC_LINK          "NO RC LINK"
#define OSD_MSG_THROTTLE_NOT_LOW    "THROTTLE IS NOT LOW"
#define OSD_MSG_ROLLPITCH_OFFCENTER "ROLLPITCH NOT CENTERED"
#define OSD_MSG_AUTOTRIM_ACTIVE     "AUTOTRIM IS ACTIVE"
#define OSD_MSG_NOT_ENOUGH_MEMORY   "NOT ENOUGH MEMORY"
#define OSD_MSG_INVALID_SETTING     "INVALID SETTING"
#define OSD_MSG_CLI_ACTIVE          "CLI IS ACTIVE"
#define OSD_MSG_PWM_INIT_ERROR      "PWM INIT ERROR"
#define OSD_MSG_NO_PREARM           "NO PREARM"
#define OSD_MSG_DSHOT_BEEPER        "MOTOR BEEPER ACTIVE"
#define OSD_MSG_RTH_FS              "(RTH)"
#define OSD_MSG_EMERG_LANDING_FS    "(EMERGENCY LANDING)"
#define OSD_MSG_MOVE_EXIT_FS        "!MOVE STICKS TO EXIT FS!"
#define OSD_MSG_STARTING_RTH        "STARTING RTH"
#define OSD_MSG_RTH_CLIMB           "ADJUSTING RTH ALTITUDE"
#define OSD_MSG_RTH_TRACKBACK       "RTH BACK TRACKING"
#define OSD_MSG_HEADING_HOME        "EN ROUTE TO HOME"
#define OSD_MSG_WP_FINISHED         "WP END>HOLDING POSITION"
#define OSD_MSG_WP_LANDED           "WP END>LANDED"
#define OSD_MSG_PREPARE_NEXT_WP     "PREPARING FOR NEXT WAYPOINT"
#define OSD_MSG_ADJUSTING_WP_ALT    "ADJUSTING WP ALTITUDE"
#define OSD_MSG_MISSION_PLANNER     "(WP MISSION PLANNER)"
#define OSD_MSG_WP_RTH_CANCEL       "CANCEL WP TO EXIT RTH"
#define OSD_MSG_WP_MISSION_LOADED   "* MISSION LOADED *"
#define OSD_MSG_EMERG_LANDING       "EMERGENCY LANDING"
#define OSD_MSG_LANDING             "LANDING"
#define OSD_MSG_LOITERING_HOME      "LOITERING AROUND HOME"
#define OSD_MSG_HOVERING            "HOVERING"
#define OSD_MSG_LANDED              "LANDED"
#define OSD_MSG_PREPARING_LAND      "PREPARING TO LAND"
#define OSD_MSG_AUTOLAUNCH          "AUTOLAUNCH"
#define OSD_MSG_AUTOLAUNCH_MANUAL   "AUTOLAUNCH (MANUAL)"
#define OSD_MSG_ALTITUDE_HOLD       "(ALTITUDE HOLD)"
#define OSD_MSG_AUTOTRIM            "(AUTOTRIM)"
#define OSD_MSG_AUTOTUNE            "(AUTOTUNE)"
#define OSD_MSG_AUTOTUNE_ACRO       "SWITCH TO ACRO"
#define OSD_MSG_AUTOLEVEL           "(AUTO LEVEL TRIM)"
#define OSD_MSG_HEADFREE            "(HEADFREE)"
#define OSD_MSG_NAV_SOARING         "(SOARING)"
#define OSD_MSG_UNABLE_ARM          "UNABLE TO ARM"
#define OSD_MSG_SAVING_SETTNGS      "** SAVING SETTINGS **"
#define OSD_MSG_SETTINGS_SAVED      "** SETTINGS SAVED **"

#ifdef USE_DEV_TOOLS
#define OSD_MSG_GRD_TEST_MODE       "GRD TEST > MOTORS DISABLED"
#endif

#if defined(USE_SAFE_HOME)
#define OSD_MSG_DIVERT_SAFEHOME     "DIVERTING TO SAFEHOME"
#define OSD_MSG_LOITERING_SAFEHOME  "LOITERING AROUND SAFEHOME"
#endif

typedef enum {
    OSD_RSSI_VALUE,
    OSD_MAIN_BATT_VOLTAGE,
    OSD_CROSSHAIRS,
    OSD_ARTIFICIAL_HORIZON,
    OSD_HORIZON_SIDEBARS,
    OSD_ONTIME,
    OSD_FLYTIME,
    OSD_FLYMODE,
    OSD_CRAFT_NAME,
    OSD_THROTTLE_POS,
    OSD_VTX_CHANNEL,
    OSD_CURRENT_DRAW,
    OSD_MAH_DRAWN,
    OSD_GPS_SPEED,
    OSD_GPS_SATS,
    OSD_ALTITUDE,
    OSD_ROLL_PIDS,
    OSD_PITCH_PIDS,
    OSD_YAW_PIDS,
    OSD_POWER,
    OSD_GPS_LON,
    OSD_GPS_LAT,
    OSD_HOME_DIR,
    OSD_HOME_DIST,
    OSD_HEADING,
    OSD_VARIO,
    OSD_VARIO_NUM,
    OSD_AIR_SPEED,
    OSD_ONTIME_FLYTIME,
    OSD_RTC_TIME,
    OSD_MESSAGES,
    OSD_GPS_HDOP,
    OSD_MAIN_BATT_CELL_VOLTAGE,
    OSD_SCALED_THROTTLE_POS,
    OSD_HEADING_GRAPH,
    OSD_EFFICIENCY_MAH_PER_KM,
    OSD_WH_DRAWN,
    OSD_BATTERY_REMAINING_CAPACITY,
    OSD_BATTERY_REMAINING_PERCENT,
    OSD_EFFICIENCY_WH_PER_KM,
    OSD_TRIP_DIST,
    OSD_ATTITUDE_PITCH,
    OSD_ATTITUDE_ROLL,
    OSD_MAP_NORTH,
    OSD_MAP_TAKEOFF,
    OSD_RADAR,
    OSD_WIND_SPEED_HORIZONTAL,
    OSD_WIND_SPEED_VERTICAL,
    OSD_REMAINING_FLIGHT_TIME_BEFORE_RTH,
    OSD_REMAINING_DISTANCE_BEFORE_RTH,
    OSD_HOME_HEADING_ERROR,
    OSD_COURSE_HOLD_ERROR,
    OSD_COURSE_HOLD_ADJUSTMENT,
    OSD_SAG_COMPENSATED_MAIN_BATT_VOLTAGE,
    OSD_MAIN_BATT_SAG_COMPENSATED_CELL_VOLTAGE,
    OSD_POWER_SUPPLY_IMPEDANCE,
    OSD_LEVEL_PIDS,
    OSD_POS_XY_PIDS,
    OSD_POS_Z_PIDS,
    OSD_VEL_XY_PIDS,
    OSD_VEL_Z_PIDS,
    OSD_HEADING_P,
    OSD_BOARD_ALIGN_ROLL,
    OSD_BOARD_ALIGN_PITCH,
    OSD_RC_EXPO,
    OSD_RC_YAW_EXPO,
    OSD_THROTTLE_EXPO,
    OSD_PITCH_RATE,
    OSD_ROLL_RATE,
    OSD_YAW_RATE,
    OSD_MANUAL_RC_EXPO,
    OSD_MANUAL_RC_YAW_EXPO,
    OSD_MANUAL_PITCH_RATE,
    OSD_MANUAL_ROLL_RATE,
    OSD_MANUAL_YAW_RATE,
    OSD_NAV_FW_CRUISE_THR,
    OSD_NAV_FW_PITCH2THR,
    OSD_FW_MIN_THROTTLE_DOWN_PITCH_ANGLE,
    OSD_DEBUG, // Intentionally absent from configurator and CMS. Set it from CLI.
    OSD_FW_ALT_PID_OUTPUTS,
    OSD_FW_POS_PID_OUTPUTS,
    OSD_MC_VEL_X_PID_OUTPUTS,
    OSD_MC_VEL_Y_PID_OUTPUTS,
    OSD_MC_VEL_Z_PID_OUTPUTS,
    OSD_MC_POS_XYZ_P_OUTPUTS,
    OSD_3D_SPEED,
    OSD_IMU_TEMPERATURE,
    OSD_BARO_TEMPERATURE,
    OSD_TEMP_SENSOR_0_TEMPERATURE,
    OSD_TEMP_SENSOR_1_TEMPERATURE,
    OSD_TEMP_SENSOR_2_TEMPERATURE,
    OSD_TEMP_SENSOR_3_TEMPERATURE,
    OSD_TEMP_SENSOR_4_TEMPERATURE,
    OSD_TEMP_SENSOR_5_TEMPERATURE,
    OSD_TEMP_SENSOR_6_TEMPERATURE,
    OSD_TEMP_SENSOR_7_TEMPERATURE,
    OSD_ALTITUDE_MSL,
    OSD_PLUS_CODE,
    OSD_MAP_SCALE,
    OSD_MAP_REFERENCE,
    OSD_GFORCE,
    OSD_GFORCE_X,
    OSD_GFORCE_Y,
    OSD_GFORCE_Z,
    OSD_RC_SOURCE,
    OSD_VTX_POWER,
    OSD_ESC_RPM,
    OSD_ESC_TEMPERATURE,
    OSD_AZIMUTH,
    OSD_CRSF_RSSI_DBM,
    OSD_CRSF_LQ,
    OSD_CRSF_SNR_DB,
    OSD_CRSF_TX_POWER,
    OSD_GVAR_0,
    OSD_GVAR_1,
    OSD_GVAR_2,
    OSD_GVAR_3,
    OSD_TPA,
    OSD_NAV_FW_CONTROL_SMOOTHNESS,
    OSD_VERSION,
    OSD_RANGEFINDER,
    OSD_PLIMIT_REMAINING_BURST_TIME,
    OSD_PLIMIT_ACTIVE_CURRENT_LIMIT,
    OSD_PLIMIT_ACTIVE_POWER_LIMIT,
    OSD_GLIDESLOPE,
    OSD_GPS_MAX_SPEED,
    OSD_3D_MAX_SPEED,
    OSD_AIR_MAX_SPEED,
    OSD_ACTIVE_PROFILE,
    OSD_MISSION,
    OSD_SWITCH_INDICATOR_0,
    OSD_SWITCH_INDICATOR_1,
    OSD_SWITCH_INDICATOR_2,
    OSD_SWITCH_INDICATOR_3,
    OSD_TPA_TIME_CONSTANT,
    OSD_FW_LEVEL_TRIM,
    OSD_GLIDE_TIME_REMAINING,
    OSD_GLIDE_RANGE,
    OSD_CLIMB_EFFICIENCY,
    OSD_NAV_WP_MULTI_MISSION_INDEX,
    OSD_GROUND_COURSE,      // 140
    OSD_CROSS_TRACK_ERROR,
    OSD_PILOT_NAME,
    OSD_PAN_SERVO_CENTRED,
    OSD_MULTI_FUNCTION,
    OSD_ODOMETER,
    OSD_PILOT_LOGO,
    OSD_ITEM_COUNT // MUST BE LAST
} osd_items_e;

typedef enum {
    OSD_UNIT_IMPERIAL,
    OSD_UNIT_METRIC,
    OSD_UNIT_METRIC_MPH,    // Old UK units, all metric except speed in mph
    OSD_UNIT_UK,            // Show everything in imperial, temperature in C
    OSD_UNIT_GA,            // General Aviation: Knots, Nautical Miles, Feet, Degrees C

    OSD_UNIT_MAX = OSD_UNIT_GA,
} osd_unit_e;

typedef enum {
    OSD_STATS_ENERGY_UNIT_MAH,
    OSD_STATS_ENERGY_UNIT_WH,
} osd_stats_energy_unit_e;

typedef enum {
    OSD_STATS_MIN_VOLTAGE_UNIT_BATTERY,
    OSD_STATS_MIN_VOLTAGE_UNIT_CELL,
} osd_stats_min_voltage_unit_e;

typedef enum {
    OSD_CROSSHAIRS_STYLE_DEFAULT,
    OSD_CROSSHAIRS_STYLE_AIRCRAFT,
    OSD_CROSSHAIRS_STYLE_TYPE3,
    OSD_CROSSHAIRS_STYLE_TYPE4,
    OSD_CROSSHAIRS_STYLE_TYPE5,
    OSD_CROSSHAIRS_STYLE_TYPE6,
    OSD_CROSSHAIRS_STYLE_TYPE7,
} osd_crosshairs_style_e;

typedef enum {
    OSD_SIDEBAR_SCROLL_NONE,
    OSD_SIDEBAR_SCROLL_ALTITUDE,
    OSD_SIDEBAR_SCROLL_SPEED,
    OSD_SIDEBAR_SCROLL_HOME_DISTANCE,

    OSD_SIDEBAR_SCROLL_MAX = OSD_SIDEBAR_SCROLL_HOME_DISTANCE,
} osd_sidebar_scroll_e;

typedef enum {
    OSD_ALIGN_LEFT,
    OSD_ALIGN_RIGHT
} osd_alignment_e;

typedef enum {
    OSD_AHI_STYLE_DEFAULT,
    OSD_AHI_STYLE_LINE,
} osd_ahi_style_e;

typedef enum {
    OSD_CRSF_LQ_TYPE1,
    OSD_CRSF_LQ_TYPE2,
    OSD_CRSF_LQ_TYPE3
} osd_crsf_lq_format_e;

typedef struct osdLayoutsConfig_s {
    // Layouts
    uint16_t item_pos[OSD_LAYOUT_COUNT][OSD_ITEM_COUNT];
} osdLayoutsConfig_t;

PG_DECLARE(osdLayoutsConfig_t, osdLayoutsConfig);

#define OSD_SWITCH_INDICATOR_NAME_LENGTH 4

typedef struct osdConfig_s {
    // Alarms
    uint8_t         rssi_alarm;                         // rssi %
    uint16_t        time_alarm;                         // fly minutes
    uint16_t        alt_alarm;                          // positive altitude in m
    uint16_t        dist_alarm;                         // home distance in m
    uint16_t        neg_alt_alarm;                      // abs(negative altitude) in m
    uint8_t         current_alarm;                      // current consumption in A
    int16_t         imu_temp_alarm_min;
    int16_t         imu_temp_alarm_max;
    int16_t         esc_temp_alarm_min;
    int16_t         esc_temp_alarm_max;
    float           gforce_alarm;
    float           gforce_axis_alarm_min;
    float           gforce_axis_alarm_max;
#ifdef USE_SERIALRX_CRSF
    int8_t          snr_alarm;                          //CRSF SNR alarm in dB
    int8_t          link_quality_alarm;
    int16_t         rssi_dbm_alarm;                     // in dBm
    int16_t         rssi_dbm_max;                       // Perfect RSSI. Set to High end of curve. RSSI at 100%
    int16_t         rssi_dbm_min;                       // Worst RSSI. Set to low end of curve or RX sensitivity level. RSSI at 0%
#endif
#ifdef USE_BARO
    int16_t         baro_temp_alarm_min;
    int16_t         baro_temp_alarm_max;
#endif
#ifdef USE_TEMPERATURE_SENSOR
    osd_alignment_e temp_label_align;
#endif
#ifdef USE_PITOT
    float           airspeed_alarm_min;
    float           airspeed_alarm_max;
#endif

    videoSystem_e   video_system;
    uint8_t         row_shiftdown;
    int16_t         msp_displayport_fullframe_interval;

    // Preferences
    uint8_t         main_voltage_decimals;
    uint8_t         ahi_reverse_roll;
    uint8_t         ahi_max_pitch;
    uint8_t         crosshairs_style;                   // from osd_crosshairs_style_e
    int8_t          horizon_offset;
    int8_t          camera_uptilt;
    bool            ahi_camera_uptilt_comp;
    uint8_t         camera_fov_h;
    uint8_t         camera_fov_v;
    uint8_t         hud_margin_h;
    uint8_t         hud_margin_v;
    bool            hud_homing;
    bool            hud_homepoint;
    uint8_t         hud_radar_disp;
    uint16_t        hud_radar_range_min;
    uint16_t        hud_radar_range_max;
    uint8_t         hud_radar_alt_difference_display_time;
    uint8_t         hud_radar_distance_display_time;
    uint8_t         hud_wp_disp;

    uint8_t         left_sidebar_scroll;                // from osd_sidebar_scroll_e
    uint8_t         right_sidebar_scroll;               // from osd_sidebar_scroll_e
    uint8_t         sidebar_scroll_arrows;

    uint8_t         units;                              // from osd_unit_e
    uint8_t         stats_energy_unit;                  // from osd_stats_energy_unit_e
    uint8_t         stats_min_voltage_unit;             // from osd_stats_min_voltage_unit_e
    uint8_t         stats_page_auto_swap_time;          // stats page auto swap interval time (seconds)

#ifdef USE_WIND_ESTIMATOR
<<<<<<< HEAD
    bool    estimations_wind_compensation; // use wind compensation for estimated remaining flight/distance
#endif

    uint8_t coordinate_digits;

    bool    osd_failsafe_switch_layout;
    uint8_t plus_code_digits; // Number of digits to use in OSD_PLUS_CODE
    uint8_t plus_code_short;
    uint8_t ahi_style;
    uint8_t force_grid;                         // Force a pixel based OSD to use grid mode.
    uint8_t ahi_bordered;                       // Only used by the AHI widget
    uint8_t ahi_width;                          // In pixels, only used by the AHI widget
    uint8_t ahi_height;                         // In pixels, only used by the AHI widget
    int8_t  ahi_vertical_offset;                // Offset from center in pixels. Positive moves the AHI down. Widget only.
    int8_t  sidebar_horizontal_offset;          // Horizontal offset from default position. Units are grid slots for grid OSDs, pixels for pixel based OSDs. Positive values move sidebars closer to the edges.
    uint8_t left_sidebar_scroll_step;           // How many units each sidebar step represents. 0 means the default value for the scroll type.
    uint8_t right_sidebar_scroll_step;          // Same as left_sidebar_scroll_step, but for the right sidebar.
    bool    osd_home_position_arm_screen;
    uint8_t pan_servo_index;                    // Index of the pan servo used for home direction offset
    int8_t  pan_servo_pwm2centideg;             // Centidegrees of servo rotation per us pwm
    uint8_t pan_servo_offcentre_warning;        // Degrees around the centre, that is assumed camera is wanted to be facing forwards, but isn't centred
    bool    pan_servo_indicator_show_degrees;   // Show the degrees of offset for the pan servo
    uint8_t crsf_lq_format;
    uint8_t sidebar_height;                     // sidebar height in rows, 0 turns off sidebars leaving only level indicator arrows
    uint8_t telemetry; 				            // use telemetry on displayed pixel line 0
    uint8_t esc_rpm_precision;                  // Number of characters used for the RPM numbers.
    uint16_t system_msg_display_time;           // system message display time for multiple messages (ms)
    uint8_t mAh_precision;                      // Number of numbers used for mAh elements. Plenty of packs now are > 9999 mAh
    uint8_t ahi_pitch_interval;                 // redraws AHI at set pitch interval (Not pixel OSD)
    char    osd_switch_indicator0_name[OSD_SWITCH_INDICATOR_NAME_LENGTH + 1];      // Name to use for switch indicator 0.
    uint8_t osd_switch_indicator0_channel;     // RC Channel to use for switch indicator 0.
    char    osd_switch_indicator1_name[OSD_SWITCH_INDICATOR_NAME_LENGTH + 1];      // Name to use for switch indicator 1.
    uint8_t osd_switch_indicator1_channel;     // RC Channel to use for switch indicator 1.
    char    osd_switch_indicator2_name[OSD_SWITCH_INDICATOR_NAME_LENGTH + 1];      // Name to use for switch indicator 2.
    uint8_t osd_switch_indicator2_channel;     // RC Channel to use for switch indicator 2.
    char    osd_switch_indicator3_name[OSD_SWITCH_INDICATOR_NAME_LENGTH + 1];      // Name to use for switch indicator 3.
    uint8_t osd_switch_indicator3_channel;     // RC Channel to use for switch indicator 3.
    bool    osd_switch_indicators_align_left;   // Align switch indicator name to left of the switch.
=======
    bool            estimations_wind_compensation;      // use wind compensation for estimated remaining flight/distance
#endif	
    uint8_t         coordinate_digits;
    bool            osd_failsafe_switch_layout;
    uint8_t         plus_code_digits;                   // Number of digits to use in OSD_PLUS_CODE
    uint8_t         plus_code_short;
    uint8_t         ahi_style;
    uint8_t         force_grid;                         // Force a pixel based OSD to use grid mode.
    uint8_t         ahi_bordered;                       // Only used by the AHI widget
    uint8_t         ahi_width;                          // In pixels, only used by the AHI widget
    uint8_t         ahi_height;                         // In pixels, only used by the AHI widget
    int8_t          ahi_vertical_offset;                // Offset from center in pixels. Positive moves the AHI down. Widget only.
    int8_t          sidebar_horizontal_offset;          // Horizontal offset from default position. Units are grid slots for grid OSDs, pixels for pixel based OSDs. Positive values move sidebars closer to the edges.
    uint8_t         left_sidebar_scroll_step;           // How many units each sidebar step represents. 0 means the default value for the scroll type.
    uint8_t         right_sidebar_scroll_step;          // Same as left_sidebar_scroll_step, but for the right sidebar.
    bool            osd_home_position_arm_screen;
    uint8_t         pan_servo_index;                    // Index of the pan servo used for home direction offset
    int8_t          pan_servo_pwm2centideg;             // Centidegrees of servo rotation per us pwm
    uint8_t         pan_servo_offcentre_warning;        // Degrees around the centre, that is assumed camera is wanted to be facing forwards, but isn't centred
    bool            pan_servo_indicator_show_degrees;   // Show the degrees of offset for the pan servo
    uint8_t         crsf_lq_format;
    uint8_t         sidebar_height;                     // sidebar height in rows, 0 turns off sidebars leaving only level indicator arrows
    uint8_t         telemetry;                          // use telemetry on displayed pixel line 0
    uint8_t         esc_rpm_precision;                  // Number of characters used for the RPM numbers.
    uint16_t        system_msg_display_time;            // system message display time for multiple messages (ms)
    uint8_t         mAh_used_precision;                 // Number of numbers used for mAh drawn. Plently of packs now are > 9999 mAh
    uint8_t         ahi_pitch_interval;                 // redraws AHI at set pitch interval (Not pixel OSD)
    char            osd_switch_indicator0_name[OSD_SWITCH_INDICATOR_NAME_LENGTH + 1]; // Name to use for switch indicator 0.
    uint8_t         osd_switch_indicator0_channel;      // RC Channel to use for switch indicator 0.
    char            osd_switch_indicator1_name[OSD_SWITCH_INDICATOR_NAME_LENGTH + 1]; // Name to use for switch indicator 1.
    uint8_t         osd_switch_indicator1_channel;      // RC Channel to use for switch indicator 1.
    char            osd_switch_indicator2_name[OSD_SWITCH_INDICATOR_NAME_LENGTH + 1]; // Name to use for switch indicator 2.
    uint8_t         osd_switch_indicator2_channel;      // RC Channel to use for switch indicator 2.
    char            osd_switch_indicator3_name[OSD_SWITCH_INDICATOR_NAME_LENGTH + 1]; // Name to use for switch indicator 3.
    uint8_t         osd_switch_indicator3_channel;      // RC Channel to use for switch indicator 3.
    bool            osd_switch_indicators_align_left;   // Align switch indicator name to left of the switch.
    bool            use_pilot_logo;                     // If enabled, the pilot logo (last 40 characters of page 2 font) will be used with the INAV logo.
    uint8_t         inav_to_pilot_logo_spacing;         // The space between the INAV and pilot logos, if pilot logo is used. This number may be adjusted so that it fits the odd/even col width.
    uint16_t        arm_screen_display_time;            // Length of time the arm screen is displayed
>>>>>>> f5b33a0c
} osdConfig_t;

PG_DECLARE(osdConfig_t, osdConfig);

typedef struct displayPort_s displayPort_t;
typedef struct displayCanvas_s displayCanvas_t;

void osdInit(displayPort_t *osdDisplayPort);
bool osdDisplayIsPAL(void);
void osdUpdate(timeUs_t currentTimeUs);
void osdStartFullRedraw(void);
// Sets a fixed OSD layout ignoring the RC input. Set it
// to -1 to disable the override. If layout is >= 0 and
// duration is > 0, the override is automatically cleared by
// the OSD after the given duration. Otherwise, the caller must
// explicitely remove it.
void osdOverrideLayout(int layout, timeMs_t duration);
// Returns the current current layout as well as wether its
// set by the user configuration (modes, etc..) or by overriding it.
int osdGetActiveLayout(bool *overridden);
bool osdItemIsFixed(osd_items_e item);
uint8_t osdIncElementIndex(uint8_t elementIndex);

displayPort_t *osdGetDisplayPort(void);
displayCanvas_t *osdGetDisplayPortCanvas(void);

int16_t osdGetHeading(void);
int32_t osdGetAltitude(void);

bool osdUsingScaledThrottle(void);

void osdStartedSaveProcess(void);
void osdShowEEPROMSavedNotification(void);

void osdCrosshairPosition(uint8_t *x, uint8_t *y);
bool osdFormatCentiNumber(char *buff, int32_t centivalue, uint32_t scale, int maxDecimals, int maxScaledDecimals, int length, bool leadingZeros);
void osdFormatAltitudeSymbol(char *buff, int32_t alt);
void osdFormatVelocityStr(char* buff, int32_t vel, bool _3D, bool _max);
// Returns a heading angle in degrees normalized to [0, 360).
int osdGetHeadingAngle(int angle);

void osdResetWarningFlags(void);

int16_t osdGetPanServoOffset(void);

/**
 * @brief Get the OSD system message
 * @param buff pointer to the message buffer
 * @param buff_size size of the buffer array
 * @param isCenteredText if true, centered text based on buff_size
 * @return osd text attributes (Blink, Inverted, Solid)
 */
textAttributes_t osdGetSystemMessage(char *buff, size_t buff_size, bool isCenteredText);<|MERGE_RESOLUTION|>--- conflicted
+++ resolved
@@ -412,46 +412,6 @@
     uint8_t         stats_page_auto_swap_time;          // stats page auto swap interval time (seconds)
 
 #ifdef USE_WIND_ESTIMATOR
-<<<<<<< HEAD
-    bool    estimations_wind_compensation; // use wind compensation for estimated remaining flight/distance
-#endif
-
-    uint8_t coordinate_digits;
-
-    bool    osd_failsafe_switch_layout;
-    uint8_t plus_code_digits; // Number of digits to use in OSD_PLUS_CODE
-    uint8_t plus_code_short;
-    uint8_t ahi_style;
-    uint8_t force_grid;                         // Force a pixel based OSD to use grid mode.
-    uint8_t ahi_bordered;                       // Only used by the AHI widget
-    uint8_t ahi_width;                          // In pixels, only used by the AHI widget
-    uint8_t ahi_height;                         // In pixels, only used by the AHI widget
-    int8_t  ahi_vertical_offset;                // Offset from center in pixels. Positive moves the AHI down. Widget only.
-    int8_t  sidebar_horizontal_offset;          // Horizontal offset from default position. Units are grid slots for grid OSDs, pixels for pixel based OSDs. Positive values move sidebars closer to the edges.
-    uint8_t left_sidebar_scroll_step;           // How many units each sidebar step represents. 0 means the default value for the scroll type.
-    uint8_t right_sidebar_scroll_step;          // Same as left_sidebar_scroll_step, but for the right sidebar.
-    bool    osd_home_position_arm_screen;
-    uint8_t pan_servo_index;                    // Index of the pan servo used for home direction offset
-    int8_t  pan_servo_pwm2centideg;             // Centidegrees of servo rotation per us pwm
-    uint8_t pan_servo_offcentre_warning;        // Degrees around the centre, that is assumed camera is wanted to be facing forwards, but isn't centred
-    bool    pan_servo_indicator_show_degrees;   // Show the degrees of offset for the pan servo
-    uint8_t crsf_lq_format;
-    uint8_t sidebar_height;                     // sidebar height in rows, 0 turns off sidebars leaving only level indicator arrows
-    uint8_t telemetry; 				            // use telemetry on displayed pixel line 0
-    uint8_t esc_rpm_precision;                  // Number of characters used for the RPM numbers.
-    uint16_t system_msg_display_time;           // system message display time for multiple messages (ms)
-    uint8_t mAh_precision;                      // Number of numbers used for mAh elements. Plenty of packs now are > 9999 mAh
-    uint8_t ahi_pitch_interval;                 // redraws AHI at set pitch interval (Not pixel OSD)
-    char    osd_switch_indicator0_name[OSD_SWITCH_INDICATOR_NAME_LENGTH + 1];      // Name to use for switch indicator 0.
-    uint8_t osd_switch_indicator0_channel;     // RC Channel to use for switch indicator 0.
-    char    osd_switch_indicator1_name[OSD_SWITCH_INDICATOR_NAME_LENGTH + 1];      // Name to use for switch indicator 1.
-    uint8_t osd_switch_indicator1_channel;     // RC Channel to use for switch indicator 1.
-    char    osd_switch_indicator2_name[OSD_SWITCH_INDICATOR_NAME_LENGTH + 1];      // Name to use for switch indicator 2.
-    uint8_t osd_switch_indicator2_channel;     // RC Channel to use for switch indicator 2.
-    char    osd_switch_indicator3_name[OSD_SWITCH_INDICATOR_NAME_LENGTH + 1];      // Name to use for switch indicator 3.
-    uint8_t osd_switch_indicator3_channel;     // RC Channel to use for switch indicator 3.
-    bool    osd_switch_indicators_align_left;   // Align switch indicator name to left of the switch.
-=======
     bool            estimations_wind_compensation;      // use wind compensation for estimated remaining flight/distance
 #endif	
     uint8_t         coordinate_digits;
@@ -477,7 +437,7 @@
     uint8_t         telemetry;                          // use telemetry on displayed pixel line 0
     uint8_t         esc_rpm_precision;                  // Number of characters used for the RPM numbers.
     uint16_t        system_msg_display_time;            // system message display time for multiple messages (ms)
-    uint8_t         mAh_used_precision;                 // Number of numbers used for mAh drawn. Plently of packs now are > 9999 mAh
+    uint8_t         mAh_precision;                 // Number of numbers used for mAh drawn. Plently of packs now are > 9999 mAh
     uint8_t         ahi_pitch_interval;                 // redraws AHI at set pitch interval (Not pixel OSD)
     char            osd_switch_indicator0_name[OSD_SWITCH_INDICATOR_NAME_LENGTH + 1]; // Name to use for switch indicator 0.
     uint8_t         osd_switch_indicator0_channel;      // RC Channel to use for switch indicator 0.
@@ -491,7 +451,6 @@
     bool            use_pilot_logo;                     // If enabled, the pilot logo (last 40 characters of page 2 font) will be used with the INAV logo.
     uint8_t         inav_to_pilot_logo_spacing;         // The space between the INAV and pilot logos, if pilot logo is used. This number may be adjusted so that it fits the odd/even col width.
     uint16_t        arm_screen_display_time;            // Length of time the arm screen is displayed
->>>>>>> f5b33a0c
 } osdConfig_t;
 
 PG_DECLARE(osdConfig_t, osdConfig);
