--- conflicted
+++ resolved
@@ -217,11 +217,8 @@
     OSD_GVAR_2,
     OSD_GVAR_3,
     OSD_TPA,
-<<<<<<< HEAD
+    OSD_NAV_FW_CONTROL_SMOOTHNESS,
     OSD_VTX_MW,
-=======
-    OSD_NAV_FW_CONTROL_SMOOTHNESS,
->>>>>>> 27266e34
     OSD_ITEM_COUNT // MUST BE LAST
 } osd_items_e;
 
