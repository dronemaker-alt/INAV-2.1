--- conflicted
+++ resolved
@@ -39,15 +39,9 @@
 # elif defined(STM32F40_41xxx)
 #  define FLASH_PAGE_SIZE                 ((uint32_t)0x4000)
 # elif defined (STM32F411xE)
-<<<<<<< HEAD
-#  define FLASH_PAGE_SIZE                 ((uint32_t)0x20000)
-# elif defined (STM32F446xx)
-#  define FLASH_PAGE_SIZE                 ((uint32_t)0x20000)
-=======
 #  define FLASH_PAGE_SIZE                 ((uint32_t)0x4000)
 # elif defined(STM32F446xx)
 #  define FLASH_PAGE_SIZE                 ((uint32_t)0x4000)
->>>>>>> 03a5c192
 # elif defined(STM32F427_437xx)
 #  define FLASH_PAGE_SIZE                 ((uint32_t)0x4000)
 // F7
