/*
 * This file is part of Cleanflight.
 *
 * Cleanflight is free software: you can redistribute it and/or modify
 * it under the terms of the GNU General Public License as published by
 * the Free Software Foundation, either version 3 of the License, or
 * (at your option) any later version.
 *
 * Cleanflight is distributed in the hope that it will be useful,
 * but WITHOUT ANY WARRANTY; without even the implied warranty of
 * MERCHANTABILITY or FITNESS FOR A PARTICULAR PURPOSE.  See the
 * GNU General Public License for more details.
 *
 * You should have received a copy of the GNU General Public License
 * along with Cleanflight.  If not, see <http://www.gnu.org/licenses/>.
 */

#include <stdbool.h>
#include <stdint.h>
#include <math.h>

#include "platform.h"

#include "build/build_config.h"
#include "build/debug.h"

#include "drivers/time.h"

#include "common/axis.h"
#include "common/maths.h"
#include "common/filter.h"
#include "common/utils.h"

#include "sensors/sensors.h"
#include "sensors/acceleration.h"
#include "sensors/boardalignment.h"
#include "sensors/gyro.h"

#include "fc/config.h"
#include "fc/rc_controls.h"
#include "fc/rc_curves.h"
#include "fc/rc_modes.h"
#include "fc/runtime_config.h"

#include "flight/pid.h"
#include "flight/imu.h"
#include "flight/failsafe.h"
#include "flight/mixer.h"

#include "navigation/navigation.h"
#include "navigation/navigation_private.h"
#include "navigation/sqrt_controller.h"

#include "sensors/battery.h"

/*-----------------------------------------------------------
 * Altitude controller for multicopter aircraft
 *-----------------------------------------------------------*/

static int16_t rcCommandAdjustedThrottle;
static int16_t altHoldThrottleRCZero = 1500;
static pt1Filter_t altholdThrottleFilterState;
static bool prepareForTakeoffOnReset = false;
static sqrt_controller_t alt_hold_sqrt_controller;

// Position to velocity controller for Z axis
static void updateAltitudeVelocityController_MC(timeDelta_t deltaMicros)
{
    float targetVel = sqrtControllerApply(
        &alt_hold_sqrt_controller,
        posControl.desiredState.pos.z,
        navGetCurrentActualPositionAndVelocity()->pos.z,
        US2S(deltaMicros)
    );

    // hard limit desired target velocity to max_climb_rate
    float vel_max_z = 0.0f;

    if (posControl.flags.isAdjustingAltitude) {
        vel_max_z = navConfig()->general.max_manual_climb_rate;
    } else {
        vel_max_z = navConfig()->general.max_auto_climb_rate;
    }

    targetVel = constrainf(targetVel, -vel_max_z, vel_max_z);

    posControl.pids.pos[Z].output_constrained = targetVel;

    // Limit max up/down acceleration target
    const float smallVelChange = US2S(deltaMicros) * (GRAVITY_CMSS * 0.1f);
    const float velTargetChange = targetVel - posControl.desiredState.vel.z;

    if (velTargetChange <= -smallVelChange) {
        // Large & Negative - acceleration is _down_. We can't reach more than -1G in any possible condition. Hard limit to 0.8G to stay safe
        // This should be safe enough for stability since we only reduce throttle
        const float maxVelDifference = US2S(deltaMicros) * (GRAVITY_CMSS * 0.8f);
        posControl.desiredState.vel.z = constrainf(targetVel, posControl.desiredState.vel.z - maxVelDifference, posControl.desiredState.vel.z + maxVelDifference);
    }
    else if (velTargetChange >= smallVelChange) {
        // Large and positive - acceleration is _up_. We are limited by thrust/weight ratio which is usually about 2:1 (hover around 50% throttle).
        // T/W ratio = 2 means we are able to reach 1G acceleration in "UP" direction. Hard limit to 0.5G to be on a safe side and avoid abrupt throttle changes
        const float maxVelDifference = US2S(deltaMicros) * (GRAVITY_CMSS * 0.5f);
        posControl.desiredState.vel.z = constrainf(targetVel, posControl.desiredState.vel.z - maxVelDifference, posControl.desiredState.vel.z + maxVelDifference);
    }
    else {
        // Small - desired acceleration is less than 0.1G. We should be safe setting velocity target directly - any platform should be able to satisfy this
        posControl.desiredState.vel.z = targetVel;
    }

    navDesiredVelocity[Z] = constrain(lrintf(posControl.desiredState.vel.z), -32678, 32767);
}

static void updateAltitudeThrottleController_MC(timeDelta_t deltaMicros)
{
    // Calculate min and max throttle boundaries (to compensate for integral windup)
    const int16_t thrCorrectionMin = getThrottleIdleValue() - currentBatteryProfile->nav.mc.hover_throttle;
    const int16_t thrCorrectionMax = motorConfig()->maxthrottle - currentBatteryProfile->nav.mc.hover_throttle;

    float velocity_controller = navPidApply2(&posControl.pids.vel[Z], posControl.desiredState.vel.z, navGetCurrentActualPositionAndVelocity()->vel.z, US2S(deltaMicros), thrCorrectionMin, thrCorrectionMax, 0);

    int16_t rcThrottleCorrection = pt1FilterApply4(&altholdThrottleFilterState, velocity_controller, NAV_THROTTLE_CUTOFF_FREQENCY_HZ, US2S(deltaMicros));
    rcThrottleCorrection = constrain(rcThrottleCorrection, thrCorrectionMin, thrCorrectionMax);

    posControl.rcAdjustment[THROTTLE] = constrain(currentBatteryProfile->nav.mc.hover_throttle + rcThrottleCorrection, getThrottleIdleValue(), motorConfig()->maxthrottle);
}

bool adjustMulticopterAltitudeFromRCInput(void)
{
    if (posControl.flags.isTerrainFollowEnabled) {
        const float altTarget = scaleRangef(rcCommand[THROTTLE], getThrottleIdleValue(), motorConfig()->maxthrottle, 0, navConfig()->general.max_terrain_follow_altitude);

        // In terrain follow mode we apply different logic for terrain control
        if (posControl.flags.estAglStatus == EST_TRUSTED && altTarget > 10.0f) {
            // We have solid terrain sensor signal - directly map throttle to altitude
            updateClimbRateToAltitudeController(0, 0, ROC_TO_ALT_RESET);
            posControl.desiredState.pos.z = altTarget;
        }
        else {
            updateClimbRateToAltitudeController(-50.0f, 0, ROC_TO_ALT_CONSTANT);
        }

        // In surface tracking we always indicate that we're adjusting altitude
        return true;
    }
    else {
        const int16_t rcThrottleAdjustment = applyDeadbandRescaled(rcCommand[THROTTLE] - altHoldThrottleRCZero, rcControlsConfig()->alt_hold_deadband, -500, 500);
      
        if (rcThrottleAdjustment) {
            // set velocity proportional to stick movement
            float rcClimbRate;

            // Make sure we can satisfy max_manual_climb_rate in both up and down directions
            if (rcThrottleAdjustment > 0) {
                // Scaling from altHoldThrottleRCZero to maxthrottle
                rcClimbRate = rcThrottleAdjustment * navConfig()->general.max_manual_climb_rate / (float)(motorConfig()->maxthrottle - altHoldThrottleRCZero - rcControlsConfig()->alt_hold_deadband);
            }
            else {
                // Scaling from minthrottle to altHoldThrottleRCZero
                rcClimbRate = rcThrottleAdjustment * navConfig()->general.max_manual_climb_rate / (float)(altHoldThrottleRCZero - getThrottleIdleValue() - rcControlsConfig()->alt_hold_deadband);
            }         

            updateClimbRateToAltitudeController(rcClimbRate, 0, ROC_TO_ALT_CONSTANT);

            return true;
        }
        else {
            // Adjusting finished - reset desired position to stay exactly where pilot released the stick
            if (posControl.flags.isAdjustingAltitude) {
                updateClimbRateToAltitudeController(0, 0, ROC_TO_ALT_RESET);
            }

            return false;
        }
    }
}

void setupMulticopterAltitudeController(void)
{
    const bool throttleIsLow = throttleStickIsLow();
    const uint8_t throttleType = navConfig()->mc.althold_throttle_type;

    if (throttleType == MC_ALT_HOLD_STICK && !throttleIsLow) {
        // Only use current throttle if not LOW - use Thr Mid otherwise
        altHoldThrottleRCZero = rcCommand[THROTTLE];
    } else if (throttleType == MC_ALT_HOLD_HOVER) {
        altHoldThrottleRCZero = currentBatteryProfile->nav.mc.hover_throttle;
    } else {
        altHoldThrottleRCZero = rcLookupThrottleMid();
    }

    // Make sure we are able to satisfy the deadband
    altHoldThrottleRCZero = constrain(altHoldThrottleRCZero,
                                      getThrottleIdleValue() + rcControlsConfig()->alt_hold_deadband + 10,
                                      motorConfig()->maxthrottle - rcControlsConfig()->alt_hold_deadband - 10);

    // Force AH controller to initialize althold integral for pending takeoff on reset
    // Signal for that is low throttle _and_ low actual altitude
    if (throttleIsLow && fabsf(navGetCurrentActualPositionAndVelocity()->pos.z) <= 50.0f) {
        prepareForTakeoffOnReset = true;
    }
}

void resetMulticopterAltitudeController(void)
{
    const navEstimatedPosVel_t *posToUse = navGetCurrentActualPositionAndVelocity();
    float nav_speed_up = 0.0f;
    float nav_speed_down = 0.0f;
    float nav_accel_z = 0.0f;

    navPidReset(&posControl.pids.vel[Z]);
    navPidReset(&posControl.pids.surface);

<<<<<<< HEAD
    posControl.rcAdjustment[THROTTLE] = currentBatteryProfile->nav.mc.hover_throttle;;
=======
    posControl.rcAdjustment[THROTTLE] = currentBatteryProfile->nav.mc.hover_throttle;
>>>>>>> 32376643

    posControl.desiredState.vel.z = posToUse->vel.z;   // Gradually transition from current climb

    pt1FilterReset(&altholdThrottleFilterState, 0.0f);
    pt1FilterReset(&posControl.pids.vel[Z].error_filter_state, 0.0f);
    pt1FilterReset(&posControl.pids.vel[Z].dterm_filter_state, 0.0f);

    if (FLIGHT_MODE(FAILSAFE_MODE) || FLIGHT_MODE(NAV_RTH_MODE) || FLIGHT_MODE(NAV_WP_MODE) || navigationIsExecutingAnEmergencyLanding()) {
        const float maxSpeed = getActiveWaypointSpeed();
        nav_speed_up = maxSpeed;
        nav_accel_z = maxSpeed;
        nav_speed_down = navConfig()->general.max_auto_climb_rate;
    } else {
        nav_speed_up = navConfig()->general.max_manual_speed;
        nav_accel_z = navConfig()->general.max_manual_speed;
        nav_speed_down = navConfig()->general.max_manual_climb_rate;
    }

    sqrtControllerInit(
        &alt_hold_sqrt_controller,
        posControl.pids.pos[Z].param.kP,
        -fabsf(nav_speed_down),
        nav_speed_up,
        nav_accel_z
    );
}

static void applyMulticopterAltitudeController(timeUs_t currentTimeUs)
{
    static timeUs_t previousTimePositionUpdate = 0;     // Occurs @ altitude sensor update rate (max MAX_ALTITUDE_UPDATE_RATE_HZ)

    // If we have an update on vertical position data - update velocity and accel targets
    if (posControl.flags.verticalPositionDataNew) {
        const timeDeltaLarge_t deltaMicrosPositionUpdate = currentTimeUs - previousTimePositionUpdate;
        previousTimePositionUpdate = currentTimeUs;

        // Check if last correction was not too long ago
        if (deltaMicrosPositionUpdate < MAX_POSITION_UPDATE_INTERVAL_US) {
            // If we are preparing for takeoff - start with lowset possible climb rate, adjust alt target and make sure throttle doesn't jump
            if (prepareForTakeoffOnReset) {
                const navEstimatedPosVel_t *posToUse = navGetCurrentActualPositionAndVelocity();

                posControl.desiredState.vel.z = -navConfig()->general.max_manual_climb_rate;
                posControl.desiredState.pos.z = posToUse->pos.z - (navConfig()->general.max_manual_climb_rate / posControl.pids.pos[Z].param.kP);
                posControl.pids.vel[Z].integrator = -500.0f;
                pt1FilterReset(&altholdThrottleFilterState, -500.0f);
                prepareForTakeoffOnReset = false;
            }

            // Execute actual altitude controllers
            updateAltitudeVelocityController_MC(deltaMicrosPositionUpdate);
            updateAltitudeThrottleController_MC(deltaMicrosPositionUpdate);     
        }
        else {
            // Position update has not occurred in time (first start or glitch), reset altitude controller
            resetMulticopterAltitudeController();
        }

        // Indicate that information is no longer usable
        posControl.flags.verticalPositionDataConsumed = true;
    }

    // Update throttle controller
    rcCommand[THROTTLE] = posControl.rcAdjustment[THROTTLE];

    // Save processed throttle for future use
    rcCommandAdjustedThrottle = rcCommand[THROTTLE]; 
}

/*-----------------------------------------------------------
 * Adjusts desired heading from pilot's input
 *-----------------------------------------------------------*/
bool adjustMulticopterHeadingFromRCInput(void)
{
    if (ABS(rcCommand[YAW]) > rcControlsConfig()->pos_hold_deadband) {
        // Can only allow pilot to set the new heading if doing PH, during RTH copter will target itself to home
        posControl.desiredState.yaw = posControl.actualState.yaw;

        return true;
    }
    else {
        return false;
    }
}

/*-----------------------------------------------------------
 * XY-position controller for multicopter aircraft
 *-----------------------------------------------------------*/
static float lastAccelTargetX = 0.0f, lastAccelTargetY = 0.0f;

void resetMulticopterBrakingMode(void)
{
    DISABLE_STATE(NAV_CRUISE_BRAKING);
    DISABLE_STATE(NAV_CRUISE_BRAKING_BOOST);
    DISABLE_STATE(NAV_CRUISE_BRAKING_LOCKED);
}

static void processMulticopterBrakingMode(const bool isAdjusting)
{
#ifdef USE_MR_BRAKING_MODE
    static uint32_t brakingModeDisengageAt = 0;
    static uint32_t brakingBoostModeDisengageAt = 0;

    if (!(NAV_Status.state == MW_NAV_STATE_NONE || NAV_Status.state == MW_NAV_STATE_HOLD_INFINIT)) {
        resetMulticopterBrakingMode();
        return;
    }

    const bool brakingEntryAllowed =
        IS_RC_MODE_ACTIVE(BOXBRAKING) &&
        !STATE(NAV_CRUISE_BRAKING_LOCKED) &&
        posControl.actualState.velXY > navConfig()->mc.braking_speed_threshold &&
        !isAdjusting &&
        navConfig()->general.flags.user_control_mode == NAV_GPS_CRUISE &&
        navConfig()->mc.braking_speed_threshold > 0;


    /*
     * Case one, when we order to brake (sticks to the center) and we are moving above threshold
     * Speed is above 1m/s and sticks are centered
     * Extra condition: BRAKING flight mode has to be enabled
     */
    if (brakingEntryAllowed) {
        /*
         * Set currnt position and target position
         * Enabling NAV_CRUISE_BRAKING locks other routines from setting position!
         */
        setDesiredPosition(&navGetCurrentActualPositionAndVelocity()->pos, 0, NAV_POS_UPDATE_XY);

        ENABLE_STATE(NAV_CRUISE_BRAKING_LOCKED);
        ENABLE_STATE(NAV_CRUISE_BRAKING);

        //Set forced BRAKING disengage moment
        brakingModeDisengageAt = millis() + navConfig()->mc.braking_timeout;

        //If speed above threshold, start boost mode as well
        if (posControl.actualState.velXY > navConfig()->mc.braking_boost_speed_threshold) {
            ENABLE_STATE(NAV_CRUISE_BRAKING_BOOST);

            brakingBoostModeDisengageAt = millis() + navConfig()->mc.braking_boost_timeout;
        }

    }

    // We can enter braking only after user started to move the sticks
    if (STATE(NAV_CRUISE_BRAKING_LOCKED) && isAdjusting) {
        DISABLE_STATE(NAV_CRUISE_BRAKING_LOCKED);
    }

    /*
     * Case when speed dropped, disengage BREAKING_BOOST
     */
    if (
        STATE(NAV_CRUISE_BRAKING_BOOST) && (
            posControl.actualState.velXY <= navConfig()->mc.braking_boost_disengage_speed ||
            brakingBoostModeDisengageAt < millis()
    )) {
        DISABLE_STATE(NAV_CRUISE_BRAKING_BOOST);
    }

    /*
     * Case when we were braking but copter finally stopped or we started to move the sticks
     */
    if (STATE(NAV_CRUISE_BRAKING) && (
        posControl.actualState.velXY <= navConfig()->mc.braking_disengage_speed ||  //We stopped
        isAdjusting ||                                                              //Moved the sticks
        brakingModeDisengageAt < millis()                                           //Braking is done to timed disengage
    )) {
        DISABLE_STATE(NAV_CRUISE_BRAKING);
        DISABLE_STATE(NAV_CRUISE_BRAKING_BOOST);

        /*
         * When braking is done, store current position as desired one
         * We do not want to go back to the place where braking has started
         */
        setDesiredPosition(&navGetCurrentActualPositionAndVelocity()->pos, 0, NAV_POS_UPDATE_XY);
    }
#else
    UNUSED(isAdjusting);
#endif
}

void resetMulticopterPositionController(void)
{
    for (int axis = 0; axis < 2; axis++) {
        navPidReset(&posControl.pids.vel[axis]);
        posControl.rcAdjustment[axis] = 0;
        lastAccelTargetX = 0.0f;
        lastAccelTargetY = 0.0f;
    }
}

bool adjustMulticopterPositionFromRCInput(int16_t rcPitchAdjustment, int16_t rcRollAdjustment)
{
    // Process braking mode
    processMulticopterBrakingMode(rcPitchAdjustment || rcRollAdjustment);

    // Actually change position
    if (rcPitchAdjustment || rcRollAdjustment) {
        // If mode is GPS_CRUISE, move target position, otherwise POS controller will passthru the RC input to ANGLE PID
        if (navConfig()->general.flags.user_control_mode == NAV_GPS_CRUISE) {
            const float rcVelX = rcPitchAdjustment * navConfig()->general.max_manual_speed / (float)(500 - rcControlsConfig()->pos_hold_deadband);
            const float rcVelY = rcRollAdjustment * navConfig()->general.max_manual_speed / (float)(500 - rcControlsConfig()->pos_hold_deadband);

            // Rotate these velocities from body frame to to earth frame
            const float neuVelX = rcVelX * posControl.actualState.cosYaw - rcVelY * posControl.actualState.sinYaw;
            const float neuVelY = rcVelX * posControl.actualState.sinYaw + rcVelY * posControl.actualState.cosYaw;

            // Calculate new position target, so Pos-to-Vel P-controller would yield desired velocity
            posControl.desiredState.pos.x = navGetCurrentActualPositionAndVelocity()->pos.x + (neuVelX / posControl.pids.pos[X].param.kP);
            posControl.desiredState.pos.y = navGetCurrentActualPositionAndVelocity()->pos.y + (neuVelY / posControl.pids.pos[Y].param.kP);
        }

        return true;
    }
    else {
        // Adjusting finished - reset desired position to stay exactly where pilot released the stick
        if (posControl.flags.isAdjustingPosition) {
            fpVector3_t stopPosition;
            calculateMulticopterInitialHoldPosition(&stopPosition);
            setDesiredPosition(&stopPosition, 0, NAV_POS_UPDATE_XY);
        }

        return false;
    }
}

static float getVelocityHeadingAttenuationFactor(void)
{
    // In WP mode scale velocity if heading is different from bearing
    if (navConfig()->mc.slowDownForTurning && (navGetCurrentStateFlags() & NAV_AUTO_WP)) {
        const int32_t headingError = constrain(wrap_18000(posControl.desiredState.yaw - posControl.actualState.yaw), -9000, 9000);
        const float velScaling = cos_approx(CENTIDEGREES_TO_RADIANS(headingError));

        return constrainf(velScaling * velScaling, 0.05f, 1.0f);
    } else {
        return 1.0f;
    }
}

static float getVelocityExpoAttenuationFactor(float velTotal, float velMax)
{
    // Calculate factor of how velocity with applied expo is different from unchanged velocity
    const float velScale = constrainf(velTotal / velMax, 0.01f, 1.0f);

    // navConfig()->max_speed * ((velScale * velScale * velScale) * posControl.posResponseExpo + velScale * (1 - posControl.posResponseExpo)) / velTotal;
    // ((velScale * velScale * velScale) * posControl.posResponseExpo + velScale * (1 - posControl.posResponseExpo)) / velScale
    // ((velScale * velScale) * posControl.posResponseExpo + (1 - posControl.posResponseExpo));
    return 1.0f - posControl.posResponseExpo * (1.0f - (velScale * velScale));  // x^3 expo factor
}

static void updatePositionVelocityController_MC(const float maxSpeed)
{
    const float posErrorX = posControl.desiredState.pos.x - navGetCurrentActualPositionAndVelocity()->pos.x;
    const float posErrorY = posControl.desiredState.pos.y - navGetCurrentActualPositionAndVelocity()->pos.y;

    // Calculate target velocity
    float newVelX = posErrorX * posControl.pids.pos[X].param.kP;
    float newVelY = posErrorY * posControl.pids.pos[Y].param.kP;

    // Scale velocity to respect max_speed
    float newVelTotal = calc_length_pythagorean_2D(newVelX, newVelY);

    /*
     * We override computed speed with max speed in following cases:
     * 1 - computed velocity is > maxSpeed
     * 2 - in WP mission or RTH Trackback when: slowDownForTurning is OFF, not a hold waypoint and computed speed is < maxSpeed
     */
    if (
        ((navGetCurrentStateFlags() & NAV_AUTO_WP || posControl.flags.rthTrackbackActive) &&
        !isNavHoldPositionActive() &&
        newVelTotal < maxSpeed &&
        !navConfig()->mc.slowDownForTurning
        ) || newVelTotal > maxSpeed
    ) {
        newVelX = maxSpeed * (newVelX / newVelTotal);
        newVelY = maxSpeed * (newVelY / newVelTotal);
        newVelTotal = maxSpeed;
    }

    posControl.pids.pos[X].output_constrained = newVelX;
    posControl.pids.pos[Y].output_constrained = newVelY;

    // Apply expo & attenuation if heading in wrong direction - turn first, accelerate later (effective only in WP mode)
    const float velHeadFactor = getVelocityHeadingAttenuationFactor();
    const float velExpoFactor = getVelocityExpoAttenuationFactor(newVelTotal, maxSpeed);
    posControl.desiredState.vel.x = newVelX * velHeadFactor * velExpoFactor;
    posControl.desiredState.vel.y = newVelY * velHeadFactor * velExpoFactor;

    navDesiredVelocity[X] = constrain(lrintf(posControl.desiredState.vel.x), -32678, 32767);
    navDesiredVelocity[Y] = constrain(lrintf(posControl.desiredState.vel.y), -32678, 32767);
}

static float computeNormalizedVelocity(const float value, const float maxValue)
{
    return constrainf(scaleRangef(fabsf(value), 0, maxValue, 0.0f, 1.0f), 0.0f, 1.0f);
}

static float computeVelocityScale(
    const float value,
    const float maxValue,
    const float attenuationFactor,
    const float attenuationStart,
    const float attenuationEnd
)
{
    const float normalized = computeNormalizedVelocity(value, maxValue);

    float scale = scaleRangef(normalized, attenuationStart, attenuationEnd, 0, attenuationFactor);
    return constrainf(scale, 0, attenuationFactor);
}

static void updatePositionAccelController_MC(timeDelta_t deltaMicros, float maxAccelLimit, const float maxSpeed)
{
    const float measurementX = navGetCurrentActualPositionAndVelocity()->vel.x;
    const float measurementY = navGetCurrentActualPositionAndVelocity()->vel.y;

    const float setpointX = posControl.desiredState.vel.x;
    const float setpointY = posControl.desiredState.vel.y;
    const float setpointXY = calc_length_pythagorean_2D(setpointX, setpointY);

    // Calculate velocity error
    const float velErrorX = setpointX - measurementX;
    const float velErrorY = setpointY - measurementY;

    // Calculate XY-acceleration limit according to velocity error limit
    float accelLimitX, accelLimitY;
    const float velErrorMagnitude = calc_length_pythagorean_2D(velErrorX, velErrorY);

    if (velErrorMagnitude > 0.1f) {
        accelLimitX = maxAccelLimit / velErrorMagnitude * fabsf(velErrorX);
        accelLimitY = maxAccelLimit / velErrorMagnitude * fabsf(velErrorY);
    } else {
        accelLimitX = maxAccelLimit / 1.414213f;
        accelLimitY = accelLimitX;
    }

    // Apply additional jerk limiting of 1700 cm/s^3 (~100 deg/s), almost any copter should be able to achieve this rate
    // This will assure that we wont't saturate out LEVEL and RATE PID controller

    float maxAccelChange = US2S(deltaMicros) * MC_POS_CONTROL_JERK_LIMIT_CMSSS;
    //When braking, raise jerk limit even if we are not boosting acceleration
#ifdef USE_MR_BRAKING_MODE
    if (STATE(NAV_CRUISE_BRAKING)) {
        maxAccelChange = maxAccelChange * 2;
    }
#endif

    const float accelLimitXMin = constrainf(lastAccelTargetX - maxAccelChange, -accelLimitX, +accelLimitX);
    const float accelLimitXMax = constrainf(lastAccelTargetX + maxAccelChange, -accelLimitX, +accelLimitX);
    const float accelLimitYMin = constrainf(lastAccelTargetY - maxAccelChange, -accelLimitY, +accelLimitY);
    const float accelLimitYMax = constrainf(lastAccelTargetY + maxAccelChange, -accelLimitY, +accelLimitY);

    // TODO: Verify if we need jerk limiting after all

    /*
     * This PID controller has dynamic dTerm scale. It's less active when controller
     * is tracking setpoint at high speed. Full dTerm is required only for position hold,
     * acceleration and deceleration
     * Scale down dTerm with 2D speed
     */
    const float setpointScale = computeVelocityScale(
        setpointXY,
        maxSpeed,
        multicopterPosXyCoefficients.dTermAttenuation,
        multicopterPosXyCoefficients.dTermAttenuationStart,
        multicopterPosXyCoefficients.dTermAttenuationEnd
    );
    const float measurementScale = computeVelocityScale(
        posControl.actualState.velXY,
        maxSpeed,
        multicopterPosXyCoefficients.dTermAttenuation,
        multicopterPosXyCoefficients.dTermAttenuationStart,
        multicopterPosXyCoefficients.dTermAttenuationEnd
    );

    //Choose smaller attenuation factor and convert from attenuation to scale
    const float dtermScale = 1.0f - MIN(setpointScale, measurementScale);

    // Apply PID with output limiting and I-term anti-windup
    // Pre-calculated accelLimit and the logic of navPidApply2 function guarantee that our newAccel won't exceed maxAccelLimit
    // Thus we don't need to do anything else with calculated acceleration
    float newAccelX = navPidApply3(
        &posControl.pids.vel[X],
        setpointX,
        measurementX,
        US2S(deltaMicros),
        accelLimitXMin,
        accelLimitXMax,
        0,      // Flags
        1.0f,   // Total gain scale
        dtermScale    // Additional dTerm scale
    );
    float newAccelY = navPidApply3(
        &posControl.pids.vel[Y],
        setpointY,
        measurementY,
        US2S(deltaMicros),
        accelLimitYMin,
        accelLimitYMax,
        0,      // Flags
        1.0f,   // Total gain scale
        dtermScale    // Additional dTerm scale
    );

    int32_t maxBankAngle = DEGREES_TO_DECIDEGREES(navConfig()->mc.max_bank_angle);

#ifdef USE_MR_BRAKING_MODE
    //Boost required accelerations
    if (STATE(NAV_CRUISE_BRAKING_BOOST) && multicopterPosXyCoefficients.breakingBoostFactor > 0.0f) {

        //Scale boost factor according to speed
        const float boostFactor = constrainf(
            scaleRangef(
                posControl.actualState.velXY,
                navConfig()->mc.braking_boost_speed_threshold,
                navConfig()->general.max_manual_speed,
                0.0f,
                multicopterPosXyCoefficients.breakingBoostFactor
            ),
            0.0f,
            multicopterPosXyCoefficients.breakingBoostFactor
        );

        //Boost required acceleration for harder braking
        newAccelX = newAccelX * (1.0f + boostFactor);
        newAccelY = newAccelY * (1.0f + boostFactor);

        maxBankAngle = DEGREES_TO_DECIDEGREES(navConfig()->mc.braking_bank_angle);
    }
#endif

    // Save last acceleration target
    lastAccelTargetX = newAccelX;
    lastAccelTargetY = newAccelY;

    // Rotate acceleration target into forward-right frame (aircraft)
    const float accelForward = newAccelX * posControl.actualState.cosYaw + newAccelY * posControl.actualState.sinYaw;
    const float accelRight = -newAccelX * posControl.actualState.sinYaw + newAccelY * posControl.actualState.cosYaw;

    // Calculate banking angles
    const float desiredPitch = atan2_approx(accelForward, GRAVITY_CMSS);
    const float desiredRoll = atan2_approx(accelRight * cos_approx(desiredPitch), GRAVITY_CMSS);

    posControl.rcAdjustment[ROLL] = constrain(RADIANS_TO_DECIDEGREES(desiredRoll), -maxBankAngle, maxBankAngle);
    posControl.rcAdjustment[PITCH] = constrain(RADIANS_TO_DECIDEGREES(desiredPitch), -maxBankAngle, maxBankAngle);
}

void applyMulticopterPositionController(timeUs_t currentTimeUs)     // woga65: used also in helicopter navigation
{
    static timeUs_t previousTimePositionUpdate = 0;     // Occurs @ GPS update rate
    bool bypassPositionController;

    // We should passthrough rcCommand is adjusting position in GPS_ATTI mode
    bypassPositionController = (navConfig()->general.flags.user_control_mode == NAV_GPS_ATTI) && posControl.flags.isAdjustingPosition;

    // Apply controller only if position source is valid. In absence of valid pos sensor (GPS loss), we'd stick in forced ANGLE mode
    // and pilots input would be passed thru to PID controller
    if ((posControl.flags.estPosStatus >= EST_USABLE)) {
        // If we have new position - update velocity and acceleration controllers
        if (posControl.flags.horizontalPositionDataNew) {
            const timeDeltaLarge_t deltaMicrosPositionUpdate = currentTimeUs - previousTimePositionUpdate;
            previousTimePositionUpdate = currentTimeUs;

            if (!bypassPositionController) {
                // Update position controller
                if (deltaMicrosPositionUpdate < MAX_POSITION_UPDATE_INTERVAL_US) {
                    // Get max speed from generic NAV (waypoint specific), don't allow to move slower than 0.5 m/s
                    const float maxSpeed = getActiveWaypointSpeed();
                    updatePositionVelocityController_MC(maxSpeed);
                    updatePositionAccelController_MC(deltaMicrosPositionUpdate, NAV_ACCELERATION_XY_MAX, maxSpeed);
                }
                else {
                    // Position update has not occurred in time (first start or glitch), reset altitude controller
                    resetMulticopterPositionController();
                }
            }

            // Indicate that information is no longer usable
            posControl.flags.horizontalPositionDataConsumed = true;
        }
    }
    else {
        /* No position data, disable automatic adjustment, rcCommand passthrough */
        posControl.rcAdjustment[PITCH] = 0;
        posControl.rcAdjustment[ROLL] = 0;
        bypassPositionController = true;
    }

    if (!bypassPositionController) {
        rcCommand[PITCH] = pidAngleToRcCommand(posControl.rcAdjustment[PITCH], pidProfile()->max_angle_inclination[FD_PITCH]);
        rcCommand[ROLL] = pidAngleToRcCommand(posControl.rcAdjustment[ROLL], pidProfile()->max_angle_inclination[FD_ROLL]);
    }
}

bool isMulticopterFlying(void)
{
    bool throttleCondition = rcCommand[THROTTLE] > currentBatteryProfile->nav.mc.hover_throttle;
    bool gyroCondition = averageAbsGyroRates() > 7.0f;

    return throttleCondition && gyroCondition;
}

/*-----------------------------------------------------------
 * Multicopter land detector
 *-----------------------------------------------------------*/
  #if defined(USE_BARO)
float updateBaroAltitudeRate(float newBaroAltRate, bool updateValue)
{
    static float baroAltRate;
    if (updateValue) {
        baroAltRate = newBaroAltRate;
    }

    return baroAltRate;
}

static bool isLandingGbumpDetected(timeMs_t currentTimeMs)
{
    /* Detection based on G bump at touchdown, falling Baro altitude and throttle below hover.
     * G bump trigger: > 2g then falling back below 1g in < 0.1s.
     * Baro trigger: rate must be -ve at initial trigger g and < -2 m/s when g falls back below 1g
     * Throttle trigger: must be below hover throttle with lower threshold for manual throttle control */

    static timeMs_t gSpikeDetectTimeMs = 0;
    float baroAltRate = updateBaroAltitudeRate(0, false);

    if (!gSpikeDetectTimeMs && acc.accADCf[Z] > 2.0f && baroAltRate < 0.0f) {
        gSpikeDetectTimeMs = currentTimeMs;
    } else if (gSpikeDetectTimeMs) {
        if (currentTimeMs < gSpikeDetectTimeMs + 100) {
            if (acc.accADCf[Z] < 1.0f && baroAltRate < -200.0f) {
                const uint16_t idleThrottle = getThrottleIdleValue();
                const uint16_t hoverThrottleRange = currentBatteryProfile->nav.mc.hover_throttle - idleThrottle;
                return rcCommand[THROTTLE] < idleThrottle + ((navigationInAutomaticThrottleMode() ? 0.8 : 0.5) * hoverThrottleRange);              
      }
        } else if (acc.accADCf[Z] <= 1.0f) {
            gSpikeDetectTimeMs = 0;
        }
    }

    return false;
}
#endif

bool isMulticopterLandingDetected(void)
{
    DEBUG_SET(DEBUG_LANDING, 4, 0);
    DEBUG_SET(DEBUG_LANDING, 3, averageAbsGyroRates() * 100);

    const timeMs_t currentTimeMs = millis();

#if defined(USE_BARO)
    if (sensors(SENSOR_BARO) && navConfig()->general.flags.landing_bump_detection && isLandingGbumpDetected(currentTimeMs)) {
        return true;    // Landing flagged immediately if landing bump detected
    }
#endif

    bool throttleIsBelowMidHover = rcCommand[THROTTLE] < (0.5 * (currentBatteryProfile->nav.mc.hover_throttle + getThrottleIdleValue()));

    /* Basic condition to start looking for landing
     * Detection active during Failsafe only if throttle below mid hover throttle
     * and WP mission not active (except landing states).
     * Also active in non autonomous flight modes but only when thottle low */
    bool startCondition = (navGetCurrentStateFlags() & (NAV_CTL_LAND | NAV_CTL_EMERG))
                          || (FLIGHT_MODE(FAILSAFE_MODE) && !FLIGHT_MODE(NAV_WP_MODE) && throttleIsBelowMidHover)
                          || (!navigationIsFlyingAutonomousMode() && throttleStickIsLow());

    static timeMs_t landingDetectorStartedAt;

    if (!startCondition || posControl.flags.resetLandingDetector) {
        landingDetectorStartedAt = 0;
        return posControl.flags.resetLandingDetector = false;
    }

    const float sensitivity = navConfig()->general.land_detect_sensitivity / 5.0f;

    // check vertical and horizontal velocities are low (cm/s)
    bool velCondition = fabsf(navGetCurrentActualPositionAndVelocity()->vel.z) < (MC_LAND_CHECK_VEL_Z_MOVING * sensitivity) &&
                        posControl.actualState.velXY < (MC_LAND_CHECK_VEL_XY_MOVING * sensitivity);
    // check gyro rates are low (degs/s)
    bool gyroCondition = averageAbsGyroRates() < (4.0f * sensitivity);
    DEBUG_SET(DEBUG_LANDING, 2, velCondition);
    DEBUG_SET(DEBUG_LANDING, 3, gyroCondition);

    bool possibleLandingDetected = false;

    if (navGetCurrentStateFlags() & NAV_CTL_LAND) {
        // We have likely landed if throttle is 40 units below average descend throttle
        // We use rcCommandAdjustedThrottle to keep track of NAV corrected throttle (isLandingDetected is executed
        // from processRx() and rcCommand at that moment holds rc input, not adjusted values from NAV core)
        DEBUG_SET(DEBUG_LANDING, 4, 1);

        static int32_t landingThrSum;
        static int32_t landingThrSamples;
        bool isAtMinimalThrust = false;

        if (!landingDetectorStartedAt) {
            landingThrSum = landingThrSamples = 0;
            landingDetectorStartedAt = currentTimeMs;
        }
        if (!landingThrSamples) {
            if (currentTimeMs - landingDetectorStartedAt < S2MS(MC_LAND_THR_STABILISE_DELAY)) {   // Wait for 1 second so throttle has stabilized.
                return false;
            } else {
                landingDetectorStartedAt = currentTimeMs;
            }
        }
        landingThrSamples += 1;
        landingThrSum += rcCommandAdjustedThrottle;
        isAtMinimalThrust = rcCommandAdjustedThrottle < (landingThrSum / landingThrSamples - MC_LAND_DESCEND_THROTTLE);
        possibleLandingDetected = isAtMinimalThrust && velCondition;

        DEBUG_SET(DEBUG_LANDING, 6, rcCommandAdjustedThrottle);
        DEBUG_SET(DEBUG_LANDING, 7, landingThrSum / landingThrSamples - MC_LAND_DESCEND_THROTTLE);
    } else {    // non autonomous and emergency landing
        DEBUG_SET(DEBUG_LANDING, 4, 2);
        if (landingDetectorStartedAt) {
            possibleLandingDetected = velCondition && gyroCondition;
        } else {
            landingDetectorStartedAt = currentTimeMs;
            return false;
        }
    }

    // If we have surface sensor (for example sonar) - use it to detect touchdown
    if ((posControl.flags.estAglStatus == EST_TRUSTED) && (posControl.actualState.agl.pos.z >= 0)) {
        // TODO: Come up with a clever way to let sonar increase detection performance, not just add extra safety.
        // TODO: Out of range sonar may give reading that looks like we landed, find a way to check if sonar is healthy.
        // surfaceMin is our ground reference. If we are less than 5cm above the ground - we are likely landed
        possibleLandingDetected = possibleLandingDetected && (posControl.actualState.agl.pos.z <= (posControl.actualState.surfaceMin + MC_LAND_SAFE_SURFACE));
    }
    DEBUG_SET(DEBUG_LANDING, 5, possibleLandingDetected);

    if (possibleLandingDetected) {
        /* Conditions need to be held for fixed safety time + optional extra delay.
         * Fixed time increased if Z velocity invalid to provide extra safety margin against false triggers */
        const uint16_t safetyTime = posControl.flags.estAltStatus == EST_NONE ? 5000 : 1000;
        timeMs_t safetyTimeDelay = safetyTime + navConfig()->general.auto_disarm_delay;
        return currentTimeMs - landingDetectorStartedAt > safetyTimeDelay;
    } else {
        landingDetectorStartedAt = currentTimeMs;
        return false;
    }
}

/*-----------------------------------------------------------
 * Multicopter emergency landing
 *-----------------------------------------------------------*/
static void applyMulticopterEmergencyLandingController(timeUs_t currentTimeUs)
{
    static timeUs_t previousTimePositionUpdate = 0;

    /* Attempt to stabilise */
    rcCommand[YAW] = 0;
    rcCommand[ROLL] = 0;
    rcCommand[PITCH] = 0;
    rcCommand[THROTTLE] = currentBatteryProfile->failsafe_throttle;

<<<<<<< HEAD
    /* Sensors have gone haywire, attempt to land regardless */
    if ((posControl.flags.estAltStatus < EST_USABLE)) {
=======
    /* Altitude sensors gone haywire, attempt to land regardless */
    if (posControl.flags.estAltStatus < EST_USABLE) {
>>>>>>> 32376643
        if (failsafeConfig()->failsafe_procedure == FAILSAFE_PROCEDURE_DROP_IT) {
            rcCommand[THROTTLE] = getThrottleIdleValue();
            return;
        }
<<<<<<< HEAD
=======
        return;
>>>>>>> 32376643
    }

    // Normal sensor data available, use controlled landing descent
    if (posControl.flags.verticalPositionDataNew) {
        const timeDeltaLarge_t deltaMicrosPositionUpdate = currentTimeUs - previousTimePositionUpdate;
        previousTimePositionUpdate = currentTimeUs;

        // Check if last correction was not too long ago
        if (deltaMicrosPositionUpdate < MAX_POSITION_UPDATE_INTERVAL_US) {
            // target min descent rate 5m above takeoff altitude
            updateClimbRateToAltitudeController(-navConfig()->general.emerg_descent_rate, 500.0f, ROC_TO_ALT_TARGET);
            updateAltitudeVelocityController_MC(deltaMicrosPositionUpdate);
            updateAltitudeThrottleController_MC(deltaMicrosPositionUpdate);
        }
        else {
            // due to some glitch position update has not occurred in time, reset altitude controller
            resetMulticopterAltitudeController();
        }

        // Indicate that information is no longer usable
        posControl.flags.verticalPositionDataConsumed = true;
    }

    // Update throttle
    rcCommand[THROTTLE] = posControl.rcAdjustment[THROTTLE];

    // Hold position if possible
    if ((posControl.flags.estPosStatus >= EST_USABLE)) {
        applyMulticopterPositionController(currentTimeUs);
    }
}

/*-----------------------------------------------------------
 * Calculate loiter target based on current position and velocity
 *-----------------------------------------------------------*/
void calculateMulticopterInitialHoldPosition(fpVector3_t * pos)
{
    const float stoppingDistanceX = navGetCurrentActualPositionAndVelocity()->vel.x * posControl.posDecelerationTime;
    const float stoppingDistanceY = navGetCurrentActualPositionAndVelocity()->vel.y * posControl.posDecelerationTime;

    pos->x = navGetCurrentActualPositionAndVelocity()->pos.x + stoppingDistanceX;
    pos->y = navGetCurrentActualPositionAndVelocity()->pos.y + stoppingDistanceY;
}

void resetMulticopterHeadingController(void)
{
    updateHeadingHoldTarget(CENTIDEGREES_TO_DEGREES(posControl.actualState.yaw));
}

static void applyMulticopterHeadingController(void)
{
    updateHeadingHoldTarget(CENTIDEGREES_TO_DEGREES(posControl.desiredState.yaw));
}

void applyMulticopterNavigationController(navigationFSMStateFlags_t navStateFlags, timeUs_t currentTimeUs)
{
    if (navStateFlags & NAV_CTL_EMERG) {
        applyMulticopterEmergencyLandingController(currentTimeUs);
    }
    else {
        if (navStateFlags & NAV_CTL_ALT)
            applyMulticopterAltitudeController(currentTimeUs);

        if (navStateFlags & NAV_CTL_POS)
            applyMulticopterPositionController(currentTimeUs);

        if (navStateFlags & NAV_CTL_YAW)
            applyMulticopterHeadingController();
    }
}<|MERGE_RESOLUTION|>--- conflicted
+++ resolved
@@ -210,11 +210,7 @@
     navPidReset(&posControl.pids.vel[Z]);
     navPidReset(&posControl.pids.surface);
 
-<<<<<<< HEAD
-    posControl.rcAdjustment[THROTTLE] = currentBatteryProfile->nav.mc.hover_throttle;;
-=======
     posControl.rcAdjustment[THROTTLE] = currentBatteryProfile->nav.mc.hover_throttle;
->>>>>>> 32376643
 
     posControl.desiredState.vel.z = posToUse->vel.z;   // Gradually transition from current climb
 
@@ -874,21 +870,13 @@
     rcCommand[PITCH] = 0;
     rcCommand[THROTTLE] = currentBatteryProfile->failsafe_throttle;
 
-<<<<<<< HEAD
-    /* Sensors have gone haywire, attempt to land regardless */
-    if ((posControl.flags.estAltStatus < EST_USABLE)) {
-=======
     /* Altitude sensors gone haywire, attempt to land regardless */
     if (posControl.flags.estAltStatus < EST_USABLE) {
->>>>>>> 32376643
         if (failsafeConfig()->failsafe_procedure == FAILSAFE_PROCEDURE_DROP_IT) {
             rcCommand[THROTTLE] = getThrottleIdleValue();
             return;
         }
-<<<<<<< HEAD
-=======
         return;
->>>>>>> 32376643
     }
 
     // Normal sensor data available, use controlled landing descent
