--- conflicted
+++ resolved
@@ -465,8 +465,6 @@
     timeMs_t                    wpReachedTime;              // Time the waypoint was reached
     bool                        wpAltitudeReached;          // WP altitude achieved
 
-<<<<<<< HEAD
-=======
     /* RTH Trackback */
     fpVector3_t                 rthTBPointsList[NAV_RTH_TRACKBACK_POINTS];
     int8_t                      rthTBLastSavedIndex;        // last trackback point index saved
@@ -478,7 +476,6 @@
     fwLandState_t fwLandState;
 #endif
 
->>>>>>> 019aaffa
     /* Internals & statistics */
     int16_t                     rcAdjustment[4];
     float                       totalTripDistance;
