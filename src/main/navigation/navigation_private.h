/*
 * This file is part of Cleanflight.
 *
 * Cleanflight is free software: you can redistribute it and/or modify
 * it under the terms of the GNU General Public License as published by
 * the Free Software Foundation, either version 3 of the License, or
 * (at your option) any later version.
 *
 * Cleanflight is distributed in the hope that it will be useful,
 * but WITHOUT ANY WARRANTY; without even the implied warranty of
 * MERCHANTABILITY or FITNESS FOR A PARTICULAR PURPOSE.  See the
 * GNU General Public License for more details.
 *
 * You should have received a copy of the GNU General Public License
 * along with Cleanflight.  If not, see <http://www.gnu.org/licenses/>.
 */

#pragma once

#define DISTANCE_BETWEEN_TWO_LONGITUDE_POINTS_AT_EQUATOR    1.113195f  // MagicEarthNumber from APM

#if defined(USE_NAV)

#include "common/axis.h"
#include "common/maths.h"
#include "common/filter.h"
#include "common/time.h"
#include "common/vector.h"
#include "fc/runtime_config.h"
#include "navigation/navigation.h"

#define MIN_POSITION_UPDATE_RATE_HZ         5       // Minimum position update rate at which XYZ controllers would be applied
#define NAV_THROTTLE_CUTOFF_FREQENCY_HZ     4       // low-pass filter on throttle output
#define NAV_FW_CONTROL_MONITORING_RATE      2
#define NAV_DTERM_CUT_HZ                    10.0f
#define NAV_ACCELERATION_XY_MAX             980.0f  // cm/s/s       // approx 45 deg lean angle

#define INAV_SURFACE_MAX_DISTANCE           40

#define MAX_POSITION_UPDATE_INTERVAL_US     HZ2US(MIN_POSITION_UPDATE_RATE_HZ)        // convenience macro
_Static_assert(MAX_POSITION_UPDATE_INTERVAL_US <= TIMEDELTA_MAX, "deltaMicros can overflow!");

typedef enum {
    NAV_POS_UPDATE_NONE                 = 0,
    NAV_POS_UPDATE_Z                    = 1 << 1,
    NAV_POS_UPDATE_XY                   = 1 << 0,
    NAV_POS_UPDATE_HEADING              = 1 << 2,
    NAV_POS_UPDATE_BEARING              = 1 << 3,
    NAV_POS_UPDATE_BEARING_TAIL_FIRST   = 1 << 4,
} navSetWaypointFlags_t;

typedef enum {
    ROC_TO_ALT_RESET,
    ROC_TO_ALT_NORMAL
} climbRateToAltitudeControllerMode_e;

typedef enum {
    EST_NONE = 0,       // No valid sensor present
    EST_USABLE = 1,     // Estimate is usable but may be inaccurate
    EST_TRUSTED = 2     // Estimate is usable and based on actual sensor data
} navigationEstimateStatus_e;

typedef enum {
    NAV_HOME_INVALID = 0,
    NAV_HOME_VALID_XY = 1 << 0,
    NAV_HOME_VALID_Z = 1 << 1,
    NAV_HOME_VALID_HEADING = 1 << 2,
    NAV_HOME_VALID_ALL = NAV_HOME_VALID_XY | NAV_HOME_VALID_Z | NAV_HOME_VALID_HEADING,
} navigationHomeFlags_t;

typedef struct navigationFlags_s {
    bool horizontalPositionDataNew;
    bool verticalPositionDataNew;

    bool horizontalPositionDataConsumed;
    bool verticalPositionDataConsumed;

    navigationEstimateStatus_e estAltStatus;        // Indicates that we have a working altitude sensor (got at least one valid reading from it)
    navigationEstimateStatus_e estPosStatus;        // Indicates that GPS is working (or not)
    navigationEstimateStatus_e estVelStatus;        // Indicates that GPS is working (or not)
    navigationEstimateStatus_e estAglStatus;
    navigationEstimateStatus_e estHeadingStatus;    // Indicate valid heading - wither mag or GPS at certain speed on airplane

    bool isAdjustingPosition;
    bool isAdjustingAltitude;
    bool isAdjustingHeading;

    // Behaviour modifiers
    bool isGCSAssistedNavigationEnabled;    // Does iNav accept WP#255 - follow-me etc.
    bool isGCSAssistedNavigationReset;      // GCS control was disabled - indicate that so code could take action accordingly
    bool isTerrainFollowEnabled;            // Does iNav use rangefinder for terrain following (adjusting baro altitude target according to rangefinders readings)

    // Failsafe actions
    bool forcedRTHActivated;
    bool forcedEmergLandingActivated;

    bool wpMissionPlannerActive;               // Activation status of WP mission planner
} navigationFlags_t;

typedef struct {
    fpVector3_t pos;
    fpVector3_t vel;
} navEstimatedPosVel_t;

typedef struct {
    // Local estimated states
    navEstimatedPosVel_t    abs;
    navEstimatedPosVel_t    agl;
    int32_t                 yaw;

    // Service values
    float                   sinYaw;
    float                   cosYaw;
    float                   surfaceMin;
    float                   velXY;
} navigationEstimatedState_t;

typedef struct {
    fpVector3_t pos;
    fpVector3_t vel;
    int32_t     yaw;
} navigationDesiredState_t;

typedef enum {
    NAV_FSM_EVENT_NONE = 0,
    NAV_FSM_EVENT_TIMEOUT,

    NAV_FSM_EVENT_SUCCESS,
    NAV_FSM_EVENT_ERROR,

    NAV_FSM_EVENT_SWITCH_TO_IDLE,
    NAV_FSM_EVENT_SWITCH_TO_ALTHOLD,
    NAV_FSM_EVENT_SWITCH_TO_POSHOLD_3D,
    NAV_FSM_EVENT_SWITCH_TO_RTH,
    NAV_FSM_EVENT_SWITCH_TO_RTH_HOVER_ABOVE_HOME,
    NAV_FSM_EVENT_SWITCH_TO_WAYPOINT,
    NAV_FSM_EVENT_SWITCH_TO_EMERGENCY_LANDING,
    NAV_FSM_EVENT_SWITCH_TO_LAUNCH,

    NAV_FSM_EVENT_STATE_SPECIFIC_1,             // State-specific event
    NAV_FSM_EVENT_STATE_SPECIFIC_2,             // State-specific event
    NAV_FSM_EVENT_STATE_SPECIFIC_3,             // State-specific event
    NAV_FSM_EVENT_SWITCH_TO_RTH_LANDING = NAV_FSM_EVENT_STATE_SPECIFIC_1,
    NAV_FSM_EVENT_SWITCH_TO_WAYPOINT_RTH_LAND = NAV_FSM_EVENT_STATE_SPECIFIC_1,
    NAV_FSM_EVENT_SWITCH_TO_WAYPOINT_FINISHED = NAV_FSM_EVENT_STATE_SPECIFIC_2,
    NAV_FSM_EVENT_SWITCH_TO_WAYPOINT_HOLD_TIME = NAV_FSM_EVENT_STATE_SPECIFIC_3,

    NAV_FSM_EVENT_SWITCH_TO_COURSE_HOLD,
    NAV_FSM_EVENT_SWITCH_TO_CRUISE,
    NAV_FSM_EVENT_SWITCH_TO_COURSE_ADJ,
    NAV_FSM_EVENT_COUNT,
} navigationFSMEvent_t;

// This enum is used to keep values in blackbox logs stable, so we can
// freely change navigationFSMState_t.
typedef enum {
    NAV_PERSISTENT_ID_UNDEFINED                                 = 0,

    NAV_PERSISTENT_ID_IDLE                                      = 1,

    NAV_PERSISTENT_ID_ALTHOLD_INITIALIZE                        = 2,
    NAV_PERSISTENT_ID_ALTHOLD_IN_PROGRESS                       = 3,

    NAV_PERSISTENT_ID_UNUSED_1                                  = 4,  // was NAV_STATE_POSHOLD_2D_INITIALIZE
    NAV_PERSISTENT_ID_UNUSED_2                                  = 5,  // was NAV_STATE_POSHOLD_2D_IN_PROGRESS

    NAV_PERSISTENT_ID_POSHOLD_3D_INITIALIZE                     = 6,
    NAV_PERSISTENT_ID_POSHOLD_3D_IN_PROGRESS                    = 7,

    NAV_PERSISTENT_ID_RTH_INITIALIZE                            = 8,
    NAV_PERSISTENT_ID_RTH_CLIMB_TO_SAFE_ALT                     = 9,
    NAV_PERSISTENT_ID_RTH_HEAD_HOME                             = 10,
    NAV_PERSISTENT_ID_RTH_HOVER_PRIOR_TO_LANDING                = 11,
    NAV_PERSISTENT_ID_RTH_LANDING                               = 12,
    NAV_PERSISTENT_ID_RTH_FINISHING                             = 13,
    NAV_PERSISTENT_ID_RTH_FINISHED                              = 14,

    NAV_PERSISTENT_ID_WAYPOINT_INITIALIZE                       = 15,
    NAV_PERSISTENT_ID_WAYPOINT_PRE_ACTION                       = 16,
    NAV_PERSISTENT_ID_WAYPOINT_IN_PROGRESS                      = 17,
    NAV_PERSISTENT_ID_WAYPOINT_REACHED                          = 18,
    NAV_PERSISTENT_ID_WAYPOINT_NEXT                             = 19,
    NAV_PERSISTENT_ID_WAYPOINT_FINISHED                         = 20,
    NAV_PERSISTENT_ID_WAYPOINT_RTH_LAND                         = 21,

    NAV_PERSISTENT_ID_EMERGENCY_LANDING_INITIALIZE              = 22,
    NAV_PERSISTENT_ID_EMERGENCY_LANDING_IN_PROGRESS             = 23,
    NAV_PERSISTENT_ID_EMERGENCY_LANDING_FINISHED                = 24,

    NAV_PERSISTENT_ID_LAUNCH_INITIALIZE                         = 25,
    NAV_PERSISTENT_ID_LAUNCH_WAIT                               = 26,
    NAV_PERSISTENT_ID_UNUSED_3                                  = 27, // was NAV_STATE_LAUNCH_MOTOR_DELAY
    NAV_PERSISTENT_ID_LAUNCH_IN_PROGRESS                        = 28,

    NAV_PERSISTENT_ID_COURSE_HOLD_INITIALIZE                    = 29,
    NAV_PERSISTENT_ID_COURSE_HOLD_IN_PROGRESS                   = 30,
    NAV_PERSISTENT_ID_COURSE_HOLD_ADJUSTING                     = 31,

    NAV_PERSISTENT_ID_CRUISE_INITIALIZE                         = 32,
    NAV_PERSISTENT_ID_CRUISE_IN_PROGRESS                        = 33,
    NAV_PERSISTENT_ID_CRUISE_ADJUSTING                          = 34,

    NAV_PERSISTENT_ID_WAYPOINT_HOLD_TIME                        = 35,
    NAV_PERSISTENT_ID_RTH_HOVER_ABOVE_HOME                      = 36,
    NAV_PERSISTENT_ID_UNUSED_4                                  = 37, // was NAV_STATE_WAYPOINT_HOVER_ABOVE_HOME

} navigationPersistentId_e;

typedef enum {
    NAV_STATE_UNDEFINED = 0,

    NAV_STATE_IDLE,

    NAV_STATE_ALTHOLD_INITIALIZE,
    NAV_STATE_ALTHOLD_IN_PROGRESS,

    NAV_STATE_POSHOLD_3D_INITIALIZE,
    NAV_STATE_POSHOLD_3D_IN_PROGRESS,

    NAV_STATE_RTH_INITIALIZE,
    NAV_STATE_RTH_CLIMB_TO_SAFE_ALT,
    NAV_STATE_RTH_HEAD_HOME,
    NAV_STATE_RTH_HOVER_PRIOR_TO_LANDING,
    NAV_STATE_RTH_HOVER_ABOVE_HOME,
    NAV_STATE_RTH_LANDING,
    NAV_STATE_RTH_FINISHING,
    NAV_STATE_RTH_FINISHED,

    NAV_STATE_WAYPOINT_INITIALIZE,
    NAV_STATE_WAYPOINT_PRE_ACTION,
    NAV_STATE_WAYPOINT_IN_PROGRESS,
    NAV_STATE_WAYPOINT_REACHED,
    NAV_STATE_WAYPOINT_HOLD_TIME,
    NAV_STATE_WAYPOINT_NEXT,
    NAV_STATE_WAYPOINT_FINISHED,
    NAV_STATE_WAYPOINT_RTH_LAND,

    NAV_STATE_EMERGENCY_LANDING_INITIALIZE,
    NAV_STATE_EMERGENCY_LANDING_IN_PROGRESS,
    NAV_STATE_EMERGENCY_LANDING_FINISHED,

    NAV_STATE_LAUNCH_INITIALIZE,
    NAV_STATE_LAUNCH_WAIT,
    NAV_STATE_LAUNCH_IN_PROGRESS,

    NAV_STATE_COURSE_HOLD_INITIALIZE,
    NAV_STATE_COURSE_HOLD_IN_PROGRESS,
    NAV_STATE_COURSE_HOLD_ADJUSTING,
    NAV_STATE_CRUISE_INITIALIZE,
    NAV_STATE_CRUISE_IN_PROGRESS,
    NAV_STATE_CRUISE_ADJUSTING,

    NAV_STATE_COUNT,
} navigationFSMState_t;

typedef enum {
    /* Navigation controllers */
    NAV_CTL_ALT             = (1 << 0),     // Altitude controller
    NAV_CTL_POS             = (1 << 1),     // Position controller
    NAV_CTL_YAW             = (1 << 2),
    NAV_CTL_EMERG           = (1 << 3),
    NAV_CTL_LAUNCH          = (1 << 4),

    /* Navigation requirements for flight modes and controllers */
    NAV_REQUIRE_ANGLE       = (1 << 5),
    NAV_REQUIRE_ANGLE_FW    = (1 << 6),
    NAV_REQUIRE_MAGHOLD     = (1 << 7),
    NAV_REQUIRE_THRTILT     = (1 << 8),

    /* Navigation autonomous modes */
    NAV_AUTO_RTH            = (1 << 9),
    NAV_AUTO_WP             = (1 << 10),

    /* Adjustments for navigation modes from RC input */
    NAV_RC_ALT              = (1 << 11),
    NAV_RC_POS              = (1 << 12),
    NAV_RC_YAW              = (1 << 13),

    /* Additional flags */
    NAV_CTL_LAND            = (1 << 14),
    NAV_AUTO_WP_DONE        = (1 << 15),    //Waypoint mission reached the last waypoint and is idling
} navigationFSMStateFlags_t;

typedef struct {
    navigationPersistentId_e            persistentId;
    navigationFSMEvent_t                (*onEntry)(navigationFSMState_t previousState);
    uint32_t                            timeoutMs;
    navSystemStatus_State_e             mwState;
    navSystemStatus_Error_e             mwError;
    navigationFSMStateFlags_t           stateFlags;
    flightModeFlags_e                   mapToFlightModes;
    navigationFSMState_t                onEvent[NAV_FSM_EVENT_COUNT];
} navigationFSMStateDescriptor_t;

typedef struct {
    timeMs_t        lastCheckTime;
    fpVector3_t     initialPosition;
    float           minimalDistanceToHome;
} rthSanityChecker_t;

typedef struct {
    fpVector3_t                 targetPos;
    int32_t                     yaw;
    int32_t                     previousYaw;
    timeMs_t                    lastYawAdjustmentTime;
} navCruise_t;

typedef struct {
    navigationHomeFlags_t   homeFlags;
    navWaypointPosition_t   homePosition;       // Original home position and base altitude
    float                   rthInitialAltitude; // Altitude at start of RTH
    float                   rthFinalAltitude;   // Altitude at end of RTH approach
    float                   rthInitialDistance; // Distance when starting flight home
    fpVector3_t             homeTmpWaypoint;    // Temporary storage for home target
} rthState_t;

typedef enum {
    RTH_HOME_ENROUTE_INITIAL,       // Initial position for RTH approach
    RTH_HOME_ENROUTE_PROPORTIONAL,  // Prorpotional position for RTH approach
    RTH_HOME_ENROUTE_FINAL,         // Final position for RTH approach
    RTH_HOME_FINAL_HOVER,           // Final hover altitude (if rth_home_altitude is set)
    RTH_HOME_FINAL_LAND,            // Home position and altitude
} rthTargetMode_e;

typedef struct {
    /* Flags and navigation system state */
    navigationFSMState_t        navState;
    navigationPersistentId_e    navPersistentId;

    navigationFlags_t           flags;

    /* Navigation PID controllers + pre-computed flight parameters */
    navigationPIDControllers_t  pids;
    float                       posDecelerationTime;
    float                       posResponseExpo;

    /* Local system state, both actual (estimated) and desired (target setpoint)*/
    navigationEstimatedState_t  actualState;
    navigationDesiredState_t    desiredState;   // waypoint coordinates + velocity

    uint32_t                    lastValidPositionTimeMs;
    uint32_t                    lastValidAltitudeTimeMs;

    /* INAV GPS origin (position where GPS fix was first acquired) */
    gpsOrigin_t                 gpsOrigin;

    /* Home parameters (NEU coordinated), geodetic position of home (LLH) is stores in GPS_home variable */
    rthSanityChecker_t          rthSanityChecker;
    rthState_t                  rthState;

    /* Home parameters */
    uint32_t                    homeDistance;   // cm
    int32_t                     homeDirection;  // deg*100

    /* Cruise */
    navCruise_t                 cruise;

    /* Waypoint list */
    navWaypoint_t               waypointList[NAV_MAX_WAYPOINTS];
    bool                        waypointListValid;
    int8_t                      waypointCount;
    int8_t                      geoWaypointCount;           // total geospatial WPs in mission
    bool                        wpMissionRestart;           // mission restart from first waypoint

<<<<<<< HEAD
    /* WP Mission planner */
    int8_t                      wpMissionPlannerStatus; // WP save status for setting in flight WP mission planner
    int8_t                      wpPlannerActiveWPIndex;

    navWaypointPosition_t       activeWaypoint;    // Local position and initial bearing, filled on waypoint activation
=======
    int8_t                      multiMissionCount;          // number of missions in multi mission entry
    int8_t                      loadedMultiMissionIndex;    // index of selected multi mission
    int8_t                      loadedMultiMissionStartWP;  // selected multi mission start WP
    int8_t                      loadedMultiMissionWPCount;  // number of WPs in selected multi mission

    navWaypointPosition_t       activeWaypoint;     // Local position and initial bearing, filled on waypoint activation
>>>>>>> 264955ba
    int8_t                      activeWaypointIndex;
    float                       wpInitialAltitude;  // Altitude at start of WP
    float                       wpInitialDistance;  // Distance when starting flight to WP
    float                       wpDistance;         // Distance to active WP
    timeMs_t                    wpReachedTime;      // Time the waypoint was reached

    /* Internals & statistics */
    int16_t                     rcAdjustment[4];
    float                       totalTripDistance;
} navigationPosControl_t;

typedef struct {
    float dTermAttenuation;
    float dTermAttenuationStart;
    float dTermAttenuationEnd;
    float breakingBoostFactor;
} multicopterPosXyCoefficients_t;

#if defined(NAV_NON_VOLATILE_WAYPOINT_STORAGE)
PG_DECLARE_ARRAY(navWaypoint_t, NAV_MAX_WAYPOINTS, nonVolatileWaypointList);
#endif

extern navigationPosControl_t posControl;
extern multicopterPosXyCoefficients_t multicopterPosXyCoefficients;

/* Internally used functions */
const navEstimatedPosVel_t * navGetCurrentActualPositionAndVelocity(void);

bool isThrustFacingDownwards(void);
uint32_t calculateDistanceToDestination(const fpVector3_t * destinationPos);
int32_t calculateBearingToDestination(const fpVector3_t * destinationPos);
void resetLandingDetector(void);
bool isLandingDetected(void);

navigationFSMStateFlags_t navGetCurrentStateFlags(void);

void setHomePosition(const fpVector3_t * pos, int32_t yaw, navSetWaypointFlags_t useMask, navigationHomeFlags_t homeFlags);
void setDesiredPosition(const fpVector3_t * pos, int32_t yaw, navSetWaypointFlags_t useMask);
void setDesiredSurfaceOffset(float surfaceOffset);
void setDesiredPositionToFarAwayTarget(int32_t yaw, int32_t distance, navSetWaypointFlags_t useMask);
void updateClimbRateToAltitudeController(float desiredClimbRate, climbRateToAltitudeControllerMode_e mode);

bool isWaypointReached(const navWaypointPosition_t * waypoint, const bool isWaypointHome);
bool isWaypointMissed(const navWaypointPosition_t * waypoint);
bool isWaypointWait(void);
bool isApproachingLastWaypoint(void);
float getActiveWaypointSpeed(void);

void updateActualHeading(bool headingValid, int32_t newHeading);
void updateActualHorizontalPositionAndVelocity(bool estPosValid, bool estVelValid, float newX, float newY, float newVelX, float newVelY);
void updateActualAltitudeAndClimbRate(bool estimateValid, float newAltitude, float newVelocity, float surfaceDistance, float surfaceVelocity, navigationEstimateStatus_e surfaceStatus);

bool checkForPositionSensorTimeout(void);

bool isGPSGlitchDetected(void);

/* Multicopter-specific functions */
void setupMulticopterAltitudeController(void);

void resetMulticopterAltitudeController(void);
void resetMulticopterPositionController(void);
void resetMulticopterHeadingController(void);
void resetMulticopterBrakingMode(void);

bool adjustMulticopterAltitudeFromRCInput(void);
bool adjustMulticopterHeadingFromRCInput(void);
bool adjustMulticopterPositionFromRCInput(int16_t rcPitchAdjustment, int16_t rcRollAdjustment);

void applyMulticopterNavigationController(navigationFSMStateFlags_t navStateFlags, timeUs_t currentTimeUs);

void resetFixedWingLandingDetector(void);
void resetMulticopterLandingDetector(void);

bool isMulticopterLandingDetected(void);
bool isFixedWingLandingDetected(void);

void calculateMulticopterInitialHoldPosition(fpVector3_t * pos);

/* Fixed-wing specific functions */
void setupFixedWingAltitudeController(void);

void resetFixedWingAltitudeController(void);
void resetFixedWingPositionController(void);
void resetFixedWingHeadingController(void);

bool adjustFixedWingAltitudeFromRCInput(void);
bool adjustFixedWingHeadingFromRCInput(void);
bool adjustFixedWingPositionFromRCInput(void);

void applyFixedWingPositionController(timeUs_t currentTimeUs);
float processHeadingYawController(timeDelta_t deltaMicros, int32_t navHeadingError, bool errorIsDecreasing);
void applyFixedWingNavigationController(navigationFSMStateFlags_t navStateFlags, timeUs_t currentTimeUs);

void calculateFixedWingInitialHoldPosition(fpVector3_t * pos);

/* Fixed-wing launch controller */
void resetFixedWingLaunchController(timeUs_t currentTimeUs);
bool isFixedWingLaunchDetected(void);
void enableFixedWingLaunchController(timeUs_t currentTimeUs);
bool isFixedWingLaunchFinishedOrAborted(void);
void abortFixedWingLaunch(void);
void applyFixedWingLaunchController(timeUs_t currentTimeUs);

/*
 * Rover specific functions
 */
void applyRoverBoatNavigationController(navigationFSMStateFlags_t navStateFlags, timeUs_t currentTimeUs);

#endif<|MERGE_RESOLUTION|>--- conflicted
+++ resolved
@@ -362,20 +362,17 @@
     int8_t                      geoWaypointCount;           // total geospatial WPs in mission
     bool                        wpMissionRestart;           // mission restart from first waypoint
 
-<<<<<<< HEAD
     /* WP Mission planner */
-    int8_t                      wpMissionPlannerStatus; // WP save status for setting in flight WP mission planner
+    int8_t                      wpMissionPlannerStatus;     // WP save status for setting in flight WP mission planner
     int8_t                      wpPlannerActiveWPIndex;
 
-    navWaypointPosition_t       activeWaypoint;    // Local position and initial bearing, filled on waypoint activation
-=======
+    /* Multi Missions */
     int8_t                      multiMissionCount;          // number of missions in multi mission entry
     int8_t                      loadedMultiMissionIndex;    // index of selected multi mission
     int8_t                      loadedMultiMissionStartWP;  // selected multi mission start WP
     int8_t                      loadedMultiMissionWPCount;  // number of WPs in selected multi mission
 
     navWaypointPosition_t       activeWaypoint;     // Local position and initial bearing, filled on waypoint activation
->>>>>>> 264955ba
     int8_t                      activeWaypointIndex;
     float                       wpInitialAltitude;  // Altitude at start of WP
     float                       wpInitialDistance;  // Distance when starting flight to WP
