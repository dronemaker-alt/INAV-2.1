/*
 * This file is part of Cleanflight.
 *
 * Cleanflight is free software: you can redistribute it and/or modify
 * it under the terms of the GNU General Public License as published by
 * the Free Software Foundation, either version 3 of the License, or
 * (at your option) any later version.
 *
 * Cleanflight is distributed in the hope that it will be useful,
 * but WITHOUT ANY WARRANTY; without even the implied warranty of
 * MERCHANTABILITY or FITNESS FOR A PARTICULAR PURPOSE.  See the
 * GNU General Public License for more details.
 *
 * You should have received a copy of the GNU General Public License
 * along with Cleanflight.  If not, see <http://www.gnu.org/licenses/>.
 */

#pragma once

#define DISTANCE_BETWEEN_TWO_LONGITUDE_POINTS_AT_EQUATOR    1.113195f  // MagicEarthNumber from APM

#if defined(USE_NAV)

#include "common/axis.h"
#include "common/maths.h"
#include "common/filter.h"
#include "common/time.h"
#include "fc/runtime_config.h"

#define MIN_POSITION_UPDATE_RATE_HZ         5       // Minimum position update rate at which XYZ controllers would be applied
#define NAV_THROTTLE_CUTOFF_FREQENCY_HZ     4       // low-pass filter on throttle output
#define NAV_FW_CONTROL_MONITORING_RATE      2
#define NAV_FW_PITCH_CUTOFF_FREQENCY_HZ     2       // low-pass filter on Z (pitch angle) for fixed wing
#define NAV_FW_ROLL_CUTOFF_FREQUENCY_HZ     10      // low-pass filter on roll correction for fixed wing
#define NAV_DTERM_CUT_HZ                    10.0f
#define NAV_ACCELERATION_XY_MAX             980.0f  // cm/s/s       // approx 45 deg lean angle

#define INAV_SURFACE_MAX_DISTANCE           40

typedef enum {
    NAV_POS_UPDATE_NONE                 = 0,
    NAV_POS_UPDATE_Z                    = 1 << 1,
    NAV_POS_UPDATE_XY                   = 1 << 0,
    NAV_POS_UPDATE_HEADING              = 1 << 2,
    NAV_POS_UPDATE_BEARING              = 1 << 3,
    NAV_POS_UPDATE_BEARING_TAIL_FIRST   = 1 << 4,
} navSetWaypointFlags_t;

typedef enum {
    ROC_TO_ALT_RESET,
    ROC_TO_ALT_NORMAL
} climbRateToAltitudeControllerMode_e;

typedef enum {
    EST_NONE = 0,       // No valid sensor present
    EST_USABLE = 1,     // Estimate is usable but may be inaccurate
    EST_TRUSTED = 2     // Estimate is usable and based on actual sensor data
} navigationEstimateStatus_e;

typedef enum {
    NAV_HOME_INVALID = 0,
    NAV_HOME_VALID_XY = 1 << 0,
    NAV_HOME_VALID_Z = 1 << 1,
    NAV_HOME_VALID_HEADING = 1 << 2,
    NAV_HOME_VALID_ALL = NAV_HOME_VALID_XY | NAV_HOME_VALID_Z | NAV_HOME_VALID_HEADING,
} navigationHomeFlags_t;

typedef struct navigationFlags_s {
    bool horizontalPositionDataNew;
    bool verticalPositionDataNew;
    bool headingDataNew;

    bool horizontalPositionDataConsumed;
    bool verticalPositionDataConsumed;

    navigationEstimateStatus_e estAltStatus;        // Indicates that we have a working altitude sensor (got at least one valid reading from it)
    navigationEstimateStatus_e estPosStatus;        // Indicates that GPS is working (or not)
    navigationEstimateStatus_e estVelStatus;        // Indicates that GPS is working (or not)
    navigationEstimateStatus_e estAglStatus;
    navigationEstimateStatus_e estHeadingStatus;    // Indicate valid heading - wither mag or GPS at certain speed on airplane

    bool isAdjustingPosition;
    bool isAdjustingAltitude;
    bool isAdjustingHeading;

    // Behaviour modifiers
    bool isGCSAssistedNavigationEnabled;    // Does iNav accept WP#255 - follow-me etc.
    bool isGCSAssistedNavigationReset;      // GCS control was disabled - indicate that so code could take action accordingly
    bool isTerrainFollowEnabled;            // Does iNav use rangefinder for terrain following (adjusting baro altitude target according to rangefinders readings)

    bool forcedRTHActivated;
} navigationFlags_t;

typedef enum {
    PID_DTERM_FROM_ERROR            = 1 << 0,
    PID_ZERO_INTEGRATOR             = 1 << 1,
    PID_SHRINK_INTEGRATOR           = 1 << 2,
} pidControllerFlags_e;

typedef struct {
    fpVector3_t pos;
    fpVector3_t vel;
} navEstimatedPosVel_t;

typedef struct {
    // Local estimated states
    navEstimatedPosVel_t    abs;
    navEstimatedPosVel_t    agl;
    int32_t                 yaw;

    // Service values
    float                   sinYaw;
    float                   cosYaw;
    float                   surfaceMin;
    float                   velXY;
} navigationEstimatedState_t;

typedef struct {
    fpVector3_t pos;
    fpVector3_t vel;
    int32_t     yaw;
} navigationDesiredState_t;

typedef enum {
    NAV_FSM_EVENT_NONE = 0,
    NAV_FSM_EVENT_TIMEOUT,

    NAV_FSM_EVENT_SUCCESS,
    NAV_FSM_EVENT_ERROR,

    NAV_FSM_EVENT_SWITCH_TO_IDLE,
    NAV_FSM_EVENT_SWITCH_TO_ALTHOLD,
    NAV_FSM_EVENT_SWITCH_TO_POSHOLD_3D,
    NAV_FSM_EVENT_SWITCH_TO_RTH,
    NAV_FSM_EVENT_SWITCH_TO_RTH_HOVER_ABOVE_HOME,
    NAV_FSM_EVENT_SWITCH_TO_WAYPOINT,
    NAV_FSM_EVENT_SWITCH_TO_EMERGENCY_LANDING,
    NAV_FSM_EVENT_SWITCH_TO_LAUNCH,

    NAV_FSM_EVENT_STATE_SPECIFIC_1,             // State-specific event
    NAV_FSM_EVENT_STATE_SPECIFIC_2,             // State-specific event
    NAV_FSM_EVENT_SWITCH_TO_RTH_LANDING = NAV_FSM_EVENT_STATE_SPECIFIC_1,
    NAV_FSM_EVENT_SWITCH_TO_WAYPOINT_RTH_LAND = NAV_FSM_EVENT_STATE_SPECIFIC_1,
    NAV_FSM_EVENT_SWITCH_TO_WAYPOINT_FINISHED = NAV_FSM_EVENT_STATE_SPECIFIC_2,

    NAV_FSM_EVENT_SWITCH_TO_CRUISE_2D,
    NAV_FSM_EVENT_SWITCH_TO_CRUISE_3D,
    NAV_FSM_EVENT_SWITCH_TO_CRUISE_ADJ,
    NAV_FSM_EVENT_COUNT,
} navigationFSMEvent_t;

// This enum is used to keep values in blackbox logs stable, so we can
// freely change navigationFSMState_t.
typedef enum {
    NAV_PERSISTENT_ID_UNDEFINED                                 = 0,

    NAV_PERSISTENT_ID_IDLE                                      = 1,

    NAV_PERSISTENT_ID_ALTHOLD_INITIALIZE                        = 2,
    NAV_PERSISTENT_ID_ALTHOLD_IN_PROGRESS                       = 3,

    NAV_PERSISTENT_ID_UNUSED_1                                  = 4,  // was NAV_STATE_POSHOLD_2D_INITIALIZE
    NAV_PERSISTENT_ID_UNUSED_2                                  = 5,  // was NAV_STATE_POSHOLD_2D_IN_PROGRESS

    NAV_PERSISTENT_ID_POSHOLD_3D_INITIALIZE                     = 6,
    NAV_PERSISTENT_ID_POSHOLD_3D_IN_PROGRESS                    = 7,

    NAV_PERSISTENT_ID_RTH_INITIALIZE                            = 8,
    NAV_PERSISTENT_ID_RTH_CLIMB_TO_SAFE_ALT                     = 9,
    NAV_PERSISTENT_ID_RTH_HEAD_HOME                             = 10,
    NAV_PERSISTENT_ID_RTH_HOVER_PRIOR_TO_LANDING                = 11,
    NAV_PERSISTENT_ID_RTH_WAIT_ABOVE_HOME                       = 37,
    NAV_PERSISTENT_ID_RTH_HOVER_ABOVE_HOME                      = 35,
    NAV_PERSISTENT_ID_RTH_LANDING                               = 12,
    NAV_PERSISTENT_ID_RTH_FINISHING                             = 13,
    NAV_PERSISTENT_ID_RTH_FINISHED                              = 14,

    NAV_PERSISTENT_ID_WAYPOINT_INITIALIZE                       = 15,
    NAV_PERSISTENT_ID_WAYPOINT_PRE_ACTION                       = 16,
    NAV_PERSISTENT_ID_WAYPOINT_IN_PROGRESS                      = 17,
    NAV_PERSISTENT_ID_WAYPOINT_WAIT                             = 36,
    NAV_PERSISTENT_ID_WAYPOINT_REACHED                          = 18,
    NAV_PERSISTENT_ID_WAYPOINT_NEXT                             = 19,
    NAV_PERSISTENT_ID_WAYPOINT_FINISHED                         = 20,
    NAV_PERSISTENT_ID_WAYPOINT_RTH_LAND                         = 21,

    NAV_PERSISTENT_ID_EMERGENCY_LANDING_INITIALIZE              = 22,
    NAV_PERSISTENT_ID_EMERGENCY_LANDING_IN_PROGRESS             = 23,
    NAV_PERSISTENT_ID_EMERGENCY_LANDING_FINISHED                = 24,

    NAV_PERSISTENT_ID_LAUNCH_INITIALIZE                         = 25,
    NAV_PERSISTENT_ID_LAUNCH_WAIT                               = 26,
    NAV_PERSISTENT_ID_UNUSED_3                                  = 27, // was NAV_STATE_LAUNCH_MOTOR_DELAY
    NAV_PERSISTENT_ID_LAUNCH_IN_PROGRESS                        = 28,

    NAV_PERSISTENT_ID_CRUISE_2D_INITIALIZE                      = 29,
    NAV_PERSISTENT_ID_CRUISE_2D_IN_PROGRESS                     = 30,
    NAV_PERSISTENT_ID_CRUISE_2D_ADJUSTING                       = 31,

    NAV_PERSISTENT_ID_CRUISE_3D_INITIALIZE                      = 32,
    NAV_PERSISTENT_ID_CRUISE_3D_IN_PROGRESS                     = 33,
    NAV_PERSISTENT_ID_CRUISE_3D_ADJUSTING                       = 34,
} navigationPersistentId_e;

typedef enum {
    NAV_STATE_UNDEFINED = 0,

    NAV_STATE_IDLE,

    NAV_STATE_ALTHOLD_INITIALIZE,
    NAV_STATE_ALTHOLD_IN_PROGRESS,

    NAV_STATE_POSHOLD_3D_INITIALIZE,
    NAV_STATE_POSHOLD_3D_IN_PROGRESS,

    NAV_STATE_RTH_INITIALIZE,
    NAV_STATE_RTH_CLIMB_TO_SAFE_ALT,
    NAV_STATE_RTH_HEAD_HOME,
    NAV_STATE_RTH_HOVER_PRIOR_TO_LANDING,
    NAV_STATE_RTH_WAIT_ABOVE_HOME,
    NAV_STATE_RTH_HOVER_ABOVE_HOME,
    NAV_STATE_RTH_LANDING,
    NAV_STATE_RTH_FINISHING,
    NAV_STATE_RTH_FINISHED,

    NAV_STATE_WAYPOINT_INITIALIZE,
    NAV_STATE_WAYPOINT_PRE_ACTION,
    NAV_STATE_WAYPOINT_IN_PROGRESS,
    NAV_STATE_WAYPOINT_WAIT,
    NAV_STATE_WAYPOINT_REACHED,
    NAV_STATE_WAYPOINT_NEXT,
    NAV_STATE_WAYPOINT_FINISHED,
    NAV_STATE_WAYPOINT_RTH_LAND,

    NAV_STATE_EMERGENCY_LANDING_INITIALIZE,
    NAV_STATE_EMERGENCY_LANDING_IN_PROGRESS,
    NAV_STATE_EMERGENCY_LANDING_FINISHED,

    NAV_STATE_LAUNCH_INITIALIZE,
    NAV_STATE_LAUNCH_WAIT,
    NAV_STATE_LAUNCH_IN_PROGRESS,

    NAV_STATE_CRUISE_2D_INITIALIZE,
    NAV_STATE_CRUISE_2D_IN_PROGRESS,
    NAV_STATE_CRUISE_2D_ADJUSTING,
    NAV_STATE_CRUISE_3D_INITIALIZE,
    NAV_STATE_CRUISE_3D_IN_PROGRESS,
    NAV_STATE_CRUISE_3D_ADJUSTING,

    NAV_STATE_COUNT,
} navigationFSMState_t;

typedef enum {
    /* Navigation controllers */
    NAV_CTL_ALT             = (1 << 0),     // Altitude controller
    NAV_CTL_POS             = (1 << 1),     // Position controller
    NAV_CTL_YAW             = (1 << 2),
    NAV_CTL_EMERG           = (1 << 3),
    NAV_CTL_LAUNCH          = (1 << 4),

    /* Navigation requirements for flight modes and controllers */
    NAV_REQUIRE_ANGLE       = (1 << 5),
    NAV_REQUIRE_ANGLE_FW    = (1 << 6),
    NAV_REQUIRE_MAGHOLD     = (1 << 7),
    NAV_REQUIRE_THRTILT     = (1 << 8),

    /* Navigation autonomous modes */
    NAV_AUTO_RTH            = (1 << 9),
    NAV_AUTO_WP             = (1 << 10),

    /* Adjustments for navigation modes from RC input */
    NAV_RC_ALT              = (1 << 11),
    NAV_RC_POS              = (1 << 12),
    NAV_RC_YAW              = (1 << 13),

    /* Additional flags */
    NAV_CTL_LAND            = (1 << 14),
} navigationFSMStateFlags_t;

typedef struct {
    navigationPersistentId_e            persistentId;
    navigationFSMEvent_t                (*onEntry)(navigationFSMState_t previousState);
    uint32_t                            timeoutMs;
    navSystemStatus_State_e             mwState;
    navSystemStatus_Error_e             mwError;
    navigationFSMStateFlags_t           stateFlags;
    flightModeFlags_e                   mapToFlightModes;
    navigationFSMState_t                onEvent[NAV_FSM_EVENT_COUNT];
} navigationFSMStateDescriptor_t;

typedef struct {
    timeMs_t        lastCheckTime;
    fpVector3_t     initialPosition;
    float           minimalDistanceToHome;
} rthSanityChecker_t;

typedef struct {
    fpVector3_t                 targetPos;
    int32_t                     yaw;
    int32_t                     previousYaw;
    timeMs_t                    lastYawAdjustmentTime;
} navCruise_t;

typedef struct {
    navigationHomeFlags_t   homeFlags;
    navWaypointPosition_t   homePosition;       // Original home position and base altitude
    float                   rthInitialAltitude; // Altitude at start of RTH
    float                   rthFinalAltitude;   // Altitude at end of RTH approach
    float                   rthInitialDistance; // Distance when starting flight home
    fpVector3_t             homeTmpWaypoint;    // Temporary storage for home target
} rthState_t;

typedef enum {
    RTH_HOME_ENROUTE_INITIAL,       // Initial position for RTH approach
    RTH_HOME_ENROUTE_PROPORTIONAL,  // Prorpotional position for RTH approach
    RTH_HOME_ENROUTE_FINAL,         // Final position for RTH approach
    RTH_HOME_FINAL_HOVER,           // Final hover altitude (if rth_home_altitude is set)
    RTH_HOME_FINAL_LAND,            // Home position and altitude
} rthTargetMode_e;

typedef struct {
    /* Flags and navigation system state */
    navigationFSMState_t        navState;
    navigationPersistentId_e    navPersistentId;

    navigationFlags_t           flags;

    /* Navigation PID controllers + pre-computed flight parameters */
    navigationPIDControllers_t  pids;
    float                       posDecelerationTime;
    float                       posResponseExpo;

    /* Local system state, both actual (estimated) and desired (target setpoint)*/
    navigationEstimatedState_t  actualState;
    navigationDesiredState_t    desiredState;   // waypoint coordinates + velocity

    uint32_t                    lastValidPositionTimeMs;
    uint32_t                    lastValidAltitudeTimeMs;

    /* INAV GPS origin (position where GPS fix was first acquired) */
    gpsOrigin_t                 gpsOrigin;

    /* Home parameters (NEU coordinated), geodetic position of home (LLH) is stores in GPS_home variable */
    rthSanityChecker_t          rthSanityChecker;
    rthState_t                  rthState;

    /* Home parameters */
    uint32_t                    homeDistance;   // cm
    int32_t                     homeDirection;  // deg*100

    /* Cruise */
    navCruise_t                 cruise;

    /* Waypoint list */
    navWaypoint_t               waypointList[NAV_MAX_WAYPOINTS];
    bool                        waypointListValid;
    int8_t                      waypointCount;

    navWaypointPosition_t       activeWaypoint;     // Local position and initial bearing, filled on waypoint activation
    int8_t                      activeWaypointIndex;
<<<<<<< HEAD
    uint32_t                    lastWaypointReachedAt;
=======
    float                       wpInitialAltitude; // Altitude at start of WP
    float                       wpInitialDistance; // Distance when starting flight to WP
    float                       wpDistance;        // Distance to active WP
>>>>>>> d0934b93

    /* Internals & statistics */
    int16_t                     rcAdjustment[4];
    float                       totalTripDistance;
} navigationPosControl_t;

#if defined(NAV_NON_VOLATILE_WAYPOINT_STORAGE)
PG_DECLARE_ARRAY(navWaypoint_t, NAV_MAX_WAYPOINTS, nonVolatileWaypointList);
#endif

extern navigationPosControl_t posControl;

/* Internally used functions */
const navEstimatedPosVel_t * navGetCurrentActualPositionAndVelocity(void);

float navPidApply2(pidController_t *pid, const float setpoint, const float measurement, const float dt, const float outMin, const float outMax, const pidControllerFlags_e pidFlags);
float navPidApply3(pidController_t *pid, const float setpoint, const float measurement, const float dt, const float outMin, const float outMax, const pidControllerFlags_e pidFlags, const float gainScaler);
void navPidReset(pidController_t *pid);
void navPidInit(pidController_t *pid, float _kP, float _kI, float _kD, float _kFF, float _dTermLpfHz);

bool isThrustFacingDownwards(void);
uint32_t calculateDistanceToDestination(const fpVector3_t * destinationPos);
int32_t calculateBearingToDestination(const fpVector3_t * destinationPos);
void resetLandingDetector(void);
bool isLandingDetected(void);

navigationFSMStateFlags_t navGetCurrentStateFlags(void);

void setHomePosition(const fpVector3_t * pos, int32_t yaw, navSetWaypointFlags_t useMask, navigationHomeFlags_t homeFlags);
void setDesiredPosition(const fpVector3_t * pos, int32_t yaw, navSetWaypointFlags_t useMask);
void setDesiredSurfaceOffset(float surfaceOffset);
void setDesiredPositionToFarAwayTarget(int32_t yaw, int32_t distance, navSetWaypointFlags_t useMask);
void updateClimbRateToAltitudeController(float desiredClimbRate, climbRateToAltitudeControllerMode_e mode);

bool isWaypointReached(const navWaypointPosition_t * waypoint, const bool isWaypointHome);
bool isWaypointMissed(const navWaypointPosition_t * waypoint);
bool isWaypointWait(void);
bool isApproachingLastWaypoint(void);
float getActiveWaypointSpeed(void);

void updateActualHeading(bool headingValid, int32_t newHeading);
void updateActualHorizontalPositionAndVelocity(bool estPosValid, bool estVelValid, float newX, float newY, float newVelX, float newVelY);
void updateActualAltitudeAndClimbRate(bool estimateValid, float newAltitude, float newVelocity, float surfaceDistance, float surfaceVelocity, navigationEstimateStatus_e surfaceStatus);

bool checkForPositionSensorTimeout(void);

bool isGPSGlitchDetected(void);

/* Multicopter-specific functions */
void setupMulticopterAltitudeController(void);

void resetMulticopterAltitudeController(void);
void resetMulticopterPositionController(void);
void resetMulticopterHeadingController(void);
void resetMulticopterBrakingMode(void);

bool adjustMulticopterAltitudeFromRCInput(void);
bool adjustMulticopterHeadingFromRCInput(void);
bool adjustMulticopterPositionFromRCInput(int16_t rcPitchAdjustment, int16_t rcRollAdjustment);

void applyMulticopterNavigationController(navigationFSMStateFlags_t navStateFlags, timeUs_t currentTimeUs);

void resetFixedWingLandingDetector(void);
void resetMulticopterLandingDetector(void);

bool isMulticopterLandingDetected(void);
bool isFixedWingLandingDetected(void);

void calculateMulticopterInitialHoldPosition(fpVector3_t * pos);

/* Fixed-wing specific functions */
void setupFixedWingAltitudeController(void);

void resetFixedWingAltitudeController(void);
void resetFixedWingPositionController(void);
void resetFixedWingHeadingController(void);

bool adjustFixedWingAltitudeFromRCInput(void);
bool adjustFixedWingHeadingFromRCInput(void);
bool adjustFixedWingPositionFromRCInput(void);

void applyFixedWingNavigationController(navigationFSMStateFlags_t navStateFlags, timeUs_t currentTimeUs);

void calculateFixedWingInitialHoldPosition(fpVector3_t * pos);

/* Fixed-wing launch controller */
void resetFixedWingLaunchController(timeUs_t currentTimeUs);
bool isFixedWingLaunchDetected(void);
void enableFixedWingLaunchController(timeUs_t currentTimeUs);
bool isFixedWingLaunchFinishedOrAborted(void);
void abortFixedWingLaunch(void);
void applyFixedWingLaunchController(timeUs_t currentTimeUs);

#endif<|MERGE_RESOLUTION|>--- conflicted
+++ resolved
@@ -358,13 +358,10 @@
 
     navWaypointPosition_t       activeWaypoint;     // Local position and initial bearing, filled on waypoint activation
     int8_t                      activeWaypointIndex;
-<<<<<<< HEAD
     uint32_t                    lastWaypointReachedAt;
-=======
     float                       wpInitialAltitude; // Altitude at start of WP
     float                       wpInitialDistance; // Distance when starting flight to WP
     float                       wpDistance;        // Distance to active WP
->>>>>>> d0934b93
 
     /* Internals & statistics */
     int16_t                     rcAdjustment[4];
