--- conflicted
+++ resolved
@@ -199,17 +199,13 @@
             uint8_t rth_alt_control_override;   // Override RTH Altitude and Climb First settings using Pitch and Roll stick
             uint8_t nav_overrides_motor_stop;   // Autonomous modes override motor_stop setting and user command to stop motor
             uint8_t safehome_usage_mode;        // Controls when safehomes are used
-            uint8_t waypoint_load_on_boot;      // load waypoints automatically during boot
         } flags;
 
         uint8_t  pos_failure_timeout;           // Time to wait before switching to emergency landing (0 - disable)
         uint16_t waypoint_radius;               // if we are within this distance to a waypoint then we consider it reached (distance is in cm)
         uint16_t waypoint_safe_distance;        // Waypoint mission sanity check distance
-<<<<<<< HEAD
         uint8_t  waypoint_multi_mission_index;  // Index of mission to be loaded in multi mission entry
-=======
         bool     waypoint_load_on_boot;         // load waypoints automatically during boot
->>>>>>> 7ccf7a65
         uint16_t max_auto_speed;                // autonomous navigation speed cm/sec
         uint16_t max_auto_climb_rate;           // max vertical speed limitation cm/sec
         uint16_t max_manual_speed;              // manual velocity control max horizontal speed
