/*
 * This file is part of Cleanflight.
 *
 * Cleanflight is free software: you can redistribute it and/or modify
 * it under the terms of the GNU General Public License as published by
 * the Free Software Foundation, either version 3 of the License, or
 * (at your option) any later version.
 *
 * Cleanflight is distributed in the hope that it will be useful,
 * but WITHOUT ANY WARRANTY; without even the implied warranty of
 * MERCHANTABILITY or FITNESS FOR A PARTICULAR PURPOSE.  See the
 * GNU General Public License for more details.
 *
 * You should have received a copy of the GNU General Public License
 * along with Cleanflight.  If not, see <http://www.gnu.org/licenses/>.
 */

#pragma once

#include <stdbool.h>

#include "common/axis.h"
#include "common/filter.h"
#include "common/maths.h"
#include "common/vector.h"

#include "config/feature.h"

#include "flight/failsafe.h"

#include "io/gps.h"

/* GPS Home location data */
extern gpsLocation_t        GPS_home;
extern uint32_t             GPS_distanceToHome;        // distance to home point in meters
extern int16_t              GPS_directionToHome;       // direction to home point in degrees

extern bool autoThrottleManuallyIncreased;

/* Navigation system updates */
void onNewGPSData(void);

#if defined(USE_NAV)
#if defined(USE_BLACKBOX)
#define NAV_BLACKBOX
#endif

#ifndef NAV_MAX_WAYPOINTS
#define NAV_MAX_WAYPOINTS 15
#endif

#define NAV_ACCEL_CUTOFF_FREQUENCY_HZ 2       // low-pass filter on XY-acceleration target

enum {
    NAV_GPS_ATTI    = 0,                    // Pitch/roll stick controls attitude (pitch/roll lean angles)
    NAV_GPS_CRUISE  = 1                     // Pitch/roll stick controls velocity (forward/right speed)
};

enum {
    NAV_LOITER_RIGHT = 0,                    // Loitering direction right
    NAV_LOITER_LEFT  = 1,                    // Loitering direction left
    NAV_LOITER_YAW   = 2
};

enum {
    NAV_RTH_NO_ALT                       = 0, // Maintain current altitude
    NAV_RTH_EXTRA_ALT                    = 1, // Maintain current altitude + predefined safety margin
    NAV_RTH_CONST_ALT                    = 2, // Climb/descend to predefined altitude
    NAV_RTH_MAX_ALT                      = 3, // Track maximum altitude and climb to it when RTH
    NAV_RTH_AT_LEAST_ALT                 = 4, // Climb to predefined altitude if below it
    NAV_RTH_AT_LEAST_ALT_LINEAR_DESCENT  = 5, // Climb to predefined altitude if below it,
                                              // descend linearly to reach home at predefined altitude if above it
};

enum {
    NAV_HEADING_CONTROL_NONE = 0,
    NAV_HEADING_CONTROL_AUTO,
    NAV_HEADING_CONTROL_MANUAL
};

typedef enum {
    NAV_RESET_NEVER = 0,
    NAV_RESET_ON_FIRST_ARM,
    NAV_RESET_ON_EACH_ARM,
} nav_reset_type_e;

typedef enum {
    NAV_RTH_ALLOW_LANDING_NEVER = 0,
    NAV_RTH_ALLOW_LANDING_ALWAYS = 1,
    NAV_RTH_ALLOW_LANDING_FS_ONLY = 2, // Allow landing only if RTH was triggered by failsafe
} navRTHAllowLanding_e;

typedef enum {
    NAV_EXTRA_ARMING_SAFETY_OFF = 0,
    NAV_EXTRA_ARMING_SAFETY_ON = 1,
    NAV_EXTRA_ARMING_SAFETY_ALLOW_BYPASS = 2, // Allow disabling by holding THR+YAW low
} navExtraArmingSafety_e;

typedef enum {
    NAV_ARMING_BLOCKER_NONE = 0,
    NAV_ARMING_BLOCKER_MISSING_GPS_FIX = 1,
    NAV_ARMING_BLOCKER_NAV_IS_ALREADY_ACTIVE = 2,
    NAV_ARMING_BLOCKER_FIRST_WAYPOINT_TOO_FAR = 3,
    NAV_ARMING_BLOCKER_JUMP_WAYPOINT_ERROR = 4,
} navArmingBlocker_e;

typedef struct positionEstimationConfig_s {
    uint8_t automatic_mag_declination;
    uint8_t reset_altitude_type; // from nav_reset_type_e
    uint8_t reset_home_type; // nav_reset_type_e
    uint8_t gravity_calibration_tolerance;    // Tolerance of gravity calibration (cm/s/s)
    uint8_t use_gps_velned;
    uint8_t allow_dead_reckoning;

    uint16_t max_surface_altitude;

    float w_z_baro_p;   // Weight (cutoff frequency) for barometer altitude measurements

    float w_z_surface_p;  // Weight (cutoff frequency) for surface altitude measurements
    float w_z_surface_v;  // Weight (cutoff frequency) for surface velocity measurements

    float w_z_gps_p;    // GPS altitude data is very noisy and should be used only on airplanes
    float w_z_gps_v;    // Weight (cutoff frequency) for GPS climb rate measurements

    float w_xy_gps_p;   // Weight (cutoff frequency) for GPS position measurements
    float w_xy_gps_v;   // Weight (cutoff frequency) for GPS velocity measurements

    float w_xy_flow_p;
    float w_xy_flow_v;

    float w_z_res_v;    // When velocity sources lost slowly decrease estimated velocity with this weight
    float w_xy_res_v;

    float w_acc_bias;   // Weight (cutoff frequency) for accelerometer bias estimation. 0 to disable.
    float w_xyz_acc_p;

    float max_eph_epv;  // Max estimated position error acceptable for estimation (cm)
    float baro_epv;     // Baro position error
} positionEstimationConfig_t;

PG_DECLARE(positionEstimationConfig_t, positionEstimationConfig);

typedef struct navConfig_s {

    struct {
        struct {
            uint8_t use_thr_mid_for_althold;    // Don't remember throttle when althold was initiated, assume that throttle is at Thr Mid = zero climb rate
            uint8_t extra_arming_safety;        // from navExtraArmingSafety_e
            uint8_t user_control_mode;          // NAV_GPS_ATTI or NAV_GPS_CRUISE
            uint8_t rth_alt_control_mode;       // Controls the logic for choosing the RTH altitude
            uint8_t rth_climb_first;            // Controls the logic for initial RTH climbout
            uint8_t rth_tail_first;             // Return to home tail first
            uint8_t disarm_on_landing;          //
            uint8_t rth_allow_landing;          // Enable landing as last stage of RTH. Use constants in navRTHAllowLanding_e.
            uint8_t rth_climb_ignore_emerg;     // Option to ignore GPS loss on initial climb stage of RTH
            uint8_t auto_overrides_motor_stop;  // Autonomous modes override motor_stop setting and user command to stop motor
        } flags;

        uint8_t  pos_failure_timeout;           // Time to wait before switching to emergency landing (0 - disable)
        uint16_t waypoint_radius;               // if we are within this distance to a waypoint then we consider it reached (distance is in cm)
        uint16_t waypoint_safe_distance;        // Waypoint mission sanity check distance
        uint16_t max_auto_speed;                // autonomous navigation speed cm/sec
        uint16_t max_auto_climb_rate;           // max vertical speed limitation cm/sec
        uint16_t max_manual_speed;              // manual velocity control max horizontal speed
        uint16_t max_manual_climb_rate;         // manual velocity control max vertical speed
        uint16_t land_descent_rate;             // normal RTH landing descent rate
        uint16_t land_slowdown_minalt;          // Altitude to stop lowering descent rate during RTH descend
        uint16_t land_slowdown_maxalt;          // Altitude to start lowering descent rate during RTH descend
        uint16_t emerg_descent_rate;            // emergency landing descent rate
        uint16_t rth_altitude;                  // altitude to maintain when RTH is active (depends on rth_alt_control_mode) (cm)
        uint16_t rth_home_altitude;             // altitude to go to during RTH after the craft reached home (cm)
        uint16_t min_rth_distance;              // 0 Disables. Minimal distance for RTH in cm, otherwise it will just autoland
        uint16_t rth_abort_threshold;           // Initiate emergency landing if during RTH we get this much [cm] away from home
        uint16_t max_terrain_follow_altitude;   // Max altitude to be used in SURFACE TRACKING mode
        uint16_t rth_home_offset_distance;	  // Distance offset from GPS established home to "safe" position used for RTH (cm, 0 disables)
        uint16_t rth_home_offset_direction;	  // Direction offset from GPS established home to "safe" position used for RTH (degrees, 0=N, 90=E, 180=S, 270=W, requires non-zero offset distance)
    } general;

    struct {
        uint8_t  max_bank_angle;                // multicopter max banking angle (deg)
        uint16_t hover_throttle;                // multicopter hover throttle
        uint16_t auto_disarm_delay;             // multicopter safety delay for landing detector
        uint16_t braking_speed_threshold;       // above this speed braking routine might kick in
        uint16_t braking_disengage_speed;       // below this speed braking will be disengaged
        uint16_t braking_timeout;               // Timeout for braking mode
        uint8_t  braking_boost_factor;          // Acceleration boost multiplier at max speed
        uint16_t braking_boost_timeout;         // Timeout for boost mode
        uint16_t braking_boost_speed_threshold; // Above this speed braking boost mode can engage
        uint16_t braking_boost_disengage_speed; // Below this speed braking boost will disengage
        uint8_t  braking_bank_angle;            // Max angle [deg] that MR is allowed duing braking boost phase
        uint8_t posDecelerationTime;            // Brake time parameter
        uint8_t posResponseExpo;                // Position controller expo (taret vel expo for MC)
    } mc;

    struct {
        uint8_t  max_bank_angle;             // Fixed wing max banking angle (deg)
        uint8_t  max_climb_angle;            // Fixed wing max banking angle (deg)
        uint8_t  max_dive_angle;             // Fixed wing max banking angle (deg)
        uint16_t cruise_throttle;            // Cruise throttle
        uint16_t cruise_speed;               // Speed at cruise throttle (cm/s), used for time/distance left before RTH
        uint16_t min_throttle;               // Minimum allowed throttle in auto mode
        uint16_t max_throttle;               // Maximum allowed throttle in auto mode
        uint8_t  pitch_to_throttle;          // Pitch angle (in deg) to throttle gain (in 1/1000's of throttle) (*10)
        uint16_t loiter_radius;              // Loiter radius when executing PH on a fixed wing
        int8_t land_dive_angle;
        uint16_t launch_velocity_thresh;     // Velocity threshold for swing launch detection
        uint16_t launch_accel_thresh;        // Acceleration threshold for launch detection (cm/s/s)
        uint16_t launch_time_thresh;         // Time threshold for launch detection (ms)
        uint16_t launch_idle_throttle;       // Throttle to keep at launch idle
        uint16_t launch_throttle;            // Launch throttle
        uint16_t launch_motor_timer;         // Time to wait before setting launch_throttle (ms)
        uint16_t launch_motor_spinup_time;   // Time to speed-up motors from idle to launch_throttle (ESC desync prevention)
        uint16_t launch_min_time;	     // Minimum time in launch mode to prevent possible bump of the sticks from leaving launch mode early
        uint16_t launch_timeout;             // Launch timeout to disable launch mode and swith to normal flight (ms)
        uint16_t launch_max_altitude;        // cm, altitude where to consider launch ended
        uint8_t  launch_climb_angle;         // Target climb angle for launch (deg)
        uint8_t  launch_max_angle;           // Max tilt angle (pitch/roll combined) to consider launch successful. Set to 180 to disable completely [deg]
        uint8_t  cruise_yaw_rate;            // Max yaw rate (dps) when CRUISE MODE is enabled
        bool     allow_manual_thr_increase;
        bool useFwNavYawControl;
        uint8_t yawControlDeadband;
    } fw;
} navConfig_t;

PG_DECLARE(navConfig_t, navConfig);

typedef struct gpsOrigin_s {
    bool    valid;
    float   scale;
    int32_t lat;    // Lattitude * 1e+7
    int32_t lon;    // Longitude * 1e+7
    int32_t alt;    // Altitude in centimeters (meters * 100)
} gpsOrigin_t;

typedef enum {
<<<<<<< HEAD
    NAV_WP_ACTION_WAYPOINT = 0x01,
    NAV_WP_ACTION_RTH      = 0x04,
    NAV_WP_ACTION_JUMP     = 0x06,
    NAV_WP_ACTION_LAND     = 0x08

=======
    NAV_WP_ACTION_WAYPOINT  = 0x01,
    NAV_WP_ACTION_HOLD_TIME = 0x03,
    NAV_WP_ACTION_JUMP      = 0x06, 
    NAV_WP_ACTION_RTH       = 0x04
>>>>>>> 6eda2af3
} navWaypointActions_e;

typedef enum {
    NAV_WP_FLAG_LAST = 0xA5
} navWaypointFlags_e;

typedef struct {
    uint8_t action;
    int32_t lat;
    int32_t lon;
    int32_t alt;
    int16_t p1, p2, p3;
    uint8_t flag;
} navWaypoint_t;

typedef struct radar_pois_s {
    gpsLocation_t gps;
    uint8_t state;
    uint16_t heading; // °
    uint16_t speed; // cm/s
    uint8_t lq; // from 0 t o 4
    uint16_t distance; // m
    int16_t altitude; // m
    int16_t direction; // °
} radar_pois_t;

#define RADAR_MAX_POIS 5

extern radar_pois_t radar_pois[RADAR_MAX_POIS];

typedef struct {
    fpVector3_t pos;
    int32_t     yaw;             // deg * 100
} navWaypointPosition_t;

typedef struct navDestinationPath_s {
    uint32_t distance; // meters * 100
    int32_t bearing; // deg * 100
} navDestinationPath_t;

typedef struct {
    float kP;
    float kI;
    float kD;
    float kT;   // Tracking gain (anti-windup)
    float kFF;  // FeedForward Component
} pidControllerParam_t;

typedef struct {
    float kP;
} pControllerParam_t;

typedef struct {
    bool reset;
    pidControllerParam_t param;
    pt1Filter_t dterm_filter_state;     // last derivative for low-pass filter
    float dTermLpfHz;                   // dTerm low pass filter cutoff frequency
    float integrator;                   // integrator value
    float last_input;                   // last input for derivative

    float integral;                     // used integral value in output
    float proportional;                 // used proportional value in output
    float derivative;                   // used derivative value in output
    float feedForward;                  // used FeedForward value in output
    float output_constrained;           // controller output constrained
} pidController_t;

typedef struct navigationPIDControllers_s {
    /* Multicopter PIDs */
    pidController_t   pos[XYZ_AXIS_COUNT];
    pidController_t vel[XYZ_AXIS_COUNT];
    pidController_t surface;

    /* Fixed-wing PIDs */
    pidController_t fw_alt;
    pidController_t fw_nav;
    pidController_t fw_heading;
} navigationPIDControllers_t;

/* MultiWii-compatible params for telemetry */
typedef enum {
    MW_GPS_MODE_NONE = 0,
    MW_GPS_MODE_HOLD,
    MW_GPS_MODE_RTH,
    MW_GPS_MODE_NAV,
    MW_GPS_MODE_EMERG = 15
} navSystemStatus_Mode_e;

typedef enum {
    MW_NAV_STATE_NONE = 0,                // None
    MW_NAV_STATE_RTH_START,               // RTH Start
    MW_NAV_STATE_RTH_ENROUTE,             // RTH Enroute
    MW_NAV_STATE_HOLD_INFINIT,            // PosHold infinit
    MW_NAV_STATE_HOLD_TIMED,              // PosHold timed
    MW_NAV_STATE_WP_ENROUTE,              // WP Enroute
    MW_NAV_STATE_PROCESS_NEXT,            // Process next
    MW_NAV_STATE_DO_JUMP,                 // Jump
    MW_NAV_STATE_LAND_START,              // Start Land (unused)
    MW_NAV_STATE_LAND_IN_PROGRESS,        // Land in Progress
    MW_NAV_STATE_LANDED,                  // Landed
    MW_NAV_STATE_LAND_SETTLE,             // Settling before land
    MW_NAV_STATE_LAND_START_DESCENT,      // Start descent
    MW_NAV_STATE_HOVER_ABOVE_HOME,        // Hover/Loitering above home
    MW_NAV_STATE_EMERGENCY_LANDING,       // Emergency landing
} navSystemStatus_State_e;

typedef enum {
    MW_NAV_ERROR_NONE = 0,            //All systems clear
    MW_NAV_ERROR_TOOFAR,              //Next waypoint distance is more than safety distance
    MW_NAV_ERROR_SPOILED_GPS,         //GPS reception is compromised - Nav paused - copter is adrift !
    MW_NAV_ERROR_WP_CRC,              //CRC error reading WP data from EEPROM - Nav stopped
    MW_NAV_ERROR_FINISH,              //End flag detected, navigation finished
    MW_NAV_ERROR_TIMEWAIT,            //Waiting for poshold timer
    MW_NAV_ERROR_INVALID_JUMP,        //Invalid jump target detected, aborting
    MW_NAV_ERROR_INVALID_DATA,        //Invalid mission step action code, aborting, copter is adrift
    MW_NAV_ERROR_WAIT_FOR_RTH_ALT,    //Waiting to reach RTH Altitude
    MW_NAV_ERROR_GPS_FIX_LOST,        //Gps fix lost, aborting mission
    MW_NAV_ERROR_DISARMED,            //NAV engine disabled due disarm
    MW_NAV_ERROR_LANDING              //Landing
} navSystemStatus_Error_e;

typedef enum {
    MW_NAV_FLAG_ADJUSTING_POSITION  = 1 << 0,
    MW_NAV_FLAG_ADJUSTING_ALTITUDE  = 1 << 1,
} navSystemStatus_Flags_e;

typedef struct {
    navSystemStatus_Mode_e  mode;
    navSystemStatus_State_e state;
    navSystemStatus_Error_e error;
    navSystemStatus_Flags_e flags;
    uint8_t                 activeWpNumber;
    navWaypointActions_e    activeWpAction;
} navSystemStatus_t;

void navigationUsePIDs(void);
void navigationInit(void);

/* Position estimator update functions */
void updatePositionEstimator_BaroTopic(timeUs_t currentTimeUs);
void updatePositionEstimator_OpticalFlowTopic(timeUs_t currentTimeUs);
void updatePositionEstimator_SurfaceTopic(timeUs_t currentTimeUs, float newSurfaceAlt);
void updatePositionEstimator_PitotTopic(timeUs_t currentTimeUs);

/* Navigation system updates */
void updateWaypointsAndNavigationMode(void);
void updatePositionEstimator(void);
void applyWaypointNavigationAndAltitudeHold(void);

/* Functions to signal navigation requirements to main loop */
bool navigationRequiresAngleMode(void);
bool navigationRequiresThrottleTiltCompensation(void);
bool navigationRequiresTurnAssistance(void);
int8_t navigationGetHeadingControlState(void);
// Returns wether arming is blocked by the navigation system.
// If usedBypass is provided, it will indicate wether any checks
// were bypassed due to user input.
navArmingBlocker_e navigationIsBlockingArming(bool *usedBypass);
bool navigationPositionEstimateIsHealthy(void);
bool navIsCalibrationComplete(void);
bool navigationTerrainFollowingEnabled(void);

/* Access to estimated position and velocity */
typedef struct {
    uint8_t altStatus;
    uint8_t posStatus;
    uint8_t velStatus;
    uint8_t aglStatus;
    fpVector3_t pos;
    fpVector3_t vel;
    float agl;
} navPositionAndVelocity_t;

float getEstimatedActualVelocity(int axis);
float getEstimatedActualPosition(int axis);
uint32_t getTotalTravelDistance(void);
void getEstimatedPositionAndVelocity(navPositionAndVelocity_t * pos);

/* Waypoint list access functions */
int getWaypointCount(void);
bool isWaypointListValid(void);
void getWaypoint(uint8_t wpNumber, navWaypoint_t * wpData);
void setWaypoint(uint8_t wpNumber, const navWaypoint_t * wpData);
void resetWaypointList(void);
bool loadNonVolatileWaypointList(void);
bool saveNonVolatileWaypointList(void);

float getFinalRTHAltitude(void);
int16_t fixedWingPitchToThrottleCorrection(int16_t pitch);

/* Geodetic functions */
typedef enum {
    GEO_ALT_ABSOLUTE,
    GEO_ALT_RELATIVE
} geoAltitudeConversionMode_e;

typedef enum {
    GEO_ORIGIN_SET,
    GEO_ORIGIN_RESET_ALTITUDE
} geoOriginResetMode_e;

// geoSetOrigin stores the location provided in llh as a GPS origin in the
// provided origin parameter. resetMode indicates wether all origin coordinates
// should be overwritten by llh (GEO_ORIGIN_SET) or just the altitude, leaving
// other fields untouched (GEO_ORIGIN_RESET_ALTITUDE).
void geoSetOrigin(gpsOrigin_t *origin, const gpsLocation_t *llh, geoOriginResetMode_e resetMode);
// geoConvertGeodeticToLocal converts the geodetic location given in llh to
// the local coordinate space and stores the result in pos. The altConv
// indicates wether the altitude in llh is relative to the default GPS
// origin (GEO_ALT_RELATIVE) or absolute (e.g. Earth frame)
// (GEO_ALT_ABSOLUTE). If origin is invalid pos is set to
// (0, 0, 0) and false is returned. It returns true otherwise.
bool geoConvertGeodeticToLocal(fpVector3_t *pos, const gpsOrigin_t *origin, const gpsLocation_t *llh, geoAltitudeConversionMode_e altConv);
// geoConvertGeodeticToLocalOrigin calls geoConvertGeodeticToLocal with the
// default GPS origin.
bool geoConvertGeodeticToLocalOrigin(fpVector3_t * pos, const gpsLocation_t *llh, geoAltitudeConversionMode_e altConv);
// geoConvertLocalToGeodetic converts a local point as provided in pos to
// geodetic coordinates using the provided GPS origin. It returns wether
// the provided origin is valid and the conversion could be performed.
bool geoConvertLocalToGeodetic(gpsLocation_t *llh, const gpsOrigin_t *origin, const fpVector3_t *pos);
float geoCalculateMagDeclination(const gpsLocation_t * llh); // degrees units

/* Distance/bearing calculation */
bool navCalculatePathToDestination(navDestinationPath_t *result, const fpVector3_t * destinationPos);

/* Failsafe-forced RTH mode */
void activateForcedRTH(void);
void abortForcedRTH(void);
rthState_e getStateOfForcedRTH(void);

/* Getter functions which return data about the state of the navigation system */
bool navigationIsControllingThrottle(void);
bool isFixedWingAutoThrottleManuallyIncreased(void);
bool navigationIsFlyingAutonomousMode(void);
bool navigationIsExecutingAnEmergencyLanding(void);
/* Returns true iff navConfig()->general.flags.rth_allow_landing is NAV_RTH_ALLOW_LANDING_ALWAYS
 * or if it's NAV_RTH_ALLOW_LANDING_FAILSAFE and failsafe mode is active.
 */
bool navigationRTHAllowsLanding(void);

bool isNavLaunchEnabled(void);
bool isFixedWingLaunchDetected(void);
bool isFixedWingLaunchFinishedOrAborted(void);

float calculateAverageSpeed(void);

const navigationPIDControllers_t* getNavigationPIDControllers(void);

int32_t navigationGetHeadingError(void);
int32_t getCruiseHeadingAdjustment(void);
bool isAdjustingPosition(void);
bool isAdjustingHeading(void);

/* Returns the heading recorded when home position was acquired.
 * Note that the navigation system uses deg*100 as unit and angles
 * are in the [0, 360 * 100) interval.
 */
int32_t navigationGetHomeHeading(void);

/* Compatibility data */
extern navSystemStatus_t    NAV_Status;

extern int16_t navCurrentState;
extern int16_t navActualVelocity[3];
extern int16_t navDesiredVelocity[3];
extern int32_t navTargetPosition[3];
extern int32_t navLatestActualPosition[3];
extern int16_t navActualSurface;
extern uint16_t navFlags;
extern uint16_t navEPH;
extern uint16_t navEPV;
extern int16_t navAccNEU[3];

#else

#define navigationRequiresAngleMode() (0)
#define navigationGetHeadingControlState() (0)
#define navigationRequiresThrottleTiltCompensation() (0)
#define getEstimatedActualVelocity(axis) (0)
#define navigationIsControllingThrottle() (0)
#define navigationRTHAllowsLanding() (0)
#define navigationGetHomeHeading(0)

#endif<|MERGE_RESOLUTION|>--- conflicted
+++ resolved
@@ -233,18 +233,11 @@
 } gpsOrigin_t;
 
 typedef enum {
-<<<<<<< HEAD
-    NAV_WP_ACTION_WAYPOINT = 0x01,
-    NAV_WP_ACTION_RTH      = 0x04,
-    NAV_WP_ACTION_JUMP     = 0x06,
-    NAV_WP_ACTION_LAND     = 0x08
-
-=======
     NAV_WP_ACTION_WAYPOINT  = 0x01,
     NAV_WP_ACTION_HOLD_TIME = 0x03,
-    NAV_WP_ACTION_JUMP      = 0x06, 
-    NAV_WP_ACTION_RTH       = 0x04
->>>>>>> 6eda2af3
+    NAV_WP_ACTION_RTH       = 0x04,
+    NAV_WP_ACTION_JUMP      = 0x06,
+    NAV_WP_ACTION_LAND      = 0x08
 } navWaypointActions_e;
 
 typedef enum {
