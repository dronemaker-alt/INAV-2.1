--- conflicted
+++ resolved
@@ -39,12 +39,6 @@
 
 extern bool autoThrottleManuallyIncreased;
 
-<<<<<<< HEAD
-#if defined(USE_NAV)
-#if defined(USE_BLACKBOX)
-#define NAV_BLACKBOX
-#endif
-=======
 /* Navigation system updates */
 void onNewGPSData(void);
 #if defined(USE_SAFE_HOME)
@@ -73,7 +67,6 @@
 bool findNearestSafeHome(void);                  // Find nearest safehome
 
 #endif // defined(USE_SAFE_HOME)
->>>>>>> bd12349b
 
 #ifndef NAV_MAX_WAYPOINTS
 #define NAV_MAX_WAYPOINTS 15
