--- conflicted
+++ resolved
@@ -218,11 +218,8 @@
         uint16_t min_rth_distance;              // 0 Disables. Minimal distance for RTH in cm, otherwise it will just autoland
         uint16_t rth_abort_threshold;           // Initiate emergency landing if during RTH we get this much [cm] away from home
         uint16_t max_terrain_follow_altitude;   // Max altitude to be used in SURFACE TRACKING mode
-<<<<<<< HEAD
+        uint16_t safehome_max_distance;         // Max distance that a safehome is from the arming point
         uint16_t max_altitude;                  // Max altitude when in AltHold mode (not Surface Following)
-=======
-        uint16_t safehome_max_distance;         // Max distance that a safehome is from the arming point
->>>>>>> 689aa4f0
     } general;
 
     struct {
