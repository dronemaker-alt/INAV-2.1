--- conflicted
+++ resolved
@@ -231,15 +231,10 @@
 } gpsOrigin_t;
 
 typedef enum {
-<<<<<<< HEAD
     NAV_WP_ACTION_WAYPOINT  = 0x01,
     NAV_WP_ACTION_HOLD_TIME = 0x03,
+    NAV_WP_ACTION_JUMP      = 0x06, 
     NAV_WP_ACTION_RTH       = 0x04
-=======
-    NAV_WP_ACTION_WAYPOINT = 0x01,
-    NAV_WP_ACTION_JUMP     = 0x06, 
-    NAV_WP_ACTION_RTH      = 0x04
->>>>>>> 2c35b763
 } navWaypointActions_e;
 
 typedef enum {
