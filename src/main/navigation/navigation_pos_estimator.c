--- conflicted
+++ resolved
@@ -555,20 +555,8 @@
 }
 
 static bool estimationCalculateCorrection_Z(estimationContext_t * ctx)
-<<<<<<< HEAD
 {   
     bool correctionCalculated = false;
-=======
-{
-    DEBUG_SET(DEBUG_ALTITUDE, 0, posEstimator.est.pos.z);       // Position estimate
-    DEBUG_SET(DEBUG_ALTITUDE, 2, posEstimator.baro.alt);        // Baro altitude
-    DEBUG_SET(DEBUG_ALTITUDE, 4, posEstimator.gps.pos.z);       // GPS altitude
-    DEBUG_SET(DEBUG_ALTITUDE, 6, accGetVibrationLevel());       // Vibration level
-    DEBUG_SET(DEBUG_ALTITUDE, 1, posEstimator.est.vel.z);       // Vertical speed estimate
-    DEBUG_SET(DEBUG_ALTITUDE, 3, posEstimator.imu.accelNEU.z);  // Vertical acceleration on earth frame
-    DEBUG_SET(DEBUG_ALTITUDE, 5, posEstimator.gps.vel.z);       // GPS vertical speed
-    DEBUG_SET(DEBUG_ALTITUDE, 7, accGetClipCount());            // Clip count
->>>>>>> d67a2b0e
 
     if (ctx->newFlags & EST_BARO_VALID) {
         timeUs_t currentTimeUs = micros();
@@ -643,7 +631,6 @@
         correctionCalculated = true;
     }
 
-<<<<<<< HEAD
     // DEBUG_ALTITUDE will be always available
     DEBUG_SET(DEBUG_ALTITUDE, 0, posEstimator.est.pos.z);       // Position estimate
     DEBUG_SET(DEBUG_ALTITUDE, 2, posEstimator.baro.alt);        // Baro altitude
@@ -655,9 +642,6 @@
     DEBUG_SET(DEBUG_ALTITUDE, 7, accGetClipCount());            // Clip count
 
     return correctionCalculated;
-=======
-    return false;
->>>>>>> d67a2b0e
 }
 
 static bool estimationCalculateCorrection_XY_GPS(estimationContext_t * ctx)
