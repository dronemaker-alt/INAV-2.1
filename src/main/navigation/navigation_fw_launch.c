--- conflicted
+++ resolved
@@ -260,17 +260,13 @@
 
 static inline bool areSticksMoved(timeMs_t initialTime, timeUs_t currentTimeUs)
 {
-<<<<<<< HEAD
-    return (initialTime + currentStateElapsedMs(currentTimeUs)) >= navConfig()->fw.launch_min_time && isRollPitchStickDeflected();
+    return (initialTime + currentStateElapsedMs(currentTimeUs)) >= navConfig()->fw.launch_min_time && isRollPitchStickDeflected(LAUNCH_ABORT_STICK_DEADBAND);
 }
 
 static inline bool isProbablyNotFlying(void)
 {
     // Check flight status but only if GPS lock valid
     return posControl.flags.estPosStatus == EST_TRUSTED && !isFixedWingFlying();
-=======
-    return (initialTime + currentStateElapsedMs(currentTimeUs)) > navConfig()->fw.launch_min_time && isRollPitchStickDeflected(LAUNCH_ABORT_STICK_DEADBAND);
->>>>>>> b796f796
 }
 
 static void resetPidsIfNeeded(void) {
