--- conflicted
+++ resolved
@@ -260,10 +260,6 @@
 
 static inline bool areSticksMoved(timeMs_t initialTime, timeUs_t currentTimeUs)
 {
-<<<<<<< HEAD
-    return (initialTime + currentStateElapsedMs(currentTimeUs)) > navConfig()->fw.launch_min_time &&
-            isRollPitchStickDeflected(navConfig()->fw.launch_abort_deadband);
-=======
     return (initialTime + currentStateElapsedMs(currentTimeUs)) >= navConfig()->fw.launch_min_time &&
             isRollPitchStickDeflected(navConfig()->fw.launch_abort_deadband);
 }
@@ -272,7 +268,6 @@
 {
     // Check flight status but only if GPS lock valid
     return posControl.flags.estPosStatus == EST_TRUSTED && !isFixedWingFlying();
->>>>>>> 359030d8
 }
 
 static void resetPidsIfNeeded(void) {
