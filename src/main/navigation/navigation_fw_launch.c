/*
 * This file is part of Cleanflight.
 *
 * Cleanflight is free software: you can redistribute it and/or modify
 * it under the terms of the GNU General Public License as published by
 * the Free Software Foundation, either version 3 of the License, or
 * (at your option) any later version.
 *
 * Cleanflight is distributed in the hope that it will be useful,
 * but WITHOUT ANY WARRANTY; without even the implied warranty of
 * MERCHANTABILITY or FITNESS FOR A PARTICULAR PURPOSE.  See the
 * GNU General Public License for more details.
 *
 * You should have received a copy of the GNU General Public License
 * along with Cleanflight.  If not, see <http://www.gnu.org/licenses/>.
 */

#include <stdbool.h>
#include <stdint.h>
#include <math.h>
#include <string.h>

#include "platform.h"

#include "build/build_config.h"
#include "build/debug.h"

#include "common/axis.h"
#include "common/maths.h"

#include "config/feature.h"

#include "drivers/time.h"

#include "io/gps.h"
#include "io/beeper.h"

#include "flight/pid.h"
#include "flight/imu.h"
#include "flight/mixer.h"

#include "fc/config.h"
#include "fc/rc_controls.h"
#include "fc/runtime_config.h"

#include "navigation/navigation.h"
#include "navigation/navigation_private.h"

#include "io/gps.h"

#include "sensors/battery.h"

#define SWING_LAUNCH_MIN_ROTATION_RATE      DEGREES_TO_RADIANS(100)     // expect minimum 100dps rotation rate
#define LAUNCH_MOTOR_IDLE_SPINUP_TIME 1500                              // ms
#define UNUSED(x) ((void)(x))
#define FW_LAUNCH_MESSAGE_TEXT_WAIT_THROTTLE "RAISE THE THROTTLE"
#define FW_LAUNCH_MESSAGE_TEXT_WAIT_IDLE "WAITING FOR IDLE"
#define FW_LAUNCH_MESSAGE_TEXT_WAIT_DETECTION "READY TO LAUNCH"
#define FW_LAUNCH_MESSAGE_TEXT_IN_PROGRESS "MOVE THE STICKS TO ABORT"
#define FW_LAUNCH_MESSAGE_TEXT_FINISHING "FINISHING"

typedef enum {
    FW_LAUNCH_MESSAGE_TYPE_NONE = 0,
    FW_LAUNCH_MESSAGE_TYPE_WAIT_THROTTLE,
    FW_LAUNCH_MESSAGE_TYPE_WAIT_IDLE,
    FW_LAUNCH_MESSAGE_TYPE_WAIT_DETECTION,
    FW_LAUNCH_MESSAGE_TYPE_IN_PROGRESS,
    FW_LAUNCH_MESSAGE_TYPE_FINISHING
} fixedWingLaunchMessage_t;

typedef enum {
    FW_LAUNCH_EVENT_NONE = 0,
    FW_LAUNCH_EVENT_SUCCESS,
    FW_LAUNCH_EVENT_GOTO_DETECTION,
    FW_LAUNCH_EVENT_ABORT,
    FW_LAUNCH_EVENT_THROTTLE_LOW,
    FW_LAUNCH_EVENT_COUNT
} fixedWingLaunchEvent_t;

typedef enum {  // if changed update navFwLaunchStatus_e
    FW_LAUNCH_STATE_WAIT_THROTTLE = 0,
    FW_LAUNCH_STATE_IDLE_MOTOR_DELAY,
    FW_LAUNCH_STATE_MOTOR_IDLE,
    FW_LAUNCH_STATE_WAIT_DETECTION,
    FW_LAUNCH_STATE_DETECTED,   // 4
    FW_LAUNCH_STATE_MOTOR_DELAY,
    FW_LAUNCH_STATE_MOTOR_SPINUP,
    FW_LAUNCH_STATE_IN_PROGRESS,
    FW_LAUNCH_STATE_FINISH,
    FW_LAUNCH_STATE_ABORTED,    // 9
    FW_LAUNCH_STATE_FLYING,     // 10
    FW_LAUNCH_STATE_COUNT
} fixedWingLaunchState_t;

static fixedWingLaunchEvent_t fwLaunchState_FW_LAUNCH_STATE_WAIT_THROTTLE(timeUs_t currentTimeUs);
static fixedWingLaunchEvent_t fwLaunchState_FW_LAUNCH_STATE_IDLE_MOTOR_DELAY(timeUs_t currentTimeUs);
static fixedWingLaunchEvent_t fwLaunchState_FW_LAUNCH_STATE_MOTOR_IDLE(timeUs_t currentTimeUs);
static fixedWingLaunchEvent_t fwLaunchState_FW_LAUNCH_STATE_WAIT_DETECTION(timeUs_t currentTimeUs);
static fixedWingLaunchEvent_t fwLaunchState_FW_LAUNCH_STATE_DETECTED(timeUs_t currentTimeUs);
static fixedWingLaunchEvent_t fwLaunchState_FW_LAUNCH_STATE_MOTOR_DELAY(timeUs_t currentTimeUs);
static fixedWingLaunchEvent_t fwLaunchState_FW_LAUNCH_STATE_MOTOR_SPINUP(timeUs_t currentTimeUs);
static fixedWingLaunchEvent_t fwLaunchState_FW_LAUNCH_STATE_IN_PROGRESS(timeUs_t currentTimeUs);
static fixedWingLaunchEvent_t fwLaunchState_FW_LAUNCH_STATE_FINISH(timeUs_t currentTimeUs);
static fixedWingLaunchEvent_t fwLaunchState_FW_LAUNCH_STATE_ABORTED(timeUs_t currentTimeUs);
static fixedWingLaunchEvent_t fwLaunchState_FW_LAUNCH_STATE_FLYING(timeUs_t currentTimeUs);

typedef struct fixedWingLaunchStateDescriptor_s {
    fixedWingLaunchEvent_t (*onEntry)(timeUs_t currentTimeUs);
    fixedWingLaunchState_t onEvent[FW_LAUNCH_EVENT_COUNT];
    fixedWingLaunchMessage_t messageType;
} fixedWingLaunchStateDescriptor_t;

typedef struct fixedWingLaunchData_s {
    timeUs_t currentStateTimeUs;
    fixedWingLaunchState_t currentState;
    uint8_t pitchAngle; // used to smooth the transition of the pitch angle
} fixedWingLaunchData_t;

static EXTENDED_FASTRAM fixedWingLaunchData_t fwLaunch;
static bool idleMotorAboutToStart;

static const fixedWingLaunchStateDescriptor_t launchStateMachine[FW_LAUNCH_STATE_COUNT] = {

    [FW_LAUNCH_STATE_WAIT_THROTTLE] = {
        .onEntry                                    = fwLaunchState_FW_LAUNCH_STATE_WAIT_THROTTLE,
        .onEvent = {
            [FW_LAUNCH_EVENT_SUCCESS]               = FW_LAUNCH_STATE_IDLE_MOTOR_DELAY,
            [FW_LAUNCH_EVENT_GOTO_DETECTION]        = FW_LAUNCH_STATE_WAIT_DETECTION
        },
        .messageType                                = FW_LAUNCH_MESSAGE_TYPE_WAIT_THROTTLE
    },

    [FW_LAUNCH_STATE_IDLE_MOTOR_DELAY] = {
        .onEntry                                    = fwLaunchState_FW_LAUNCH_STATE_IDLE_MOTOR_DELAY,
        .onEvent = {
            [FW_LAUNCH_EVENT_SUCCESS]               = FW_LAUNCH_STATE_MOTOR_IDLE,
            [FW_LAUNCH_EVENT_THROTTLE_LOW]          = FW_LAUNCH_STATE_WAIT_THROTTLE
        },
        .messageType                                = FW_LAUNCH_MESSAGE_TYPE_WAIT_IDLE
    },

    [FW_LAUNCH_STATE_MOTOR_IDLE] = {
        .onEntry                                    = fwLaunchState_FW_LAUNCH_STATE_MOTOR_IDLE,
        .onEvent = {
            [FW_LAUNCH_EVENT_SUCCESS]               = FW_LAUNCH_STATE_WAIT_DETECTION,
            [FW_LAUNCH_EVENT_THROTTLE_LOW]          = FW_LAUNCH_STATE_WAIT_THROTTLE
        },
        .messageType                                = FW_LAUNCH_MESSAGE_TYPE_WAIT_IDLE
    },

    [FW_LAUNCH_STATE_WAIT_DETECTION] = {
        .onEntry                                    = fwLaunchState_FW_LAUNCH_STATE_WAIT_DETECTION,
        .onEvent = {
            [FW_LAUNCH_EVENT_SUCCESS]               = FW_LAUNCH_STATE_DETECTED,
            [FW_LAUNCH_EVENT_THROTTLE_LOW]          = FW_LAUNCH_STATE_WAIT_THROTTLE
        },
        .messageType                                = FW_LAUNCH_MESSAGE_TYPE_WAIT_DETECTION
    },

    [FW_LAUNCH_STATE_DETECTED] = {
        .onEntry                                    = fwLaunchState_FW_LAUNCH_STATE_DETECTED,
        .onEvent = {
            // waiting for the navigation to move on the next state FW_LAUNCH_STATE_MOTOR_DELAY
        },
        .messageType                                = FW_LAUNCH_MESSAGE_TYPE_WAIT_DETECTION
    },

    [FW_LAUNCH_STATE_MOTOR_DELAY] = {
        .onEntry                                    = fwLaunchState_FW_LAUNCH_STATE_MOTOR_DELAY,
        .onEvent = {
            [FW_LAUNCH_EVENT_SUCCESS]               = FW_LAUNCH_STATE_MOTOR_SPINUP,
            [FW_LAUNCH_EVENT_ABORT]                 = FW_LAUNCH_STATE_ABORTED
        },
        .messageType                                = FW_LAUNCH_MESSAGE_TYPE_IN_PROGRESS
    },

    [FW_LAUNCH_STATE_MOTOR_SPINUP] = {
        .onEntry                                    = fwLaunchState_FW_LAUNCH_STATE_MOTOR_SPINUP,
        .onEvent = {
            [FW_LAUNCH_EVENT_SUCCESS]               = FW_LAUNCH_STATE_IN_PROGRESS,
            [FW_LAUNCH_EVENT_ABORT]                 = FW_LAUNCH_STATE_ABORTED
        },
        .messageType                                = FW_LAUNCH_MESSAGE_TYPE_IN_PROGRESS
    },

    [FW_LAUNCH_STATE_IN_PROGRESS] = {
        .onEntry                                    = fwLaunchState_FW_LAUNCH_STATE_IN_PROGRESS,
        .onEvent = {
            [FW_LAUNCH_EVENT_SUCCESS]               = FW_LAUNCH_STATE_FINISH,
            [FW_LAUNCH_EVENT_ABORT]                 = FW_LAUNCH_STATE_ABORTED
        },
        .messageType                                = FW_LAUNCH_MESSAGE_TYPE_IN_PROGRESS
    },

    [FW_LAUNCH_STATE_FINISH] = {
        .onEntry                                    = fwLaunchState_FW_LAUNCH_STATE_FINISH,
        .onEvent = {
            [FW_LAUNCH_EVENT_SUCCESS]               = FW_LAUNCH_STATE_FLYING
        },
        .messageType                                = FW_LAUNCH_MESSAGE_TYPE_FINISHING
    },

        [FW_LAUNCH_STATE_ABORTED] = {
        .onEntry                                    = fwLaunchState_FW_LAUNCH_STATE_ABORTED,
        .onEvent = {

        },
        .messageType                                = FW_LAUNCH_MESSAGE_TYPE_NONE
    },

        [FW_LAUNCH_STATE_FLYING] = {
        .onEntry                                    = fwLaunchState_FW_LAUNCH_STATE_FLYING,
        .onEvent = {

        },
        .messageType                                = FW_LAUNCH_MESSAGE_TYPE_NONE
    }
};

/* Current State Handlers */

static timeMs_t currentStateElapsedMs(timeUs_t currentTimeUs)
{
    return US2MS(currentTimeUs - fwLaunch.currentStateTimeUs);
}

static void setCurrentState(fixedWingLaunchState_t nextState, timeUs_t currentTimeUs)
{
    fwLaunch.currentState = nextState;
    fwLaunch.currentStateTimeUs = currentTimeUs;
}

/* Wing control Helpers */

static bool isThrottleIdleEnabled(void)
{
    return currentBatteryProfile->nav.fw.launch_idle_throttle > getThrottleIdleValue();
}

static void applyThrottleIdleLogic(bool forceMixerIdle)
{
    if (isThrottleIdleEnabled() && !forceMixerIdle) {
        rcCommand[THROTTLE] = currentBatteryProfile->nav.fw.launch_idle_throttle;
    }
    else {
        ENABLE_STATE(NAV_MOTOR_STOP_OR_IDLE);           // If MOTOR_STOP is enabled mixer will keep motor stopped
        rcCommand[THROTTLE] = getThrottleIdleValue();   // If MOTOR_STOP is disabled, motors will spin given throttle value
    }
}

static inline bool isThrottleLow(void)
{
    return calculateThrottleStatus(THROTTLE_STATUS_TYPE_RC) == THROTTLE_LOW;
}

static inline bool isLaunchMaxAltitudeReached(void)
{
    return (navConfig()->fw.launch_max_altitude > 0) && (getEstimatedActualPosition(Z) >= navConfig()->fw.launch_max_altitude);
}

static inline bool areSticksMoved(timeMs_t initialTime, timeUs_t currentTimeUs)
{
<<<<<<< HEAD
    return (initialTime + currentStateElapsedMs(currentTimeUs)) >= navConfig()->fw.launch_min_time && isRollPitchStickDeflected(LAUNCH_ABORT_STICK_DEADBAND);
}

static inline bool isProbablyNotFlying(void)
{
    // Check flight status but only if GPS lock valid
    return posControl.flags.estPosStatus == EST_TRUSTED && !isFixedWingFlying();
=======
    return (initialTime + currentStateElapsedMs(currentTimeUs)) > navConfig()->fw.launch_min_time &&
            isRollPitchStickDeflected(navConfig()->fw.launch_abort_deadband);
>>>>>>> 12c47971
}

static void resetPidsIfNeeded(void) {
    // Don't use PID I-term and reset TPA filter until motors are started or until flight is detected
    if (isProbablyNotFlying() || fwLaunch.currentState < FW_LAUNCH_STATE_MOTOR_SPINUP || (navConfig()->fw.launch_manual_throttle && isThrottleLow())) {
        pidResetErrorAccumulators();
        pidResetTPAFilter();
    }
}

static void updateRcCommand(void)
{
    // lock roll and yaw and apply needed pitch angle
    rcCommand[ROLL] = 0;
    rcCommand[PITCH] = pidAngleToRcCommand(-DEGREES_TO_DECIDEGREES(fwLaunch.pitchAngle), pidProfile()->max_angle_inclination[FD_PITCH]);
    rcCommand[YAW] = 0;
}

/* onEntry state handlers */

static fixedWingLaunchEvent_t fwLaunchState_FW_LAUNCH_STATE_WAIT_THROTTLE(timeUs_t currentTimeUs)
{
    UNUSED(currentTimeUs);

    if (!isThrottleLow()) {
        if (isThrottleIdleEnabled()) {
            return FW_LAUNCH_EVENT_SUCCESS;
        }
        else {
            fwLaunch.pitchAngle = navConfig()->fw.launch_climb_angle;
            return FW_LAUNCH_EVENT_GOTO_DETECTION;
        }
    }
    else {
        applyThrottleIdleLogic(true);   // Stick low, force mixer idle (motor stop or low rpm)
    }

    fwLaunch.pitchAngle = 0;

    return FW_LAUNCH_EVENT_NONE;
}

static fixedWingLaunchEvent_t fwLaunchState_FW_LAUNCH_STATE_IDLE_MOTOR_DELAY(timeUs_t currentTimeUs)
{
    if (isThrottleLow()) {
        return FW_LAUNCH_EVENT_THROTTLE_LOW; // go back to FW_LAUNCH_STATE_WAIT_THROTTLE
    }

    applyThrottleIdleLogic(true);

    if (currentStateElapsedMs(currentTimeUs) > navConfig()->fw.launch_idle_motor_timer) {
        idleMotorAboutToStart = false;
        return FW_LAUNCH_EVENT_SUCCESS;
    }
    // 5 second warning motor about to start at idle, changes Beeper sound
    idleMotorAboutToStart = navConfig()->fw.launch_idle_motor_timer - currentStateElapsedMs(currentTimeUs) < 5000;

    return FW_LAUNCH_EVENT_NONE;
}

static fixedWingLaunchEvent_t fwLaunchState_FW_LAUNCH_STATE_MOTOR_IDLE(timeUs_t currentTimeUs)
{
    if (isThrottleLow()) {
        return FW_LAUNCH_EVENT_THROTTLE_LOW; // go back to FW_LAUNCH_STATE_WAIT_THROTTLE
    }

    const timeMs_t elapsedTimeMs = currentStateElapsedMs(currentTimeUs);
    if (elapsedTimeMs > LAUNCH_MOTOR_IDLE_SPINUP_TIME) {
        applyThrottleIdleLogic(false);
        return FW_LAUNCH_EVENT_SUCCESS;
    }
    else {
        rcCommand[THROTTLE] = scaleRangef(elapsedTimeMs, 0.0f, LAUNCH_MOTOR_IDLE_SPINUP_TIME, getThrottleIdleValue(), currentBatteryProfile->nav.fw.launch_idle_throttle);
        fwLaunch.pitchAngle = scaleRangef(elapsedTimeMs, 0.0f, LAUNCH_MOTOR_IDLE_SPINUP_TIME, 0, navConfig()->fw.launch_climb_angle);
    }

    return FW_LAUNCH_EVENT_NONE;
}

static fixedWingLaunchEvent_t fwLaunchState_FW_LAUNCH_STATE_WAIT_DETECTION(timeUs_t currentTimeUs)
{
    if (isThrottleLow()) {
        return FW_LAUNCH_EVENT_THROTTLE_LOW; // go back to FW_LAUNCH_STATE_WAIT_THROTTLE
    }

    const float swingVelocity = (fabsf(imuMeasuredRotationBF.z) > SWING_LAUNCH_MIN_ROTATION_RATE) ? (imuMeasuredAccelBF.y / imuMeasuredRotationBF.z) : 0;
    const bool isForwardAccelerationHigh = (imuMeasuredAccelBF.x > navConfig()->fw.launch_accel_thresh);
    const bool isAircraftAlmostLevel = (calculateCosTiltAngle() >= cos_approx(DEGREES_TO_RADIANS(navConfig()->fw.launch_max_angle)));

    const bool isBungeeLaunched = isForwardAccelerationHigh && isAircraftAlmostLevel;
    const bool isSwingLaunched = (swingVelocity > navConfig()->fw.launch_velocity_thresh) && (imuMeasuredAccelBF.x > 0);
    const bool isForwardLaunched = isGPSHeadingValid() && (gpsSol.groundSpeed > navConfig()->fw.launch_velocity_thresh) && (imuMeasuredAccelBF.x > 0);

    applyThrottleIdleLogic(false);

    if (isBungeeLaunched || isSwingLaunched || isForwardLaunched) {
        if (currentStateElapsedMs(currentTimeUs) > navConfig()->fw.launch_time_thresh) {
            return FW_LAUNCH_EVENT_SUCCESS; // the launch is detected now, go to FW_LAUNCH_STATE_DETECTED
        }
    } else {
        fwLaunch.currentStateTimeUs = currentTimeUs; // reset the state counter
    }

    return FW_LAUNCH_EVENT_NONE;
}

static fixedWingLaunchEvent_t fwLaunchState_FW_LAUNCH_STATE_DETECTED(timeUs_t currentTimeUs)
{
    UNUSED(currentTimeUs);

    // waiting for the navigation to move it to next step FW_LAUNCH_STATE_MOTOR_DELAY
    applyThrottleIdleLogic(false);

    return FW_LAUNCH_EVENT_NONE;
}

static fixedWingLaunchEvent_t fwLaunchState_FW_LAUNCH_STATE_MOTOR_DELAY(timeUs_t currentTimeUs)
{
    applyThrottleIdleLogic(false);

    if (areSticksMoved(0, currentTimeUs)) {
        return FW_LAUNCH_EVENT_ABORT; // jump to FW_LAUNCH_STATE_ABORTED
    }

    if (currentStateElapsedMs(currentTimeUs) > navConfig()->fw.launch_motor_timer) {
        return FW_LAUNCH_EVENT_SUCCESS;
    }

    return FW_LAUNCH_EVENT_NONE;
}

static fixedWingLaunchEvent_t fwLaunchState_FW_LAUNCH_STATE_MOTOR_SPINUP(timeUs_t currentTimeUs)
{
    if (areSticksMoved(navConfig()->fw.launch_motor_timer, currentTimeUs)) {
        return FW_LAUNCH_EVENT_ABORT; // jump to FW_LAUNCH_STATE_ABORTED
    }

    const timeMs_t elapsedTimeMs = currentStateElapsedMs(currentTimeUs);
    const uint16_t motorSpinUpMs = navConfig()->fw.launch_motor_spinup_time;
    const uint16_t launchThrottle = constrain(currentBatteryProfile->nav.fw.launch_throttle, getThrottleIdleValue(), motorConfig()->maxthrottle);

    if (elapsedTimeMs > motorSpinUpMs) {
        rcCommand[THROTTLE] = launchThrottle;
        return FW_LAUNCH_EVENT_SUCCESS;
    }
    else {
        const uint16_t minIdleThrottle = MAX(getThrottleIdleValue(), currentBatteryProfile->nav.fw.launch_idle_throttle);
        rcCommand[THROTTLE] = scaleRangef(elapsedTimeMs, 0.0f, motorSpinUpMs,  minIdleThrottle, launchThrottle);
    }

    return FW_LAUNCH_EVENT_NONE;
}

static fixedWingLaunchEvent_t fwLaunchState_FW_LAUNCH_STATE_IN_PROGRESS(timeUs_t currentTimeUs)
{
    uint16_t initialTime = 0;

    if (navConfig()->fw.launch_manual_throttle) {
        // reset timers when throttle is low or until flight detected and abort launch regardless of launch settings
        if (isThrottleLow()) {
            fwLaunch.currentStateTimeUs = currentTimeUs;
            fwLaunch.pitchAngle = 0;
            if (isRollPitchStickDeflected(LAUNCH_ABORT_STICK_DEADBAND)) {
                return FW_LAUNCH_EVENT_ABORT;
            }
        } else {
            if (isProbablyNotFlying()) {
                fwLaunch.currentStateTimeUs = currentTimeUs;
            }
            fwLaunch.pitchAngle = navConfig()->fw.launch_climb_angle;
        }
    } else {
        initialTime = navConfig()->fw.launch_motor_timer + navConfig()->fw.launch_motor_spinup_time;
        rcCommand[THROTTLE] = constrain(currentBatteryProfile->nav.fw.launch_throttle, getThrottleIdleValue(), motorConfig()->maxthrottle);
    }

    if (isLaunchMaxAltitudeReached()) {
        return FW_LAUNCH_EVENT_SUCCESS; // cancel the launch and do the FW_LAUNCH_STATE_FINISH state
    }

    if (areSticksMoved(initialTime, currentTimeUs)) {
        return FW_LAUNCH_EVENT_ABORT; // cancel the launch and do the FW_LAUNCH_STATE_ABORTED state
    }

    if (currentStateElapsedMs(currentTimeUs) > navConfig()->fw.launch_timeout) {
        return FW_LAUNCH_EVENT_SUCCESS; // launch timeout. go to FW_LAUNCH_STATE_FINISH
    }

    return FW_LAUNCH_EVENT_NONE;
}

static fixedWingLaunchEvent_t fwLaunchState_FW_LAUNCH_STATE_FINISH(timeUs_t currentTimeUs)
{
    const timeMs_t elapsedTimeMs = currentStateElapsedMs(currentTimeUs);
    const timeMs_t endTimeMs = navConfig()->fw.launch_end_time;

    if (elapsedTimeMs > endTimeMs || isRollPitchStickDeflected(navConfig()->fw.launch_abort_deadband)) {
        return FW_LAUNCH_EVENT_SUCCESS;     // End launch go to FW_LAUNCH_STATE_FLYING state
    }
    else {
        // Make a smooth transition from the launch state to the current state for pitch angle
        // Do the same for throttle when manual launch throttle isn't used
        if (!navConfig()->fw.launch_manual_throttle) {
            const uint16_t launchThrottle = constrain(currentBatteryProfile->nav.fw.launch_throttle, getThrottleIdleValue(), motorConfig()->maxthrottle);
            rcCommand[THROTTLE] = scaleRangef(elapsedTimeMs, 0.0f, endTimeMs, launchThrottle, rcCommand[THROTTLE]);
        }
        fwLaunch.pitchAngle = scaleRangef(elapsedTimeMs, 0.0f, endTimeMs, navConfig()->fw.launch_climb_angle, rcCommand[PITCH]);
    }

    return FW_LAUNCH_EVENT_NONE;
}

static fixedWingLaunchEvent_t fwLaunchState_FW_LAUNCH_STATE_ABORTED(timeUs_t currentTimeUs)
{
    UNUSED(currentTimeUs);

    return FW_LAUNCH_EVENT_NONE;
}

static fixedWingLaunchEvent_t fwLaunchState_FW_LAUNCH_STATE_FLYING(timeUs_t currentTimeUs)
{
    UNUSED(currentTimeUs);

    return FW_LAUNCH_EVENT_NONE;
}

// Public methods ---------------------------------------------------------------

void applyFixedWingLaunchController(timeUs_t currentTimeUs)
{
    // Called at PID rate

    // process the current state, set the next state or exit if FW_LAUNCH_EVENT_NONE
    while (launchStateMachine[fwLaunch.currentState].onEntry) {
        fixedWingLaunchEvent_t newEvent = launchStateMachine[fwLaunch.currentState].onEntry(currentTimeUs);
        if (newEvent == FW_LAUNCH_EVENT_NONE) {
            break;
        }
        setCurrentState(launchStateMachine[fwLaunch.currentState].onEvent[newEvent], currentTimeUs);
    }

    resetPidsIfNeeded();
    updateRcCommand();

    // Control beeper
    if (fwLaunch.currentState == FW_LAUNCH_STATE_WAIT_THROTTLE) {
        beeper(BEEPER_LAUNCH_MODE_LOW_THROTTLE);
    }
    else {
        if (idleMotorAboutToStart) {
            beeper(BEEPER_LAUNCH_MODE_IDLE_START);
        } else {
            beeper(BEEPER_LAUNCH_MODE_ENABLED);
        }
    }
}

void resetFixedWingLaunchController(timeUs_t currentTimeUs)
{
    if (navConfig()->fw.launch_manual_throttle) {
        // no detection or motor control required with manual launch throttle
        // so start at launch in progress
        setCurrentState(FW_LAUNCH_STATE_IN_PROGRESS, currentTimeUs);
    } else {
        setCurrentState(FW_LAUNCH_STATE_WAIT_THROTTLE, currentTimeUs);
    }
}

void enableFixedWingLaunchController(timeUs_t currentTimeUs)
{
    setCurrentState(FW_LAUNCH_STATE_MOTOR_DELAY, currentTimeUs);
}

uint8_t fixedWingLaunchStatus(void)
{
    return fwLaunch.currentState;
}

void abortFixedWingLaunch(void)
{
    setCurrentState(FW_LAUNCH_STATE_ABORTED, 0);
}

const char * fixedWingLaunchStateMessage(void)
{
    switch (launchStateMachine[fwLaunch.currentState].messageType) {
        case FW_LAUNCH_MESSAGE_TYPE_WAIT_THROTTLE:
            return FW_LAUNCH_MESSAGE_TEXT_WAIT_THROTTLE;

        case FW_LAUNCH_MESSAGE_TYPE_WAIT_IDLE:
            return FW_LAUNCH_MESSAGE_TEXT_WAIT_IDLE;

        case FW_LAUNCH_MESSAGE_TYPE_WAIT_DETECTION:
            return FW_LAUNCH_MESSAGE_TEXT_WAIT_DETECTION;

        case FW_LAUNCH_MESSAGE_TYPE_IN_PROGRESS:
            return FW_LAUNCH_MESSAGE_TEXT_IN_PROGRESS;

        case FW_LAUNCH_MESSAGE_TYPE_FINISHING:
            return FW_LAUNCH_MESSAGE_TEXT_FINISHING;

        default:
            return NULL;
    }
}<|MERGE_RESOLUTION|>--- conflicted
+++ resolved
@@ -260,18 +260,14 @@
 
 static inline bool areSticksMoved(timeMs_t initialTime, timeUs_t currentTimeUs)
 {
-<<<<<<< HEAD
-    return (initialTime + currentStateElapsedMs(currentTimeUs)) >= navConfig()->fw.launch_min_time && isRollPitchStickDeflected(LAUNCH_ABORT_STICK_DEADBAND);
+    return (initialTime + currentStateElapsedMs(currentTimeUs)) >= navConfig()->fw.launch_min_time &&
+            isRollPitchStickDeflected(navConfig()->fw.launch_abort_deadband);
 }
 
 static inline bool isProbablyNotFlying(void)
 {
     // Check flight status but only if GPS lock valid
     return posControl.flags.estPosStatus == EST_TRUSTED && !isFixedWingFlying();
-=======
-    return (initialTime + currentStateElapsedMs(currentTimeUs)) > navConfig()->fw.launch_min_time &&
-            isRollPitchStickDeflected(navConfig()->fw.launch_abort_deadband);
->>>>>>> 12c47971
 }
 
 static void resetPidsIfNeeded(void) {
