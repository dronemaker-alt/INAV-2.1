/*
 * This file is part of Cleanflight.
 *
 * Cleanflight is free software: you can redistribute it and/or modify
 * it under the terms of the GNU General Public License as published by
 * the Free Software Foundation, either version 3 of the License, or
 * (at your option) any later version.
 *
 * Cleanflight is distributed in the hope that it will be useful,
 * but WITHOUT ANY WARRANTY; without even the implied warranty of
 * MERCHANTABILITY or FITNESS FOR A PARTICULAR PURPOSE.  See the
 * GNU General Public License for more details.
 *
 * You should have received a copy of the GNU General Public License
 * along with Cleanflight.  If not, see <http://www.gnu.org/licenses/>.
 */

#include <stdbool.h>
#include <stdint.h>
#include <math.h>

#include "platform.h"

#include "build/build_config.h"
#include "build/debug.h"

#include "common/axis.h"
#include "common/maths.h"
#include "common/filter.h"

#include "drivers/time.h"

#include "sensors/sensors.h"
#include "sensors/acceleration.h"
#include "sensors/boardalignment.h"
#include "sensors/gyro.h"
#include "sensors/pitotmeter.h"

#include "flight/pid.h"
#include "flight/imu.h"
#include "flight/mixer.h"
#include "flight/mixer_profile.h"

#include "fc/config.h"
#include "fc/controlrate_profile.h"
#include "fc/rc_controls.h"
#include "fc/rc_modes.h"
#include "fc/runtime_config.h"

#include "navigation/navigation.h"
#include "navigation/navigation_private.h"

#include "programming/logic_condition.h"

#include "rx/rx.h"

#include "sensors/battery.h"

// Base frequencies for smoothing pitch and roll
#define NAV_FW_BASE_PITCH_CUTOFF_FREQUENCY_HZ     2.0f
#define NAV_FW_BASE_ROLL_CUTOFF_FREQUENCY_HZ     10.0f

// If we are going slower than the minimum ground speed (navConfig()->general.min_ground_speed) - boost throttle to fight against the wind
#define NAV_FW_THROTTLE_SPEED_BOOST_GAIN        1.5f

// If this is enabled navigation won't be applied if velocity is below 3 m/s
//#define NAV_FW_LIMIT_MIN_FLY_VELOCITY

static bool isPitchAdjustmentValid = false;
static bool isRollAdjustmentValid = false;
static bool isYawAdjustmentValid = false;
static float throttleSpeedAdjustment = 0;
static bool isAutoThrottleManuallyIncreased = false;
static float navCrossTrackError;
static int8_t loiterDirYaw = 1;
bool needToCalculateCircularLoiter;

// Calculates the cutoff frequency for smoothing out roll/pitch commands
// control_smoothness valid range from 0 to 9
// resulting cutoff_freq ranging from baseFreq downwards to ~0.11Hz
static float getSmoothnessCutoffFreq(float baseFreq)
{
    uint16_t smoothness = 10 - navConfig()->fw.control_smoothness;
    return 0.001f * baseFreq * (float)(smoothness*smoothness*smoothness) + 0.1f;
}

// Calculates the cutoff frequency for smoothing out pitchToThrottleCorrection
// pitch_to_throttle_smooth valid range from 0 to 9
// resulting cutoff_freq ranging from baseFreq downwards to ~0.01Hz
static float getPitchToThrottleSmoothnessCutoffFreq(float baseFreq)
{
    uint16_t smoothness = 10 - navConfig()->fw.pitch_to_throttle_smooth;
    return 0.001f * baseFreq * (float)(smoothness*smoothness*smoothness) + 0.01f;
}

/*-----------------------------------------------------------
 * Altitude controller
 *-----------------------------------------------------------*/
void setupFixedWingAltitudeController(void)
{
    // TODO
}

void resetFixedWingAltitudeController(void)
{
    navPidReset(&posControl.pids.fw_alt);
    posControl.rcAdjustment[PITCH] = 0;
    isPitchAdjustmentValid = false;
    throttleSpeedAdjustment = 0;
}

/*-----------------------------------------------------------
 * Z-position controller
 *-----------------------------------------------------------*/
void updateFixedWingClimbRateToAltitudeController(float desiredClimbRate, float targetAltitude, climbRateToAltitudeControllerMode_e mode)
{
    static timeUs_t lastUpdateTimeUs;
    const timeUs_t currentTimeUs = micros();

    // Terrain following uses different altitude measurement
    const float altitudeToUse = navGetCurrentActualPositionAndVelocity()->pos.z;

    if (mode != ROC_TO_ALT_RESET && desiredClimbRate) {
        /* ROC_TO_ALT_CONSTANT - constant climb rate
         * ROC_TO_ALT_TARGET - constant climb rate until close to target altitude reducing to min rate when altitude reached
         * Rate reduction starts at distance from target altitude of 5x climb rate for FW */

        if (mode == ROC_TO_ALT_TARGET && fabsf(desiredClimbRate) > NAV_FW_MIN_TARGET_CLIMB_RATE) {
            const int8_t direction = desiredClimbRate > 0 ? 1 : -1;
            const float absClimbRate = fabsf(desiredClimbRate);
            const uint16_t maxRateCutoffAlt = absClimbRate * 5;
            const float verticalVelScaled = scaleRangef(navGetCurrentActualPositionAndVelocity()->pos.z - targetAltitude,
                                            0.0f, -maxRateCutoffAlt * direction, NAV_FW_MIN_TARGET_CLIMB_RATE, absClimbRate);

            desiredClimbRate = direction * constrainf(verticalVelScaled, NAV_FW_MIN_TARGET_CLIMB_RATE, absClimbRate);
        }

        /*
         * If max altitude is set, reset climb rate if altitude is reached and climb rate is > 0
         * In other words, when altitude is reached, allow it only to shrink
         */
        if (navConfig()->general.max_altitude > 0 && altitudeToUse >= navConfig()->general.max_altitude && desiredClimbRate > 0) {
            desiredClimbRate = 0;
        }

        // Fixed wing climb rate controller is open-loop. We simply move the known altitude target
        float timeDelta = US2S(currentTimeUs - lastUpdateTimeUs);
        static bool targetHoldActive = false;

        if (timeDelta <= MAX_POSITION_UPDATE_INTERVAL_US && desiredClimbRate) {
            // Update target altitude only if actual altitude moving in same direction and lagging by < 5 m, otherwise hold target
            if (navGetCurrentActualPositionAndVelocity()->vel.z * desiredClimbRate >= 0 && fabsf(posControl.desiredState.pos.z - altitudeToUse) < 500) {
                posControl.desiredState.pos.z += desiredClimbRate * timeDelta;
                targetHoldActive = false;
            } else if (!targetHoldActive) {     // Reset and hold target to actual + climb rate boost until actual catches up
                posControl.desiredState.pos.z = altitudeToUse + desiredClimbRate;
                targetHoldActive = true;
            }
        } else {
            targetHoldActive = false;
        }
    } else {   
        // ROC_TO_ALT_RESET or zero desired climbrate
        posControl.desiredState.pos.z = altitudeToUse;
    }

    lastUpdateTimeUs = currentTimeUs;
}

bool adjustFixedWingAltitudeFromRCInput(void)
{
    int16_t rcAdjustment = applyDeadbandRescaled(rcCommand[PITCH], rcControlsConfig()->alt_hold_deadband, -500, 500);

    if (rcAdjustment) {
        // set velocity proportional to stick movement
        float rcClimbRate = -rcAdjustment * navConfig()->general.max_manual_climb_rate / (500.0f - rcControlsConfig()->alt_hold_deadband);
        updateFixedWingClimbRateToAltitudeController(rcClimbRate, 0, ROC_TO_ALT_CONSTANT);
        return true;
    }
    else {
        // Adjusting finished - reset desired position to stay exactly where pilot released the stick
        if (posControl.flags.isAdjustingAltitude) {
            updateFixedWingClimbRateToAltitudeController(0, 0, ROC_TO_ALT_RESET);
        }
        return false;
    }
}

// Position to velocity controller for Z axis
static void updateAltitudeVelocityAndPitchController_FW(timeDelta_t deltaMicros)
{
    static pt1Filter_t velzFilterState;

    // On a fixed wing we might not have a reliable climb rate source (if no BARO available), so we can't apply PID controller to
    // velocity error. We use PID controller on altitude error and calculate desired pitch angle

    // Update energies
    const float demSPE = (posControl.desiredState.pos.z * 0.01f) * GRAVITY_MSS;
    const float demSKE = 0.0f;

    const float estSPE = (navGetCurrentActualPositionAndVelocity()->pos.z * 0.01f) * GRAVITY_MSS;
    const float estSKE = 0.0f;

    // speedWeight controls balance between potential and kinetic energy used for pitch controller
    //  speedWeight = 1.0 : pitch will only control airspeed and won't control altitude
    //  speedWeight = 0.5 : pitch will be used to control both airspeed and altitude
    //  speedWeight = 0.0 : pitch will only control altitude
    const float speedWeight = 0.0f; // no speed sensing for now

    const float demSEB = demSPE * (1.0f - speedWeight) - demSKE * speedWeight;
    const float estSEB = estSPE * (1.0f - speedWeight) - estSKE * speedWeight;

    // SEB to pitch angle gain to account for airspeed (with respect to specified reference (tuning) speed
    const float pitchGainInv = 1.0f / 1.0f;

    // Here we use negative values for dive for better clarity
    float maxClimbDeciDeg = DEGREES_TO_DECIDEGREES(navConfig()->fw.max_climb_angle);
    const float minDiveDeciDeg = -DEGREES_TO_DECIDEGREES(navConfig()->fw.max_dive_angle);

    // Reduce max allowed climb pitch if performing loiter (stall prevention)
    if (needToCalculateCircularLoiter) {
        maxClimbDeciDeg = maxClimbDeciDeg * 0.67f;
    }

    // PID controller to translate energy balance error [J] into pitch angle [decideg]
    float targetPitchAngle = navPidApply3(&posControl.pids.fw_alt, demSEB, estSEB, US2S(deltaMicros), minDiveDeciDeg, maxClimbDeciDeg, 0, pitchGainInv, 1.0f);

    // Apply low-pass filter to prevent rapid correction
    targetPitchAngle = pt1FilterApply4(&velzFilterState, targetPitchAngle, getSmoothnessCutoffFreq(NAV_FW_BASE_PITCH_CUTOFF_FREQUENCY_HZ), US2S(deltaMicros));

    // Reconstrain pitch angle ( >0 - climb, <0 - dive)
    targetPitchAngle = constrainf(targetPitchAngle, minDiveDeciDeg, maxClimbDeciDeg);
    posControl.rcAdjustment[PITCH] = targetPitchAngle;
}

void applyFixedWingAltitudeAndThrottleController(timeUs_t currentTimeUs)
{
    static timeUs_t previousTimePositionUpdate = 0;         // Occurs @ altitude sensor update rate (max MAX_ALTITUDE_UPDATE_RATE_HZ)

    if ((posControl.flags.estAltStatus >= EST_USABLE)) {
        if (posControl.flags.verticalPositionDataNew) {
            const timeDeltaLarge_t deltaMicrosPositionUpdate = currentTimeUs - previousTimePositionUpdate;
            previousTimePositionUpdate = currentTimeUs;

            // Check if last correction was not too long ago
            if (deltaMicrosPositionUpdate < MAX_POSITION_UPDATE_INTERVAL_US) {
                updateAltitudeVelocityAndPitchController_FW(deltaMicrosPositionUpdate);
            }
            else {
                // Position update has not occurred in time (first iteration or glitch), reset altitude controller
                resetFixedWingAltitudeController();
            }

            // Indicate that information is no longer usable
            posControl.flags.verticalPositionDataConsumed = true;
        }

        isPitchAdjustmentValid = true;
    }
    else {
        // No valid altitude sensor data, don't adjust pitch automatically, rcCommand[PITCH] is passed through to PID controller
        isPitchAdjustmentValid = false;
    }
}

/*-----------------------------------------------------------
 * Adjusts desired heading from pilot's input
 *-----------------------------------------------------------*/
bool adjustFixedWingHeadingFromRCInput(void)
{
    if (ABS(rcCommand[YAW]) > rcControlsConfig()->pos_hold_deadband) {
        return true;
    }

    return false;
}

/*-----------------------------------------------------------
 * XY-position controller for multicopter aircraft
 *-----------------------------------------------------------*/
static fpVector3_t virtualDesiredPosition;
static pt1Filter_t fwPosControllerCorrectionFilterState;

/*
 * TODO Currently this function resets both FixedWing and Rover & Boat position controller
 */
void resetFixedWingPositionController(void)
{
    virtualDesiredPosition.x = 0;
    virtualDesiredPosition.y = 0;
    virtualDesiredPosition.z = 0;

    navPidReset(&posControl.pids.fw_nav);
    navPidReset(&posControl.pids.fw_heading);
    posControl.rcAdjustment[ROLL] = 0;
    posControl.rcAdjustment[YAW] = 0;
    isRollAdjustmentValid = false;
    isYawAdjustmentValid = false;

    pt1FilterReset(&fwPosControllerCorrectionFilterState, 0.0f);
}

static int8_t loiterDirection(void) {
    int8_t dir = 1; //NAV_LOITER_RIGHT

    if (navConfig()->fw.loiter_direction == NAV_LOITER_LEFT) {
        dir = -1;
    }

    if (navConfig()->fw.loiter_direction == NAV_LOITER_YAW) {

        if (rcCommand[YAW] < -250) {
            loiterDirYaw = 1; //RIGHT //yaw is contrariwise
        }

        if (rcCommand[YAW] > 250) {
            loiterDirYaw = -1; //LEFT  //see annexCode in fc_core.c
        }

        dir = loiterDirYaw;
    }

    if (IS_RC_MODE_ACTIVE(BOXLOITERDIRCHN)) {
        dir *= -1;
    }

    return dir;
}

static void calculateVirtualPositionTarget_FW(float trackingPeriod)
{
    if (FLIGHT_MODE(NAV_COURSE_HOLD_MODE)) {
        return;
    }

    float posErrorX = posControl.desiredState.pos.x - navGetCurrentActualPositionAndVelocity()->pos.x;
    float posErrorY = posControl.desiredState.pos.y - navGetCurrentActualPositionAndVelocity()->pos.y;

    float distanceToActualTarget = calc_length_pythagorean_2D(posErrorX, posErrorY);

    // Limit minimum forward velocity to 1 m/s
    float trackingDistance = trackingPeriod * MAX(posControl.actualState.velXY, 100.0f);

    uint32_t navLoiterRadius = getLoiterRadius(navConfig()->fw.loiter_radius);
    fpVector3_t loiterCenterPos = posControl.desiredState.pos;
    int8_t loiterTurnDirection = loiterDirection();

    // Detemine if a circular loiter is required.
    // For waypoints only use circular loiter when angular visibility is > 30 degs, otherwise head straight toward target
    #define TAN_15DEG    0.26795f
    needToCalculateCircularLoiter = isNavHoldPositionActive() &&
                                     (distanceToActualTarget <= (navLoiterRadius / TAN_15DEG)) &&
                                     (distanceToActualTarget > 50.0f);
    //if vtol landing is required, fly straight to homepoint
    if ((posControl.navState == NAV_STATE_RTH_HEAD_HOME) && navigationRTHAllowsLanding() && checkMixerATRequired(MIXERAT_REQUEST_LAND)){
        needToCalculateCircularLoiter = false;
    }

    /* WP turn smoothing with 2 options, 1: pass through WP, 2: cut inside turn missing WP
     * Works for turns > 30 degs and < 160 degs.
     * Option 1 switches to loiter path around waypoint using navLoiterRadius.
     * Loiter centered on point inside turn at required distance from waypoint and
     * on a bearing midway between current and next waypoint course bearings.
     * Option 2 simply uses a normal turn once the turn initiation point is reached */
    int32_t waypointTurnAngle = posControl.activeWaypoint.nextTurnAngle == -1 ? -1 : ABS(posControl.activeWaypoint.nextTurnAngle);
    posControl.flags.wpTurnSmoothingActive = false;
    if (waypointTurnAngle > 3000 && waypointTurnAngle < 16000 && isWaypointNavTrackingActive() && !needToCalculateCircularLoiter) {
        // turnStartFactor adjusts start of loiter based on turn angle
        float turnStartFactor;
        if (navConfig()->fw.wp_turn_smoothing == WP_TURN_SMOOTHING_ON) {     // passes through WP
            turnStartFactor = waypointTurnAngle / 6000.0f;
        } else {    // // cut inside turn missing WP
            turnStartFactor = constrainf(tan_approx(CENTIDEGREES_TO_RADIANS(waypointTurnAngle / 2.0f)), 1.0f, 2.0f);
        }
        // velXY provides additional turn initiation distance based on an assumed 1 second delayed turn response time
        if (posControl.wpDistance < (posControl.actualState.velXY + navLoiterRadius * turnStartFactor)) {
            if (navConfig()->fw.wp_turn_smoothing == WP_TURN_SMOOTHING_ON) {
                int32_t loiterCenterBearing = wrap_36000(((wrap_18000(posControl.activeWaypoint.nextTurnAngle - 18000)) / 2) + posControl.activeWaypoint.bearing + 18000);
                loiterCenterPos.x = posControl.activeWaypoint.pos.x + navLoiterRadius * cos_approx(CENTIDEGREES_TO_RADIANS(loiterCenterBearing));
                loiterCenterPos.y = posControl.activeWaypoint.pos.y + navLoiterRadius * sin_approx(CENTIDEGREES_TO_RADIANS(loiterCenterBearing));

                posErrorX = loiterCenterPos.x - navGetCurrentActualPositionAndVelocity()->pos.x;
                posErrorY = loiterCenterPos.y - navGetCurrentActualPositionAndVelocity()->pos.y;

                // turn direction to next waypoint
                loiterTurnDirection = posControl.activeWaypoint.nextTurnAngle > 0 ? 1 : -1;  // 1 = right

                needToCalculateCircularLoiter = true;
            }
            posControl.flags.wpTurnSmoothingActive = true;
        }
    }

    // We are closing in on a waypoint, calculate circular loiter if required
    if (needToCalculateCircularLoiter) {
        float loiterAngle = atan2_approx(-posErrorY, -posErrorX) + DEGREES_TO_RADIANS(loiterTurnDirection * 45.0f);
        float loiterTargetX = loiterCenterPos.x + navLoiterRadius * cos_approx(loiterAngle);
        float loiterTargetY = loiterCenterPos.y + navLoiterRadius * sin_approx(loiterAngle);

        // We have temporary loiter target. Recalculate distance and position error
        posErrorX = loiterTargetX - navGetCurrentActualPositionAndVelocity()->pos.x;
        posErrorY = loiterTargetY - navGetCurrentActualPositionAndVelocity()->pos.y;
        distanceToActualTarget = calc_length_pythagorean_2D(posErrorX, posErrorY);
    }

    // Calculate virtual waypoint
    virtualDesiredPosition.x = navGetCurrentActualPositionAndVelocity()->pos.x + posErrorX * (trackingDistance / distanceToActualTarget);
    virtualDesiredPosition.y = navGetCurrentActualPositionAndVelocity()->pos.y + posErrorY * (trackingDistance / distanceToActualTarget);

    // Shift position according to pilot's ROLL input (up to max_manual_speed velocity)
    if (posControl.flags.isAdjustingPosition) {
        int16_t rcRollAdjustment = applyDeadbandRescaled(rcCommand[ROLL], rcControlsConfig()->pos_hold_deadband, -500, 500);

        if (rcRollAdjustment) {
            float rcShiftY = rcRollAdjustment * navConfig()->general.max_manual_speed / 500.0f * trackingPeriod;

            // Rotate this target shift from body frame to to earth frame and apply to position target
            virtualDesiredPosition.x += -rcShiftY * posControl.actualState.sinYaw;
            virtualDesiredPosition.y +=  rcShiftY * posControl.actualState.cosYaw;
        }
    }
}

bool adjustFixedWingPositionFromRCInput(void)
{
    int16_t rcRollAdjustment = applyDeadbandRescaled(rcCommand[ROLL], rcControlsConfig()->pos_hold_deadband, -500, 500);
    return (rcRollAdjustment);
}

float processHeadingYawController(timeDelta_t deltaMicros, int32_t navHeadingError, bool errorIsDecreasing) {
    static float limit = 0.0f;

    if (limit == 0.0f) {
        limit = pidProfile()->navFwPosHdgPidsumLimit * 100.0f;
    }

    const pidControllerFlags_e yawPidFlags = errorIsDecreasing ? PID_SHRINK_INTEGRATOR : 0;

    const float yawAdjustment = navPidApply2(
        &posControl.pids.fw_heading,
        0,
        applyDeadband(navHeadingError, navConfig()->fw.yawControlDeadband * 100),
        US2S(deltaMicros),
        -limit,
        limit,
        yawPidFlags
        ) * 0.01f;

    DEBUG_SET(DEBUG_NAV_YAW, 0, posControl.pids.fw_heading.proportional);
    DEBUG_SET(DEBUG_NAV_YAW, 1, posControl.pids.fw_heading.integral);
    DEBUG_SET(DEBUG_NAV_YAW, 2, posControl.pids.fw_heading.derivative);
    DEBUG_SET(DEBUG_NAV_YAW, 3, navHeadingError);
    DEBUG_SET(DEBUG_NAV_YAW, 4, posControl.pids.fw_heading.output_constrained);

    return yawAdjustment;
}

static void updatePositionHeadingController_FW(timeUs_t currentTimeUs, timeDelta_t deltaMicros)
{
    static timeUs_t previousTimeMonitoringUpdate;
    static int32_t previousHeadingError;
    static bool errorIsDecreasing;
    static bool forceTurnDirection = false;
    int32_t virtualTargetBearing;

    if (FLIGHT_MODE(NAV_COURSE_HOLD_MODE)) {
        virtualTargetBearing = posControl.desiredState.yaw;
    } else {
        // We have virtual position target, calculate heading error
        virtualTargetBearing = calculateBearingToDestination(&virtualDesiredPosition);
    }

    /* If waypoint tracking enabled quickly force craft toward waypoint course line and closely track along it */
    if (navConfig()->fw.wp_tracking_accuracy && isWaypointNavTrackingActive() && !needToCalculateCircularLoiter) {
        // courseVirtualCorrection initially used to determine current position relative to course line for later use
        int32_t courseVirtualCorrection = wrap_18000(posControl.activeWaypoint.bearing - virtualTargetBearing);
        navCrossTrackError = ABS(posControl.wpDistance * sin_approx(CENTIDEGREES_TO_RADIANS(courseVirtualCorrection)));

        // tracking only active when certain distance and heading conditions are met
        if ((ABS(wrap_18000(virtualTargetBearing - posControl.actualState.cog)) < 9000 || posControl.wpDistance < 1000.0f) && navCrossTrackError > 200) {
            int32_t courseHeadingError = wrap_18000(posControl.activeWaypoint.bearing - posControl.actualState.cog);

            // captureFactor adjusts distance/heading sensitivity balance when closing in on course line.
            // Closing distance threashold based on speed and an assumed 1 second response time.
            float captureFactor = navCrossTrackError < posControl.actualState.velXY ? constrainf(2.0f - ABS(courseHeadingError) / 500.0f, 0.0f, 2.0f) : 1.0f;

            // bias between reducing distance to course line and aligning with course heading adjusted by waypoint_tracking_accuracy
            // initial courseCorrectionFactor based on distance to course line
            float courseCorrectionFactor = constrainf(captureFactor * navCrossTrackError / (1000.0f * navConfig()->fw.wp_tracking_accuracy), 0.0f, 1.0f);
            courseCorrectionFactor = courseVirtualCorrection < 0 ? -courseCorrectionFactor : courseCorrectionFactor;

            // course heading alignment factor
            float courseHeadingFactor = constrainf(courseHeadingError / 18000.0f, 0.0f, 1.0f);
            courseHeadingFactor = courseHeadingError < 0 ? -courseHeadingFactor : courseHeadingFactor;

            // final courseCorrectionFactor combining distance and heading factors
            courseCorrectionFactor = constrainf(courseCorrectionFactor - courseHeadingFactor, -1.0f, 1.0f);

            // final courseVirtualCorrection value
            courseVirtualCorrection = DEGREES_TO_CENTIDEGREES(navConfig()->fw.wp_tracking_max_angle) * courseCorrectionFactor;
            virtualTargetBearing = wrap_36000(posControl.activeWaypoint.bearing - courseVirtualCorrection);
        }
    }

    /*
     * Calculate NAV heading error
     * Units are centidegrees
     */
    int32_t navHeadingError = wrap_18000(virtualTargetBearing - posControl.actualState.cog);

    // Forced turn direction
    // If heading error is close to 180 deg we initiate forced turn and only disable it when heading error goes below 90 deg
    if (ABS(navHeadingError) > 17000) {
        forceTurnDirection = true;
    }
    else if (ABS(navHeadingError) < 9000 && forceTurnDirection) {
        forceTurnDirection = false;
    }

    // If forced turn direction flag is enabled we fix the sign of the direction
    if (forceTurnDirection) {
        navHeadingError = loiterDirection() * ABS(navHeadingError);
    }

    // Slow error monitoring (2Hz rate)
    if ((currentTimeUs - previousTimeMonitoringUpdate) >= HZ2US(NAV_FW_CONTROL_MONITORING_RATE)) {
        // Check if error is decreasing over time
        errorIsDecreasing = (ABS(previousHeadingError) > ABS(navHeadingError));

        // Save values for next iteration
        previousHeadingError = navHeadingError;
        previousTimeMonitoringUpdate = currentTimeUs;
    }

    // Only allow PID integrator to shrink if error is decreasing over time
    const pidControllerFlags_e pidFlags = PID_DTERM_FROM_ERROR | (errorIsDecreasing ? PID_SHRINK_INTEGRATOR : 0);

    // Input error in (deg*100), output roll angle (deg*100)
    float rollAdjustment = navPidApply2(&posControl.pids.fw_nav, posControl.actualState.cog + navHeadingError, posControl.actualState.cog, US2S(deltaMicros),
                                       -DEGREES_TO_CENTIDEGREES(navConfig()->fw.max_bank_angle),
                                        DEGREES_TO_CENTIDEGREES(navConfig()->fw.max_bank_angle),
                                        pidFlags);

    // Apply low-pass filter to prevent rapid correction
    rollAdjustment = pt1FilterApply4(&fwPosControllerCorrectionFilterState, rollAdjustment, getSmoothnessCutoffFreq(NAV_FW_BASE_ROLL_CUTOFF_FREQUENCY_HZ), US2S(deltaMicros));

    // Convert rollAdjustment to decidegrees (rcAdjustment holds decidegrees)
    posControl.rcAdjustment[ROLL] = CENTIDEGREES_TO_DECIDEGREES(rollAdjustment);

    /*
     * Yaw adjustment
     * It is working in relative mode and we aim to keep error at zero
     */
    if (STATE(FW_HEADING_USE_YAW)) {
        posControl.rcAdjustment[YAW] = processHeadingYawController(deltaMicros, navHeadingError, errorIsDecreasing);
    } else {
        posControl.rcAdjustment[YAW] = 0;
    }
}

void applyFixedWingPositionController(timeUs_t currentTimeUs)
{
    static timeUs_t previousTimePositionUpdate = 0;         // Occurs @ GPS update rate

    // Apply controller only if position source is valid. In absence of valid pos sensor (GPS loss), we'd stick in forced ANGLE mode
    if ((posControl.flags.estPosStatus >= EST_USABLE)) {
        // If we have new position - update velocity and acceleration controllers
        if (posControl.flags.horizontalPositionDataNew) {
            const timeDeltaLarge_t deltaMicrosPositionUpdate = currentTimeUs - previousTimePositionUpdate;
            previousTimePositionUpdate = currentTimeUs;

            if (deltaMicrosPositionUpdate < MAX_POSITION_UPDATE_INTERVAL_US) {
                // Calculate virtual position target at a distance of forwardVelocity * HZ2S(POSITION_TARGET_UPDATE_RATE_HZ)
                // Account for pilot's roll input (move position target left/right at max of max_manual_speed)
                // POSITION_TARGET_UPDATE_RATE_HZ should be chosen keeping in mind that position target shouldn't be reached until next pos update occurs
                // FIXME: verify the above
<<<<<<< HEAD
                calculateVirtualPositionTarget_FW(MAX_POSITION_UPDATE_INTERVAL_US * 2);

=======
                calculateVirtualPositionTarget_FW(HZ2S(MIN_POSITION_UPDATE_RATE_HZ) * 2);
>>>>>>> 48584fcb
                updatePositionHeadingController_FW(currentTimeUs, deltaMicrosPositionUpdate);
                needToCalculateCircularLoiter = false;
            }
            else {
                // Position update has not occurred in time (first iteration or glitch), reset altitude controller
                resetFixedWingPositionController();
            }

            // Indicate that information is no longer usable
            posControl.flags.horizontalPositionDataConsumed = true;
        }

        isRollAdjustmentValid = true;
        isYawAdjustmentValid = true;
    }
    else {
        // No valid pos sensor data, don't adjust pitch automatically, rcCommand[ROLL] is passed through to PID controller
        isRollAdjustmentValid = false;
        isYawAdjustmentValid = false;
    }
}

int16_t applyFixedWingMinSpeedController(timeUs_t currentTimeUs)
{
    static timeUs_t previousTimePositionUpdate = 0;         // Occurs @ GPS update rate

    // Apply controller only if position source is valid
    if ((posControl.flags.estPosStatus >= EST_USABLE)) {
        // If we have new position - update velocity and acceleration controllers
        if (posControl.flags.horizontalPositionDataNew) {
            const timeDeltaLarge_t deltaMicrosPositionUpdate = currentTimeUs - previousTimePositionUpdate;
            previousTimePositionUpdate = currentTimeUs;

            if (deltaMicrosPositionUpdate < MAX_POSITION_UPDATE_INTERVAL_US) {
                float velThrottleBoost = ((navConfig()->general.min_ground_speed * 100.0f) - posControl.actualState.velXY) * NAV_FW_THROTTLE_SPEED_BOOST_GAIN * US2S(deltaMicrosPositionUpdate);

                // If we are in the deadband of 50cm/s - don't update speed boost
                if (fabsf(posControl.actualState.velXY - (navConfig()->general.min_ground_speed * 100.0f)) > 50) {
                    throttleSpeedAdjustment += velThrottleBoost;
                }

                throttleSpeedAdjustment = constrainf(throttleSpeedAdjustment, 0.0f, 500.0f);
            }
            else {
                // Position update has not occurred in time (first iteration or glitch), reset altitude controller
                throttleSpeedAdjustment = 0;
            }

            // Indicate that information is no longer usable
            posControl.flags.horizontalPositionDataConsumed = true;
        }
    }
    else {
        // No valid pos sensor data, we can't calculate speed
        throttleSpeedAdjustment = 0;
    }

    return throttleSpeedAdjustment;
}

int16_t fixedWingPitchToThrottleCorrection(int16_t pitch, timeUs_t currentTimeUs)
{
    static timeUs_t previousTimePitchToThrCorr = 0;
    const timeDeltaLarge_t deltaMicrosPitchToThrCorr = currentTimeUs -  previousTimePitchToThrCorr;
    previousTimePitchToThrCorr = currentTimeUs;

    static pt1Filter_t pitchToThrFilterState;

    // Apply low-pass filter to pitch angle to smooth throttle correction
    int16_t filteredPitch = (int16_t)pt1FilterApply4(&pitchToThrFilterState, pitch, getPitchToThrottleSmoothnessCutoffFreq(NAV_FW_BASE_PITCH_CUTOFF_FREQUENCY_HZ), US2S(deltaMicrosPitchToThrCorr));

    if (ABS(pitch - filteredPitch) > navConfig()->fw.pitch_to_throttle_thresh) {
        // Unfiltered throttle correction outside of pitch deadband
        return DECIDEGREES_TO_DEGREES(pitch) * currentBatteryProfile->nav.fw.pitch_to_throttle;
    }
    else {
        // Filtered throttle correction inside of pitch deadband
        return DECIDEGREES_TO_DEGREES(filteredPitch) * currentBatteryProfile->nav.fw.pitch_to_throttle;
    }
}

void applyFixedWingPitchRollThrottleController(navigationFSMStateFlags_t navStateFlags, timeUs_t currentTimeUs)
{
    int16_t minThrottleCorrection = currentBatteryProfile->nav.fw.min_throttle - currentBatteryProfile->nav.fw.cruise_throttle;
    int16_t maxThrottleCorrection = currentBatteryProfile->nav.fw.max_throttle - currentBatteryProfile->nav.fw.cruise_throttle;

    if (isRollAdjustmentValid && (navStateFlags & NAV_CTL_POS)) {
        // ROLL >0 right, <0 left
        int16_t rollCorrection = constrain(posControl.rcAdjustment[ROLL], -DEGREES_TO_DECIDEGREES(navConfig()->fw.max_bank_angle), DEGREES_TO_DECIDEGREES(navConfig()->fw.max_bank_angle));
        rcCommand[ROLL] = pidAngleToRcCommand(rollCorrection, pidProfile()->max_angle_inclination[FD_ROLL]);
    }

    if (isYawAdjustmentValid && (navStateFlags & NAV_CTL_POS)) {
        rcCommand[YAW] = posControl.rcAdjustment[YAW];
    }

    if (isPitchAdjustmentValid && (navStateFlags & NAV_CTL_ALT)) {
        // PITCH >0 dive, <0 climb
        int16_t pitchCorrection = constrain(posControl.rcAdjustment[PITCH], -DEGREES_TO_DECIDEGREES(navConfig()->fw.max_dive_angle), DEGREES_TO_DECIDEGREES(navConfig()->fw.max_climb_angle));
        rcCommand[PITCH] = -pidAngleToRcCommand(pitchCorrection, pidProfile()->max_angle_inclination[FD_PITCH]);
        int16_t throttleCorrection = fixedWingPitchToThrottleCorrection(pitchCorrection, currentTimeUs);

#ifdef NAV_FIXED_WING_LANDING
        if (navStateFlags & NAV_CTL_LAND) {
            // During LAND we do not allow to raise THROTTLE when nose is up to reduce speed
            throttleCorrection = constrain(throttleCorrection, minThrottleCorrection, 0);
        } else {
#endif
            throttleCorrection = constrain(throttleCorrection, minThrottleCorrection, maxThrottleCorrection);
#ifdef NAV_FIXED_WING_LANDING
        }
#endif

        // Speed controller - only apply in POS mode when NOT NAV_CTL_LAND
        if ((navStateFlags & NAV_CTL_POS) && !(navStateFlags & NAV_CTL_LAND)) {
            throttleCorrection += applyFixedWingMinSpeedController(currentTimeUs);
            throttleCorrection = constrain(throttleCorrection, minThrottleCorrection, maxThrottleCorrection);
        }

        uint16_t correctedThrottleValue = constrain(currentBatteryProfile->nav.fw.cruise_throttle + throttleCorrection, currentBatteryProfile->nav.fw.min_throttle, currentBatteryProfile->nav.fw.max_throttle);

        // Manual throttle increase
        if (navConfig()->fw.allow_manual_thr_increase && !FLIGHT_MODE(FAILSAFE_MODE)) {
            if (rcCommand[THROTTLE] < PWM_RANGE_MIN + (PWM_RANGE_MAX - PWM_RANGE_MIN) * 0.95){
                correctedThrottleValue += MAX(0, rcCommand[THROTTLE] - currentBatteryProfile->nav.fw.cruise_throttle);
            } else {
                correctedThrottleValue = motorConfig()->maxthrottle;
            }
            isAutoThrottleManuallyIncreased = (rcCommand[THROTTLE] > currentBatteryProfile->nav.fw.cruise_throttle);
        } else {
            isAutoThrottleManuallyIncreased = false;
        }

        rcCommand[THROTTLE] = setDesiredThrottle(correctedThrottleValue, false);
    }

#ifdef NAV_FIXED_WING_LANDING
    /*
     * Then altitude is below landing slowdown min. altitude, enable final approach procedure
     * TODO refactor conditions in this metod if logic is proven to be correct
     */
    if (navStateFlags & NAV_CTL_LAND || STATE(LANDING_DETECTED)) {
        int32_t finalAltitude = navConfig()->general.land_slowdown_minalt + posControl.rthState.homeTmpWaypoint.z;

        if ((posControl.flags.estAltStatus >= EST_USABLE && navGetCurrentActualPositionAndVelocity()->pos.z <= finalAltitude) ||
           (posControl.flags.estAglStatus == EST_TRUSTED && posControl.actualState.agl.pos.z <= navConfig()->general.land_slowdown_minalt)) {

            // Set motor to min. throttle and stop it when MOTOR_STOP feature is enabled
            ENABLE_STATE(NAV_MOTOR_STOP_OR_IDLE);

            // Stabilize ROLL axis on 0 degrees banking regardless of loiter radius and position
            rcCommand[ROLL] = 0;

            // Stabilize PITCH angle into shallow dive as specified by the nav_fw_land_dive_angle setting (default value is 2 - defined in navigation.c).
            rcCommand[PITCH] = pidAngleToRcCommand(DEGREES_TO_DECIDEGREES(navConfig()->fw.land_dive_angle), pidProfile()->max_angle_inclination[FD_PITCH]);
        }
    }
#endif
}

bool isFixedWingAutoThrottleManuallyIncreased(void)
{
    return isAutoThrottleManuallyIncreased;
}

bool isFixedWingFlying(void)
{
    float airspeed = 0.0f;
#ifdef USE_PITOT
    if (sensors(SENSOR_PITOT) && pitotIsHealthy()) {
        airspeed = getAirspeedEstimate();
    }
#endif
    bool throttleCondition = getMotorCount() == 0 || rcCommand[THROTTLE] > currentBatteryProfile->nav.fw.cruise_throttle;
    bool velCondition = posControl.actualState.velXY > 250.0f || airspeed > 250.0f;
    bool launchCondition = isNavLaunchEnabled() && fixedWingLaunchStatus() == FW_LAUNCH_FLYING;

    return (isGPSHeadingValid() && throttleCondition && velCondition) || launchCondition;
}

/*-----------------------------------------------------------
 * FixedWing land detector
 *-----------------------------------------------------------*/
bool isFixedWingLandingDetected(void)
{
    DEBUG_SET(DEBUG_LANDING, 4, 0);
    static bool fixAxisCheck = false;

    // Basic condition to start looking for landing
    bool startCondition = (navGetCurrentStateFlags() & (NAV_CTL_LAND | NAV_CTL_EMERG))
                          || FLIGHT_MODE(FAILSAFE_MODE)
                          || (!navigationIsControllingThrottle() && throttleStickIsLow());

    if (!startCondition || posControl.flags.resetLandingDetector) {
        return fixAxisCheck = posControl.flags.resetLandingDetector = false;
    }
    DEBUG_SET(DEBUG_LANDING, 4, 1);

    static timeMs_t fwLandingTimerStartAt;
    static int16_t fwLandSetRollDatum;
    static int16_t fwLandSetPitchDatum;
    const float sensitivity = navConfig()->general.land_detect_sensitivity / 5.0f;

    const timeMs_t currentTimeMs = millis();

    // Check horizontal and vertical velocities are low (cm/s)
    bool velCondition = fabsf(navGetCurrentActualPositionAndVelocity()->vel.z) < (50.0f * sensitivity) &&
                        ( posControl.actualState.velXY < (100.0f * sensitivity));
    // Check angular rates are low (degs/s)
    bool gyroCondition = averageAbsGyroRates() < (2.0f * sensitivity);
    DEBUG_SET(DEBUG_LANDING, 2, velCondition);
    DEBUG_SET(DEBUG_LANDING, 3, gyroCondition);

    if (velCondition && gyroCondition){
        DEBUG_SET(DEBUG_LANDING, 4, 2);
        DEBUG_SET(DEBUG_LANDING, 5, fixAxisCheck);
        if (!fixAxisCheck) {        // capture roll and pitch angles to be used as datums to check for absolute change
            fwLandSetRollDatum = attitude.values.roll;  //0.1 deg increments
            fwLandSetPitchDatum = attitude.values.pitch;
            fixAxisCheck = true;
            fwLandingTimerStartAt = currentTimeMs;
        } else {
            const uint8_t angleLimit = 5 * sensitivity;
            bool isRollAxisStatic = ABS(fwLandSetRollDatum - attitude.values.roll) < angleLimit;
            bool isPitchAxisStatic = ABS(fwLandSetPitchDatum - attitude.values.pitch) < angleLimit;
            DEBUG_SET(DEBUG_LANDING, 6, isRollAxisStatic);
            DEBUG_SET(DEBUG_LANDING, 7, isPitchAxisStatic);
            if (isRollAxisStatic && isPitchAxisStatic) {
                /* Probably landed, low horizontal and vertical velocities and no axis rotation in Roll and Pitch
                 * Conditions need to be held for fixed safety time + optional extra delay.
                 * Fixed time increased if velocities invalid to provide extra safety margin against false triggers */
                const uint16_t safetyTime = posControl.flags.estAltStatus == EST_NONE || posControl.flags.estVelStatus == EST_NONE ? 5000 : 1000;
                timeMs_t safetyTimeDelay = safetyTime + navConfig()->general.auto_disarm_delay;
                return currentTimeMs - fwLandingTimerStartAt > safetyTimeDelay;
            } else {
                fixAxisCheck = false;
            }
        }
    }
    return false;
}

/*-----------------------------------------------------------
 * FixedWing emergency landing
 *-----------------------------------------------------------*/
void applyFixedWingEmergencyLandingController(timeUs_t currentTimeUs)
{
    rcCommand[THROTTLE] = setDesiredThrottle(currentBatteryProfile->failsafe_throttle, true);

    if (posControl.flags.estAltStatus >= EST_USABLE) {
        // target min descent rate 10m above takeoff altitude
        updateFixedWingClimbRateToAltitudeController(-navConfig()->general.emerg_descent_rate, 1000.0f, ROC_TO_ALT_TARGET);
        applyFixedWingAltitudeAndThrottleController(currentTimeUs);

        int16_t pitchCorrection = constrain(posControl.rcAdjustment[PITCH], -DEGREES_TO_DECIDEGREES(navConfig()->fw.max_dive_angle), DEGREES_TO_DECIDEGREES(navConfig()->fw.max_climb_angle));
        rcCommand[PITCH] = -pidAngleToRcCommand(pitchCorrection, pidProfile()->max_angle_inclination[FD_PITCH]);
    } else {
        rcCommand[PITCH] = pidAngleToRcCommand(failsafeConfig()->failsafe_fw_pitch_angle, pidProfile()->max_angle_inclination[FD_PITCH]);
    }

    if (posControl.flags.estPosStatus >= EST_USABLE) {  // Hold position if possible
        applyFixedWingPositionController(currentTimeUs);
        int16_t rollCorrection = constrain(posControl.rcAdjustment[ROLL],
                                            -DEGREES_TO_DECIDEGREES(navConfig()->fw.max_bank_angle),
                                            DEGREES_TO_DECIDEGREES(navConfig()->fw.max_bank_angle));
        rcCommand[ROLL] = pidAngleToRcCommand(rollCorrection, pidProfile()->max_angle_inclination[FD_ROLL]);
        rcCommand[YAW] = 0;
    } else {
        rcCommand[ROLL] = pidAngleToRcCommand(failsafeConfig()->failsafe_fw_roll_angle, pidProfile()->max_angle_inclination[FD_ROLL]);
        rcCommand[YAW] = -pidRateToRcCommand(failsafeConfig()->failsafe_fw_yaw_rate, currentControlRateProfile->stabilized.rates[FD_YAW]);
    }
}

/*-----------------------------------------------------------
 * Calculate loiter target based on current position and velocity
 *-----------------------------------------------------------*/
void calculateFixedWingInitialHoldPosition(fpVector3_t * pos)
{
    // TODO: stub, this should account for velocity and target loiter radius
    *pos = navGetCurrentActualPositionAndVelocity()->pos;
}

void resetFixedWingHeadingController(void)
{
    updateHeadingHoldTarget(CENTIDEGREES_TO_DEGREES(posControl.actualState.cog));
}

void applyFixedWingNavigationController(navigationFSMStateFlags_t navStateFlags, timeUs_t currentTimeUs)
{
    if (navStateFlags & NAV_CTL_LAUNCH) {
        applyFixedWingLaunchController(currentTimeUs);
    }
    else if (navStateFlags & NAV_CTL_EMERG) {
        applyFixedWingEmergencyLandingController(currentTimeUs);
    }
    else {
#ifdef NAV_FW_LIMIT_MIN_FLY_VELOCITY
        // Don't apply anything if ground speed is too low (<3m/s)
        if (posControl.actualState.velXY > 300) {
#else
        if (true) {
#endif
            if (navStateFlags & NAV_CTL_ALT) {
                if (getMotorStatus() == MOTOR_STOPPED_USER || FLIGHT_MODE(SOARING_MODE)) {
                    // Motor has been stopped by user or soaring mode enabled to override altitude control
                    resetFixedWingAltitudeController();
                    setDesiredPosition(&navGetCurrentActualPositionAndVelocity()->pos, posControl.actualState.yaw, NAV_POS_UPDATE_Z);
                } else {
                    applyFixedWingAltitudeAndThrottleController(currentTimeUs);
                }
            }

            if (navStateFlags & NAV_CTL_POS) {
                applyFixedWingPositionController(currentTimeUs);
            }

        } else {
            posControl.rcAdjustment[PITCH] = 0;
            posControl.rcAdjustment[ROLL] = 0;
        }

        if (FLIGHT_MODE(NAV_COURSE_HOLD_MODE) && posControl.flags.isAdjustingPosition) {
            rcCommand[ROLL] = applyDeadbandRescaled(rcCommand[ROLL], rcControlsConfig()->pos_hold_deadband, -500, 500);
        }

        //if (navStateFlags & NAV_CTL_YAW)
        if ((navStateFlags & NAV_CTL_ALT) || (navStateFlags & NAV_CTL_POS)) {
            applyFixedWingPitchRollThrottleController(navStateFlags, currentTimeUs);
        }

        if (FLIGHT_MODE(SOARING_MODE) && navConfig()->general.flags.soaring_motor_stop) {
            ENABLE_STATE(NAV_MOTOR_STOP_OR_IDLE);
        }
    }
}

float navigationGetCrossTrackError(void)
{
    return navCrossTrackError;
}<|MERGE_RESOLUTION|>--- conflicted
+++ resolved
@@ -574,12 +574,7 @@
                 // Account for pilot's roll input (move position target left/right at max of max_manual_speed)
                 // POSITION_TARGET_UPDATE_RATE_HZ should be chosen keeping in mind that position target shouldn't be reached until next pos update occurs
                 // FIXME: verify the above
-<<<<<<< HEAD
                 calculateVirtualPositionTarget_FW(MAX_POSITION_UPDATE_INTERVAL_US * 2);
-
-=======
-                calculateVirtualPositionTarget_FW(HZ2S(MIN_POSITION_UPDATE_RATE_HZ) * 2);
->>>>>>> 48584fcb
                 updatePositionHeadingController_FW(currentTimeUs, deltaMicrosPositionUpdate);
                 needToCalculateCircularLoiter = false;
             }
