/*
 * This file is part of Cleanflight.
 *
 * Cleanflight is free software: you can redistribute it and/or modify
 * it under the terms of the GNU General Public License as published by
 * the Free Software Foundation, either version 3 of the License, or
 * (at your option) any later version.
 *
 * Cleanflight is distributed in the hope that it will be useful,
 * but WITHOUT ANY WARRANTY; without even the implied warranty of
 * MERCHANTABILITY or FITNESS FOR A PARTICULAR PURPOSE.  See the
 * GNU General Public License for more details.
 *
 * You should have received a copy of the GNU General Public License
 * along with Cleanflight.  If not, see <http://www.gnu.org/licenses/>.
 */

#include <stdbool.h>
#include <stdint.h>
#include <math.h>
#include <string.h>

#include "platform.h"

#include "build/debug.h"

#include "common/axis.h"
#include "common/filter.h"
#include "common/maths.h"
#include "common/utils.h"

#include "config/parameter_group.h"
#include "config/parameter_group_ids.h"

#include "drivers/time.h"

#include "fc/fc_core.h"
#include "fc/config.h"
#include "fc/multifunction.h"
#include "fc/rc_controls.h"
#include "fc/rc_modes.h"
#include "fc/runtime_config.h"
#ifdef USE_MULTI_MISSION
#include "fc/rc_adjustments.h"
#include "fc/cli.h"
#endif
#include "fc/settings.h"

#include "flight/imu.h"
#include "flight/mixer_profile.h"
#include "flight/pid.h"

#include "io/beeper.h"
#include "io/gps.h"

#include "navigation/navigation.h"
#include "navigation/navigation_private.h"
#include "navigation/rth_trackback.h"

#include "rx/rx.h"

#include "sensors/sensors.h"
#include "sensors/acceleration.h"
#include "sensors/boardalignment.h"
#include "sensors/battery.h"
#include "sensors/gyro.h"

#include "programming/global_variables.h"

// Multirotors:
#define MR_RTH_CLIMB_OVERSHOOT_CM   100  // target this amount of cm *above* the target altitude to ensure it is actually reached (Vz > 0 at target alt)
#define MR_RTH_CLIMB_MARGIN_MIN_CM  100  // start cruising home this amount of cm *before* reaching the cruise altitude (while continuing the ascend)
#define MR_RTH_CLIMB_MARGIN_PERCENT 15   // on high RTH altitudes use even bigger margin - percent of the altitude set
#define MR_RTH_LAND_MARGIN_CM       2000 // pause landing if this amount of cm *before* remaining to the home point (2D distance)

// Planes:
#define FW_RTH_CLIMB_OVERSHOOT_CM   100
#define FW_RTH_CLIMB_MARGIN_MIN_CM  100
#define FW_RTH_CLIMB_MARGIN_PERCENT 15

/*-----------------------------------------------------------
 * Compatibility for home position
 *-----------------------------------------------------------*/
gpsLocation_t GPS_home;
uint32_t      GPS_distanceToHome;        // distance to home point in meters
int16_t       GPS_directionToHome;       // direction to home point in degrees

radar_pois_t radar_pois[RADAR_MAX_POIS];

#if defined(USE_SAFE_HOME)
PG_REGISTER_ARRAY(navSafeHome_t, MAX_SAFE_HOMES, safeHomeConfig, PG_SAFE_HOME_CONFIG , 0);
#endif

// waypoint 254, 255 are special waypoints
STATIC_ASSERT(NAV_MAX_WAYPOINTS < 254, NAV_MAX_WAYPOINTS_exceeded_allowable_range);

#if defined(NAV_NON_VOLATILE_WAYPOINT_STORAGE)
PG_REGISTER_ARRAY(navWaypoint_t, NAV_MAX_WAYPOINTS, nonVolatileWaypointList, PG_WAYPOINT_MISSION_STORAGE, 2);
#endif

PG_REGISTER_WITH_RESET_TEMPLATE(navConfig_t, navConfig, PG_NAV_CONFIG, 6);

PG_RESET_TEMPLATE(navConfig_t, navConfig,
    .general = {

        .flags = {
            .extra_arming_safety = SETTING_NAV_EXTRA_ARMING_SAFETY_DEFAULT,
            .user_control_mode = SETTING_NAV_USER_CONTROL_MODE_DEFAULT,
            .rth_alt_control_mode = SETTING_NAV_RTH_ALT_MODE_DEFAULT,
            .rth_climb_first = SETTING_NAV_RTH_CLIMB_FIRST_DEFAULT,                         // Climb first, turn after reaching safe altitude
            .rth_climb_first_stage_mode = SETTING_NAV_RTH_CLIMB_FIRST_STAGE_MODE_DEFAULT,   // To determine how rth_climb_first_stage_altitude is used
            .rth_climb_ignore_emerg = SETTING_NAV_RTH_CLIMB_IGNORE_EMERG_DEFAULT,           // Ignore GPS loss on initial climb
            .rth_tail_first = SETTING_NAV_RTH_TAIL_FIRST_DEFAULT,
            .disarm_on_landing = SETTING_NAV_DISARM_ON_LANDING_DEFAULT,
            .rth_allow_landing = SETTING_NAV_RTH_ALLOW_LANDING_DEFAULT,
            .rth_alt_control_override = SETTING_NAV_RTH_ALT_CONTROL_OVERRIDE_DEFAULT,       // Override RTH Altitude and Climb First using Pitch and Roll stick
            .nav_overrides_motor_stop = SETTING_NAV_OVERRIDES_MOTOR_STOP_DEFAULT,
            .safehome_usage_mode = SETTING_SAFEHOME_USAGE_MODE_DEFAULT,
            .mission_planner_reset = SETTING_NAV_MISSION_PLANNER_RESET_DEFAULT,             // Allow mode switch toggle to reset Mission Planner WPs
            .waypoint_mission_restart = SETTING_NAV_WP_MISSION_RESTART_DEFAULT,             // WP mission restart action
            .soaring_motor_stop = SETTING_NAV_FW_SOARING_MOTOR_STOP_DEFAULT,                // stops motor when Saoring mode enabled
            .rth_trackback_mode = SETTING_NAV_RTH_TRACKBACK_MODE_DEFAULT,                   // RTH trackback useage mode
            .rth_use_linear_descent = SETTING_NAV_RTH_USE_LINEAR_DESCENT_DEFAULT,           // Use linear descent during RTH
            .landing_bump_detection = SETTING_NAV_LANDING_BUMP_DETECTION_DEFAULT,           // Detect landing based on touchdown G bump
        },

        // General navigation parameters
        .pos_failure_timeout = SETTING_NAV_POSITION_TIMEOUT_DEFAULT,                            // 5 sec
        .waypoint_radius = SETTING_NAV_WP_RADIUS_DEFAULT,                                       // 2m diameter
        .waypoint_safe_distance = SETTING_NAV_WP_MAX_SAFE_DISTANCE_DEFAULT,                         // Metres - first waypoint should be closer than this
#ifdef USE_MULTI_MISSION
        .waypoint_multi_mission_index = SETTING_NAV_WP_MULTI_MISSION_INDEX_DEFAULT,             // mission index selected from multi mission WP entry
#endif
        .waypoint_load_on_boot = SETTING_NAV_WP_LOAD_ON_BOOT_DEFAULT,                           // load waypoints automatically during boot
        .auto_speed = SETTING_NAV_AUTO_SPEED_DEFAULT,                                           // speed in autonomous modes (3 m/s = 10.8 km/h)
        .min_ground_speed = SETTING_NAV_MIN_GROUND_SPEED_DEFAULT,                               // Minimum ground speed (m/s)
        .max_auto_speed = SETTING_NAV_MAX_AUTO_SPEED_DEFAULT,                                   // max allowed speed autonomous modes
        .max_manual_speed = SETTING_NAV_MANUAL_SPEED_DEFAULT,
        .land_slowdown_minalt = SETTING_NAV_LAND_SLOWDOWN_MINALT_DEFAULT,                       // altitude in centimeters
        .land_slowdown_maxalt = SETTING_NAV_LAND_SLOWDOWN_MAXALT_DEFAULT,                       // altitude in meters
        .land_minalt_vspd = SETTING_NAV_LAND_MINALT_VSPD_DEFAULT,                               // centimeters/s
        .land_maxalt_vspd = SETTING_NAV_LAND_MAXALT_VSPD_DEFAULT,                               // centimeters/s
        .emerg_descent_rate = SETTING_NAV_EMERG_LANDING_SPEED_DEFAULT,                          // centimeters/s
        .min_rth_distance = SETTING_NAV_MIN_RTH_DISTANCE_DEFAULT,                               // centimeters, if closer than this land immediately
        .rth_altitude = SETTING_NAV_RTH_ALTITUDE_DEFAULT,                                       // altitude in centimeters
        .rth_home_altitude = SETTING_NAV_RTH_HOME_ALTITUDE_DEFAULT,                             // altitude in centimeters
        .rth_climb_first_stage_altitude = SETTING_NAV_RTH_CLIMB_FIRST_STAGE_ALTITUDE_DEFAULT,   // altitude in centimetres, 0= off
        .rth_abort_threshold = SETTING_NAV_RTH_ABORT_THRESHOLD_DEFAULT,                         // centimeters - 500m should be safe for all aircraft
        .max_terrain_follow_altitude = SETTING_NAV_MAX_TERRAIN_FOLLOW_ALT_DEFAULT,              // max altitude in centimeters in terrain following mode
        .safehome_max_distance = SETTING_SAFEHOME_MAX_DISTANCE_DEFAULT,                         // Max distance that a safehome is from the arming point
        .max_altitude = SETTING_NAV_MAX_ALTITUDE_DEFAULT,
        .rth_trackback_distance = SETTING_NAV_RTH_TRACKBACK_DISTANCE_DEFAULT,                   // Max distance allowed for RTH trackback
        .waypoint_enforce_altitude = SETTING_NAV_WP_ENFORCE_ALTITUDE_DEFAULT,                   // Forces set wp altitude to be achieved
        .land_detect_sensitivity = SETTING_NAV_LAND_DETECT_SENSITIVITY_DEFAULT,                 // Changes sensitivity of landing detection
        .auto_disarm_delay = SETTING_NAV_AUTO_DISARM_DELAY_DEFAULT,                             // 2000 ms - time delay to disarm when auto disarm after landing enabled
        .rth_linear_descent_start_distance = SETTING_NAV_RTH_LINEAR_DESCENT_START_DISTANCE_DEFAULT,
        .cruise_yaw_rate  = SETTING_NAV_CRUISE_YAW_RATE_DEFAULT,                                // 20dps
        .rth_fs_landing_delay = SETTING_NAV_RTH_FS_LANDING_DELAY_DEFAULT,                       // Delay before landing in FS. 0 = immedate landing
    },

    // MC-specific
    .mc = {
<<<<<<< HEAD
        .max_bank_angle_roll = SETTING_NAV_MC_BANK_ANGLE_ROLL_DEFAULT,                          // degrees
        .max_bank_angle_pitch = SETTING_NAV_MC_BANK_ANGLE_PITCH_DEFAULT,                        // degrees
=======
        .max_bank_angle = SETTING_NAV_MC_BANK_ANGLE_DEFAULT,                          // degrees
        .max_auto_climb_rate = SETTING_NAV_MC_AUTO_CLIMB_RATE_DEFAULT,                             // 5 m/s
        .max_manual_climb_rate = SETTING_NAV_MC_MANUAL_CLIMB_RATE_DEFAULT,
>>>>>>> 26ea30b5

#ifdef USE_MR_BRAKING_MODE
        .braking_speed_threshold = SETTING_NAV_MC_BRAKING_SPEED_THRESHOLD_DEFAULT,               // Braking can become active above 1m/s
        .braking_disengage_speed = SETTING_NAV_MC_BRAKING_DISENGAGE_SPEED_DEFAULT,               // Stop when speed goes below 0.75m/s
        .braking_timeout = SETTING_NAV_MC_BRAKING_TIMEOUT_DEFAULT,                               // Timeout barking after 2s
        .braking_boost_factor = SETTING_NAV_MC_BRAKING_BOOST_FACTOR_DEFAULT,                     // A 100% boost by default
        .braking_boost_timeout = SETTING_NAV_MC_BRAKING_BOOST_TIMEOUT_DEFAULT,                   // Timout boost after 750ms
        .braking_boost_speed_threshold = SETTING_NAV_MC_BRAKING_BOOST_SPEED_THRESHOLD_DEFAULT,   // Boost can happen only above 1.5m/s
        .braking_boost_disengage_speed = SETTING_NAV_MC_BRAKING_BOOST_DISENGAGE_SPEED_DEFAULT,   // Disable boost at 1m/s
        .braking_bank_angle = SETTING_NAV_MC_BRAKING_BANK_ANGLE_DEFAULT,                        // Max braking angle
#endif

        .posDecelerationTime = SETTING_NAV_MC_POS_DECELERATION_TIME_DEFAULT,        // posDecelerationTime * 100
        .posResponseExpo = SETTING_NAV_MC_POS_EXPO_DEFAULT,                         // posResponseExpo * 100
        .slowDownForTurning = SETTING_NAV_MC_WP_SLOWDOWN_DEFAULT,
        .althold_throttle_type = SETTING_NAV_MC_ALTHOLD_THROTTLE_DEFAULT,           // STICK
    },

    // Fixed wing
    .fw = {
        .max_bank_angle = SETTING_NAV_FW_BANK_ANGLE_DEFAULT,                    // degrees
        .max_manual_climb_rate = SETTING_NAV_FW_MANUAL_CLIMB_RATE_DEFAULT,      // 3 m/s
        .max_climb_angle = SETTING_NAV_FW_CLIMB_ANGLE_DEFAULT,                  // degrees
        .max_dive_angle = SETTING_NAV_FW_DIVE_ANGLE_DEFAULT,                    // degrees
        .cruise_speed = SETTING_NAV_FW_CRUISE_SPEED_DEFAULT,                    // cm/s
        .control_smoothness = SETTING_NAV_FW_CONTROL_SMOOTHNESS_DEFAULT,
        .pitch_to_throttle_smooth = SETTING_NAV_FW_PITCH2THR_SMOOTHING_DEFAULT,
        .pitch_to_throttle_thresh = SETTING_NAV_FW_PITCH2THR_THRESHOLD_DEFAULT,
        .minThrottleDownPitchAngle = SETTING_FW_MIN_THROTTLE_DOWN_PITCH_DEFAULT,
        .loiter_radius = SETTING_NAV_FW_LOITER_RADIUS_DEFAULT,                  // 75m
        .loiter_direction = SETTING_FW_LOITER_DIRECTION_DEFAULT,

        //Fixed wing landing
        .land_dive_angle = SETTING_NAV_FW_LAND_DIVE_ANGLE_DEFAULT,              // 2 degrees dive by default

        // Fixed wing launch
        .launch_velocity_thresh = SETTING_NAV_FW_LAUNCH_VELOCITY_DEFAULT,       // 3 m/s
        .launch_accel_thresh = SETTING_NAV_FW_LAUNCH_ACCEL_DEFAULT,             // cm/s/s (1.9*G)
        .launch_time_thresh = SETTING_NAV_FW_LAUNCH_DETECT_TIME_DEFAULT,        // 40ms
        .launch_motor_timer = SETTING_NAV_FW_LAUNCH_MOTOR_DELAY_DEFAULT,        // ms
        .launch_idle_motor_timer = SETTING_NAV_FW_LAUNCH_IDLE_MOTOR_DELAY_DEFAULT,   // ms
        .launch_motor_spinup_time = SETTING_NAV_FW_LAUNCH_SPINUP_TIME_DEFAULT,  // ms, time to gredually increase throttle from idle to launch
        .launch_end_time = SETTING_NAV_FW_LAUNCH_END_TIME_DEFAULT,              // ms, time to gradually decrease/increase throttle and decrease pitch angle from launch to the current flight mode
        .launch_min_time = SETTING_NAV_FW_LAUNCH_MIN_TIME_DEFAULT,              // ms, min time in launch mode
        .launch_timeout = SETTING_NAV_FW_LAUNCH_TIMEOUT_DEFAULT,                // ms, timeout for launch procedure
        .launch_max_altitude = SETTING_NAV_FW_LAUNCH_MAX_ALTITUDE_DEFAULT,      // cm, altitude where to consider launch ended
        .launch_climb_angle = SETTING_NAV_FW_LAUNCH_CLIMB_ANGLE_DEFAULT,        // 18 degrees
        .launch_max_angle = SETTING_NAV_FW_LAUNCH_MAX_ANGLE_DEFAULT,            // 45 deg
        .launch_manual_throttle = SETTING_NAV_FW_LAUNCH_MANUAL_THROTTLE_DEFAULT,// OFF
        .launch_abort_deadband = SETTING_NAV_FW_LAUNCH_ABORT_DEADBAND_DEFAULT,  // 100 us

        .allow_manual_thr_increase = SETTING_NAV_FW_ALLOW_MANUAL_THR_INCREASE_DEFAULT,
        .useFwNavYawControl = SETTING_NAV_USE_FW_YAW_CONTROL_DEFAULT,
        .yawControlDeadband = SETTING_NAV_FW_YAW_DEADBAND_DEFAULT,
        .soaring_pitch_deadband = SETTING_NAV_FW_SOARING_PITCH_DEADBAND_DEFAULT,// pitch angle mode deadband when Saoring mode enabled
        .wp_tracking_accuracy = SETTING_NAV_FW_WP_TRACKING_ACCURACY_DEFAULT,    // 0, improves course tracking accuracy during FW WP missions
        .wp_tracking_max_angle = SETTING_NAV_FW_WP_TRACKING_MAX_ANGLE_DEFAULT,  // 60 degs
        .wp_turn_smoothing = SETTING_NAV_FW_WP_TURN_SMOOTHING_DEFAULT,          // 0, smooths turns during FW WP mode missions
    }
);

/* NAV variables */
static navWapointHeading_t wpHeadingControl;
navigationPosControl_t posControl;
navSystemStatus_t NAV_Status;
static bool landingDetectorIsActive;

EXTENDED_FASTRAM multicopterPosXyCoefficients_t multicopterPosXyCoefficients;

// Blackbox states
int16_t navCurrentState;
int16_t navActualVelocity[3];
int16_t navDesiredVelocity[3];
int32_t navTargetPosition[3];
int32_t navLatestActualPosition[3];
int16_t navActualHeading;
uint16_t navDesiredHeading;
int16_t navActualSurface;
uint16_t navFlags;
uint16_t navEPH;
uint16_t navEPV;
int16_t navAccNEU[3];
//End of blackbox states

static fpVector3_t * rthGetHomeTargetPosition(rthTargetMode_e mode);
static void updateDesiredRTHAltitude(void);
static void resetAltitudeController(bool useTerrainFollowing);
static void resetPositionController(void);
static void setupAltitudeController(void);
static void resetHeadingController(void);
void resetGCSFlags(void);

static void setupJumpCounters(void);
static void resetJumpCounter(void);
static void clearJumpCounters(void);

static void calculateAndSetActiveWaypoint(const navWaypoint_t * waypoint);
void calculateInitialHoldPosition(fpVector3_t * pos);
void calculateFarAwayTarget(fpVector3_t * farAwayPos, int32_t bearing, int32_t distance);
bool isWaypointAltitudeReached(void);
static void mapWaypointToLocalPosition(fpVector3_t * localPos, const navWaypoint_t * waypoint, geoAltitudeConversionMode_e altConv);
static navigationFSMEvent_t nextForNonGeoStates(void);
static bool isWaypointMissionValid(void);
void missionPlannerSetWaypoint(void);

void initializeRTHSanityChecker(void);
bool validateRTHSanityChecker(void);
void updateHomePosition(void);
bool abortLaunchAllowed(void);

/*************************************************************************************************/
static navigationFSMEvent_t navOnEnteringState_NAV_STATE_IDLE(navigationFSMState_t previousState);
static navigationFSMEvent_t navOnEnteringState_NAV_STATE_ALTHOLD_INITIALIZE(navigationFSMState_t previousState);
static navigationFSMEvent_t navOnEnteringState_NAV_STATE_ALTHOLD_IN_PROGRESS(navigationFSMState_t previousState);
static navigationFSMEvent_t navOnEnteringState_NAV_STATE_POSHOLD_3D_INITIALIZE(navigationFSMState_t previousState);
static navigationFSMEvent_t navOnEnteringState_NAV_STATE_POSHOLD_3D_IN_PROGRESS(navigationFSMState_t previousState);
static navigationFSMEvent_t navOnEnteringState_NAV_STATE_COURSE_HOLD_INITIALIZE(navigationFSMState_t previousState);
static navigationFSMEvent_t navOnEnteringState_NAV_STATE_COURSE_HOLD_IN_PROGRESS(navigationFSMState_t previousState);
static navigationFSMEvent_t navOnEnteringState_NAV_STATE_COURSE_HOLD_ADJUSTING(navigationFSMState_t previousState);
static navigationFSMEvent_t navOnEnteringState_NAV_STATE_CRUISE_INITIALIZE(navigationFSMState_t previousState);
static navigationFSMEvent_t navOnEnteringState_NAV_STATE_CRUISE_IN_PROGRESS(navigationFSMState_t previousState);
static navigationFSMEvent_t navOnEnteringState_NAV_STATE_CRUISE_ADJUSTING(navigationFSMState_t previousState);
static navigationFSMEvent_t navOnEnteringState_NAV_STATE_RTH_INITIALIZE(navigationFSMState_t previousState);
static navigationFSMEvent_t navOnEnteringState_NAV_STATE_RTH_CLIMB_TO_SAFE_ALT(navigationFSMState_t previousState);
static navigationFSMEvent_t navOnEnteringState_NAV_STATE_RTH_TRACKBACK(navigationFSMState_t previousState);
static navigationFSMEvent_t navOnEnteringState_NAV_STATE_RTH_HEAD_HOME(navigationFSMState_t previousState);
static navigationFSMEvent_t navOnEnteringState_NAV_STATE_RTH_HOVER_PRIOR_TO_LANDING(navigationFSMState_t previousState);
static navigationFSMEvent_t navOnEnteringState_NAV_STATE_RTH_HOVER_ABOVE_HOME(navigationFSMState_t previousState);
static navigationFSMEvent_t navOnEnteringState_NAV_STATE_RTH_LANDING(navigationFSMState_t previousState);
static navigationFSMEvent_t navOnEnteringState_NAV_STATE_RTH_FINISHING(navigationFSMState_t previousState);
static navigationFSMEvent_t navOnEnteringState_NAV_STATE_RTH_FINISHED(navigationFSMState_t previousState);
static navigationFSMEvent_t navOnEnteringState_NAV_STATE_WAYPOINT_INITIALIZE(navigationFSMState_t previousState);
static navigationFSMEvent_t navOnEnteringState_NAV_STATE_WAYPOINT_PRE_ACTION(navigationFSMState_t previousState);
static navigationFSMEvent_t navOnEnteringState_NAV_STATE_WAYPOINT_IN_PROGRESS(navigationFSMState_t previousState);
static navigationFSMEvent_t navOnEnteringState_NAV_STATE_WAYPOINT_REACHED(navigationFSMState_t previousState);
static navigationFSMEvent_t navOnEnteringState_NAV_STATE_WAYPOINT_HOLD_TIME(navigationFSMState_t previousState);
static navigationFSMEvent_t navOnEnteringState_NAV_STATE_WAYPOINT_NEXT(navigationFSMState_t previousState);
static navigationFSMEvent_t navOnEnteringState_NAV_STATE_WAYPOINT_FINISHED(navigationFSMState_t previousState);
static navigationFSMEvent_t navOnEnteringState_NAV_STATE_WAYPOINT_RTH_LAND(navigationFSMState_t previousState);
static navigationFSMEvent_t navOnEnteringState_NAV_STATE_EMERGENCY_LANDING_INITIALIZE(navigationFSMState_t previousState);
static navigationFSMEvent_t navOnEnteringState_NAV_STATE_EMERGENCY_LANDING_IN_PROGRESS(navigationFSMState_t previousState);
static navigationFSMEvent_t navOnEnteringState_NAV_STATE_EMERGENCY_LANDING_FINISHED(navigationFSMState_t previousState);
static navigationFSMEvent_t navOnEnteringState_NAV_STATE_LAUNCH_INITIALIZE(navigationFSMState_t previousState);
static navigationFSMEvent_t navOnEnteringState_NAV_STATE_LAUNCH_WAIT(navigationFSMState_t previousState);
static navigationFSMEvent_t navOnEnteringState_NAV_STATE_LAUNCH_IN_PROGRESS(navigationFSMState_t previousState);
static navigationFSMEvent_t navOnEnteringState_NAV_STATE_MIXERAT_INITIALIZE(navigationFSMState_t previousState);
static navigationFSMEvent_t navOnEnteringState_NAV_STATE_MIXERAT_IN_PROGRESS(navigationFSMState_t previousState);
static navigationFSMEvent_t navOnEnteringState_NAV_STATE_MIXERAT_ABORT(navigationFSMState_t previousState);

static const navigationFSMStateDescriptor_t navFSM[NAV_STATE_COUNT] = {
    /** Idle state ******************************************************/
    [NAV_STATE_IDLE] = {
        .persistentId = NAV_PERSISTENT_ID_IDLE,
        .onEntry = navOnEnteringState_NAV_STATE_IDLE,
        .timeoutMs = 0,
        .stateFlags = 0,
        .mapToFlightModes = 0,
        .mwState = MW_NAV_STATE_NONE,
        .mwError = MW_NAV_ERROR_NONE,
        .onEvent    = {
            [NAV_FSM_EVENT_SWITCH_TO_ALTHOLD]              = NAV_STATE_ALTHOLD_INITIALIZE,
            [NAV_FSM_EVENT_SWITCH_TO_POSHOLD_3D]           = NAV_STATE_POSHOLD_3D_INITIALIZE,
            [NAV_FSM_EVENT_SWITCH_TO_RTH]                  = NAV_STATE_RTH_INITIALIZE,
            [NAV_FSM_EVENT_SWITCH_TO_WAYPOINT]             = NAV_STATE_WAYPOINT_INITIALIZE,
            [NAV_FSM_EVENT_SWITCH_TO_EMERGENCY_LANDING]    = NAV_STATE_EMERGENCY_LANDING_INITIALIZE,
            [NAV_FSM_EVENT_SWITCH_TO_LAUNCH]               = NAV_STATE_LAUNCH_INITIALIZE,
            [NAV_FSM_EVENT_SWITCH_TO_COURSE_HOLD]          = NAV_STATE_COURSE_HOLD_INITIALIZE,
            [NAV_FSM_EVENT_SWITCH_TO_CRUISE]               = NAV_STATE_CRUISE_INITIALIZE,
            [NAV_FSM_EVENT_SWITCH_TO_MIXERAT]              = NAV_STATE_MIXERAT_INITIALIZE,
        }
    },

    /** ALTHOLD mode ***************************************************/
    [NAV_STATE_ALTHOLD_INITIALIZE] = {
        .persistentId = NAV_PERSISTENT_ID_ALTHOLD_INITIALIZE,
        .onEntry = navOnEnteringState_NAV_STATE_ALTHOLD_INITIALIZE,
        .timeoutMs = 0,
        .stateFlags = NAV_CTL_ALT | NAV_REQUIRE_ANGLE_FW | NAV_REQUIRE_THRTILT,
        .mapToFlightModes = NAV_ALTHOLD_MODE,
        .mwState = MW_NAV_STATE_NONE,
        .mwError = MW_NAV_ERROR_NONE,
        .onEvent = {
            [NAV_FSM_EVENT_SUCCESS]                        = NAV_STATE_ALTHOLD_IN_PROGRESS,
            [NAV_FSM_EVENT_ERROR]                          = NAV_STATE_IDLE,
            [NAV_FSM_EVENT_SWITCH_TO_IDLE]                 = NAV_STATE_IDLE,
        }
    },

    [NAV_STATE_ALTHOLD_IN_PROGRESS] = {
        .persistentId = NAV_PERSISTENT_ID_ALTHOLD_IN_PROGRESS,
        .onEntry = navOnEnteringState_NAV_STATE_ALTHOLD_IN_PROGRESS,
        .timeoutMs = 10,
        .stateFlags = NAV_CTL_ALT | NAV_REQUIRE_ANGLE_FW | NAV_REQUIRE_THRTILT | NAV_RC_ALT,
        .mapToFlightModes = NAV_ALTHOLD_MODE,
        .mwState = MW_NAV_STATE_NONE,
        .mwError = MW_NAV_ERROR_NONE,
        .onEvent = {
            [NAV_FSM_EVENT_TIMEOUT]                        = NAV_STATE_ALTHOLD_IN_PROGRESS,    // re-process the state
            [NAV_FSM_EVENT_SWITCH_TO_IDLE]                 = NAV_STATE_IDLE,
            [NAV_FSM_EVENT_SWITCH_TO_POSHOLD_3D]           = NAV_STATE_POSHOLD_3D_INITIALIZE,
            [NAV_FSM_EVENT_SWITCH_TO_RTH]                  = NAV_STATE_RTH_INITIALIZE,
            [NAV_FSM_EVENT_SWITCH_TO_WAYPOINT]             = NAV_STATE_WAYPOINT_INITIALIZE,
            [NAV_FSM_EVENT_SWITCH_TO_EMERGENCY_LANDING]    = NAV_STATE_EMERGENCY_LANDING_INITIALIZE,
            [NAV_FSM_EVENT_SWITCH_TO_COURSE_HOLD]          = NAV_STATE_COURSE_HOLD_INITIALIZE,
            [NAV_FSM_EVENT_SWITCH_TO_CRUISE]               = NAV_STATE_CRUISE_INITIALIZE,
        }
    },

    /** POSHOLD_3D mode ************************************************/
    [NAV_STATE_POSHOLD_3D_INITIALIZE] = {
        .persistentId = NAV_PERSISTENT_ID_POSHOLD_3D_INITIALIZE,
        .onEntry = navOnEnteringState_NAV_STATE_POSHOLD_3D_INITIALIZE,
        .timeoutMs = 0,
        .stateFlags = NAV_CTL_ALT | NAV_CTL_POS | NAV_REQUIRE_ANGLE | NAV_REQUIRE_THRTILT,
        .mapToFlightModes = NAV_ALTHOLD_MODE | NAV_POSHOLD_MODE,
        .mwState = MW_NAV_STATE_HOLD_INFINIT,
        .mwError = MW_NAV_ERROR_NONE,
        .onEvent = {
            [NAV_FSM_EVENT_SUCCESS]                        = NAV_STATE_POSHOLD_3D_IN_PROGRESS,
            [NAV_FSM_EVENT_ERROR]                          = NAV_STATE_IDLE,
            [NAV_FSM_EVENT_SWITCH_TO_IDLE]                 = NAV_STATE_IDLE,
        }
    },

    [NAV_STATE_POSHOLD_3D_IN_PROGRESS] = {
        .persistentId = NAV_PERSISTENT_ID_POSHOLD_3D_IN_PROGRESS,
        .onEntry = navOnEnteringState_NAV_STATE_POSHOLD_3D_IN_PROGRESS,
        .timeoutMs = 10,
        .stateFlags = NAV_CTL_ALT | NAV_CTL_POS | NAV_CTL_YAW | NAV_REQUIRE_ANGLE | NAV_REQUIRE_THRTILT | NAV_RC_ALT | NAV_RC_POS | NAV_RC_YAW,
        .mapToFlightModes = NAV_ALTHOLD_MODE | NAV_POSHOLD_MODE,
        .mwState = MW_NAV_STATE_HOLD_INFINIT,
        .mwError = MW_NAV_ERROR_NONE,
        .onEvent = {
            [NAV_FSM_EVENT_TIMEOUT]                        = NAV_STATE_POSHOLD_3D_IN_PROGRESS,    // re-process the state
            [NAV_FSM_EVENT_SWITCH_TO_IDLE]                 = NAV_STATE_IDLE,
            [NAV_FSM_EVENT_SWITCH_TO_ALTHOLD]              = NAV_STATE_ALTHOLD_INITIALIZE,
            [NAV_FSM_EVENT_SWITCH_TO_RTH]                  = NAV_STATE_RTH_INITIALIZE,
            [NAV_FSM_EVENT_SWITCH_TO_WAYPOINT]             = NAV_STATE_WAYPOINT_INITIALIZE,
            [NAV_FSM_EVENT_SWITCH_TO_EMERGENCY_LANDING]    = NAV_STATE_EMERGENCY_LANDING_INITIALIZE,
            [NAV_FSM_EVENT_SWITCH_TO_COURSE_HOLD]          = NAV_STATE_COURSE_HOLD_INITIALIZE,
            [NAV_FSM_EVENT_SWITCH_TO_CRUISE]               = NAV_STATE_CRUISE_INITIALIZE,
        }
    },
    /** CRUISE_HOLD mode ************************************************/
    [NAV_STATE_COURSE_HOLD_INITIALIZE] = {
        .persistentId = NAV_PERSISTENT_ID_COURSE_HOLD_INITIALIZE,
        .onEntry = navOnEnteringState_NAV_STATE_COURSE_HOLD_INITIALIZE,
        .timeoutMs = 0,
        .stateFlags = NAV_REQUIRE_ANGLE,
        .mapToFlightModes = NAV_COURSE_HOLD_MODE,
        .mwState = MW_NAV_STATE_NONE,
        .mwError = MW_NAV_ERROR_NONE,
        .onEvent = {
            [NAV_FSM_EVENT_SUCCESS]                        = NAV_STATE_COURSE_HOLD_IN_PROGRESS,
            [NAV_FSM_EVENT_ERROR]                          = NAV_STATE_IDLE,
            [NAV_FSM_EVENT_SWITCH_TO_IDLE]                 = NAV_STATE_IDLE,
        }
    },

    [NAV_STATE_COURSE_HOLD_IN_PROGRESS] = {
        .persistentId = NAV_PERSISTENT_ID_COURSE_HOLD_IN_PROGRESS,
        .onEntry = navOnEnteringState_NAV_STATE_COURSE_HOLD_IN_PROGRESS,
        .timeoutMs = 10,
        .stateFlags = NAV_CTL_POS | NAV_CTL_YAW | NAV_REQUIRE_ANGLE | NAV_REQUIRE_MAGHOLD | NAV_RC_POS | NAV_RC_YAW,
        .mapToFlightModes = NAV_COURSE_HOLD_MODE,
        .mwState = MW_NAV_STATE_NONE,
        .mwError = MW_NAV_ERROR_NONE,
        .onEvent = {
            [NAV_FSM_EVENT_TIMEOUT]                        = NAV_STATE_COURSE_HOLD_IN_PROGRESS,    // re-process the state
            [NAV_FSM_EVENT_SWITCH_TO_IDLE]                 = NAV_STATE_IDLE,
            [NAV_FSM_EVENT_SWITCH_TO_ALTHOLD]              = NAV_STATE_ALTHOLD_INITIALIZE,
            [NAV_FSM_EVENT_SWITCH_TO_POSHOLD_3D]           = NAV_STATE_POSHOLD_3D_INITIALIZE,
            [NAV_FSM_EVENT_SWITCH_TO_CRUISE]               = NAV_STATE_CRUISE_INITIALIZE,
            [NAV_FSM_EVENT_SWITCH_TO_COURSE_ADJ]           = NAV_STATE_COURSE_HOLD_ADJUSTING,
            [NAV_FSM_EVENT_SWITCH_TO_RTH]                  = NAV_STATE_RTH_INITIALIZE,
            [NAV_FSM_EVENT_SWITCH_TO_WAYPOINT]             = NAV_STATE_WAYPOINT_INITIALIZE,
            [NAV_FSM_EVENT_SWITCH_TO_EMERGENCY_LANDING]    = NAV_STATE_EMERGENCY_LANDING_INITIALIZE,
        }
    },

        [NAV_STATE_COURSE_HOLD_ADJUSTING] = {
        .persistentId = NAV_PERSISTENT_ID_COURSE_HOLD_ADJUSTING,
        .onEntry = navOnEnteringState_NAV_STATE_COURSE_HOLD_ADJUSTING,
        .timeoutMs = 10,
        .stateFlags =  NAV_REQUIRE_ANGLE | NAV_RC_POS,
        .mapToFlightModes = NAV_COURSE_HOLD_MODE,
        .mwState = MW_NAV_STATE_NONE,
        .mwError = MW_NAV_ERROR_NONE,
        .onEvent = {
            [NAV_FSM_EVENT_SUCCESS]                        = NAV_STATE_COURSE_HOLD_IN_PROGRESS,
            [NAV_FSM_EVENT_TIMEOUT]                        = NAV_STATE_COURSE_HOLD_ADJUSTING,
            [NAV_FSM_EVENT_ERROR]                          = NAV_STATE_IDLE,
            [NAV_FSM_EVENT_SWITCH_TO_IDLE]                 = NAV_STATE_IDLE,
            [NAV_FSM_EVENT_SWITCH_TO_ALTHOLD]              = NAV_STATE_ALTHOLD_INITIALIZE,
            [NAV_FSM_EVENT_SWITCH_TO_POSHOLD_3D]           = NAV_STATE_POSHOLD_3D_INITIALIZE,
            [NAV_FSM_EVENT_SWITCH_TO_CRUISE]               = NAV_STATE_CRUISE_INITIALIZE,
            [NAV_FSM_EVENT_SWITCH_TO_RTH]                  = NAV_STATE_RTH_INITIALIZE,
            [NAV_FSM_EVENT_SWITCH_TO_WAYPOINT]             = NAV_STATE_WAYPOINT_INITIALIZE,
            [NAV_FSM_EVENT_SWITCH_TO_EMERGENCY_LANDING]    = NAV_STATE_EMERGENCY_LANDING_INITIALIZE,
        }
    },

    /** CRUISE_3D mode ************************************************/
    [NAV_STATE_CRUISE_INITIALIZE] = {
        .persistentId = NAV_PERSISTENT_ID_CRUISE_INITIALIZE,
        .onEntry = navOnEnteringState_NAV_STATE_CRUISE_INITIALIZE,
        .timeoutMs = 0,
        .stateFlags = NAV_REQUIRE_ANGLE,
        .mapToFlightModes = NAV_ALTHOLD_MODE | NAV_COURSE_HOLD_MODE,
        .mwState = MW_NAV_STATE_NONE,
        .mwError = MW_NAV_ERROR_NONE,
        .onEvent = {
            [NAV_FSM_EVENT_SUCCESS]                        = NAV_STATE_CRUISE_IN_PROGRESS,
            [NAV_FSM_EVENT_ERROR]                          = NAV_STATE_IDLE,
            [NAV_FSM_EVENT_SWITCH_TO_IDLE]                 = NAV_STATE_IDLE,
        }
    },

    [NAV_STATE_CRUISE_IN_PROGRESS] = {
        .persistentId = NAV_PERSISTENT_ID_CRUISE_IN_PROGRESS,
        .onEntry = navOnEnteringState_NAV_STATE_CRUISE_IN_PROGRESS,
        .timeoutMs = 10,
        .stateFlags = NAV_CTL_ALT | NAV_CTL_POS | NAV_CTL_YAW | NAV_REQUIRE_ANGLE | NAV_REQUIRE_MAGHOLD | NAV_REQUIRE_THRTILT | NAV_RC_POS | NAV_RC_YAW | NAV_RC_ALT,
        .mapToFlightModes = NAV_ALTHOLD_MODE | NAV_COURSE_HOLD_MODE,
        .mwState = MW_NAV_STATE_NONE,
        .mwError = MW_NAV_ERROR_NONE,
        .onEvent = {
            [NAV_FSM_EVENT_TIMEOUT]                        = NAV_STATE_CRUISE_IN_PROGRESS,    // re-process the state
            [NAV_FSM_EVENT_SWITCH_TO_IDLE]                 = NAV_STATE_IDLE,
            [NAV_FSM_EVENT_SWITCH_TO_ALTHOLD]              = NAV_STATE_ALTHOLD_INITIALIZE,
            [NAV_FSM_EVENT_SWITCH_TO_POSHOLD_3D]           = NAV_STATE_POSHOLD_3D_INITIALIZE,
            [NAV_FSM_EVENT_SWITCH_TO_COURSE_HOLD]          = NAV_STATE_COURSE_HOLD_INITIALIZE,
            [NAV_FSM_EVENT_SWITCH_TO_COURSE_ADJ]           = NAV_STATE_CRUISE_ADJUSTING,
            [NAV_FSM_EVENT_SWITCH_TO_RTH]                  = NAV_STATE_RTH_INITIALIZE,
            [NAV_FSM_EVENT_SWITCH_TO_WAYPOINT]             = NAV_STATE_WAYPOINT_INITIALIZE,
            [NAV_FSM_EVENT_SWITCH_TO_EMERGENCY_LANDING]    = NAV_STATE_EMERGENCY_LANDING_INITIALIZE,
        }
    },

    [NAV_STATE_CRUISE_ADJUSTING] = {
        .persistentId = NAV_PERSISTENT_ID_CRUISE_ADJUSTING,
        .onEntry = navOnEnteringState_NAV_STATE_CRUISE_ADJUSTING,
        .timeoutMs = 10,
        .stateFlags =  NAV_CTL_ALT | NAV_REQUIRE_ANGLE | NAV_RC_POS | NAV_RC_ALT,
        .mapToFlightModes = NAV_ALTHOLD_MODE | NAV_COURSE_HOLD_MODE,
        .mwState = MW_NAV_STATE_NONE,
        .mwError = MW_NAV_ERROR_NONE,
        .onEvent = {
            [NAV_FSM_EVENT_SUCCESS]                        = NAV_STATE_CRUISE_IN_PROGRESS,
            [NAV_FSM_EVENT_TIMEOUT]                        = NAV_STATE_CRUISE_ADJUSTING,
            [NAV_FSM_EVENT_ERROR]                          = NAV_STATE_IDLE,
            [NAV_FSM_EVENT_SWITCH_TO_IDLE]                 = NAV_STATE_IDLE,
            [NAV_FSM_EVENT_SWITCH_TO_ALTHOLD]              = NAV_STATE_ALTHOLD_INITIALIZE,
            [NAV_FSM_EVENT_SWITCH_TO_POSHOLD_3D]           = NAV_STATE_POSHOLD_3D_INITIALIZE,
            [NAV_FSM_EVENT_SWITCH_TO_COURSE_HOLD]          = NAV_STATE_COURSE_HOLD_INITIALIZE,
            [NAV_FSM_EVENT_SWITCH_TO_RTH]                  = NAV_STATE_RTH_INITIALIZE,
            [NAV_FSM_EVENT_SWITCH_TO_WAYPOINT]             = NAV_STATE_WAYPOINT_INITIALIZE,
            [NAV_FSM_EVENT_SWITCH_TO_EMERGENCY_LANDING]    = NAV_STATE_EMERGENCY_LANDING_INITIALIZE,
        }
    },

    /** RTH_3D mode ************************************************/
    [NAV_STATE_RTH_INITIALIZE] = {
        .persistentId = NAV_PERSISTENT_ID_RTH_INITIALIZE,
        .onEntry = navOnEnteringState_NAV_STATE_RTH_INITIALIZE,
        .timeoutMs = 10,
        .stateFlags = NAV_CTL_ALT | NAV_CTL_POS | NAV_CTL_YAW | NAV_REQUIRE_ANGLE | NAV_REQUIRE_MAGHOLD | NAV_REQUIRE_THRTILT | NAV_AUTO_RTH,
        .mapToFlightModes = NAV_RTH_MODE | NAV_ALTHOLD_MODE,
        .mwState = MW_NAV_STATE_RTH_START,
        .mwError = MW_NAV_ERROR_NONE,
        .onEvent = {
            [NAV_FSM_EVENT_TIMEOUT]                             = NAV_STATE_RTH_INITIALIZE,      // re-process the state
            [NAV_FSM_EVENT_SUCCESS]                             = NAV_STATE_RTH_CLIMB_TO_SAFE_ALT,
            [NAV_FSM_EVENT_SWITCH_TO_NAV_STATE_RTH_TRACKBACK]   = NAV_STATE_RTH_TRACKBACK,
            [NAV_FSM_EVENT_SWITCH_TO_EMERGENCY_LANDING]         = NAV_STATE_EMERGENCY_LANDING_INITIALIZE,
            [NAV_FSM_EVENT_SWITCH_TO_RTH_LANDING]               = NAV_STATE_RTH_HOVER_PRIOR_TO_LANDING,
            [NAV_FSM_EVENT_SWITCH_TO_IDLE]                      = NAV_STATE_IDLE,
        }
    },

    [NAV_STATE_RTH_CLIMB_TO_SAFE_ALT] = {
        .persistentId = NAV_PERSISTENT_ID_RTH_CLIMB_TO_SAFE_ALT,
        .onEntry = navOnEnteringState_NAV_STATE_RTH_CLIMB_TO_SAFE_ALT,
        .timeoutMs = 10,
        .stateFlags = NAV_CTL_ALT | NAV_CTL_POS | NAV_CTL_YAW | NAV_REQUIRE_ANGLE | NAV_REQUIRE_MAGHOLD | NAV_REQUIRE_THRTILT | NAV_AUTO_RTH | NAV_RC_POS | NAV_RC_YAW,     // allow pos adjustment while climbind to safe alt
        .mapToFlightModes = NAV_RTH_MODE | NAV_ALTHOLD_MODE,
        .mwState = MW_NAV_STATE_RTH_CLIMB,
        .mwError = MW_NAV_ERROR_WAIT_FOR_RTH_ALT,
        .onEvent = {
            [NAV_FSM_EVENT_TIMEOUT]                        = NAV_STATE_RTH_CLIMB_TO_SAFE_ALT,   // re-process the state
            [NAV_FSM_EVENT_SUCCESS]                        = NAV_STATE_RTH_HEAD_HOME,
            [NAV_FSM_EVENT_SWITCH_TO_IDLE]                 = NAV_STATE_IDLE,
            [NAV_FSM_EVENT_SWITCH_TO_ALTHOLD]              = NAV_STATE_ALTHOLD_INITIALIZE,
            [NAV_FSM_EVENT_SWITCH_TO_POSHOLD_3D]           = NAV_STATE_POSHOLD_3D_INITIALIZE,
            [NAV_FSM_EVENT_SWITCH_TO_EMERGENCY_LANDING]    = NAV_STATE_EMERGENCY_LANDING_INITIALIZE,
            [NAV_FSM_EVENT_SWITCH_TO_COURSE_HOLD]          = NAV_STATE_COURSE_HOLD_INITIALIZE,
            [NAV_FSM_EVENT_SWITCH_TO_CRUISE]               = NAV_STATE_CRUISE_INITIALIZE,
        }
    },

    [NAV_STATE_RTH_TRACKBACK] = {
        .persistentId = NAV_PERSISTENT_ID_RTH_TRACKBACK,
        .onEntry = navOnEnteringState_NAV_STATE_RTH_TRACKBACK,
        .timeoutMs = 10,
        .stateFlags = NAV_CTL_ALT | NAV_CTL_POS | NAV_CTL_YAW | NAV_REQUIRE_ANGLE | NAV_REQUIRE_MAGHOLD | NAV_REQUIRE_THRTILT | NAV_AUTO_RTH,
        .mapToFlightModes = NAV_RTH_MODE | NAV_ALTHOLD_MODE,
        .mwState = MW_NAV_STATE_RTH_ENROUTE,
        .mwError = MW_NAV_ERROR_NONE,
        .onEvent = {
            [NAV_FSM_EVENT_TIMEOUT]                             = NAV_STATE_RTH_TRACKBACK,           // re-process the state
            [NAV_FSM_EVENT_SWITCH_TO_NAV_STATE_RTH_INITIALIZE]  = NAV_STATE_RTH_INITIALIZE,
            [NAV_FSM_EVENT_SWITCH_TO_EMERGENCY_LANDING]         = NAV_STATE_EMERGENCY_LANDING_INITIALIZE,
            [NAV_FSM_EVENT_SWITCH_TO_IDLE]                      = NAV_STATE_IDLE,
            [NAV_FSM_EVENT_SWITCH_TO_ALTHOLD]                   = NAV_STATE_ALTHOLD_INITIALIZE,
            [NAV_FSM_EVENT_SWITCH_TO_POSHOLD_3D]                = NAV_STATE_POSHOLD_3D_INITIALIZE,
            [NAV_FSM_EVENT_SWITCH_TO_COURSE_HOLD]               = NAV_STATE_COURSE_HOLD_INITIALIZE,
            [NAV_FSM_EVENT_SWITCH_TO_CRUISE]                    = NAV_STATE_CRUISE_INITIALIZE,
        }
    },

    [NAV_STATE_RTH_HEAD_HOME] = {
        .persistentId = NAV_PERSISTENT_ID_RTH_HEAD_HOME,
        .onEntry = navOnEnteringState_NAV_STATE_RTH_HEAD_HOME,
        .timeoutMs = 10,
        .stateFlags = NAV_CTL_ALT | NAV_CTL_POS | NAV_CTL_YAW | NAV_REQUIRE_ANGLE | NAV_REQUIRE_MAGHOLD | NAV_REQUIRE_THRTILT | NAV_AUTO_RTH | NAV_RC_POS | NAV_RC_YAW,
        .mapToFlightModes = NAV_RTH_MODE | NAV_ALTHOLD_MODE,
        .mwState = MW_NAV_STATE_RTH_ENROUTE,
        .mwError = MW_NAV_ERROR_NONE,
        .onEvent = {
            [NAV_FSM_EVENT_TIMEOUT]                        = NAV_STATE_RTH_HEAD_HOME,           // re-process the state
            [NAV_FSM_EVENT_SUCCESS]                        = NAV_STATE_RTH_HOVER_PRIOR_TO_LANDING,
            [NAV_FSM_EVENT_SWITCH_TO_IDLE]                 = NAV_STATE_IDLE,
            [NAV_FSM_EVENT_SWITCH_TO_ALTHOLD]              = NAV_STATE_ALTHOLD_INITIALIZE,
            [NAV_FSM_EVENT_SWITCH_TO_POSHOLD_3D]           = NAV_STATE_POSHOLD_3D_INITIALIZE,
            [NAV_FSM_EVENT_SWITCH_TO_EMERGENCY_LANDING]    = NAV_STATE_EMERGENCY_LANDING_INITIALIZE,
            [NAV_FSM_EVENT_SWITCH_TO_COURSE_HOLD]          = NAV_STATE_COURSE_HOLD_INITIALIZE,
            [NAV_FSM_EVENT_SWITCH_TO_CRUISE]               = NAV_STATE_CRUISE_INITIALIZE,
            [NAV_FSM_EVENT_SWITCH_TO_MIXERAT]              = NAV_STATE_MIXERAT_INITIALIZE,
        }
    },

    [NAV_STATE_RTH_HOVER_PRIOR_TO_LANDING] = {
        .persistentId = NAV_PERSISTENT_ID_RTH_HOVER_PRIOR_TO_LANDING,
        .onEntry = navOnEnteringState_NAV_STATE_RTH_HOVER_PRIOR_TO_LANDING,
        .timeoutMs = 500,
        .stateFlags = NAV_CTL_ALT | NAV_CTL_POS | NAV_CTL_YAW | NAV_REQUIRE_ANGLE | NAV_REQUIRE_MAGHOLD | NAV_REQUIRE_THRTILT | NAV_AUTO_RTH | NAV_RC_POS | NAV_RC_YAW,
        .mapToFlightModes = NAV_RTH_MODE | NAV_ALTHOLD_MODE,
        .mwState = MW_NAV_STATE_LAND_SETTLE,
        .mwError = MW_NAV_ERROR_NONE,
        .onEvent = {
            [NAV_FSM_EVENT_TIMEOUT]                        = NAV_STATE_RTH_HOVER_PRIOR_TO_LANDING,
            [NAV_FSM_EVENT_SUCCESS]                        = NAV_STATE_RTH_LANDING,
            [NAV_FSM_EVENT_SWITCH_TO_RTH_HOVER_ABOVE_HOME] = NAV_STATE_RTH_HOVER_ABOVE_HOME,
            [NAV_FSM_EVENT_SWITCH_TO_IDLE]                 = NAV_STATE_IDLE,
            [NAV_FSM_EVENT_SWITCH_TO_ALTHOLD]              = NAV_STATE_ALTHOLD_INITIALIZE,
            [NAV_FSM_EVENT_SWITCH_TO_POSHOLD_3D]           = NAV_STATE_POSHOLD_3D_INITIALIZE,
            [NAV_FSM_EVENT_SWITCH_TO_EMERGENCY_LANDING]    = NAV_STATE_EMERGENCY_LANDING_INITIALIZE,
            [NAV_FSM_EVENT_SWITCH_TO_COURSE_HOLD]          = NAV_STATE_COURSE_HOLD_INITIALIZE,
            [NAV_FSM_EVENT_SWITCH_TO_CRUISE]               = NAV_STATE_CRUISE_INITIALIZE,
        }
    },

    [NAV_STATE_RTH_HOVER_ABOVE_HOME] = {
        .persistentId = NAV_PERSISTENT_ID_RTH_HOVER_ABOVE_HOME,
        .onEntry = navOnEnteringState_NAV_STATE_RTH_HOVER_ABOVE_HOME,
        .timeoutMs = 10,
        .stateFlags = NAV_CTL_ALT | NAV_CTL_POS | NAV_CTL_YAW | NAV_REQUIRE_ANGLE | NAV_REQUIRE_MAGHOLD | NAV_REQUIRE_THRTILT | NAV_AUTO_RTH | NAV_RC_POS | NAV_RC_YAW | NAV_RC_ALT,
        .mapToFlightModes = NAV_RTH_MODE | NAV_ALTHOLD_MODE,
        .mwState = MW_NAV_STATE_HOVER_ABOVE_HOME,
        .mwError = MW_NAV_ERROR_NONE,
        .onEvent = {
            [NAV_FSM_EVENT_TIMEOUT]                        = NAV_STATE_RTH_HOVER_ABOVE_HOME,
            [NAV_FSM_EVENT_SWITCH_TO_IDLE]                 = NAV_STATE_IDLE,
            [NAV_FSM_EVENT_SWITCH_TO_ALTHOLD]              = NAV_STATE_ALTHOLD_INITIALIZE,
            [NAV_FSM_EVENT_SWITCH_TO_POSHOLD_3D]           = NAV_STATE_POSHOLD_3D_INITIALIZE,
            [NAV_FSM_EVENT_SWITCH_TO_EMERGENCY_LANDING]    = NAV_STATE_EMERGENCY_LANDING_INITIALIZE,
            [NAV_FSM_EVENT_SWITCH_TO_COURSE_HOLD]          = NAV_STATE_COURSE_HOLD_INITIALIZE,
            [NAV_FSM_EVENT_SWITCH_TO_CRUISE]               = NAV_STATE_CRUISE_INITIALIZE,
        }
    },

    [NAV_STATE_RTH_LANDING] = {
        .persistentId = NAV_PERSISTENT_ID_RTH_LANDING,
        .onEntry = navOnEnteringState_NAV_STATE_RTH_LANDING,
        .timeoutMs = 10,
        .stateFlags = NAV_CTL_ALT | NAV_CTL_POS | NAV_CTL_YAW | NAV_CTL_LAND | NAV_REQUIRE_ANGLE | NAV_REQUIRE_MAGHOLD | NAV_REQUIRE_THRTILT | NAV_AUTO_RTH | NAV_RC_POS | NAV_RC_YAW,
        .mapToFlightModes = NAV_RTH_MODE | NAV_ALTHOLD_MODE,
        .mwState = MW_NAV_STATE_LAND_IN_PROGRESS,
        .mwError = MW_NAV_ERROR_LANDING,
        .onEvent = {
            [NAV_FSM_EVENT_TIMEOUT]                        = NAV_STATE_RTH_LANDING,         // re-process state
            [NAV_FSM_EVENT_SUCCESS]                        = NAV_STATE_RTH_FINISHING,
            [NAV_FSM_EVENT_SWITCH_TO_IDLE]                 = NAV_STATE_IDLE,
            [NAV_FSM_EVENT_SWITCH_TO_ALTHOLD]              = NAV_STATE_ALTHOLD_INITIALIZE,
            [NAV_FSM_EVENT_SWITCH_TO_POSHOLD_3D]           = NAV_STATE_POSHOLD_3D_INITIALIZE,
            [NAV_FSM_EVENT_SWITCH_TO_EMERGENCY_LANDING]    = NAV_STATE_EMERGENCY_LANDING_INITIALIZE,
            [NAV_FSM_EVENT_SWITCH_TO_MIXERAT]              = NAV_STATE_MIXERAT_INITIALIZE,
        }
    },

    [NAV_STATE_RTH_FINISHING] = {
        .persistentId = NAV_PERSISTENT_ID_RTH_FINISHING,
        .onEntry = navOnEnteringState_NAV_STATE_RTH_FINISHING,
        .timeoutMs = 0,
        .stateFlags = NAV_CTL_ALT | NAV_CTL_POS | NAV_CTL_YAW | NAV_CTL_LAND | NAV_REQUIRE_ANGLE | NAV_REQUIRE_MAGHOLD | NAV_REQUIRE_THRTILT | NAV_AUTO_RTH,
        .mapToFlightModes = NAV_RTH_MODE | NAV_ALTHOLD_MODE,
        .mwState = MW_NAV_STATE_LAND_IN_PROGRESS,
        .mwError = MW_NAV_ERROR_LANDING,
        .onEvent = {
            [NAV_FSM_EVENT_SUCCESS]                        = NAV_STATE_RTH_FINISHED,
            [NAV_FSM_EVENT_SWITCH_TO_IDLE]                 = NAV_STATE_IDLE,
        }
    },

    [NAV_STATE_RTH_FINISHED] = {
        .persistentId = NAV_PERSISTENT_ID_RTH_FINISHED,
        .onEntry = navOnEnteringState_NAV_STATE_RTH_FINISHED,
        .timeoutMs = 10,
        .stateFlags = NAV_CTL_ALT | NAV_CTL_LAND | NAV_REQUIRE_ANGLE | NAV_REQUIRE_THRTILT | NAV_AUTO_RTH,
        .mapToFlightModes = NAV_RTH_MODE | NAV_ALTHOLD_MODE,
        .mwState = MW_NAV_STATE_LANDED,
        .mwError = MW_NAV_ERROR_NONE,
        .onEvent = {
            [NAV_FSM_EVENT_TIMEOUT]                        = NAV_STATE_RTH_FINISHED,         // re-process state
            [NAV_FSM_EVENT_SWITCH_TO_IDLE]                 = NAV_STATE_IDLE,
            [NAV_FSM_EVENT_SWITCH_TO_ALTHOLD]              = NAV_STATE_ALTHOLD_INITIALIZE,
            [NAV_FSM_EVENT_SWITCH_TO_POSHOLD_3D]           = NAV_STATE_POSHOLD_3D_INITIALIZE,
            [NAV_FSM_EVENT_SWITCH_TO_EMERGENCY_LANDING]    = NAV_STATE_EMERGENCY_LANDING_INITIALIZE,
        }
    },

    /** WAYPOINT mode ************************************************/
    [NAV_STATE_WAYPOINT_INITIALIZE] = {
        .persistentId = NAV_PERSISTENT_ID_WAYPOINT_INITIALIZE,
        .onEntry = navOnEnteringState_NAV_STATE_WAYPOINT_INITIALIZE,
        .timeoutMs = 0,
        .stateFlags = NAV_CTL_ALT | NAV_CTL_POS | NAV_CTL_YAW | NAV_REQUIRE_ANGLE | NAV_REQUIRE_MAGHOLD | NAV_REQUIRE_THRTILT | NAV_AUTO_WP,
        .mapToFlightModes = NAV_WP_MODE | NAV_ALTHOLD_MODE,
        .mwState = MW_NAV_STATE_PROCESS_NEXT,
        .mwError = MW_NAV_ERROR_NONE,
        .onEvent = {
            [NAV_FSM_EVENT_SUCCESS]                        = NAV_STATE_WAYPOINT_PRE_ACTION,
            [NAV_FSM_EVENT_ERROR]                          = NAV_STATE_IDLE,
            [NAV_FSM_EVENT_SWITCH_TO_IDLE]                 = NAV_STATE_IDLE,
            [NAV_FSM_EVENT_SWITCH_TO_WAYPOINT_FINISHED]    = NAV_STATE_WAYPOINT_FINISHED,
        }
    },

    [NAV_STATE_WAYPOINT_PRE_ACTION] = {
        .persistentId = NAV_PERSISTENT_ID_WAYPOINT_PRE_ACTION,
        .onEntry = navOnEnteringState_NAV_STATE_WAYPOINT_PRE_ACTION,
        .timeoutMs = 10,
        .stateFlags = NAV_CTL_ALT | NAV_CTL_POS | NAV_CTL_YAW | NAV_REQUIRE_ANGLE | NAV_REQUIRE_MAGHOLD | NAV_REQUIRE_THRTILT | NAV_AUTO_WP,
        .mapToFlightModes = NAV_WP_MODE | NAV_ALTHOLD_MODE,
        .mwState = MW_NAV_STATE_PROCESS_NEXT,
        .mwError = MW_NAV_ERROR_NONE,
        .onEvent = {
            [NAV_FSM_EVENT_TIMEOUT]                     = NAV_STATE_WAYPOINT_PRE_ACTION,   // re-process the state (for JUMP)
            [NAV_FSM_EVENT_SUCCESS]                     = NAV_STATE_WAYPOINT_IN_PROGRESS,
            [NAV_FSM_EVENT_ERROR]                       = NAV_STATE_IDLE,
            [NAV_FSM_EVENT_SWITCH_TO_IDLE]              = NAV_STATE_IDLE,
            [NAV_FSM_EVENT_SWITCH_TO_RTH]               = NAV_STATE_RTH_INITIALIZE,
            [NAV_FSM_EVENT_SWITCH_TO_WAYPOINT_FINISHED] = NAV_STATE_WAYPOINT_FINISHED,
        }
    },

    [NAV_STATE_WAYPOINT_IN_PROGRESS] = {
        .persistentId = NAV_PERSISTENT_ID_WAYPOINT_IN_PROGRESS,
        .onEntry = navOnEnteringState_NAV_STATE_WAYPOINT_IN_PROGRESS,
        .timeoutMs = 10,
        .stateFlags = NAV_CTL_ALT | NAV_CTL_POS | NAV_CTL_YAW | NAV_REQUIRE_ANGLE | NAV_REQUIRE_MAGHOLD | NAV_REQUIRE_THRTILT | NAV_AUTO_WP,
        .mapToFlightModes = NAV_WP_MODE | NAV_ALTHOLD_MODE,
        .mwState = MW_NAV_STATE_WP_ENROUTE,
        .mwError = MW_NAV_ERROR_NONE,
        .onEvent = {
            [NAV_FSM_EVENT_TIMEOUT]                        = NAV_STATE_WAYPOINT_IN_PROGRESS,   // re-process the state
            [NAV_FSM_EVENT_SUCCESS]                        = NAV_STATE_WAYPOINT_REACHED,       // successfully reached waypoint
            [NAV_FSM_EVENT_SWITCH_TO_IDLE]                 = NAV_STATE_IDLE,
            [NAV_FSM_EVENT_SWITCH_TO_ALTHOLD]              = NAV_STATE_ALTHOLD_INITIALIZE,
            [NAV_FSM_EVENT_SWITCH_TO_POSHOLD_3D]           = NAV_STATE_POSHOLD_3D_INITIALIZE,
            [NAV_FSM_EVENT_SWITCH_TO_RTH]                  = NAV_STATE_RTH_INITIALIZE,
            [NAV_FSM_EVENT_SWITCH_TO_EMERGENCY_LANDING]    = NAV_STATE_EMERGENCY_LANDING_INITIALIZE,
            [NAV_FSM_EVENT_SWITCH_TO_COURSE_HOLD]          = NAV_STATE_COURSE_HOLD_INITIALIZE,
            [NAV_FSM_EVENT_SWITCH_TO_CRUISE]               = NAV_STATE_CRUISE_INITIALIZE,
        }
    },

    [NAV_STATE_WAYPOINT_REACHED] = {
        .persistentId = NAV_PERSISTENT_ID_WAYPOINT_REACHED,
        .onEntry = navOnEnteringState_NAV_STATE_WAYPOINT_REACHED,
        .timeoutMs = 10,
        .stateFlags = NAV_CTL_ALT | NAV_CTL_POS | NAV_CTL_YAW | NAV_REQUIRE_ANGLE | NAV_REQUIRE_MAGHOLD | NAV_REQUIRE_THRTILT | NAV_AUTO_WP,
        .mapToFlightModes = NAV_WP_MODE | NAV_ALTHOLD_MODE,
        .mwState = MW_NAV_STATE_PROCESS_NEXT,
        .mwError = MW_NAV_ERROR_NONE,
        .onEvent = {
            [NAV_FSM_EVENT_TIMEOUT]                     = NAV_STATE_WAYPOINT_REACHED,   // re-process state
            [NAV_FSM_EVENT_SUCCESS]                     = NAV_STATE_WAYPOINT_NEXT,
            [NAV_FSM_EVENT_SWITCH_TO_WAYPOINT_HOLD_TIME] = NAV_STATE_WAYPOINT_HOLD_TIME,
            [NAV_FSM_EVENT_SWITCH_TO_WAYPOINT_FINISHED] = NAV_STATE_WAYPOINT_FINISHED,
            [NAV_FSM_EVENT_SWITCH_TO_WAYPOINT_RTH_LAND] = NAV_STATE_WAYPOINT_RTH_LAND,
            [NAV_FSM_EVENT_SWITCH_TO_IDLE]              = NAV_STATE_IDLE,
            [NAV_FSM_EVENT_SWITCH_TO_ALTHOLD]           = NAV_STATE_ALTHOLD_INITIALIZE,
            [NAV_FSM_EVENT_SWITCH_TO_POSHOLD_3D]        = NAV_STATE_POSHOLD_3D_INITIALIZE,
            [NAV_FSM_EVENT_SWITCH_TO_RTH]               = NAV_STATE_RTH_INITIALIZE,
            [NAV_FSM_EVENT_SWITCH_TO_EMERGENCY_LANDING] = NAV_STATE_EMERGENCY_LANDING_INITIALIZE,
            [NAV_FSM_EVENT_SWITCH_TO_COURSE_HOLD]       = NAV_STATE_COURSE_HOLD_INITIALIZE,
            [NAV_FSM_EVENT_SWITCH_TO_CRUISE]            = NAV_STATE_CRUISE_INITIALIZE,
        }
    },

    [NAV_STATE_WAYPOINT_HOLD_TIME] = {
        .persistentId = NAV_PERSISTENT_ID_WAYPOINT_HOLD_TIME,                             // There is no state for timed hold?
        .onEntry = navOnEnteringState_NAV_STATE_WAYPOINT_HOLD_TIME,
        .timeoutMs = 10,
        .stateFlags = NAV_CTL_ALT | NAV_CTL_POS | NAV_CTL_YAW | NAV_REQUIRE_ANGLE | NAV_REQUIRE_MAGHOLD | NAV_REQUIRE_THRTILT | NAV_AUTO_WP,
        .mapToFlightModes = NAV_WP_MODE | NAV_ALTHOLD_MODE,
        .mwState = MW_NAV_STATE_HOLD_TIMED,
        .mwError = MW_NAV_ERROR_NONE,
        .onEvent = {
            [NAV_FSM_EVENT_TIMEOUT]                        = NAV_STATE_WAYPOINT_HOLD_TIME,     // re-process the state
            [NAV_FSM_EVENT_SUCCESS]                        = NAV_STATE_WAYPOINT_NEXT,          // successfully reached waypoint
            [NAV_FSM_EVENT_SWITCH_TO_IDLE]                 = NAV_STATE_IDLE,
            [NAV_FSM_EVENT_SWITCH_TO_ALTHOLD]              = NAV_STATE_ALTHOLD_INITIALIZE,
            [NAV_FSM_EVENT_SWITCH_TO_POSHOLD_3D]           = NAV_STATE_POSHOLD_3D_INITIALIZE,
            [NAV_FSM_EVENT_SWITCH_TO_RTH]                  = NAV_STATE_RTH_INITIALIZE,
            [NAV_FSM_EVENT_SWITCH_TO_EMERGENCY_LANDING]    = NAV_STATE_EMERGENCY_LANDING_INITIALIZE,
            [NAV_FSM_EVENT_SWITCH_TO_COURSE_HOLD]          = NAV_STATE_COURSE_HOLD_INITIALIZE,
            [NAV_FSM_EVENT_SWITCH_TO_CRUISE]               = NAV_STATE_CRUISE_INITIALIZE,
        }
    },

    [NAV_STATE_WAYPOINT_RTH_LAND] = {
        .persistentId = NAV_PERSISTENT_ID_WAYPOINT_RTH_LAND,
        .onEntry = navOnEnteringState_NAV_STATE_WAYPOINT_RTH_LAND,
        .timeoutMs = 10,
        .stateFlags = NAV_CTL_ALT | NAV_CTL_POS | NAV_CTL_YAW | NAV_CTL_LAND | NAV_REQUIRE_ANGLE | NAV_REQUIRE_MAGHOLD | NAV_REQUIRE_THRTILT | NAV_AUTO_WP,
        .mapToFlightModes = NAV_WP_MODE | NAV_ALTHOLD_MODE,
        .mwState = MW_NAV_STATE_LAND_IN_PROGRESS,
        .mwError = MW_NAV_ERROR_LANDING,
        .onEvent = {
            [NAV_FSM_EVENT_TIMEOUT]                        = NAV_STATE_WAYPOINT_RTH_LAND,   // re-process state
            [NAV_FSM_EVENT_SUCCESS]                        = NAV_STATE_WAYPOINT_FINISHED,
            [NAV_FSM_EVENT_SWITCH_TO_IDLE]                 = NAV_STATE_IDLE,
            [NAV_FSM_EVENT_SWITCH_TO_ALTHOLD]              = NAV_STATE_ALTHOLD_INITIALIZE,
            [NAV_FSM_EVENT_SWITCH_TO_POSHOLD_3D]           = NAV_STATE_POSHOLD_3D_INITIALIZE,
            [NAV_FSM_EVENT_SWITCH_TO_RTH]                  = NAV_STATE_RTH_INITIALIZE,
            [NAV_FSM_EVENT_SWITCH_TO_EMERGENCY_LANDING]    = NAV_STATE_EMERGENCY_LANDING_INITIALIZE,
            [NAV_FSM_EVENT_SWITCH_TO_COURSE_HOLD]          = NAV_STATE_COURSE_HOLD_INITIALIZE,
            [NAV_FSM_EVENT_SWITCH_TO_CRUISE]               = NAV_STATE_CRUISE_INITIALIZE,
            [NAV_FSM_EVENT_SWITCH_TO_MIXERAT]              = NAV_STATE_MIXERAT_INITIALIZE,
        }
    },

    [NAV_STATE_WAYPOINT_NEXT] = {
        .persistentId = NAV_PERSISTENT_ID_WAYPOINT_NEXT,
        .onEntry = navOnEnteringState_NAV_STATE_WAYPOINT_NEXT,
        .timeoutMs = 0,
        .stateFlags = NAV_CTL_ALT | NAV_CTL_POS | NAV_CTL_YAW | NAV_REQUIRE_ANGLE | NAV_REQUIRE_MAGHOLD | NAV_REQUIRE_THRTILT | NAV_AUTO_WP,
        .mapToFlightModes = NAV_WP_MODE | NAV_ALTHOLD_MODE,
        .mwState = MW_NAV_STATE_PROCESS_NEXT,
        .mwError = MW_NAV_ERROR_NONE,
        .onEvent = {
            [NAV_FSM_EVENT_SUCCESS]                        = NAV_STATE_WAYPOINT_PRE_ACTION,
            [NAV_FSM_EVENT_SWITCH_TO_WAYPOINT_FINISHED]    = NAV_STATE_WAYPOINT_FINISHED,
        }
    },

    [NAV_STATE_WAYPOINT_FINISHED] = {
        .persistentId = NAV_PERSISTENT_ID_WAYPOINT_FINISHED,
        .onEntry = navOnEnteringState_NAV_STATE_WAYPOINT_FINISHED,
        .timeoutMs = 10,
        .stateFlags = NAV_CTL_ALT | NAV_CTL_POS | NAV_CTL_YAW | NAV_REQUIRE_ANGLE | NAV_REQUIRE_MAGHOLD | NAV_REQUIRE_THRTILT | NAV_AUTO_WP | NAV_AUTO_WP_DONE,
        .mapToFlightModes = NAV_WP_MODE | NAV_ALTHOLD_MODE,
        .mwState = MW_NAV_STATE_WP_ENROUTE,
        .mwError = MW_NAV_ERROR_FINISH,
        .onEvent = {
            [NAV_FSM_EVENT_TIMEOUT]                        = NAV_STATE_WAYPOINT_FINISHED,   // re-process state
            [NAV_FSM_EVENT_SWITCH_TO_IDLE]                 = NAV_STATE_IDLE,
            [NAV_FSM_EVENT_SWITCH_TO_ALTHOLD]              = NAV_STATE_ALTHOLD_INITIALIZE,
            [NAV_FSM_EVENT_SWITCH_TO_POSHOLD_3D]           = NAV_STATE_POSHOLD_3D_INITIALIZE,
            [NAV_FSM_EVENT_SWITCH_TO_RTH]                  = NAV_STATE_RTH_INITIALIZE,
            [NAV_FSM_EVENT_SWITCH_TO_EMERGENCY_LANDING]    = NAV_STATE_EMERGENCY_LANDING_INITIALIZE,
            [NAV_FSM_EVENT_SWITCH_TO_COURSE_HOLD]          = NAV_STATE_COURSE_HOLD_INITIALIZE,
            [NAV_FSM_EVENT_SWITCH_TO_CRUISE]               = NAV_STATE_CRUISE_INITIALIZE,
        }
    },

    /** EMERGENCY LANDING ************************************************/
    [NAV_STATE_EMERGENCY_LANDING_INITIALIZE] = {
        .persistentId = NAV_PERSISTENT_ID_EMERGENCY_LANDING_INITIALIZE,
        .onEntry = navOnEnteringState_NAV_STATE_EMERGENCY_LANDING_INITIALIZE,
        .timeoutMs = 0,
        .stateFlags = NAV_CTL_EMERG | NAV_REQUIRE_ANGLE,
        .mapToFlightModes = 0,
        .mwState = MW_NAV_STATE_EMERGENCY_LANDING,
        .mwError = MW_NAV_ERROR_LANDING,
        .onEvent = {
            [NAV_FSM_EVENT_SUCCESS]                        = NAV_STATE_EMERGENCY_LANDING_IN_PROGRESS,
            [NAV_FSM_EVENT_ERROR]                          = NAV_STATE_IDLE,
            [NAV_FSM_EVENT_SWITCH_TO_IDLE]                 = NAV_STATE_IDLE,
            [NAV_FSM_EVENT_SWITCH_TO_ALTHOLD]              = NAV_STATE_ALTHOLD_INITIALIZE,
            [NAV_FSM_EVENT_SWITCH_TO_RTH]                  = NAV_STATE_RTH_INITIALIZE,
            [NAV_FSM_EVENT_SWITCH_TO_WAYPOINT]             = NAV_STATE_WAYPOINT_INITIALIZE,
        }
    },

    [NAV_STATE_EMERGENCY_LANDING_IN_PROGRESS] = {
        .persistentId = NAV_PERSISTENT_ID_EMERGENCY_LANDING_IN_PROGRESS,
        .onEntry = navOnEnteringState_NAV_STATE_EMERGENCY_LANDING_IN_PROGRESS,
        .timeoutMs = 10,
        .stateFlags = NAV_CTL_EMERG | NAV_REQUIRE_ANGLE,
        .mapToFlightModes = 0,
        .mwState = MW_NAV_STATE_EMERGENCY_LANDING,
        .mwError = MW_NAV_ERROR_LANDING,
        .onEvent = {
            [NAV_FSM_EVENT_TIMEOUT]                        = NAV_STATE_EMERGENCY_LANDING_IN_PROGRESS,    // re-process the state
            [NAV_FSM_EVENT_SUCCESS]                        = NAV_STATE_EMERGENCY_LANDING_FINISHED,
            [NAV_FSM_EVENT_SWITCH_TO_IDLE]                 = NAV_STATE_IDLE,
            [NAV_FSM_EVENT_SWITCH_TO_ALTHOLD]              = NAV_STATE_ALTHOLD_INITIALIZE,
            [NAV_FSM_EVENT_SWITCH_TO_RTH]                  = NAV_STATE_RTH_INITIALIZE,
            [NAV_FSM_EVENT_SWITCH_TO_WAYPOINT]             = NAV_STATE_WAYPOINT_INITIALIZE,
        }
    },

    [NAV_STATE_EMERGENCY_LANDING_FINISHED] = {
        .persistentId = NAV_PERSISTENT_ID_EMERGENCY_LANDING_FINISHED,
        .onEntry = navOnEnteringState_NAV_STATE_EMERGENCY_LANDING_FINISHED,
        .timeoutMs = 10,
        .stateFlags = NAV_CTL_EMERG | NAV_REQUIRE_ANGLE,
        .mapToFlightModes = 0,
        .mwState = MW_NAV_STATE_LANDED,
        .mwError = MW_NAV_ERROR_LANDING,
        .onEvent = {
            [NAV_FSM_EVENT_TIMEOUT]                        = NAV_STATE_EMERGENCY_LANDING_FINISHED,
            [NAV_FSM_EVENT_SWITCH_TO_IDLE]                 = NAV_STATE_IDLE,
        }
    },

    [NAV_STATE_LAUNCH_INITIALIZE] = {
        .persistentId = NAV_PERSISTENT_ID_LAUNCH_INITIALIZE,
        .onEntry = navOnEnteringState_NAV_STATE_LAUNCH_INITIALIZE,
        .timeoutMs = 0,
        .stateFlags = NAV_REQUIRE_ANGLE,
        .mapToFlightModes = NAV_LAUNCH_MODE,
        .mwState = MW_NAV_STATE_NONE,
        .mwError = MW_NAV_ERROR_NONE,
        .onEvent = {
            [NAV_FSM_EVENT_SUCCESS]                        = NAV_STATE_LAUNCH_WAIT,
            [NAV_FSM_EVENT_ERROR]                          = NAV_STATE_IDLE,
            [NAV_FSM_EVENT_SWITCH_TO_IDLE]                 = NAV_STATE_IDLE,
        }
    },

    [NAV_STATE_LAUNCH_WAIT] = {
        .persistentId = NAV_PERSISTENT_ID_LAUNCH_WAIT,
        .onEntry = navOnEnteringState_NAV_STATE_LAUNCH_WAIT,
        .timeoutMs = 10,
        .stateFlags = NAV_CTL_LAUNCH | NAV_REQUIRE_ANGLE,
        .mapToFlightModes = NAV_LAUNCH_MODE,
        .mwState = MW_NAV_STATE_NONE,
        .mwError = MW_NAV_ERROR_NONE,
        .onEvent = {
            [NAV_FSM_EVENT_TIMEOUT]                        = NAV_STATE_LAUNCH_WAIT,    // re-process the state
            [NAV_FSM_EVENT_SUCCESS]                        = NAV_STATE_LAUNCH_IN_PROGRESS,
            [NAV_FSM_EVENT_ERROR]                          = NAV_STATE_IDLE,
            [NAV_FSM_EVENT_SWITCH_TO_IDLE]                 = NAV_STATE_IDLE,
        }
    },

    [NAV_STATE_LAUNCH_IN_PROGRESS] = {
        .persistentId = NAV_PERSISTENT_ID_LAUNCH_IN_PROGRESS,
        .onEntry = navOnEnteringState_NAV_STATE_LAUNCH_IN_PROGRESS,
        .timeoutMs = 10,
        .stateFlags = NAV_CTL_LAUNCH | NAV_REQUIRE_ANGLE,
        .mapToFlightModes = NAV_LAUNCH_MODE,
        .mwState = MW_NAV_STATE_NONE,
        .mwError = MW_NAV_ERROR_NONE,
        .onEvent = {
            [NAV_FSM_EVENT_TIMEOUT]                        = NAV_STATE_LAUNCH_IN_PROGRESS,    // re-process the state
            [NAV_FSM_EVENT_SUCCESS]                        = NAV_STATE_IDLE,
            [NAV_FSM_EVENT_ERROR]                          = NAV_STATE_IDLE,
            [NAV_FSM_EVENT_SWITCH_TO_IDLE]                 = NAV_STATE_IDLE,
        }
    },

    /** MIXER AUTOMATED TRANSITION mode, alternated althod ***************************************************/
    [NAV_STATE_MIXERAT_INITIALIZE] = {
        .persistentId = NAV_PERSISTENT_ID_MIXERAT_INITIALIZE,
        .onEntry = navOnEnteringState_NAV_STATE_MIXERAT_INITIALIZE,
        .timeoutMs = 0,
        .stateFlags = NAV_CTL_ALT | NAV_REQUIRE_ANGLE | NAV_REQUIRE_THRTILT | NAV_MIXERAT,
        .mapToFlightModes = NAV_ALTHOLD_MODE,
        .mwState = MW_NAV_STATE_NONE,
        .mwError = MW_NAV_ERROR_NONE,
        .onEvent = {
            [NAV_FSM_EVENT_SUCCESS]                        = NAV_STATE_MIXERAT_IN_PROGRESS,
            [NAV_FSM_EVENT_ERROR]                          = NAV_STATE_IDLE,
            [NAV_FSM_EVENT_SWITCH_TO_IDLE]                 = NAV_STATE_IDLE,
        }
    },

    [NAV_STATE_MIXERAT_IN_PROGRESS] = {
        .persistentId = NAV_PERSISTENT_ID_MIXERAT_IN_PROGRESS,
        .onEntry = navOnEnteringState_NAV_STATE_MIXERAT_IN_PROGRESS,
        .timeoutMs = 10,
        .stateFlags = NAV_CTL_ALT | NAV_REQUIRE_ANGLE | NAV_REQUIRE_THRTILT | NAV_MIXERAT,
        .mapToFlightModes = NAV_ALTHOLD_MODE,
        .mwState = MW_NAV_STATE_NONE,
        .mwError = MW_NAV_ERROR_NONE,
        .onEvent = {
            [NAV_FSM_EVENT_TIMEOUT]                        = NAV_STATE_MIXERAT_IN_PROGRESS,    // re-process the state
            [NAV_FSM_EVENT_SWITCH_TO_IDLE]                 = NAV_STATE_MIXERAT_ABORT,
            [NAV_FSM_EVENT_SWITCH_TO_RTH_HEAD_HOME]        = NAV_STATE_RTH_HEAD_HOME, //switch to its pending state
            [NAV_FSM_EVENT_SWITCH_TO_RTH_LANDING]          = NAV_STATE_RTH_LANDING, //switch to its pending state
        }
    },
    [NAV_STATE_MIXERAT_ABORT] = {
        .persistentId = NAV_PERSISTENT_ID_MIXERAT_ABORT,
        .onEntry = navOnEnteringState_NAV_STATE_MIXERAT_ABORT, //will not switch to its pending state
        .timeoutMs = 10,
        .stateFlags = NAV_CTL_ALT | NAV_REQUIRE_ANGLE | NAV_REQUIRE_THRTILT,
        .mapToFlightModes = NAV_ALTHOLD_MODE,
        .mwState = MW_NAV_STATE_NONE,
        .mwError = MW_NAV_ERROR_NONE,
        .onEvent = {
            [NAV_FSM_EVENT_SUCCESS]                        = NAV_STATE_IDLE,
            [NAV_FSM_EVENT_SWITCH_TO_IDLE]                 = NAV_STATE_IDLE,

        }
    },
};

static navigationFSMStateFlags_t navGetStateFlags(navigationFSMState_t state)
{
    return navFSM[state].stateFlags;
}

flightModeFlags_e navGetMappedFlightModes(navigationFSMState_t state)
{
    return navFSM[state].mapToFlightModes;
}

navigationFSMStateFlags_t navGetCurrentStateFlags(void)
{
    return navGetStateFlags(posControl.navState);
}

static bool navTerrainFollowingRequested(void)
{
    // Terrain following not supported on FIXED WING aircraft yet
    return !STATE(FIXED_WING_LEGACY) && IS_RC_MODE_ACTIVE(BOXSURFACE);
}

/*************************************************************************************************/
static navigationFSMEvent_t navOnEnteringState_NAV_STATE_IDLE(navigationFSMState_t previousState)
{
    UNUSED(previousState);

    resetAltitudeController(false);
    resetHeadingController();
    resetPositionController();

    return NAV_FSM_EVENT_NONE;
}

static navigationFSMEvent_t navOnEnteringState_NAV_STATE_ALTHOLD_INITIALIZE(navigationFSMState_t previousState)
{
    const navigationFSMStateFlags_t prevFlags = navGetStateFlags(previousState);
    const bool terrainFollowingToggled = (posControl.flags.isTerrainFollowEnabled != navTerrainFollowingRequested());

    resetGCSFlags();

    // Prepare altitude controller if idle, RTH or WP modes active or surface mode status changed
    if (!(prevFlags & NAV_CTL_ALT) || (prevFlags & NAV_AUTO_RTH) || (prevFlags & NAV_AUTO_WP) || terrainFollowingToggled) {
        resetAltitudeController(navTerrainFollowingRequested());
        setupAltitudeController();
        setDesiredPosition(&navGetCurrentActualPositionAndVelocity()->pos, posControl.actualState.yaw, NAV_POS_UPDATE_Z);  // This will reset surface offset
    }

    return NAV_FSM_EVENT_SUCCESS;
}

static navigationFSMEvent_t navOnEnteringState_NAV_STATE_ALTHOLD_IN_PROGRESS(navigationFSMState_t previousState)
{
    UNUSED(previousState);

    // If GCS was disabled - reset altitude setpoint
    if (posControl.flags.isGCSAssistedNavigationReset) {
        setDesiredPosition(&navGetCurrentActualPositionAndVelocity()->pos, posControl.actualState.yaw, NAV_POS_UPDATE_Z);
        resetGCSFlags();
    }

    return NAV_FSM_EVENT_NONE;
}

static navigationFSMEvent_t navOnEnteringState_NAV_STATE_POSHOLD_3D_INITIALIZE(navigationFSMState_t previousState)
{
    const navigationFSMStateFlags_t prevFlags = navGetStateFlags(previousState);
    const bool terrainFollowingToggled = (posControl.flags.isTerrainFollowEnabled != navTerrainFollowingRequested());

    resetGCSFlags();

    // Prepare altitude controller if idle, RTH or WP modes active or surface mode status changed
    if (!(prevFlags & NAV_CTL_ALT) || (prevFlags & NAV_AUTO_RTH) || (prevFlags & NAV_AUTO_WP) || terrainFollowingToggled) {
        resetAltitudeController(navTerrainFollowingRequested());
        setupAltitudeController();
        setDesiredPosition(&navGetCurrentActualPositionAndVelocity()->pos, posControl.actualState.yaw, NAV_POS_UPDATE_Z);  // This will reset surface offset
    }

    // Prepare position controller if idle or current Mode NOT active in position hold state
    if (previousState != NAV_STATE_RTH_HOVER_PRIOR_TO_LANDING && previousState != NAV_STATE_RTH_HOVER_ABOVE_HOME &&
        previousState != NAV_STATE_RTH_LANDING && previousState != NAV_STATE_WAYPOINT_RTH_LAND &&
        previousState != NAV_STATE_WAYPOINT_FINISHED && previousState != NAV_STATE_WAYPOINT_HOLD_TIME)
        {
        resetPositionController();

        fpVector3_t targetHoldPos;
        calculateInitialHoldPosition(&targetHoldPos);
        setDesiredPosition(&targetHoldPos, posControl.actualState.yaw, NAV_POS_UPDATE_XY | NAV_POS_UPDATE_HEADING);
    }

    return NAV_FSM_EVENT_SUCCESS;
}

static navigationFSMEvent_t navOnEnteringState_NAV_STATE_POSHOLD_3D_IN_PROGRESS(navigationFSMState_t previousState)
{
    UNUSED(previousState);

    // If GCS was disabled - reset 2D pos setpoint
    if (posControl.flags.isGCSAssistedNavigationReset) {
        fpVector3_t targetHoldPos;
        calculateInitialHoldPosition(&targetHoldPos);
        setDesiredPosition(&navGetCurrentActualPositionAndVelocity()->pos, posControl.actualState.yaw, NAV_POS_UPDATE_Z);
        setDesiredPosition(&targetHoldPos, posControl.actualState.yaw, NAV_POS_UPDATE_XY | NAV_POS_UPDATE_HEADING);
        resetGCSFlags();
    }

    return NAV_FSM_EVENT_NONE;
}

static navigationFSMEvent_t navOnEnteringState_NAV_STATE_COURSE_HOLD_INITIALIZE(navigationFSMState_t previousState)
{
    UNUSED(previousState);

    if (STATE(MULTIROTOR) && !navConfig()->general.cruise_yaw_rate) {  // course hold not possible on MR without yaw control
        return NAV_FSM_EVENT_ERROR;
    }

    DEBUG_SET(DEBUG_CRUISE, 0, 1);
    // Switch to IDLE if we do not have an healty position. Try the next iteration.
    if (checkForPositionSensorTimeout()) {
        return NAV_FSM_EVENT_SWITCH_TO_IDLE;
    }

    resetPositionController();

    if (STATE(AIRPLANE)) {
        posControl.cruise.course = posControl.actualState.cog;  // Store the course to follow
    } else {    // Multicopter
        posControl.cruise.course = posControl.actualState.yaw;
        posControl.cruise.multicopterSpeed = constrainf(posControl.actualState.velXY, 10.0f, navConfig()->general.max_manual_speed);
        posControl.desiredState.pos = posControl.actualState.abs.pos;
    }
    posControl.cruise.previousCourse = posControl.cruise.course;
    posControl.cruise.lastCourseAdjustmentTime = 0;

    return NAV_FSM_EVENT_SUCCESS; // Go to NAV_STATE_COURSE_HOLD_IN_PROGRESS state
}

static navigationFSMEvent_t navOnEnteringState_NAV_STATE_COURSE_HOLD_IN_PROGRESS(navigationFSMState_t previousState)
{
    UNUSED(previousState);

    const timeMs_t currentTimeMs = millis();

    // Switch to IDLE if we do not have an healty position. Do the CRUISE init the next iteration.
    if (checkForPositionSensorTimeout()) {
        return NAV_FSM_EVENT_SWITCH_TO_IDLE;
    }

    DEBUG_SET(DEBUG_CRUISE, 0, 2);
    DEBUG_SET(DEBUG_CRUISE, 2, 0);

    if (STATE(AIRPLANE) && posControl.flags.isAdjustingPosition) {  // inhibit for MR, pitch/roll only adjusts speed using pitch
        return NAV_FSM_EVENT_SWITCH_TO_COURSE_ADJ;
    }

    const bool mcRollStickHeadingAdjustmentActive = STATE(MULTIROTOR) && ABS(rcCommand[ROLL]) > rcControlsConfig()->pos_hold_deadband;

    // User demanding yaw -> yaw stick on FW, yaw or roll sticks on MR
    // We record the desired course and change the desired target in the meanwhile
    if (posControl.flags.isAdjustingHeading || mcRollStickHeadingAdjustmentActive) {
        int16_t cruiseYawRate = DEGREES_TO_CENTIDEGREES(navConfig()->general.cruise_yaw_rate);
        int16_t headingAdjustCommand = rcCommand[YAW];
        if (mcRollStickHeadingAdjustmentActive && ABS(rcCommand[ROLL]) > ABS(headingAdjustCommand)) {
            headingAdjustCommand = -rcCommand[ROLL];
        }

        timeMs_t timeDifference = currentTimeMs - posControl.cruise.lastCourseAdjustmentTime;
        if (timeDifference > 100) timeDifference = 0;   // if adjustment was called long time ago, reset the time difference.
        float rateTarget = scaleRangef((float)headingAdjustCommand, -500.0f, 500.0f, -cruiseYawRate, cruiseYawRate);
        float centidegsPerIteration = rateTarget * MS2S(timeDifference);
        posControl.cruise.course = wrap_36000(posControl.cruise.course - centidegsPerIteration);
        DEBUG_SET(DEBUG_CRUISE, 1, CENTIDEGREES_TO_DEGREES(posControl.cruise.course));
        posControl.cruise.lastCourseAdjustmentTime = currentTimeMs;
    } else if (currentTimeMs - posControl.cruise.lastCourseAdjustmentTime > 4000) {
        posControl.cruise.previousCourse = posControl.cruise.course;
    }

    setDesiredPosition(NULL, posControl.cruise.course, NAV_POS_UPDATE_HEADING);

    return NAV_FSM_EVENT_NONE;
}

static navigationFSMEvent_t navOnEnteringState_NAV_STATE_COURSE_HOLD_ADJUSTING(navigationFSMState_t previousState)
{
    UNUSED(previousState);
    DEBUG_SET(DEBUG_CRUISE, 0, 3);

    // User is rolling, changing manually direction. Wait until it is done and then restore CRUISE
    if (posControl.flags.isAdjustingPosition) {
        posControl.cruise.course = posControl.actualState.cog;  //store current course
        posControl.cruise.lastCourseAdjustmentTime = millis();
        return NAV_FSM_EVENT_NONE;  // reprocess the state
    }

    resetPositionController();

    return NAV_FSM_EVENT_SUCCESS; // go back to NAV_STATE_COURSE_HOLD_IN_PROGRESS state
}

static navigationFSMEvent_t navOnEnteringState_NAV_STATE_CRUISE_INITIALIZE(navigationFSMState_t previousState)
{
    if (STATE(MULTIROTOR) && !navConfig()->general.cruise_yaw_rate) {  // course hold not possible on MR without yaw control
        return NAV_FSM_EVENT_ERROR;
    }

    navOnEnteringState_NAV_STATE_ALTHOLD_INITIALIZE(previousState);

    return navOnEnteringState_NAV_STATE_COURSE_HOLD_INITIALIZE(previousState);
}

static navigationFSMEvent_t navOnEnteringState_NAV_STATE_CRUISE_IN_PROGRESS(navigationFSMState_t previousState)
{
    navOnEnteringState_NAV_STATE_ALTHOLD_IN_PROGRESS(previousState);

    return navOnEnteringState_NAV_STATE_COURSE_HOLD_IN_PROGRESS(previousState);
}

static navigationFSMEvent_t navOnEnteringState_NAV_STATE_CRUISE_ADJUSTING(navigationFSMState_t previousState)
{
    navOnEnteringState_NAV_STATE_ALTHOLD_IN_PROGRESS(previousState);

    return navOnEnteringState_NAV_STATE_COURSE_HOLD_ADJUSTING(previousState);
}

static navigationFSMEvent_t navOnEnteringState_NAV_STATE_RTH_INITIALIZE(navigationFSMState_t previousState)
{
    UNUSED(previousState);

    if (navConfig()->general.flags.rth_use_linear_descent && posControl.rthState.rthLinearDescentActive)
                posControl.rthState.rthLinearDescentActive = false;

    if ((posControl.flags.estHeadingStatus == EST_NONE) || (posControl.flags.estAltStatus == EST_NONE) || !STATE(GPS_FIX_HOME)) {
        // Heading sensor, altitude sensor and HOME fix are mandatory for RTH. If not satisfied - switch to emergency landing
        // Relevant to failsafe forced RTH only. Switched RTH blocked in selectNavEventFromBoxModeInput if sensors unavailable.
        // If we are in dead-reckoning mode - also fail, since coordinates may be unreliable
        return NAV_FSM_EVENT_SWITCH_TO_EMERGENCY_LANDING;
    }

    if (STATE(FIXED_WING_LEGACY) && (posControl.homeDistance < navConfig()->general.min_rth_distance) && !posControl.flags.forcedRTHActivated) {
        // Prevent RTH from activating on airplanes if too close to home unless it's a failsafe RTH
        return NAV_FSM_EVENT_SWITCH_TO_IDLE;
    }

    // If we have valid position sensor or configured to ignore it's loss at initial stage - continue
    if ((posControl.flags.estPosStatus >= EST_USABLE) || navConfig()->general.flags.rth_climb_ignore_emerg) {
        // Prepare controllers
        resetPositionController();
        resetAltitudeController(false);     // Make sure surface tracking is not enabled - RTH uses global altitude, not AGL
        setupAltitudeController();

        // If close to home - reset home position and land
        if (posControl.homeDistance < navConfig()->general.min_rth_distance) {
            setHomePosition(&navGetCurrentActualPositionAndVelocity()->pos, posControl.actualState.yaw, NAV_POS_UPDATE_XY | NAV_POS_UPDATE_HEADING, NAV_HOME_VALID_ALL);
            setDesiredPosition(&navGetCurrentActualPositionAndVelocity()->pos, posControl.actualState.yaw, NAV_POS_UPDATE_XY | NAV_POS_UPDATE_Z | NAV_POS_UPDATE_HEADING);

            return NAV_FSM_EVENT_SWITCH_TO_RTH_LANDING;   // NAV_STATE_RTH_HOVER_PRIOR_TO_LANDING
        } else {
            if (rthTrackBackIsActive() && rth_trackback.activePointIndex >= 0 && !isWaypointMissionRTHActive()) {
                rthTrackBackUpdate(true);       // save final trackpoint for altitude and max trackback distance reference
                posControl.flags.rthTrackbackActive = true;
                calculateAndSetActiveWaypointToLocalPosition(getRthTrackBackPosition());
                return NAV_FSM_EVENT_SWITCH_TO_NAV_STATE_RTH_TRACKBACK;
            }

            fpVector3_t targetHoldPos;

            if (STATE(FIXED_WING_LEGACY)) {
                // Airplane - climbout before heading home
                if (navConfig()->general.flags.rth_climb_first == RTH_CLIMB_ON_FW_SPIRAL) {
                    // Spiral climb centered at xy of RTH activation
                    calculateInitialHoldPosition(&targetHoldPos);
                } else {
                    calculateFarAwayTarget(&targetHoldPos, posControl.actualState.cog, 100000.0f);  // 1km away Linear climb
                }
            } else {
                // Multicopter, hover and climb
                calculateInitialHoldPosition(&targetHoldPos);

                // Initialize RTH sanity check to prevent fly-aways on RTH
                // For airplanes this is delayed until climb-out is finished
                initializeRTHSanityChecker();
            }

            setDesiredPosition(&targetHoldPos, posControl.actualState.yaw, NAV_POS_UPDATE_XY | NAV_POS_UPDATE_HEADING);

            return NAV_FSM_EVENT_SUCCESS;   // NAV_STATE_RTH_CLIMB_TO_SAFE_ALT
        }
    }
    /* Position sensor failure timeout - land. Land immediately if failsafe RTH and timeout disabled (set to 0) */
    else if (checkForPositionSensorTimeout() || (!navConfig()->general.pos_failure_timeout && posControl.flags.forcedRTHActivated)) {
        return NAV_FSM_EVENT_SWITCH_TO_EMERGENCY_LANDING;
    }
    /* No valid POS sensor but still within valid timeout - wait */
    return NAV_FSM_EVENT_NONE;
}

static navigationFSMEvent_t navOnEnteringState_NAV_STATE_RTH_CLIMB_TO_SAFE_ALT(navigationFSMState_t previousState)
{
    UNUSED(previousState);

    if (!STATE(ALTITUDE_CONTROL)) {
        //If altitude control is not a thing, switch to RTH in progress instead
        return NAV_FSM_EVENT_SUCCESS; //Will cause NAV_STATE_RTH_HEAD_HOME
    }

    rthAltControlStickOverrideCheck(PITCH);

    /* Position sensor failure timeout and not configured to ignore GPS loss - land */
    if ((posControl.flags.estHeadingStatus == EST_NONE) ||
        (checkForPositionSensorTimeout() && !navConfig()->general.flags.rth_climb_ignore_emerg)) {
        return NAV_FSM_EVENT_SWITCH_TO_EMERGENCY_LANDING;
    }

    const uint8_t rthClimbMarginPercent = STATE(FIXED_WING_LEGACY) ? FW_RTH_CLIMB_MARGIN_PERCENT : MR_RTH_CLIMB_MARGIN_PERCENT;
    const float rthAltitudeMargin = MAX(FW_RTH_CLIMB_MARGIN_MIN_CM, (rthClimbMarginPercent/100.0f) * fabsf(posControl.rthState.rthInitialAltitude - posControl.rthState.homePosition.pos.z));

    // If we reached desired initial RTH altitude or we don't want to climb first
    if (((navGetCurrentActualPositionAndVelocity()->pos.z - posControl.rthState.rthInitialAltitude) > -rthAltitudeMargin) || (navConfig()->general.flags.rth_climb_first == RTH_CLIMB_OFF) || rthAltControlStickOverrideCheck(ROLL) || rthClimbStageActiveAndComplete()) {

        // Delayed initialization for RTH sanity check on airplanes - allow to finish climb first as it can take some distance
        if (STATE(FIXED_WING_LEGACY)) {
            initializeRTHSanityChecker();
        }

        // Save initial home distance for future use
        posControl.rthState.rthInitialDistance = posControl.homeDistance;
        fpVector3_t * tmpHomePos = rthGetHomeTargetPosition(RTH_HOME_ENROUTE_INITIAL);

        if (navConfig()->general.flags.rth_tail_first && !STATE(FIXED_WING_LEGACY)) {
            setDesiredPosition(tmpHomePos, 0, NAV_POS_UPDATE_XY | NAV_POS_UPDATE_Z | NAV_POS_UPDATE_BEARING_TAIL_FIRST);
        }
        else {
            setDesiredPosition(tmpHomePos, 0, NAV_POS_UPDATE_XY | NAV_POS_UPDATE_Z | NAV_POS_UPDATE_BEARING);
        }

        return NAV_FSM_EVENT_SUCCESS;   // NAV_STATE_RTH_HEAD_HOME

    } else {

        fpVector3_t * tmpHomePos = rthGetHomeTargetPosition(RTH_HOME_ENROUTE_INITIAL);

        /* For multi-rotors execute sanity check during initial ascent as well */
        if (!STATE(FIXED_WING_LEGACY) && !validateRTHSanityChecker()) {
            return NAV_FSM_EVENT_SWITCH_TO_EMERGENCY_LANDING;
        }

        // Climb to safe altitude and turn to correct direction
        // Until the initial climb phase is complete target slightly *above* the cruise altitude to ensure we actually reach
        // it in a reasonable time. Immediately after we finish this phase - target the original altitude.
        if (STATE(FIXED_WING_LEGACY)) {
            tmpHomePos->z += FW_RTH_CLIMB_OVERSHOOT_CM;
            setDesiredPosition(tmpHomePos, 0, NAV_POS_UPDATE_Z);
        } else {
            tmpHomePos->z += MR_RTH_CLIMB_OVERSHOOT_CM;

            if (navConfig()->general.flags.rth_tail_first) {
                setDesiredPosition(tmpHomePos, 0, NAV_POS_UPDATE_Z | NAV_POS_UPDATE_BEARING_TAIL_FIRST);
            } else {
                setDesiredPosition(tmpHomePos, 0, NAV_POS_UPDATE_Z | NAV_POS_UPDATE_BEARING);
            }
        }

        return NAV_FSM_EVENT_NONE;
    }
}

static navigationFSMEvent_t navOnEnteringState_NAV_STATE_RTH_TRACKBACK(navigationFSMState_t previousState)
{
    UNUSED(previousState);

    /* If position sensors unavailable - land immediately */
    if ((posControl.flags.estHeadingStatus == EST_NONE) || checkForPositionSensorTimeout()) {
        return NAV_FSM_EVENT_SWITCH_TO_EMERGENCY_LANDING;
    }

    if (rthTrackBackSetNewPosition()) {
        return NAV_FSM_EVENT_SWITCH_TO_NAV_STATE_RTH_INITIALIZE;
    }

    return NAV_FSM_EVENT_NONE;
}

static navigationFSMEvent_t navOnEnteringState_NAV_STATE_RTH_HEAD_HOME(navigationFSMState_t previousState)
{
    UNUSED(previousState);

    rthAltControlStickOverrideCheck(PITCH);

    /* If position sensors unavailable - land immediately */
    if ((posControl.flags.estHeadingStatus == EST_NONE) || !validateRTHSanityChecker()) {
        return NAV_FSM_EVENT_SWITCH_TO_EMERGENCY_LANDING;
    }

    if (checkMixerATRequired(MIXERAT_REQUEST_RTH) && (calculateDistanceToDestination(&posControl.rthState.homePosition.pos) > (navConfig()->fw.loiter_radius * 3))){
        return NAV_FSM_EVENT_SWITCH_TO_MIXERAT;
    }

    if (navConfig()->general.flags.rth_use_linear_descent && navConfig()->general.rth_home_altitude > 0) {
        // Check linear descent status
        uint32_t homeDistance = calculateDistanceToDestination(&posControl.rthState.homePosition.pos);

        if (homeDistance <= METERS_TO_CENTIMETERS(navConfig()->general.rth_linear_descent_start_distance)) {
            posControl.rthState.rthFinalAltitude = posControl.rthState.homePosition.pos.z + navConfig()->general.rth_home_altitude;
            posControl.rthState.rthLinearDescentActive = true;
        }
    }

    // If we have position sensor - continue home
    if ((posControl.flags.estPosStatus >= EST_USABLE)) {
        fpVector3_t * tmpHomePos = rthGetHomeTargetPosition(RTH_HOME_ENROUTE_PROPORTIONAL);

        if (isWaypointReached(tmpHomePos, 0)) {
            // Successfully reached position target - update XYZ-position
            setDesiredPosition(tmpHomePos, posControl.rthState.homePosition.heading, NAV_POS_UPDATE_XY | NAV_POS_UPDATE_Z | NAV_POS_UPDATE_HEADING);

            posControl.landingDelay = 0;

            if (navConfig()->general.flags.rth_use_linear_descent && posControl.rthState.rthLinearDescentActive)
                posControl.rthState.rthLinearDescentActive = false;

            return NAV_FSM_EVENT_SUCCESS;       // NAV_STATE_RTH_HOVER_PRIOR_TO_LANDING
        } else {
            setDesiredPosition(tmpHomePos, 0, NAV_POS_UPDATE_Z | NAV_POS_UPDATE_XY);
            return NAV_FSM_EVENT_NONE;
        }
    }
    /* Position sensor failure timeout - land */
    else if (checkForPositionSensorTimeout()) {
        return NAV_FSM_EVENT_SWITCH_TO_EMERGENCY_LANDING;
    }
    /* No valid POS sensor but still within valid timeout - wait */
    return NAV_FSM_EVENT_NONE;
}

static navigationFSMEvent_t navOnEnteringState_NAV_STATE_RTH_HOVER_PRIOR_TO_LANDING(navigationFSMState_t previousState)
{
    UNUSED(previousState);

    //On ROVER and BOAT we immediately switch to the next event
    if (!STATE(ALTITUDE_CONTROL)) {
        return NAV_FSM_EVENT_SUCCESS;
    }

    /* If position sensors unavailable - land immediately (wait for timeout on GPS) */
    if ((posControl.flags.estHeadingStatus == EST_NONE) || checkForPositionSensorTimeout() || !validateRTHSanityChecker()) {
        return NAV_FSM_EVENT_SWITCH_TO_EMERGENCY_LANDING;
    }

    // Action delay before landing if in FS and option enabled
    bool pauseLanding = false;
    navRTHAllowLanding_e allow = navConfig()->general.flags.rth_allow_landing;
    if ((allow == NAV_RTH_ALLOW_LANDING_ALWAYS || allow == NAV_RTH_ALLOW_LANDING_FS_ONLY) && FLIGHT_MODE(FAILSAFE_MODE) && navConfig()->general.rth_fs_landing_delay > 0) {
        if (posControl.landingDelay == 0)
            posControl.landingDelay = millis() + S2MS(navConfig()->general.rth_fs_landing_delay);

        batteryState_e batteryState = getBatteryState();

        if (millis() < posControl.landingDelay && batteryState != BATTERY_WARNING && batteryState != BATTERY_CRITICAL)
            pauseLanding = true;
        else
            posControl.landingDelay = 0;
    }

    // If landing is not temporarily paused (FS only), position ok, OR within valid timeout - continue
    // Wait until target heading is reached for MR (with 15 deg margin for error), or continue for Fixed Wing
    if (!pauseLanding && ((ABS(wrap_18000(posControl.rthState.homePosition.heading - posControl.actualState.yaw)) < DEGREES_TO_CENTIDEGREES(15)) || STATE(FIXED_WING_LEGACY))) {
        resetLandingDetector();     // force reset landing detector just in case
        updateClimbRateToAltitudeController(0, 0, ROC_TO_ALT_RESET);
        return navigationRTHAllowsLanding() ? NAV_FSM_EVENT_SUCCESS : NAV_FSM_EVENT_SWITCH_TO_RTH_HOVER_ABOVE_HOME; // success = land
    } else {
        fpVector3_t * tmpHomePos = rthGetHomeTargetPosition(RTH_HOME_ENROUTE_FINAL);
        setDesiredPosition(tmpHomePos, posControl.rthState.homePosition.heading, NAV_POS_UPDATE_XY | NAV_POS_UPDATE_Z | NAV_POS_UPDATE_HEADING);
        return NAV_FSM_EVENT_NONE;
    }
}

static navigationFSMEvent_t navOnEnteringState_NAV_STATE_RTH_HOVER_ABOVE_HOME(navigationFSMState_t previousState)
{
    UNUSED(previousState);

    /* If position sensors unavailable - land immediately (wait for timeout on GPS) */
    if (posControl.flags.estHeadingStatus == EST_NONE || checkForPositionSensorTimeout() || !validateRTHSanityChecker()) {
        return NAV_FSM_EVENT_SWITCH_TO_EMERGENCY_LANDING;
    }

    fpVector3_t * tmpHomePos = rthGetHomeTargetPosition(RTH_HOME_FINAL_HOVER);
    setDesiredPosition(tmpHomePos, 0, NAV_POS_UPDATE_Z);

    return NAV_FSM_EVENT_NONE;
}

static navigationFSMEvent_t navOnEnteringState_NAV_STATE_RTH_LANDING(navigationFSMState_t previousState)
{
    UNUSED(previousState);

    //On ROVER and BOAT we immediately switch to the next event
    if (!STATE(ALTITUDE_CONTROL)) {
        return NAV_FSM_EVENT_SUCCESS;
    }

    if (!ARMING_FLAG(ARMED) || STATE(LANDING_DETECTED)) {
        return NAV_FSM_EVENT_SUCCESS;
    }

    /* If position sensors unavailable - land immediately (wait for timeout on GPS)
     * Continue to check for RTH sanity during landing */
    if (posControl.flags.estHeadingStatus == EST_NONE || checkForPositionSensorTimeout() || !validateRTHSanityChecker()) {
        return NAV_FSM_EVENT_SWITCH_TO_EMERGENCY_LANDING;
    }

    if (checkMixerATRequired(MIXERAT_REQUEST_LAND)){
        return NAV_FSM_EVENT_SWITCH_TO_MIXERAT;
    }

    float descentVelLimited = 0;

    fpVector3_t tmpHomePos = posControl.rthState.homeTmpWaypoint;
    uint32_t remaning_distance = calculateDistanceToDestination(&tmpHomePos);

    int32_t landingElevation = posControl.rthState.homeTmpWaypoint.z;
    if(STATE(MULTIROTOR) && (remaning_distance>MR_RTH_LAND_MARGIN_CM)){
        descentVelLimited = navConfig()->general.land_minalt_vspd;
    }
    // A safeguard - if surface altitude sensors is available and it is reading < 50cm altitude - drop to low descend speed
    else if ((posControl.flags.estAglStatus == EST_TRUSTED) && posControl.actualState.agl.pos.z < 50.0f) {
        // land_descent_rate == 200 : descend speed = 30 cm/s, gentle touchdown
        // Do not allow descent velocity slower than -30cm/s so the landing detector works.
        descentVelLimited = navConfig()->general.land_minalt_vspd;
    } else {
        // Ramp down descent velocity from 100% at maxAlt altitude to 25% from minAlt to 0cm.
        float descentVelScaled = scaleRangef(navGetCurrentActualPositionAndVelocity()->pos.z,
                                 navConfig()->general.land_slowdown_minalt + landingElevation,
                                 navConfig()->general.land_slowdown_maxalt + landingElevation,
                                 navConfig()->general.land_minalt_vspd, navConfig()->general.land_maxalt_vspd);

        descentVelLimited = constrainf(descentVelScaled, navConfig()->general.land_minalt_vspd, navConfig()->general.land_maxalt_vspd);
    }

    updateClimbRateToAltitudeController(-descentVelLimited, 0, ROC_TO_ALT_CONSTANT);

    return NAV_FSM_EVENT_NONE;
}

static navigationFSMEvent_t navOnEnteringState_NAV_STATE_RTH_FINISHING(navigationFSMState_t previousState)
{
    UNUSED(previousState);

    //On ROVER and BOAT disarm immediately
    if (!STATE(ALTITUDE_CONTROL)) {
        disarm(DISARM_NAVIGATION);
    }

    return NAV_FSM_EVENT_SUCCESS;
}

static navigationFSMEvent_t navOnEnteringState_NAV_STATE_RTH_FINISHED(navigationFSMState_t previousState)
{
    // Stay in this state
    UNUSED(previousState);

    if (STATE(ALTITUDE_CONTROL)) {
        updateClimbRateToAltitudeController(-1.1f * navConfig()->general.land_minalt_vspd, 0, ROC_TO_ALT_CONSTANT);  // FIXME
    }

    // Prevent I-terms growing when already landed
    pidResetErrorAccumulators();
    return NAV_FSM_EVENT_NONE;
}

static navigationFSMEvent_t navOnEnteringState_NAV_STATE_WAYPOINT_INITIALIZE(navigationFSMState_t previousState)
{
    UNUSED(previousState);

    if (!posControl.waypointCount || !posControl.waypointListValid) {
        return NAV_FSM_EVENT_ERROR;
    }

    // Prepare controllers
    resetPositionController();
    resetAltitudeController(false);     // Make sure surface tracking is not enabled - WP uses global altitude, not AGL

    if (posControl.activeWaypointIndex == posControl.startWpIndex || posControl.wpMissionRestart) {
        /* Use p3 as the volatile jump counter, allowing embedded, rearmed jumps
        Using p3 minimises the risk of saving an invalid counter if a mission is aborted */
        setupJumpCounters();
        posControl.activeWaypointIndex = posControl.startWpIndex;
        wpHeadingControl.mode = NAV_WP_HEAD_MODE_NONE;
    }

    if (navConfig()->general.flags.waypoint_mission_restart == WP_MISSION_SWITCH) {
        posControl.wpMissionRestart = posControl.activeWaypointIndex > posControl.startWpIndex ? !posControl.wpMissionRestart : false;
    } else {
        posControl.wpMissionRestart = navConfig()->general.flags.waypoint_mission_restart == WP_MISSION_START;
    }

    return NAV_FSM_EVENT_SUCCESS;   // will switch to NAV_STATE_WAYPOINT_PRE_ACTION
}

static navigationFSMEvent_t nextForNonGeoStates(void)
{
    /* simple helper for non-geographical states that just set other data */
    if (isLastMissionWaypoint()) { // non-geo state is the last waypoint, switch to finish.
        return NAV_FSM_EVENT_SWITCH_TO_WAYPOINT_FINISHED;
    } else {    // Finished non-geo,  move to next WP
        posControl.activeWaypointIndex++;
        return NAV_FSM_EVENT_NONE; // re-process the state passing to the next WP
    }
}

static navigationFSMEvent_t navOnEnteringState_NAV_STATE_WAYPOINT_PRE_ACTION(navigationFSMState_t previousState)
{
    /* A helper function to do waypoint-specific action */
    UNUSED(previousState);

    switch ((navWaypointActions_e)posControl.waypointList[posControl.activeWaypointIndex].action) {
        case NAV_WP_ACTION_HOLD_TIME:
        case NAV_WP_ACTION_WAYPOINT:
        case NAV_WP_ACTION_LAND:
            calculateAndSetActiveWaypoint(&posControl.waypointList[posControl.activeWaypointIndex]);
            posControl.wpInitialDistance = calculateDistanceToDestination(&posControl.activeWaypoint.pos);
            posControl.wpInitialAltitude = posControl.actualState.abs.pos.z;
            posControl.wpAltitudeReached = false;
            return NAV_FSM_EVENT_SUCCESS;       // will switch to NAV_STATE_WAYPOINT_IN_PROGRESS

        case NAV_WP_ACTION_JUMP:
            // We use p3 as the volatile jump counter (p2 is the static value)
            if (posControl.waypointList[posControl.activeWaypointIndex].p3 != -1) {
                if (posControl.waypointList[posControl.activeWaypointIndex].p3 == 0) {
                    resetJumpCounter();
                    return nextForNonGeoStates();
                }
                else
                {
                    posControl.waypointList[posControl.activeWaypointIndex].p3--;
                }
            }
            posControl.activeWaypointIndex = posControl.waypointList[posControl.activeWaypointIndex].p1 + posControl.startWpIndex;
            return NAV_FSM_EVENT_NONE; // re-process the state passing to the next WP

        case NAV_WP_ACTION_SET_POI:
            if (STATE(MULTIROTOR)) {
                wpHeadingControl.mode = NAV_WP_HEAD_MODE_POI;
                mapWaypointToLocalPosition(&wpHeadingControl.poi_pos,
                                           &posControl.waypointList[posControl.activeWaypointIndex], GEO_ALT_RELATIVE);
            }
            return nextForNonGeoStates();

        case NAV_WP_ACTION_SET_HEAD:
            if (STATE(MULTIROTOR)) {
                if (posControl.waypointList[posControl.activeWaypointIndex].p1 < 0 ||
                    posControl.waypointList[posControl.activeWaypointIndex].p1 > 359) {
                    wpHeadingControl.mode = NAV_WP_HEAD_MODE_NONE;
                } else {
                    wpHeadingControl.mode = NAV_WP_HEAD_MODE_FIXED;
                    wpHeadingControl.heading = DEGREES_TO_CENTIDEGREES(posControl.waypointList[posControl.activeWaypointIndex].p1);
                }
            }
            return nextForNonGeoStates();

        case NAV_WP_ACTION_RTH:
            posControl.wpMissionRestart = true;
            return NAV_FSM_EVENT_SWITCH_TO_RTH;
    };

    UNREACHABLE();
}

static navigationFSMEvent_t navOnEnteringState_NAV_STATE_WAYPOINT_IN_PROGRESS(navigationFSMState_t previousState)
{
    UNUSED(previousState);

    // If no position sensor available - land immediately
    if ((posControl.flags.estPosStatus >= EST_USABLE) && (posControl.flags.estHeadingStatus >= EST_USABLE)) {
        switch ((navWaypointActions_e)posControl.waypointList[posControl.activeWaypointIndex].action) {
            case NAV_WP_ACTION_HOLD_TIME:
            case NAV_WP_ACTION_WAYPOINT:
            case NAV_WP_ACTION_LAND:
                if (isWaypointReached(&posControl.activeWaypoint.pos, &posControl.activeWaypoint.bearing)) {
                    return NAV_FSM_EVENT_SUCCESS;   // will switch to NAV_STATE_WAYPOINT_REACHED
                }
                else {
                    fpVector3_t tmpWaypoint;
                    tmpWaypoint.x = posControl.activeWaypoint.pos.x;
                    tmpWaypoint.y = posControl.activeWaypoint.pos.y;
                    tmpWaypoint.z = scaleRangef(constrainf(posControl.wpDistance, posControl.wpInitialDistance / 10.0f, posControl.wpInitialDistance),
                        posControl.wpInitialDistance, posControl.wpInitialDistance / 10.0f,
                        posControl.wpInitialAltitude, posControl.activeWaypoint.pos.z);
                    setDesiredPosition(&tmpWaypoint, 0, NAV_POS_UPDATE_XY | NAV_POS_UPDATE_Z | NAV_POS_UPDATE_BEARING);
                    if(STATE(MULTIROTOR)) {
                        switch (wpHeadingControl.mode) {
                            case NAV_WP_HEAD_MODE_NONE:
                                break;
                            case NAV_WP_HEAD_MODE_FIXED:
                                setDesiredPosition(NULL, wpHeadingControl.heading, NAV_POS_UPDATE_HEADING);
                                break;
                            case NAV_WP_HEAD_MODE_POI:
                                setDesiredPosition(&wpHeadingControl.poi_pos, 0, NAV_POS_UPDATE_BEARING);
                                break;
                        }
                    }
                    return NAV_FSM_EVENT_NONE;      // will re-process state in >10ms
                }
                break;

            case NAV_WP_ACTION_JUMP:
            case NAV_WP_ACTION_SET_HEAD:
            case NAV_WP_ACTION_SET_POI:
            case NAV_WP_ACTION_RTH:
                UNREACHABLE();
        }
    }
    /* If position sensors unavailable - land immediately (wait for timeout on GPS) */
    else if (checkForPositionSensorTimeout() || (posControl.flags.estHeadingStatus == EST_NONE)) {
        return NAV_FSM_EVENT_SWITCH_TO_EMERGENCY_LANDING;
    }

    return NAV_FSM_EVENT_NONE;      // will re-process state in >10ms
}

static navigationFSMEvent_t navOnEnteringState_NAV_STATE_WAYPOINT_REACHED(navigationFSMState_t previousState)
{
    UNUSED(previousState);

    if (navConfig()->general.waypoint_enforce_altitude) {
        posControl.wpAltitudeReached = isWaypointAltitudeReached();
    }

    switch ((navWaypointActions_e)posControl.waypointList[posControl.activeWaypointIndex].action) {
        case NAV_WP_ACTION_WAYPOINT:
            if (navConfig()->general.waypoint_enforce_altitude && !posControl.wpAltitudeReached) {
                return NAV_FSM_EVENT_SWITCH_TO_WAYPOINT_HOLD_TIME;
            } else {
                return NAV_FSM_EVENT_SUCCESS;   // NAV_STATE_WAYPOINT_NEXT
            }

        case NAV_WP_ACTION_JUMP:
        case NAV_WP_ACTION_SET_HEAD:
        case NAV_WP_ACTION_SET_POI:
        case NAV_WP_ACTION_RTH:
            UNREACHABLE();

        case NAV_WP_ACTION_LAND:
            return NAV_FSM_EVENT_SWITCH_TO_WAYPOINT_RTH_LAND;

        case NAV_WP_ACTION_HOLD_TIME:
            // Save the current time for the time the waypoint was reached
            posControl.wpReachedTime = millis();
            return NAV_FSM_EVENT_SWITCH_TO_WAYPOINT_HOLD_TIME;
    }

    UNREACHABLE();
}

static navigationFSMEvent_t navOnEnteringState_NAV_STATE_WAYPOINT_HOLD_TIME(navigationFSMState_t previousState)
{
    UNUSED(previousState);

    /* If position sensors unavailable - land immediately (wait for timeout on GPS) */
    if (posControl.flags.estHeadingStatus == EST_NONE || checkForPositionSensorTimeout()) {
        return NAV_FSM_EVENT_SWITCH_TO_EMERGENCY_LANDING;
    }

    if (navConfig()->general.waypoint_enforce_altitude && !posControl.wpAltitudeReached) {
        // Adjust altitude to waypoint setting
        setDesiredPosition(&posControl.activeWaypoint.pos, 0, NAV_POS_UPDATE_Z);

        posControl.wpAltitudeReached = isWaypointAltitudeReached();

        if (posControl.wpAltitudeReached) {
            posControl.wpReachedTime = millis();
        } else {
            return NAV_FSM_EVENT_NONE;
        }
    }

    timeMs_t currentTime = millis();

    if (posControl.waypointList[posControl.activeWaypointIndex].p1 <= 0 ||
        posControl.waypointList[posControl.activeWaypointIndex].action == NAV_WP_ACTION_WAYPOINT ||
        (posControl.wpReachedTime != 0 && currentTime - posControl.wpReachedTime >= (timeMs_t)posControl.waypointList[posControl.activeWaypointIndex].p1*1000L)) {
        return NAV_FSM_EVENT_SUCCESS;
    }

    return NAV_FSM_EVENT_NONE;      // will re-process state in >10ms
}

static navigationFSMEvent_t navOnEnteringState_NAV_STATE_WAYPOINT_RTH_LAND(navigationFSMState_t previousState)
{
    UNUSED(previousState);

    const navigationFSMEvent_t landEvent = navOnEnteringState_NAV_STATE_RTH_LANDING(previousState);
    if (landEvent == NAV_FSM_EVENT_SUCCESS) {
        // Landing controller returned success - invoke RTH finishing state and finish the waypoint
        navOnEnteringState_NAV_STATE_RTH_FINISHING(previousState);
        return NAV_FSM_EVENT_SUCCESS;
    }
    else {
        return NAV_FSM_EVENT_NONE;
    }
}

static navigationFSMEvent_t navOnEnteringState_NAV_STATE_WAYPOINT_NEXT(navigationFSMState_t previousState)
{
    UNUSED(previousState);

    if (isLastMissionWaypoint()) {      // Last waypoint reached
        return NAV_FSM_EVENT_SWITCH_TO_WAYPOINT_FINISHED;
    }
    else {
        // Waypoint reached, do something and move on to next waypoint
        posControl.activeWaypointIndex++;
        return NAV_FSM_EVENT_SUCCESS;   // will switch to NAV_STATE_WAYPOINT_PRE_ACTION
    }
}

static navigationFSMEvent_t navOnEnteringState_NAV_STATE_WAYPOINT_FINISHED(navigationFSMState_t previousState)
{
    UNUSED(previousState);

    clearJumpCounters();
    posControl.wpMissionRestart = true;

    /* If position sensors unavailable - land immediately (wait for timeout on GPS) */
    if (posControl.flags.estHeadingStatus == EST_NONE || checkForPositionSensorTimeout()) {
        return NAV_FSM_EVENT_SWITCH_TO_EMERGENCY_LANDING;
    }

    return NAV_FSM_EVENT_NONE;      // will re-process state in >10ms
}

static navigationFSMEvent_t navOnEnteringState_NAV_STATE_EMERGENCY_LANDING_INITIALIZE(navigationFSMState_t previousState)
{
    UNUSED(previousState);

    if ((posControl.flags.estPosStatus >= EST_USABLE)) {
        resetPositionController();
        setDesiredPosition(&navGetCurrentActualPositionAndVelocity()->pos, 0, NAV_POS_UPDATE_XY);
    }

    // Emergency landing MAY use common altitude controller if vertical position is valid - initialize it
    // Make sure terrain following is not enabled
    resetAltitudeController(false);

    return NAV_FSM_EVENT_SUCCESS;
}

static navigationFSMEvent_t navOnEnteringState_NAV_STATE_EMERGENCY_LANDING_IN_PROGRESS(navigationFSMState_t previousState)
{
    UNUSED(previousState);

    // Reset target position if too far away for some reason, e.g. GPS recovered since start landing.
    if (posControl.flags.estPosStatus >= EST_USABLE) {
        float targetPosLimit = STATE(MULTIROTOR) ? 2000.0f : navConfig()->fw.loiter_radius * 2.0f;
        if (calculateDistanceToDestination(&posControl.desiredState.pos) > targetPosLimit) {
            setDesiredPosition(&navGetCurrentActualPositionAndVelocity()->pos, 0, NAV_POS_UPDATE_XY);
        }
    }

    if (STATE(LANDING_DETECTED)) {
        return NAV_FSM_EVENT_SUCCESS;
    }

    return NAV_FSM_EVENT_NONE;
}

static navigationFSMEvent_t navOnEnteringState_NAV_STATE_EMERGENCY_LANDING_FINISHED(navigationFSMState_t previousState)
{
    UNUSED(previousState);

    return NAV_FSM_EVENT_NONE;
}

static navigationFSMEvent_t navOnEnteringState_NAV_STATE_LAUNCH_INITIALIZE(navigationFSMState_t previousState)
{
    const timeUs_t currentTimeUs = micros();
    UNUSED(previousState);

    resetFixedWingLaunchController(currentTimeUs);

    return NAV_FSM_EVENT_SUCCESS;   // NAV_STATE_LAUNCH_WAIT
}

static navigationFSMEvent_t navOnEnteringState_NAV_STATE_LAUNCH_WAIT(navigationFSMState_t previousState)
{
    const timeUs_t currentTimeUs = micros();
    UNUSED(previousState);

    // Continue immediately to launch in progress if manual launch throttle used
    if (navConfig()->fw.launch_manual_throttle) {
        return NAV_FSM_EVENT_SUCCESS;
    }

    if (fixedWingLaunchStatus() == FW_LAUNCH_DETECTED) {
        enableFixedWingLaunchController(currentTimeUs);
        return NAV_FSM_EVENT_SUCCESS;   // NAV_STATE_LAUNCH_IN_PROGRESS
    }

    // abort NAV_LAUNCH_MODE by moving sticks with low throttle or throttle stick < launch idle throttle
    if (abortLaunchAllowed() && isRollPitchStickDeflected(navConfig()->fw.launch_abort_deadband)) {
        abortFixedWingLaunch();
        return NAV_FSM_EVENT_SWITCH_TO_IDLE;
    }

    return NAV_FSM_EVENT_NONE;
}

static navigationFSMEvent_t navOnEnteringState_NAV_STATE_LAUNCH_IN_PROGRESS(navigationFSMState_t previousState)
{
    UNUSED(previousState);

    if (fixedWingLaunchStatus() >= FW_LAUNCH_ABORTED) {
        return NAV_FSM_EVENT_SUCCESS;
    }

    return NAV_FSM_EVENT_NONE;
}

navigationFSMState_t navMixerATPendingState = NAV_STATE_IDLE;
static navigationFSMEvent_t navOnEnteringState_NAV_STATE_MIXERAT_INITIALIZE(navigationFSMState_t previousState)
{
    const navigationFSMStateFlags_t prevFlags = navGetStateFlags(previousState);

    // Prepare altitude controller if idle, RTH or WP modes active or surface mode status changed
    if (!(prevFlags & NAV_CTL_ALT) || (prevFlags & NAV_AUTO_RTH) || (prevFlags & NAV_AUTO_WP)) {
        resetAltitudeController(false);
        setupAltitudeController();
    }
    setDesiredPosition(&navGetCurrentActualPositionAndVelocity()->pos, posControl.actualState.yaw, NAV_POS_UPDATE_Z);
    navMixerATPendingState = previousState;
    return NAV_FSM_EVENT_SUCCESS;
}

static navigationFSMEvent_t navOnEnteringState_NAV_STATE_MIXERAT_IN_PROGRESS(navigationFSMState_t previousState)
{
    UNUSED(previousState);
    mixerProfileATRequest_e required_action;
    switch (navMixerATPendingState)
    {
    case NAV_STATE_RTH_HEAD_HOME:
        required_action = MIXERAT_REQUEST_RTH;
        break;
    case NAV_STATE_RTH_LANDING:
        required_action = MIXERAT_REQUEST_LAND;
        break;
    default:
        required_action = MIXERAT_REQUEST_NONE;
        break;
    }
    if (mixerATUpdateState(required_action)){
        // MixerAT is done, switch to next state
        resetPositionController();
        resetAltitudeController(false);     // Make sure surface tracking is not enabled uses global altitude, not AGL
        mixerATUpdateState(MIXERAT_REQUEST_ABORT);
        switch (navMixerATPendingState)
        {
        case NAV_STATE_RTH_HEAD_HOME:
            setupAltitudeController();
            return NAV_FSM_EVENT_SWITCH_TO_RTH_HEAD_HOME;
            break;
        case NAV_STATE_RTH_LANDING:
            setupAltitudeController();
            return NAV_FSM_EVENT_SWITCH_TO_RTH_LANDING;
            break;
        default:
            return NAV_FSM_EVENT_SWITCH_TO_IDLE;
            break;
        }
    }

    setDesiredPosition(&navGetCurrentActualPositionAndVelocity()->pos, posControl.actualState.yaw, NAV_POS_UPDATE_Z);

    return NAV_FSM_EVENT_NONE;
}

static navigationFSMEvent_t navOnEnteringState_NAV_STATE_MIXERAT_ABORT(navigationFSMState_t previousState)
{
    UNUSED(previousState);
    mixerATUpdateState(MIXERAT_REQUEST_ABORT);
    return NAV_FSM_EVENT_SUCCESS;
}

static navigationFSMState_t navSetNewFSMState(navigationFSMState_t newState)
{
    navigationFSMState_t previousState;

    previousState = posControl.navState;
    if (posControl.navState != newState) {
        posControl.navState = newState;
        posControl.navPersistentId = navFSM[newState].persistentId;
    }
    return previousState;
}

static void navProcessFSMEvents(navigationFSMEvent_t injectedEvent)
{
    const timeMs_t currentMillis = millis();
    navigationFSMState_t previousState = NAV_STATE_UNDEFINED;
    static timeMs_t lastStateProcessTime = 0;

    /* Process new injected event if event defined,
     * otherwise process timeout event if defined */
    if (injectedEvent != NAV_FSM_EVENT_NONE && navFSM[posControl.navState].onEvent[injectedEvent] != NAV_STATE_UNDEFINED) {
        /* Update state */
        previousState = navSetNewFSMState(navFSM[posControl.navState].onEvent[injectedEvent]);
    } else if ((navFSM[posControl.navState].timeoutMs > 0) && (navFSM[posControl.navState].onEvent[NAV_FSM_EVENT_TIMEOUT] != NAV_STATE_UNDEFINED) &&
            ((currentMillis - lastStateProcessTime) >= navFSM[posControl.navState].timeoutMs)) {
        /* Update state */
        previousState = navSetNewFSMState(navFSM[posControl.navState].onEvent[NAV_FSM_EVENT_TIMEOUT]);
    }

    if (previousState) {    /* If state updated call new state's entry function */
        while (navFSM[posControl.navState].onEntry) {
            navigationFSMEvent_t newEvent = navFSM[posControl.navState].onEntry(previousState);

            if ((newEvent != NAV_FSM_EVENT_NONE) && (navFSM[posControl.navState].onEvent[newEvent] != NAV_STATE_UNDEFINED)) {
                previousState = navSetNewFSMState(navFSM[posControl.navState].onEvent[newEvent]);
            }
            else {
                break;
            }
        }

        lastStateProcessTime = currentMillis;
    }

    /* Update public system state information */
    NAV_Status.mode = MW_GPS_MODE_NONE;

    if (ARMING_FLAG(ARMED)) {
        navigationFSMStateFlags_t navStateFlags = navGetStateFlags(posControl.navState);

        if (navStateFlags & NAV_AUTO_RTH) {
            NAV_Status.mode = MW_GPS_MODE_RTH;
        }
        else if (navStateFlags & NAV_AUTO_WP) {
            NAV_Status.mode = MW_GPS_MODE_NAV;
        }
        else if (navStateFlags & NAV_CTL_EMERG) {
            NAV_Status.mode = MW_GPS_MODE_EMERG;
        }
        else if (navStateFlags & NAV_CTL_POS) {
            NAV_Status.mode = MW_GPS_MODE_HOLD;
        }
    }

    NAV_Status.state = navFSM[posControl.navState].mwState;
    NAV_Status.error = navFSM[posControl.navState].mwError;

    NAV_Status.flags = 0;
    if (posControl.flags.isAdjustingPosition)   NAV_Status.flags |= MW_NAV_FLAG_ADJUSTING_POSITION;
    if (posControl.flags.isAdjustingAltitude)   NAV_Status.flags |= MW_NAV_FLAG_ADJUSTING_ALTITUDE;

    NAV_Status.activeWpIndex = posControl.activeWaypointIndex - posControl.startWpIndex;
    NAV_Status.activeWpNumber = NAV_Status.activeWpIndex + 1;

    NAV_Status.activeWpAction = 0;
    if ((posControl.activeWaypointIndex >= 0) && (posControl.activeWaypointIndex < NAV_MAX_WAYPOINTS)) {
        NAV_Status.activeWpAction = posControl.waypointList[posControl.activeWaypointIndex].action;
    }
}

static fpVector3_t * rthGetHomeTargetPosition(rthTargetMode_e mode)
{
    posControl.rthState.homeTmpWaypoint = posControl.rthState.homePosition.pos;

    switch (mode) {
        case RTH_HOME_ENROUTE_INITIAL:
            posControl.rthState.homeTmpWaypoint.z = posControl.rthState.rthInitialAltitude;
            break;

        case RTH_HOME_ENROUTE_PROPORTIONAL:
            {
                float rthTotalDistanceToTravel = posControl.rthState.rthInitialDistance - (STATE(FIXED_WING_LEGACY) ? navConfig()->fw.loiter_radius : 0);
                if (rthTotalDistanceToTravel >= 100) {
                    float ratioNotTravelled = constrainf(posControl.homeDistance / rthTotalDistanceToTravel, 0.0f, 1.0f);
                    posControl.rthState.homeTmpWaypoint.z = (posControl.rthState.rthInitialAltitude * ratioNotTravelled) + (posControl.rthState.rthFinalAltitude * (1.0f - ratioNotTravelled));
                }
                else {
                    posControl.rthState.homeTmpWaypoint.z = posControl.rthState.rthFinalAltitude;
                }
            }
            break;

        case RTH_HOME_ENROUTE_FINAL:
            posControl.rthState.homeTmpWaypoint.z = posControl.rthState.rthFinalAltitude;
            break;

        case RTH_HOME_FINAL_HOVER:
            if (navConfig()->general.rth_home_altitude) {
                posControl.rthState.homeTmpWaypoint.z = posControl.rthState.homePosition.pos.z + navConfig()->general.rth_home_altitude;
            }
            else {
                // If home altitude not defined - fall back to final ENROUTE altitude
                posControl.rthState.homeTmpWaypoint.z = posControl.rthState.rthFinalAltitude;
            }
            break;

        case RTH_HOME_FINAL_LAND:
            // if WP mission p2 > 0 use p2 value as landing elevation (in meters !) (otherwise default to takeoff home elevation)
            if (FLIGHT_MODE(NAV_WP_MODE) && posControl.waypointList[posControl.activeWaypointIndex].action == NAV_WP_ACTION_LAND && posControl.waypointList[posControl.activeWaypointIndex].p2 != 0) {
                posControl.rthState.homeTmpWaypoint.z = posControl.waypointList[posControl.activeWaypointIndex].p2 * 100;   // 100 -> m to cm
                if (waypointMissionAltConvMode(posControl.waypointList[posControl.activeWaypointIndex].p3) == GEO_ALT_ABSOLUTE) {
                    posControl.rthState.homeTmpWaypoint.z -= posControl.gpsOrigin.alt;  // correct to relative if absolute SL altitude datum used
                }
            }
            break;
    }

    return &posControl.rthState.homeTmpWaypoint;
}

/*-----------------------------------------------------------
 * Detects if thrust vector is facing downwards
 *-----------------------------------------------------------*/
bool isThrustFacingDownwards(void)
{
    // Tilt angle <= 80 deg; cos(80) = 0.17364817766693034885171662676931
    return (calculateCosTiltAngle() >= 0.173648178f);
}

/*-----------------------------------------------------------
 * Checks if position sensor (GPS) is failing for a specified timeout (if enabled)
 *-----------------------------------------------------------*/
bool checkForPositionSensorTimeout(void)
{
    if (navConfig()->general.pos_failure_timeout) {
        if ((posControl.flags.estPosStatus == EST_NONE) && ((millis() - posControl.lastValidPositionTimeMs) > (1000 * navConfig()->general.pos_failure_timeout))) {
            return true;
        }
        else {
            return false;
        }
    }
    else {
        // Timeout not defined, never fail
        return false;
    }
}

/*-----------------------------------------------------------
 * Processes an update to XY-position and velocity
 *-----------------------------------------------------------*/
void updateActualHorizontalPositionAndVelocity(bool estPosValid, bool estVelValid, float newX, float newY, float newVelX, float newVelY)
{
    posControl.actualState.abs.pos.x = newX;
    posControl.actualState.abs.pos.y = newY;
    posControl.actualState.abs.vel.x = newVelX;
    posControl.actualState.abs.vel.y = newVelY;

    posControl.actualState.agl.pos.x = newX;
    posControl.actualState.agl.pos.y = newY;
    posControl.actualState.agl.vel.x = newVelX;
    posControl.actualState.agl.vel.y = newVelY;

    posControl.actualState.velXY = calc_length_pythagorean_2D(newVelX, newVelY);

    // CASE 1: POS & VEL valid
    if (estPosValid && estVelValid) {
        posControl.flags.estPosStatus = EST_TRUSTED;
        posControl.flags.estVelStatus = EST_TRUSTED;
        posControl.flags.horizontalPositionDataNew = true;
        posControl.lastValidPositionTimeMs = millis();
    }
    // CASE 1: POS invalid, VEL valid
    else if (!estPosValid && estVelValid) {
        posControl.flags.estPosStatus = EST_USABLE;     // Pos usable, but not trusted
        posControl.flags.estVelStatus = EST_TRUSTED;
        posControl.flags.horizontalPositionDataNew = true;
        posControl.lastValidPositionTimeMs = millis();
    }
    // CASE 3: can't use pos/vel data
    else {
        posControl.flags.estPosStatus = EST_NONE;
        posControl.flags.estVelStatus = EST_NONE;
        posControl.flags.horizontalPositionDataNew = false;
    }

    //Update blackbox data
    navLatestActualPosition[X] = newX;
    navLatestActualPosition[Y] = newY;
    navActualVelocity[X] = constrain(newVelX, -32678, 32767);
    navActualVelocity[Y] = constrain(newVelY, -32678, 32767);
}

/*-----------------------------------------------------------
 * Processes an update to Z-position and velocity
 *-----------------------------------------------------------*/
void updateActualAltitudeAndClimbRate(bool estimateValid, float newAltitude, float newVelocity, float surfaceDistance, float surfaceVelocity, navigationEstimateStatus_e surfaceStatus, float gpsCfEstimatedAltitudeError)
{
    posControl.actualState.abs.pos.z = newAltitude;
    posControl.actualState.abs.vel.z = newVelocity;

    posControl.actualState.agl.pos.z = surfaceDistance;
    posControl.actualState.agl.vel.z = surfaceVelocity;

    // Update altitude that would be used when executing RTH
    if (estimateValid) {
        updateDesiredRTHAltitude();

        // If we acquired new surface reference - changing from NONE/USABLE -> TRUSTED
        if ((surfaceStatus == EST_TRUSTED) && (posControl.flags.estAglStatus != EST_TRUSTED)) {
            // If we are in terrain-following modes - signal that we should update the surface tracking setpoint
            //      NONE/USABLE means that we were flying blind, now we should lock to surface
            //updateSurfaceTrackingSetpoint();
        }

        posControl.flags.estAglStatus = surfaceStatus;  // Could be TRUSTED or USABLE
        posControl.flags.estAltStatus = EST_TRUSTED;
        posControl.flags.verticalPositionDataNew = true;
        posControl.lastValidAltitudeTimeMs = millis();
        /* flag set if mismatch between relative GPS and estimated altitude exceeds 20m */
        posControl.flags.gpsCfEstimatedAltitudeMismatch = fabsf(gpsCfEstimatedAltitudeError) > 2000;
    }
    else {
        posControl.flags.estAltStatus = EST_NONE;
        posControl.flags.estAglStatus = EST_NONE;
        posControl.flags.verticalPositionDataNew = false;
        posControl.flags.gpsCfEstimatedAltitudeMismatch = false;
    }

    if (ARMING_FLAG(ARMED)) {
        if ((posControl.flags.estAglStatus == EST_TRUSTED) && surfaceDistance > 0) {
            if (posControl.actualState.surfaceMin > 0) {
                posControl.actualState.surfaceMin = MIN(posControl.actualState.surfaceMin, surfaceDistance);
            }
            else {
                posControl.actualState.surfaceMin = surfaceDistance;
            }
        }
    }
    else {
        posControl.actualState.surfaceMin = -1;
    }

    //Update blackbox data
    navLatestActualPosition[Z] = navGetCurrentActualPositionAndVelocity()->pos.z;
    navActualVelocity[Z] = constrain(navGetCurrentActualPositionAndVelocity()->vel.z, -32678, 32767);
}

/*-----------------------------------------------------------
 * Processes an update to estimated heading
 *-----------------------------------------------------------*/
void updateActualHeading(bool headingValid, int32_t newHeading, int32_t newGroundCourse)
{
    /* Update heading. Check if we're acquiring a valid heading for the
     * first time and update home heading accordingly.
     */

    navigationEstimateStatus_e newEstHeading = headingValid ? EST_TRUSTED : EST_NONE;

#ifdef USE_DEV_TOOLS
    if (systemConfig()->groundTestMode && STATE(AIRPLANE)) {
        newEstHeading = EST_TRUSTED;
    }
#endif
    if (newEstHeading >= EST_USABLE && posControl.flags.estHeadingStatus < EST_USABLE &&
        (posControl.rthState.homeFlags & (NAV_HOME_VALID_XY | NAV_HOME_VALID_Z)) &&
        (posControl.rthState.homeFlags & NAV_HOME_VALID_HEADING) == 0) {

        // Home was stored using the fake heading (assuming boot as 0deg). Calculate
        // the offset from the fake to the actual yaw and apply the same rotation
        // to the home point.
        int32_t fakeToRealYawOffset = newHeading - posControl.actualState.yaw;
        posControl.rthState.homePosition.heading += fakeToRealYawOffset;
        posControl.rthState.homePosition.heading = wrap_36000(posControl.rthState.homePosition.heading);

        posControl.rthState.homeFlags |= NAV_HOME_VALID_HEADING;
    }

    posControl.actualState.yaw = newHeading;
    posControl.actualState.cog = newGroundCourse;
    posControl.flags.estHeadingStatus = newEstHeading;

    /* Precompute sin/cos of yaw angle */
    posControl.actualState.sinYaw = sin_approx(CENTIDEGREES_TO_RADIANS(newHeading));
    posControl.actualState.cosYaw = cos_approx(CENTIDEGREES_TO_RADIANS(newHeading));
}

/*-----------------------------------------------------------
 * Returns pointer to currently used position (ABS or AGL) depending on surface tracking status
 *-----------------------------------------------------------*/
const navEstimatedPosVel_t * navGetCurrentActualPositionAndVelocity(void)
{
    return posControl.flags.isTerrainFollowEnabled ? &posControl.actualState.agl : &posControl.actualState.abs;
}

/*-----------------------------------------------------------
 * Calculates distance and bearing to destination point
 *-----------------------------------------------------------*/
static uint32_t calculateDistanceFromDelta(float deltaX, float deltaY)
{
    return calc_length_pythagorean_2D(deltaX, deltaY);
}

static int32_t calculateBearingFromDelta(float deltaX, float deltaY)
{
    return wrap_36000(RADIANS_TO_CENTIDEGREES(atan2_approx(deltaY, deltaX)));
}

uint32_t calculateDistanceToDestination(const fpVector3_t * destinationPos)
{
    const navEstimatedPosVel_t *posvel = navGetCurrentActualPositionAndVelocity();
    const float deltaX = destinationPos->x - posvel->pos.x;
    const float deltaY = destinationPos->y - posvel->pos.y;

    return calculateDistanceFromDelta(deltaX, deltaY);
}

int32_t calculateBearingToDestination(const fpVector3_t * destinationPos)
{
    const navEstimatedPosVel_t *posvel = navGetCurrentActualPositionAndVelocity();
    const float deltaX = destinationPos->x - posvel->pos.x;
    const float deltaY = destinationPos->y - posvel->pos.y;

    return calculateBearingFromDelta(deltaX, deltaY);
}

int32_t calculateBearingBetweenLocalPositions(const fpVector3_t * startPos, const fpVector3_t * endPos)
{
    const float deltaX = endPos->x - startPos->x;
    const float deltaY = endPos->y - startPos->y;

    return calculateBearingFromDelta(deltaX, deltaY);
}

bool navCalculatePathToDestination(navDestinationPath_t *result, const fpVector3_t * destinationPos)   // NOT USED ANYWHERE
{
    if (posControl.flags.estPosStatus == EST_NONE ||
        posControl.flags.estHeadingStatus == EST_NONE) {

        return false;
    }

    const navEstimatedPosVel_t *posvel = navGetCurrentActualPositionAndVelocity();
    const float deltaX = destinationPos->x - posvel->pos.x;
    const float deltaY = destinationPos->y - posvel->pos.y;

    result->distance = calculateDistanceFromDelta(deltaX, deltaY);
    result->bearing = calculateBearingFromDelta(deltaX, deltaY);
    return true;
}

static bool getLocalPosNextWaypoint(fpVector3_t * nextWpPos)
{
    // Only for WP Mode not Trackback. Ignore non geo waypoints except RTH and JUMP.
    if (navGetStateFlags(posControl.navState) & NAV_AUTO_WP && !isLastMissionWaypoint()) {
        navWaypointActions_e nextWpAction = posControl.waypointList[posControl.activeWaypointIndex + 1].action;

        if (!(nextWpAction == NAV_WP_ACTION_SET_POI || nextWpAction == NAV_WP_ACTION_SET_HEAD)) {
            uint8_t nextWpIndex = posControl.activeWaypointIndex + 1;
            if (nextWpAction == NAV_WP_ACTION_JUMP) {
                if (posControl.waypointList[posControl.activeWaypointIndex + 1].p3 != 0 ||
                    posControl.waypointList[posControl.activeWaypointIndex + 1].p2 == -1) {
                    nextWpIndex = posControl.waypointList[posControl.activeWaypointIndex + 1].p1 + posControl.startWpIndex;
                } else if (posControl.activeWaypointIndex + 2 <= posControl.startWpIndex + posControl.waypointCount - 1) {
                    if (posControl.waypointList[posControl.activeWaypointIndex + 2].action != NAV_WP_ACTION_JUMP) {
                        nextWpIndex++;
                    } else {
                        return false;   // give up - too complicated
                    }
                }
            }
            mapWaypointToLocalPosition(nextWpPos, &posControl.waypointList[nextWpIndex], 0);
            return true;
        }
    }

    return false;   // no position available
}

/*-----------------------------------------------------------
 * Check if waypoint is/was reached.
 * waypointBearing stores initial bearing to waypoint
 *-----------------------------------------------------------*/
bool isWaypointReached(const fpVector3_t *waypointPos, const int32_t *waypointBearing)
{
    posControl.wpDistance = calculateDistanceToDestination(waypointPos);

    // Airplane will do a circular loiter at hold waypoints and might never approach them closer than waypoint_radius
    // Check within 10% margin of circular loiter radius
    if (STATE(AIRPLANE) && isNavHoldPositionActive() && posControl.wpDistance <= (navConfig()->fw.loiter_radius * 1.10f)) {
        return true;
    }

    if (navGetStateFlags(posControl.navState) & NAV_AUTO_WP || posControl.flags.rthTrackbackActive) {
        // If WP turn smoothing CUT option used WP is reached when start of turn is initiated
        if (navConfig()->fw.wp_turn_smoothing == WP_TURN_SMOOTHING_CUT && posControl.flags.wpTurnSmoothingActive) {
            posControl.flags.wpTurnSmoothingActive = false;
            return true;
        }
        // Check if waypoint was missed based on bearing to WP exceeding 100 degrees relative to waypoint Yaw
        // Same method for turn smoothing option but relative bearing set at 60 degrees
        uint16_t relativeBearing = posControl.flags.wpTurnSmoothingActive ? 6000 : 10000;
        if (ABS(wrap_18000(calculateBearingToDestination(waypointPos) - *waypointBearing)) > relativeBearing) {
            return true;
        }
    }

    return posControl.wpDistance <= (navConfig()->general.waypoint_radius);
}

bool isWaypointAltitudeReached(void)
{
    return ABS(navGetCurrentActualPositionAndVelocity()->pos.z - posControl.activeWaypoint.pos.z) < navConfig()->general.waypoint_enforce_altitude;
}

static void updateHomePositionCompatibility(void)
{
    geoConvertLocalToGeodetic(&GPS_home, &posControl.gpsOrigin, &posControl.rthState.homePosition.pos);
    GPS_distanceToHome = posControl.homeDistance * 0.01f;
    GPS_directionToHome = posControl.homeDirection * 0.01f;
}

// Backdoor for RTH estimator
float getFinalRTHAltitude(void)
{
    return posControl.rthState.rthFinalAltitude;
}

/*-----------------------------------------------------------
 * Update the RTH Altitudes
 *-----------------------------------------------------------*/
static void updateDesiredRTHAltitude(void)
{
    if (ARMING_FLAG(ARMED)) {
        if (!((navGetStateFlags(posControl.navState) & NAV_AUTO_RTH)
          || ((navGetStateFlags(posControl.navState) & NAV_AUTO_WP) && posControl.waypointList[posControl.activeWaypointIndex].action == NAV_WP_ACTION_RTH))) {
            switch (navConfig()->general.flags.rth_climb_first_stage_mode) {
                case NAV_RTH_CLIMB_STAGE_AT_LEAST:
                    posControl.rthState.rthClimbStageAltitude = posControl.rthState.homePosition.pos.z + navConfig()->general.rth_climb_first_stage_altitude;
                    break;
                case NAV_RTH_CLIMB_STAGE_EXTRA:
                    posControl.rthState.rthClimbStageAltitude = posControl.actualState.abs.pos.z + navConfig()->general.rth_climb_first_stage_altitude;
                    break;
            }

            switch (navConfig()->general.flags.rth_alt_control_mode) {
                case NAV_RTH_NO_ALT:
                    posControl.rthState.rthInitialAltitude = posControl.actualState.abs.pos.z;
                    posControl.rthState.rthFinalAltitude = posControl.rthState.rthInitialAltitude;
                    break;

                case NAV_RTH_EXTRA_ALT: // Maintain current altitude + predefined safety margin
                    posControl.rthState.rthInitialAltitude = posControl.actualState.abs.pos.z + navConfig()->general.rth_altitude;
                    posControl.rthState.rthFinalAltitude = posControl.rthState.rthInitialAltitude;
                    break;

                case NAV_RTH_MAX_ALT:
                    posControl.rthState.rthInitialAltitude = MAX(posControl.rthState.rthInitialAltitude, posControl.actualState.abs.pos.z);
                    if (navConfig()->general.rth_altitude > 0) {
                        posControl.rthState.rthInitialAltitude = MAX(posControl.rthState.rthInitialAltitude, posControl.rthState.homePosition.pos.z + navConfig()->general.rth_altitude);
                    }
                    posControl.rthState.rthFinalAltitude = posControl.rthState.rthInitialAltitude;
                    break;

                case NAV_RTH_AT_LEAST_ALT:  // Climb to at least some predefined altitude above home
                    posControl.rthState.rthInitialAltitude = MAX(posControl.rthState.homePosition.pos.z + navConfig()->general.rth_altitude, posControl.actualState.abs.pos.z);
                    posControl.rthState.rthFinalAltitude = posControl.rthState.rthInitialAltitude;
                    break;

                case NAV_RTH_CONST_ALT:     // Climb/descend to predefined altitude above home
                default:
                    posControl.rthState.rthInitialAltitude = posControl.rthState.homePosition.pos.z + navConfig()->general.rth_altitude;
                    posControl.rthState.rthFinalAltitude = posControl.rthState.rthInitialAltitude;
            }

            if ((navConfig()->general.flags.rth_use_linear_descent) && (navConfig()->general.rth_home_altitude > 0) && (navConfig()->general.rth_linear_descent_start_distance == 0) ) {
                posControl.rthState.rthFinalAltitude = posControl.rthState.homePosition.pos.z + navConfig()->general.rth_home_altitude;
            }
        }
    } else {
        posControl.rthState.rthClimbStageAltitude = posControl.actualState.abs.pos.z;
        posControl.rthState.rthInitialAltitude = posControl.actualState.abs.pos.z;
        posControl.rthState.rthFinalAltitude = posControl.actualState.abs.pos.z;
    }
}

/*-----------------------------------------------------------
 * RTH sanity test logic
 *-----------------------------------------------------------*/
void initializeRTHSanityChecker(void)
{
    const timeMs_t currentTimeMs = millis();

    posControl.rthSanityChecker.lastCheckTime = currentTimeMs;
    posControl.rthSanityChecker.rthSanityOK = true;
    posControl.rthSanityChecker.minimalDistanceToHome = calculateDistanceToDestination(&posControl.rthState.homePosition.pos);
}

bool validateRTHSanityChecker(void)
{
    const timeMs_t currentTimeMs = millis();

    // Ability to disable sanity checker
    if (navConfig()->general.rth_abort_threshold == 0) {
        return true;
    }

#ifdef USE_GPS_FIX_ESTIMATION
    if (STATE(GPS_ESTIMATED_FIX)) {
        //disable sanity checks in GPS estimation mode
        //when estimated GPS fix is replaced with real fix, coordinates may jump
        posControl.rthSanityChecker.minimalDistanceToHome = 1e10f;
        //schedule check in 5 seconds after getting real GPS fix, when position estimation coords stabilise after jump
        posControl.rthSanityChecker.lastCheckTime = currentTimeMs + 5000;
        return true;
    }
#endif

    // Check at 10Hz rate
    if ( ((int32_t)(currentTimeMs - posControl.rthSanityChecker.lastCheckTime)) > 100) {
        const float currentDistanceToHome = calculateDistanceToDestination(&posControl.rthState.homePosition.pos);
        posControl.rthSanityChecker.lastCheckTime = currentTimeMs;

        if (currentDistanceToHome < posControl.rthSanityChecker.minimalDistanceToHome) {
            posControl.rthSanityChecker.minimalDistanceToHome = currentDistanceToHome;
        } else {
            // If while doing RTH we got even farther away from home - RTH is doing something crazy
            posControl.rthSanityChecker.rthSanityOK = (currentDistanceToHome - posControl.rthSanityChecker.minimalDistanceToHome) < navConfig()->general.rth_abort_threshold;
        }
    }

    return posControl.rthSanityChecker.rthSanityOK;
}

/*-----------------------------------------------------------
 * Reset home position to current position
 *-----------------------------------------------------------*/
void setHomePosition(const fpVector3_t * pos, int32_t heading, navSetWaypointFlags_t useMask, navigationHomeFlags_t homeFlags)
{
    // XY-position
    if ((useMask & NAV_POS_UPDATE_XY) != 0) {
        posControl.rthState.homePosition.pos.x = pos->x;
        posControl.rthState.homePosition.pos.y = pos->y;
        if (homeFlags & NAV_HOME_VALID_XY) {
            posControl.rthState.homeFlags |= NAV_HOME_VALID_XY;
        } else {
            posControl.rthState.homeFlags &= ~NAV_HOME_VALID_XY;
        }
    }

    // Z-position
    if ((useMask & NAV_POS_UPDATE_Z) != 0) {
        posControl.rthState.homePosition.pos.z = pos->z;
        if (homeFlags & NAV_HOME_VALID_Z) {
            posControl.rthState.homeFlags |= NAV_HOME_VALID_Z;
        } else {
            posControl.rthState.homeFlags &= ~NAV_HOME_VALID_Z;
        }
    }

    // Heading
    if ((useMask & NAV_POS_UPDATE_HEADING) != 0) {
        // Heading
        posControl.rthState.homePosition.heading = heading;
        if (homeFlags & NAV_HOME_VALID_HEADING) {
            posControl.rthState.homeFlags |= NAV_HOME_VALID_HEADING;
        } else {
            posControl.rthState.homeFlags &= ~NAV_HOME_VALID_HEADING;
        }
    }

    posControl.homeDistance = 0;
    posControl.homeDirection = 0;

    // Update target RTH altitude as a waypoint above home
    updateDesiredRTHAltitude();

    //  Reset RTH sanity checker for new home position if RTH active
    if (FLIGHT_MODE(NAV_RTH_MODE)) {
        initializeRTHSanityChecker();
    }

    updateHomePositionCompatibility();
    ENABLE_STATE(GPS_FIX_HOME);
}

static navigationHomeFlags_t navigationActualStateHomeValidity(void)
{
    navigationHomeFlags_t flags = 0;

    if (posControl.flags.estPosStatus >= EST_USABLE) {
        flags |= NAV_HOME_VALID_XY | NAV_HOME_VALID_Z;
    }

    if (posControl.flags.estHeadingStatus >= EST_USABLE) {
        flags |= NAV_HOME_VALID_HEADING;
    }

    return flags;
}

#if defined(USE_SAFE_HOME)
void checkSafeHomeState(bool shouldBeEnabled)
{
    bool safehomeNotApplicable = navConfig()->general.flags.safehome_usage_mode == SAFEHOME_USAGE_OFF || posControl.flags.rthTrackbackActive ||
                                 (!posControl.safehomeState.isApplied && posControl.homeDistance < navConfig()->general.min_rth_distance);
#ifdef USE_MULTI_FUNCTIONS
    safehomeNotApplicable = safehomeNotApplicable || (MULTI_FUNC_FLAG(MF_SUSPEND_SAFEHOMES) && !posControl.flags.forcedRTHActivated);
#endif

    if (safehomeNotApplicable) {
        shouldBeEnabled = false;
    } else if (navConfig()->general.flags.safehome_usage_mode == SAFEHOME_USAGE_RTH_FS && shouldBeEnabled) {
        // if safehomes are only used with failsafe and we're trying to enable safehome
        // then enable the safehome only with failsafe
        shouldBeEnabled = posControl.flags.forcedRTHActivated;
    }
    // no safe homes found when arming or safehome feature in the correct state, then we don't need to do anything
	if (posControl.safehomeState.distance == 0 || posControl.safehomeState.isApplied == shouldBeEnabled) {
		return;
	}
    if (shouldBeEnabled) {
		// set home to safehome
        setHomePosition(&posControl.safehomeState.nearestSafeHome, 0, NAV_POS_UPDATE_XY | NAV_POS_UPDATE_Z | NAV_POS_UPDATE_HEADING, navigationActualStateHomeValidity());
		posControl.safehomeState.isApplied = true;
	} else {
		// set home to original arming point
        setHomePosition(&posControl.rthState.originalHomePosition, 0, NAV_POS_UPDATE_XY | NAV_POS_UPDATE_Z | NAV_POS_UPDATE_HEADING, navigationActualStateHomeValidity());
		posControl.safehomeState.isApplied = false;
	}
	// if we've changed the home position, update the distance and direction
    updateHomePosition();
}

/***********************************************************
 *  See if there are any safehomes near where we are arming.
 *  If so, save the nearest one in case we need it later for RTH.
 **********************************************************/
bool findNearestSafeHome(void)
{
    posControl.safehomeState.index = -1;
    uint32_t nearest_safehome_distance = navConfig()->general.safehome_max_distance + 1;
    uint32_t distance_to_current;
    fpVector3_t currentSafeHome;
    gpsLocation_t shLLH;
    shLLH.alt = 0;
    for (uint8_t i = 0; i < MAX_SAFE_HOMES; i++) {
        if (!safeHomeConfig(i)->enabled)
            continue;

        shLLH.lat = safeHomeConfig(i)->lat;
        shLLH.lon = safeHomeConfig(i)->lon;
        geoConvertGeodeticToLocal(&currentSafeHome, &posControl.gpsOrigin, &shLLH, GEO_ALT_RELATIVE);
        distance_to_current = calculateDistanceToDestination(&currentSafeHome);
        if (distance_to_current < nearest_safehome_distance) {
             // this safehome is the nearest so far - keep track of it.
             posControl.safehomeState.index = i;
             nearest_safehome_distance = distance_to_current;
             posControl.safehomeState.nearestSafeHome = currentSafeHome;
        }
    }
    if (posControl.safehomeState.index >= 0) {
		posControl.safehomeState.distance = nearest_safehome_distance;
    } else {
        posControl.safehomeState.distance = 0;
    }
    return posControl.safehomeState.distance > 0;
}
#endif

/*-----------------------------------------------------------
 * Update home position, calculate distance and bearing to home
 *-----------------------------------------------------------*/
void updateHomePosition(void)
{
    // Disarmed and have a valid position, constantly update home before first arm (depending on setting)
    // Update immediately after arming thereafter if reset on each arm (required to avoid home reset after emerg in flight rearm)
    static bool setHome = false;
    navSetWaypointFlags_t homeUpdateFlags = NAV_POS_UPDATE_XY | NAV_POS_UPDATE_Z | NAV_POS_UPDATE_HEADING;

    if (!ARMING_FLAG(ARMED)) {
        if (posControl.flags.estPosStatus >= EST_USABLE) {
            const navigationHomeFlags_t validHomeFlags = NAV_HOME_VALID_XY | NAV_HOME_VALID_Z;
            setHome = (posControl.rthState.homeFlags & validHomeFlags) != validHomeFlags;
            switch ((nav_reset_type_e)positionEstimationConfig()->reset_home_type) {
                case NAV_RESET_NEVER:
                    break;
                case NAV_RESET_ON_FIRST_ARM:
                    setHome |= !ARMING_FLAG(WAS_EVER_ARMED);
                    break;
                case NAV_RESET_ON_EACH_ARM:
                    setHome = true;
                    break;
            }
        }
    }
    else {
        static bool isHomeResetAllowed = false;
        // If pilot so desires he may reset home position to current position
        if (IS_RC_MODE_ACTIVE(BOXHOMERESET)) {
            if (isHomeResetAllowed && !FLIGHT_MODE(FAILSAFE_MODE) && !FLIGHT_MODE(NAV_RTH_MODE) && !FLIGHT_MODE(NAV_WP_MODE) && (posControl.flags.estPosStatus >= EST_USABLE)) {
                homeUpdateFlags = 0;
                homeUpdateFlags = STATE(GPS_FIX_HOME) ? (NAV_POS_UPDATE_XY | NAV_POS_UPDATE_HEADING) : (NAV_POS_UPDATE_XY | NAV_POS_UPDATE_Z | NAV_POS_UPDATE_HEADING);
                setHome = true;
                isHomeResetAllowed = false;
            }
        }
        else {
            isHomeResetAllowed = true;
        }

        // Update distance and direction to home if armed (home is not updated when armed)
        if (STATE(GPS_FIX_HOME)) {
            fpVector3_t * tmpHomePos = rthGetHomeTargetPosition(RTH_HOME_FINAL_LAND);
            posControl.homeDistance = calculateDistanceToDestination(tmpHomePos);
            posControl.homeDirection = calculateBearingToDestination(tmpHomePos);
            updateHomePositionCompatibility();
        }

        setHome &= !STATE(IN_FLIGHT_EMERG_REARM);   // prevent reset following emerg in flight rearm
    }

    if (setHome && (!ARMING_FLAG(WAS_EVER_ARMED) || ARMING_FLAG(ARMED))) {
#if defined(USE_SAFE_HOME)
        findNearestSafeHome();
#endif
        setHomePosition(&posControl.actualState.abs.pos, posControl.actualState.yaw, homeUpdateFlags, navigationActualStateHomeValidity());

        if (ARMING_FLAG(ARMED) && positionEstimationConfig()->reset_altitude_type == NAV_RESET_ON_EACH_ARM) {
            posControl.rthState.homePosition.pos.z = 0;     // force to 0 if reference altitude also reset every arm
        }
        // save the current location in case it is replaced by a safehome or HOME_RESET
        posControl.rthState.originalHomePosition = posControl.rthState.homePosition.pos;
        setHome = false;
    }
}

/* -----------------------------------------------------------
 * Override RTH preset altitude and Climb First option
 * using Pitch/Roll stick held for > 1 seconds
 * Climb First override limited to Fixed Wing only
 * Roll also cancels RTH trackback on Fixed Wing and Multirotor
 *-----------------------------------------------------------*/
bool rthAltControlStickOverrideCheck(uint8_t axis)
{
    if (!navConfig()->general.flags.rth_alt_control_override || posControl.flags.forcedRTHActivated ||
        (axis == ROLL && STATE(MULTIROTOR) && !posControl.flags.rthTrackbackActive)) {
        return false;
    }
    
    static timeMs_t rthOverrideStickHoldStartTime[2];

    if (rxGetChannelValue(axis) > rxConfig()->maxcheck) {
        timeDelta_t holdTime = millis() - rthOverrideStickHoldStartTime[axis];

        if (!rthOverrideStickHoldStartTime[axis]) {
            rthOverrideStickHoldStartTime[axis] = millis();
        } else if (ABS(1500 - holdTime) < 500) {    // 1s delay to activate, activation duration limited to 1 sec
            if (axis == PITCH) {           // PITCH down to override preset altitude reset to current altitude
                posControl.rthState.rthInitialAltitude = posControl.actualState.abs.pos.z;
                posControl.rthState.rthFinalAltitude = posControl.rthState.rthInitialAltitude;
                return true;
            } else if (axis == ROLL) {     // ROLL right to override climb first
                return true;
            }
        }
    } else {
        rthOverrideStickHoldStartTime[axis] = 0;
    }

    return false;
}

/* ---------------------------------------------------
 * If climb stage is being used, see if it is time to
 * transiton in to turn.
 * Limited to fixed wing only.
 * --------------------------------------------------- */
 bool rthClimbStageActiveAndComplete(void) {
    if ((STATE(FIXED_WING_LEGACY) || STATE(AIRPLANE)) && (navConfig()->general.rth_climb_first_stage_altitude > 0)) {
        if (posControl.actualState.abs.pos.z >= posControl.rthState.rthClimbStageAltitude) {
            return true;
        }
    }

    return false;
 }

/*-----------------------------------------------------------
 * Update flight statistics
 *-----------------------------------------------------------*/
static void updateNavigationFlightStatistics(void)
{
    static timeMs_t previousTimeMs = 0;
    const timeMs_t currentTimeMs = millis();
    const timeDelta_t timeDeltaMs = currentTimeMs - previousTimeMs;
    previousTimeMs = currentTimeMs;

    if (ARMING_FLAG(ARMED)) {
        posControl.totalTripDistance += posControl.actualState.velXY * MS2S(timeDeltaMs);
    }
}

/*
 * Total travel distance in cm
 */
uint32_t getTotalTravelDistance(void)
{
    return lrintf(posControl.totalTripDistance);
}

/*-----------------------------------------------------------
 * Calculate platform-specific hold position (account for deceleration)
 *-----------------------------------------------------------*/
void calculateInitialHoldPosition(fpVector3_t * pos)
{
    if (STATE(FIXED_WING_LEGACY)) { // FIXED_WING_LEGACY
        calculateFixedWingInitialHoldPosition(pos);
    }
    else {
        calculateMulticopterInitialHoldPosition(pos);
    }
}

/*-----------------------------------------------------------
 * Set active XYZ-target and desired heading
 *-----------------------------------------------------------*/
void setDesiredPosition(const fpVector3_t * pos, int32_t yaw, navSetWaypointFlags_t useMask)
{
    // XY-position update is allowed only when not braking in NAV_CRUISE_BRAKING
    if ((useMask & NAV_POS_UPDATE_XY) != 0 && !STATE(NAV_CRUISE_BRAKING)) {
        posControl.desiredState.pos.x = pos->x;
        posControl.desiredState.pos.y = pos->y;
    }

    // Z-position
    if ((useMask & NAV_POS_UPDATE_Z) != 0) {
        updateClimbRateToAltitudeController(0, 0, ROC_TO_ALT_RESET);   // Reset RoC/RoD -> altitude controller
        posControl.desiredState.pos.z = pos->z;
    }

    // Heading
    if ((useMask & NAV_POS_UPDATE_HEADING) != 0) {
        // Heading
        posControl.desiredState.yaw = yaw;
    }
    else if ((useMask & NAV_POS_UPDATE_BEARING) != 0) {
        posControl.desiredState.yaw = calculateBearingToDestination(pos);
    }
    else if ((useMask & NAV_POS_UPDATE_BEARING_TAIL_FIRST) != 0) {
        posControl.desiredState.yaw = wrap_36000(calculateBearingToDestination(pos) - 18000);
    }
}

void calculateFarAwayTarget(fpVector3_t * farAwayPos, int32_t bearing, int32_t distance)
{
    farAwayPos->x = navGetCurrentActualPositionAndVelocity()->pos.x + distance * cos_approx(CENTIDEGREES_TO_RADIANS(bearing));
    farAwayPos->y = navGetCurrentActualPositionAndVelocity()->pos.y + distance * sin_approx(CENTIDEGREES_TO_RADIANS(bearing));
    farAwayPos->z = navGetCurrentActualPositionAndVelocity()->pos.z;
}

/*-----------------------------------------------------------
 * NAV land detector
 *-----------------------------------------------------------*/
void updateLandingStatus(timeMs_t currentTimeMs)
{
    if (STATE(AIRPLANE) && !navConfig()->general.flags.disarm_on_landing) {
        return;     // no point using this with a fixed wing if not set to disarm
    }

    static timeMs_t lastUpdateTimeMs = 0;
    if ((currentTimeMs - lastUpdateTimeMs) <= HZ2MS(100)) {  // limit update to 100Hz
        return;
    }
    lastUpdateTimeMs = currentTimeMs;

    DEBUG_SET(DEBUG_LANDING, 0, landingDetectorIsActive);
    DEBUG_SET(DEBUG_LANDING, 1, STATE(LANDING_DETECTED));

    if (!ARMING_FLAG(ARMED)) {
        if (STATE(LANDING_DETECTED)) {
            landingDetectorIsActive = false;
        }
        resetLandingDetector();

        if (!IS_RC_MODE_ACTIVE(BOXARM)) {
            DISABLE_ARMING_FLAG(ARMING_DISABLED_LANDING_DETECTED);
        }
        return;
    }

    if (!landingDetectorIsActive) {
        if (isFlightDetected()) {
            landingDetectorIsActive = true;
            resetLandingDetector();
        }
    } else if (STATE(LANDING_DETECTED)) {
        pidResetErrorAccumulators();
        if (navConfig()->general.flags.disarm_on_landing && !FLIGHT_MODE(FAILSAFE_MODE)) {
            ENABLE_ARMING_FLAG(ARMING_DISABLED_LANDING_DETECTED);
            disarm(DISARM_LANDING);
        } else if (!navigationInAutomaticThrottleMode()) {
            // for multirotor only - reactivate landing detector without disarm when throttle raised toward hover throttle
            landingDetectorIsActive = rxGetChannelValue(THROTTLE) < (0.5 * (currentBatteryProfile->nav.mc.hover_throttle + getThrottleIdleValue()));
        }
    } else if (isLandingDetected()) {
        ENABLE_STATE(LANDING_DETECTED);
    }
}

bool isLandingDetected(void)
{
    return STATE(AIRPLANE) ? isFixedWingLandingDetected() : isMulticopterLandingDetected();
}

void resetLandingDetector(void)
{
    DISABLE_STATE(LANDING_DETECTED);
    posControl.flags.resetLandingDetector = true;
}

void resetLandingDetectorActiveState(void)
{
    landingDetectorIsActive = false;
}

bool isFlightDetected(void)
{
    return STATE(AIRPLANE) ? isFixedWingFlying() : isMulticopterFlying();
}

bool isProbablyStillFlying(void)
{
    bool inFlightSanityCheck;
    if (STATE(MULTIROTOR)) {
        inFlightSanityCheck = posControl.actualState.velXY > MC_LAND_CHECK_VEL_XY_MOVING || averageAbsGyroRates() > 4.0f;
    } else {
        inFlightSanityCheck = isGPSHeadingValid();
    }

    return landingDetectorIsActive && inFlightSanityCheck;
}

/*-----------------------------------------------------------
 * Z-position controller
 *-----------------------------------------------------------*/
void updateClimbRateToAltitudeController(float desiredClimbRate, float targetAltitude, climbRateToAltitudeControllerMode_e mode)
{
#define MIN_TARGET_CLIMB_RATE   100.0f  // cm/s

    static timeUs_t lastUpdateTimeUs;
    timeUs_t currentTimeUs = micros();

    // Terrain following uses different altitude measurement
    const float altitudeToUse = navGetCurrentActualPositionAndVelocity()->pos.z;

    if (mode != ROC_TO_ALT_RESET && desiredClimbRate) {
        /* ROC_TO_ALT_CONSTANT - constant climb rate
         * ROC_TO_ALT_TARGET - constant climb rate until close to target altitude reducing to min rate when altitude reached
         * Rate reduction starts at distance from target altitude of 5 x climb rate for FW, 1 x climb rate for MC */

        if (mode == ROC_TO_ALT_TARGET && fabsf(desiredClimbRate) > MIN_TARGET_CLIMB_RATE) {
            const int8_t direction = desiredClimbRate > 0 ? 1 : -1;
            const float absClimbRate = fabsf(desiredClimbRate);
            const uint16_t maxRateCutoffAlt = STATE(AIRPLANE) ? absClimbRate * 5 : absClimbRate;
            const float verticalVelScaled = scaleRangef(navGetCurrentActualPositionAndVelocity()->pos.z - targetAltitude,
                                            0.0f, -maxRateCutoffAlt * direction, MIN_TARGET_CLIMB_RATE, absClimbRate);

            desiredClimbRate = direction * constrainf(verticalVelScaled, MIN_TARGET_CLIMB_RATE, absClimbRate);
        }

        /*
         * If max altitude is set, reset climb rate if altitude is reached and climb rate is > 0
         * In other words, when altitude is reached, allow it only to shrink
         */
        if (navConfig()->general.max_altitude > 0 && altitudeToUse >= navConfig()->general.max_altitude && desiredClimbRate > 0) {
            desiredClimbRate = 0;
        }

        if (STATE(FIXED_WING_LEGACY)) {
            // Fixed wing climb rate controller is open-loop. We simply move the known altitude target
            float timeDelta = US2S(currentTimeUs - lastUpdateTimeUs);
            static bool targetHoldActive = false;

            if (timeDelta <= HZ2S(MIN_POSITION_UPDATE_RATE_HZ) && desiredClimbRate) {
                // Update target altitude only if actual altitude moving in same direction and lagging by < 5 m, otherwise hold target
                if (navGetCurrentActualPositionAndVelocity()->vel.z * desiredClimbRate >= 0 && fabsf(posControl.desiredState.pos.z - altitudeToUse) < 500) {
                    posControl.desiredState.pos.z += desiredClimbRate * timeDelta;
                    targetHoldActive = false;
                } else if (!targetHoldActive) {     // Reset and hold target to actual + climb rate boost until actual catches up
                    posControl.desiredState.pos.z = altitudeToUse + desiredClimbRate;
                    targetHoldActive = true;
                }
            } else {
                targetHoldActive = false;
            }
        }
        else {
            // Multicopter climb-rate control is closed-loop, it's possible to directly calculate desired altitude setpoint to yield the required RoC/RoD
            posControl.desiredState.pos.z = altitudeToUse + (desiredClimbRate / posControl.pids.pos[Z].param.kP);
        }
    } else {    // ROC_TO_ALT_RESET or zero desired climbrate
        posControl.desiredState.pos.z = altitudeToUse;
    }

    lastUpdateTimeUs = currentTimeUs;
}

static void resetAltitudeController(bool useTerrainFollowing)
{
    // Set terrain following flag
    posControl.flags.isTerrainFollowEnabled = useTerrainFollowing;

    if (STATE(FIXED_WING_LEGACY)) {
        resetFixedWingAltitudeController();
    }
    else {
        resetMulticopterAltitudeController();
    }
}

static void setupAltitudeController(void)
{
    if (STATE(FIXED_WING_LEGACY)) {
        setupFixedWingAltitudeController();
    }
    else {
        setupMulticopterAltitudeController();
    }
}

static bool adjustAltitudeFromRCInput(void)
{
    if (STATE(FIXED_WING_LEGACY)) {
        return adjustFixedWingAltitudeFromRCInput();
    }
    else {
        return adjustMulticopterAltitudeFromRCInput();
    }
}

/*-----------------------------------------------------------
 * Jump Counter support functions
 *-----------------------------------------------------------*/
static void setupJumpCounters(void)
{
    for (uint8_t wp = posControl.startWpIndex; wp < posControl.waypointCount + posControl.startWpIndex; wp++) {
        if (posControl.waypointList[wp].action == NAV_WP_ACTION_JUMP){
            posControl.waypointList[wp].p3 = posControl.waypointList[wp].p2;
        }
    }
}

static void resetJumpCounter(void)
{
        // reset the volatile counter from the set / static value
    posControl.waypointList[posControl.activeWaypointIndex].p3 = posControl.waypointList[posControl.activeWaypointIndex].p2;
}

static void clearJumpCounters(void)
{
    for (uint8_t wp = posControl.startWpIndex; wp < posControl.waypointCount + posControl.startWpIndex; wp++) {
        if (posControl.waypointList[wp].action == NAV_WP_ACTION_JUMP) {
            posControl.waypointList[wp].p3 = 0;
        }
    }
}



/*-----------------------------------------------------------
 * Heading controller (pass-through to MAG mode)
 *-----------------------------------------------------------*/
static void resetHeadingController(void)
{
    if (STATE(FIXED_WING_LEGACY)) {
        resetFixedWingHeadingController();
    }
    else {
        resetMulticopterHeadingController();
    }
}

static bool adjustHeadingFromRCInput(void)
{
    if (STATE(FIXED_WING_LEGACY)) {
        return adjustFixedWingHeadingFromRCInput();
    }
    else {
        return adjustMulticopterHeadingFromRCInput();
    }
}

/*-----------------------------------------------------------
 * XY Position controller
 *-----------------------------------------------------------*/
static void resetPositionController(void)
{
    if (STATE(FIXED_WING_LEGACY)) {
        resetFixedWingPositionController();
    }
    else {
        resetMulticopterPositionController();
        resetMulticopterBrakingMode();
    }
}

static bool adjustPositionFromRCInput(void)
{
    bool retValue;

    if (STATE(FIXED_WING_LEGACY)) {
        retValue = adjustFixedWingPositionFromRCInput();
    }
    else {

        const int16_t rcPitchAdjustment = applyDeadbandRescaled(rcCommand[PITCH], rcControlsConfig()->pos_hold_deadband, -500, 500);
        const int16_t rcRollAdjustment = applyDeadbandRescaled(rcCommand[ROLL], rcControlsConfig()->pos_hold_deadband, -500, 500);

        retValue = adjustMulticopterPositionFromRCInput(rcPitchAdjustment, rcRollAdjustment);
    }

    return retValue;
}

/*-----------------------------------------------------------
 * WP controller
 *-----------------------------------------------------------*/
void resetGCSFlags(void)
{
    posControl.flags.isGCSAssistedNavigationReset = false;
    posControl.flags.isGCSAssistedNavigationEnabled = false;
}

void getWaypoint(uint8_t wpNumber, navWaypoint_t * wpData)
{
    /* Default waypoint to send */
    wpData->action = NAV_WP_ACTION_RTH;
    wpData->lat = 0;
    wpData->lon = 0;
    wpData->alt = 0;
    wpData->p1 = 0;
    wpData->p2 = 0;
    wpData->p3 = 0;
    wpData->flag = NAV_WP_FLAG_LAST;

    // WP #0 - special waypoint - HOME
    if (wpNumber == 0) {
        if (STATE(GPS_FIX_HOME)) {
            wpData->lat = GPS_home.lat;
            wpData->lon = GPS_home.lon;
            wpData->alt = GPS_home.alt;
        }
    }
    // WP #255 - special waypoint - directly get actualPosition
    else if (wpNumber == 255) {
        gpsLocation_t wpLLH;

        geoConvertLocalToGeodetic(&wpLLH, &posControl.gpsOrigin, &navGetCurrentActualPositionAndVelocity()->pos);

        wpData->lat = wpLLH.lat;
        wpData->lon = wpLLH.lon;
        wpData->alt = wpLLH.alt;
    }
    // WP #254 - special waypoint - get desiredPosition that was set by ground control station if in 3D-guided mode
    else if (wpNumber == 254) {
        navigationFSMStateFlags_t navStateFlags = navGetStateFlags(posControl.navState);

        if ((posControl.gpsOrigin.valid) && (navStateFlags & NAV_CTL_ALT) && (navStateFlags & NAV_CTL_POS)) {
            gpsLocation_t wpLLH;

            geoConvertLocalToGeodetic(&wpLLH, &posControl.gpsOrigin, &posControl.desiredState.pos);

            wpData->lat = wpLLH.lat;
            wpData->lon = wpLLH.lon;
            wpData->alt = wpLLH.alt;
        }
    }
    // WP #1 - #60 - common waypoints - pre-programmed mission
    else if ((wpNumber >= 1) && (wpNumber <= NAV_MAX_WAYPOINTS)) {
        if (wpNumber <= getWaypointCount()) {
            *wpData = posControl.waypointList[wpNumber - 1 + (ARMING_FLAG(ARMED) ? posControl.startWpIndex : 0)];
            if(wpData->action == NAV_WP_ACTION_JUMP) {
                wpData->p1 += 1; // make WP # (vice index)
            }
        }
    }
}

void setWaypoint(uint8_t wpNumber, const navWaypoint_t * wpData)
{
    gpsLocation_t wpLLH;
    navWaypointPosition_t wpPos;

    // Pre-fill structure to convert to local coordinates
    wpLLH.lat = wpData->lat;
    wpLLH.lon = wpData->lon;
    wpLLH.alt = wpData->alt;

    // WP #0 - special waypoint - HOME
    if ((wpNumber == 0) && ARMING_FLAG(ARMED) && (posControl.flags.estPosStatus >= EST_USABLE) && posControl.gpsOrigin.valid && posControl.flags.isGCSAssistedNavigationEnabled) {
        // Forcibly set home position. Note that this is only valid if already armed, otherwise home will be reset instantly
        geoConvertGeodeticToLocal(&wpPos.pos, &posControl.gpsOrigin, &wpLLH, GEO_ALT_RELATIVE);
        setHomePosition(&wpPos.pos, 0, NAV_POS_UPDATE_XY | NAV_POS_UPDATE_Z | NAV_POS_UPDATE_HEADING, NAV_HOME_VALID_ALL);
    }
    // WP #255 - special waypoint - directly set desiredPosition
    // Only valid when armed and in poshold mode
    else if ((wpNumber == 255) && (wpData->action == NAV_WP_ACTION_WAYPOINT) &&
             ARMING_FLAG(ARMED) && (posControl.flags.estPosStatus == EST_TRUSTED) && posControl.gpsOrigin.valid && posControl.flags.isGCSAssistedNavigationEnabled &&
             (posControl.navState == NAV_STATE_POSHOLD_3D_IN_PROGRESS)) {
        // Convert to local coordinates
        geoConvertGeodeticToLocal(&wpPos.pos, &posControl.gpsOrigin, &wpLLH, GEO_ALT_RELATIVE);

        navSetWaypointFlags_t waypointUpdateFlags = NAV_POS_UPDATE_XY;

        // If we received global altitude == 0, use current altitude
        if (wpData->alt != 0) {
            waypointUpdateFlags |= NAV_POS_UPDATE_Z;
        }

        if (wpData->p1 > 0 && wpData->p1 < 360) {
            waypointUpdateFlags |= NAV_POS_UPDATE_HEADING;
        }

        setDesiredPosition(&wpPos.pos, DEGREES_TO_CENTIDEGREES(wpData->p1), waypointUpdateFlags);
    }
    // WP #1 - #NAV_MAX_WAYPOINTS - common waypoints - pre-programmed mission
    else if ((wpNumber >= 1) && (wpNumber <= NAV_MAX_WAYPOINTS) && !ARMING_FLAG(ARMED)) {
        if (wpData->action == NAV_WP_ACTION_WAYPOINT || wpData->action == NAV_WP_ACTION_JUMP || wpData->action == NAV_WP_ACTION_RTH || wpData->action == NAV_WP_ACTION_HOLD_TIME || wpData->action == NAV_WP_ACTION_LAND || wpData->action == NAV_WP_ACTION_SET_POI || wpData->action == NAV_WP_ACTION_SET_HEAD ) {
            // Only allow upload next waypoint (continue upload mission) or first waypoint (new mission)
            static int8_t nonGeoWaypointCount = 0;

            if (wpNumber == (posControl.waypointCount + 1) || wpNumber == 1) {
                if (wpNumber == 1) {
                    resetWaypointList();
                }
                posControl.waypointList[wpNumber - 1] = *wpData;
                if(wpData->action == NAV_WP_ACTION_SET_POI || wpData->action == NAV_WP_ACTION_SET_HEAD || wpData->action == NAV_WP_ACTION_JUMP) {
                    nonGeoWaypointCount += 1;
                    if(wpData->action == NAV_WP_ACTION_JUMP) {
                        posControl.waypointList[wpNumber - 1].p1 -= 1; // make index (vice WP #)
                    }
                }

                posControl.waypointCount = wpNumber;
                posControl.waypointListValid = (wpData->flag == NAV_WP_FLAG_LAST);
                posControl.geoWaypointCount = posControl.waypointCount - nonGeoWaypointCount;
                if (posControl.waypointListValid) {
                    nonGeoWaypointCount = 0;
                }
            }
        }
    }
}

void resetWaypointList(void)
{
    posControl.waypointCount = 0;
    posControl.waypointListValid = false;
    posControl.geoWaypointCount = 0;
    posControl.startWpIndex = 0;
#ifdef USE_MULTI_MISSION
    posControl.totalMultiMissionWpCount = 0;
    posControl.loadedMultiMissionIndex = 0;
    posControl.multiMissionCount = 0;
#endif
}

bool isWaypointListValid(void)
{
    return posControl.waypointListValid;
}

int getWaypointCount(void)
{
    uint8_t waypointCount = posControl.waypointCount;
#ifdef USE_MULTI_MISSION
    if (!ARMING_FLAG(ARMED) && posControl.totalMultiMissionWpCount) {
        waypointCount = posControl.totalMultiMissionWpCount;
    }
#endif
    return waypointCount;
}

#ifdef USE_MULTI_MISSION
void selectMultiMissionIndex(int8_t increment)
{
    if (posControl.multiMissionCount > 1) {     // stick selection only active when multi mission loaded
        navConfigMutable()->general.waypoint_multi_mission_index = constrain(navConfigMutable()->general.waypoint_multi_mission_index + increment, 1, posControl.multiMissionCount);
    }
}

void loadSelectedMultiMission(uint8_t missionIndex)
{
    uint8_t missionCount = 1;
    posControl.waypointCount = 0;
    posControl.geoWaypointCount = 0;

    for (int i = 0; i < NAV_MAX_WAYPOINTS; i++) {
        if (missionCount == missionIndex) {
            /* store details of selected mission: start wp index, mission wp count, geo wp count */
            if (!(posControl.waypointList[i].action == NAV_WP_ACTION_SET_POI ||
                    posControl.waypointList[i].action == NAV_WP_ACTION_SET_HEAD ||
                        posControl.waypointList[i].action == NAV_WP_ACTION_JUMP)) {
                posControl.geoWaypointCount++;
            }
            // mission start WP
            if (posControl.waypointCount == 0) {
                posControl.waypointCount = 1;   // start marker only, value unimportant (but not 0)
                posControl.startWpIndex = i;
            }
            // mission end WP
            if (posControl.waypointList[i].flag == NAV_WP_FLAG_LAST) {
                posControl.waypointCount = i - posControl.startWpIndex + 1;
                break;
            }
        } else if (posControl.waypointList[i].flag == NAV_WP_FLAG_LAST) {
            missionCount++;
        }
    }

    posControl.loadedMultiMissionIndex = posControl.multiMissionCount ? missionIndex : 0;
    posControl.activeWaypointIndex = posControl.startWpIndex;
}

bool updateWpMissionChange(void)
{
    /* Function only called when ARMED */

    if (posControl.multiMissionCount < 2 || posControl.wpPlannerActiveWPIndex || FLIGHT_MODE(NAV_WP_MODE)) {
        return true;
    }

    uint8_t setMissionIndex = navConfig()->general.waypoint_multi_mission_index;
    if (!(IS_RC_MODE_ACTIVE(BOXCHANGEMISSION) || isAdjustmentFunctionSelected(ADJUSTMENT_NAV_WP_MULTI_MISSION_INDEX))) {
        /* reload mission if mission index changed */
        if (posControl.loadedMultiMissionIndex != setMissionIndex) {
            loadSelectedMultiMission(setMissionIndex);
        }
        return true;
    }

    static bool toggleFlag = false;
    if (IS_RC_MODE_ACTIVE(BOXNAVWP) && toggleFlag) {
        if (setMissionIndex == posControl.multiMissionCount) {
            navConfigMutable()->general.waypoint_multi_mission_index = 1;
        } else {
            selectMultiMissionIndex(1);
        }
        toggleFlag = false;
    } else if (!IS_RC_MODE_ACTIVE(BOXNAVWP)) {
        toggleFlag = true;
    }
    return false;   // block WP mode while changing mission when armed
}

bool checkMissionCount(int8_t waypoint)
{
    if (nonVolatileWaypointList(waypoint)->flag == NAV_WP_FLAG_LAST) {
        posControl.multiMissionCount += 1;  // count up no missions in multi mission WP file
        if (waypoint != NAV_MAX_WAYPOINTS - 1) {
            return (nonVolatileWaypointList(waypoint + 1)->flag == NAV_WP_FLAG_LAST &&
                    nonVolatileWaypointList(waypoint + 1)->action ==NAV_WP_ACTION_RTH);
            // end of multi mission file if successive NAV_WP_FLAG_LAST and default action (RTH)
        }
    }
    return false;
}
#endif  // multi mission
#ifdef NAV_NON_VOLATILE_WAYPOINT_STORAGE
bool loadNonVolatileWaypointList(bool clearIfLoaded)
{
    /* Don't load if armed or mission planner active */
    if (ARMING_FLAG(ARMED) || posControl.wpPlannerActiveWPIndex) {
        return false;
    }

    // if forced and waypoints are already loaded, just unload them.
    if (clearIfLoaded && posControl.waypointCount > 0) {
        resetWaypointList();
        return false;
    }
#ifdef USE_MULTI_MISSION
    /* Reset multi mission index to 1 if exceeds number of available missions */
    if (navConfig()->general.waypoint_multi_mission_index > posControl.multiMissionCount) {
        navConfigMutable()->general.waypoint_multi_mission_index = 1;
    }
#endif
    for (int i = 0; i < NAV_MAX_WAYPOINTS; i++) {
        setWaypoint(i + 1, nonVolatileWaypointList(i));
#ifdef USE_MULTI_MISSION
        /* count up number of missions and exit after last multi mission */
        if (checkMissionCount(i)) {
            break;
        }
    }
    posControl.totalMultiMissionWpCount = posControl.waypointCount;
    loadSelectedMultiMission(navConfig()->general.waypoint_multi_mission_index);

    /* Mission sanity check failed - reset the list
     * Also reset if no selected mission loaded (shouldn't happen) */
    if (!posControl.waypointListValid || !posControl.waypointCount) {
#else
        // check this is the last waypoint
        if (nonVolatileWaypointList(i)->flag == NAV_WP_FLAG_LAST) {
            break;
        }
    }

    // Mission sanity check failed - reset the list
    if (!posControl.waypointListValid) {
#endif
        resetWaypointList();
    }

    return posControl.waypointListValid;
}

bool saveNonVolatileWaypointList(void)
{
    if (ARMING_FLAG(ARMED) || !posControl.waypointListValid)
        return false;

    for (int i = 0; i < NAV_MAX_WAYPOINTS; i++) {
        getWaypoint(i + 1, nonVolatileWaypointListMutable(i));
    }
#ifdef USE_MULTI_MISSION
    navConfigMutable()->general.waypoint_multi_mission_index = 1;    // reset selected mission to 1 when new entries saved
#endif
    saveConfigAndNotify();

    return true;
}
#endif

#if defined(USE_SAFE_HOME)

void resetSafeHomes(void)
{
    memset(safeHomeConfigMutable(0), 0, sizeof(navSafeHome_t) * MAX_SAFE_HOMES);
}
#endif

static void mapWaypointToLocalPosition(fpVector3_t * localPos, const navWaypoint_t * waypoint, geoAltitudeConversionMode_e altConv)
{
    gpsLocation_t wpLLH;

    /* Default to home position if lat & lon = 0 or HOME flag set
     * Applicable to WAYPOINT, HOLD_TIME & LANDING WP types */
    if ((waypoint->lat == 0 && waypoint->lon == 0) || waypoint->flag == NAV_WP_FLAG_HOME) {
        wpLLH.lat = GPS_home.lat;
        wpLLH.lon = GPS_home.lon;
    } else {
        wpLLH.lat = waypoint->lat;
        wpLLH.lon = waypoint->lon;
    }
    wpLLH.alt = waypoint->alt;

    geoConvertGeodeticToLocal(localPos, &posControl.gpsOrigin, &wpLLH, altConv);
}

void calculateAndSetActiveWaypointToLocalPosition(const fpVector3_t *pos)
{
    // Calculate bearing towards waypoint and store it in waypoint bearing parameter (this will further be used to detect missed waypoints)
    if (isWaypointNavTrackingActive() && !(posControl.activeWaypoint.pos.x == pos->x && posControl.activeWaypoint.pos.y == pos->y)) {
        posControl.activeWaypoint.bearing = calculateBearingBetweenLocalPositions(&posControl.activeWaypoint.pos, pos);
    } else {
        posControl.activeWaypoint.bearing = calculateBearingToDestination(pos);
    }
    posControl.activeWaypoint.nextTurnAngle = -1;     // no turn angle set (-1), will be set by WP mode as required

    posControl.activeWaypoint.pos = *pos;

    // Set desired position to next waypoint (XYZ-controller)
    setDesiredPosition(&posControl.activeWaypoint.pos, posControl.activeWaypoint.bearing, NAV_POS_UPDATE_XY | NAV_POS_UPDATE_Z | NAV_POS_UPDATE_HEADING);
}

geoAltitudeConversionMode_e waypointMissionAltConvMode(geoAltitudeDatumFlag_e datumFlag)
{
    return ((datumFlag & NAV_WP_MSL_DATUM) == NAV_WP_MSL_DATUM) ? GEO_ALT_ABSOLUTE : GEO_ALT_RELATIVE;
}

static void calculateAndSetActiveWaypoint(const navWaypoint_t * waypoint)
{
    fpVector3_t localPos;
    mapWaypointToLocalPosition(&localPos, waypoint, waypointMissionAltConvMode(waypoint->p3));
    calculateAndSetActiveWaypointToLocalPosition(&localPos);

    if (navConfig()->fw.wp_turn_smoothing) {
        fpVector3_t posNextWp;
        if (getLocalPosNextWaypoint(&posNextWp)) {
            int32_t bearingToNextWp = calculateBearingBetweenLocalPositions(&posControl.activeWaypoint.pos, &posNextWp);
            posControl.activeWaypoint.nextTurnAngle = wrap_18000(bearingToNextWp - posControl.activeWaypoint.bearing);
        }
    }
}

/* Checks if active waypoint is last in mission */
bool isLastMissionWaypoint(void)
{
    return FLIGHT_MODE(NAV_WP_MODE) && (posControl.activeWaypointIndex >= (posControl.startWpIndex + posControl.waypointCount - 1) ||
            (posControl.waypointList[posControl.activeWaypointIndex].flag == NAV_WP_FLAG_LAST));
}

/* Checks if Nav hold position is active */
bool isNavHoldPositionActive(void)
{
    // WP mode last WP hold and Timed hold positions
    if (FLIGHT_MODE(NAV_WP_MODE)) {
        return isLastMissionWaypoint() || NAV_Status.state == MW_NAV_STATE_HOLD_TIMED;
    }
    // RTH mode (spiral climb and Home positions but excluding RTH Trackback point positions) and POSHOLD mode
    // Also hold position during emergency landing if position valid
    return (FLIGHT_MODE(NAV_RTH_MODE) && !posControl.flags.rthTrackbackActive) ||
            FLIGHT_MODE(NAV_POSHOLD_MODE) ||
            navigationIsExecutingAnEmergencyLanding();
}

float getActiveSpeed(void)
{
    /* Currently only applicable for multicopter */

    // Speed limit for modes where speed manually controlled
    if (posControl.flags.isAdjustingPosition || FLIGHT_MODE(NAV_COURSE_HOLD_MODE)) {
        return navConfig()->general.max_manual_speed;
    }

    uint16_t waypointSpeed = navConfig()->general.auto_speed;

    if (navGetStateFlags(posControl.navState) & NAV_AUTO_WP) {
        if (posControl.waypointCount > 0 && (posControl.waypointList[posControl.activeWaypointIndex].action == NAV_WP_ACTION_WAYPOINT || posControl.waypointList[posControl.activeWaypointIndex].action == NAV_WP_ACTION_HOLD_TIME || posControl.waypointList[posControl.activeWaypointIndex].action == NAV_WP_ACTION_LAND)) {
            float wpSpecificSpeed = 0.0f;
            if(posControl.waypointList[posControl.activeWaypointIndex].action == NAV_WP_ACTION_HOLD_TIME)
                wpSpecificSpeed = posControl.waypointList[posControl.activeWaypointIndex].p2; // P1 is hold time
            else
                wpSpecificSpeed = posControl.waypointList[posControl.activeWaypointIndex].p1; // default case

            if (wpSpecificSpeed >= 50.0f && wpSpecificSpeed <= navConfig()->general.max_auto_speed) {
                waypointSpeed = wpSpecificSpeed;
            } else if (wpSpecificSpeed > navConfig()->general.max_auto_speed) {
                waypointSpeed = navConfig()->general.max_auto_speed;
            }
        }
    }

    return waypointSpeed;
}

bool isWaypointNavTrackingActive(void)
{
    // NAV_WP_MODE flag used rather than state flag NAV_AUTO_WP to ensure heading to initial waypoint
    // is set from current position not previous WP. Works for WP Restart intermediate WP as well as first mission WP.
    // (NAV_WP_MODE flag isn't set until WP initialisation is finished, i.e. after calculateAndSetActiveWaypoint called)

    return FLIGHT_MODE(NAV_WP_MODE) || (posControl.flags.rthTrackbackActive && rth_trackback.activePointIndex != rth_trackback.lastSavedIndex);
}

/*-----------------------------------------------------------
 * Process adjustments to alt, pos and yaw controllers
 *-----------------------------------------------------------*/
static void processNavigationRCAdjustments(void)
{
    /* Process pilot's RC input. Disable all pilot's input when in FAILSAFE_MODE */
    navigationFSMStateFlags_t navStateFlags = navGetStateFlags(posControl.navState);

    if (FLIGHT_MODE(FAILSAFE_MODE)) {
        if (STATE(MULTIROTOR) && navStateFlags & NAV_RC_POS) {
            resetMulticopterBrakingMode();
        }
        posControl.flags.isAdjustingAltitude = false;
        posControl.flags.isAdjustingPosition = false;
        posControl.flags.isAdjustingHeading = false;

        return;
    }

    posControl.flags.isAdjustingAltitude = (navStateFlags & NAV_RC_ALT) && adjustAltitudeFromRCInput();
    posControl.flags.isAdjustingPosition = (navStateFlags & NAV_RC_POS) && adjustPositionFromRCInput();
    posControl.flags.isAdjustingHeading = (navStateFlags & NAV_RC_YAW) && adjustHeadingFromRCInput();
}

/*-----------------------------------------------------------
 * A main function to call position controllers at loop rate
 *-----------------------------------------------------------*/
void applyWaypointNavigationAndAltitudeHold(void)
{
    const timeUs_t currentTimeUs = micros();

    //Updata blackbox data
    navFlags = 0;
    if (posControl.flags.estAltStatus == EST_TRUSTED)       navFlags |= (1 << 0);
    if (posControl.flags.estAglStatus == EST_TRUSTED)       navFlags |= (1 << 1);
    if (posControl.flags.estPosStatus == EST_TRUSTED)       navFlags |= (1 << 2);
    if (posControl.flags.isTerrainFollowEnabled)            navFlags |= (1 << 3);
#if defined(NAV_GPS_GLITCH_DETECTION)
    if (isGPSGlitchDetected())                              navFlags |= (1 << 4);
#endif
    if (posControl.flags.estHeadingStatus == EST_TRUSTED)   navFlags |= (1 << 5);

    // Reset all navigation requests - NAV controllers will set them if necessary
    DISABLE_STATE(NAV_MOTOR_STOP_OR_IDLE);

    // No navigation when disarmed
    if (!ARMING_FLAG(ARMED)) {
        // If we are disarmed, abort forced RTH or Emergency Landing
        posControl.flags.forcedRTHActivated = false;
        posControl.flags.forcedEmergLandingActivated = false;
        posControl.flags.manualEmergLandActive = false;
        //  ensure WP missions always restart from first waypoint after disarm
        posControl.activeWaypointIndex = posControl.startWpIndex;
        // Reset RTH trackback
        resetRthTrackBack();

        return;
    }

    /* Reset flags */
    posControl.flags.horizontalPositionDataConsumed = false;
    posControl.flags.verticalPositionDataConsumed = false;

    /* Process controllers */
    navigationFSMStateFlags_t navStateFlags = navGetStateFlags(posControl.navState);
    if (STATE(ROVER) || STATE(BOAT)) {
        applyRoverBoatNavigationController(navStateFlags, currentTimeUs);
    } else if (STATE(FIXED_WING_LEGACY)) {
        applyFixedWingNavigationController(navStateFlags, currentTimeUs);
    }
    else {
        applyMulticopterNavigationController(navStateFlags, currentTimeUs);
    }

    /* Consume position data */
    if (posControl.flags.horizontalPositionDataConsumed)
        posControl.flags.horizontalPositionDataNew = false;

    if (posControl.flags.verticalPositionDataConsumed)
        posControl.flags.verticalPositionDataNew = false;

    //Update blackbox data
    if (posControl.flags.isAdjustingPosition)       navFlags |= (1 << 6);
    if (posControl.flags.isAdjustingAltitude)       navFlags |= (1 << 7);
    if (posControl.flags.isAdjustingHeading)        navFlags |= (1 << 8);

    navTargetPosition[X] = lrintf(posControl.desiredState.pos.x);
    navTargetPosition[Y] = lrintf(posControl.desiredState.pos.y);
    navTargetPosition[Z] = lrintf(posControl.desiredState.pos.z);

    navDesiredHeading = wrap_36000(posControl.desiredState.yaw);
}

/*-----------------------------------------------------------
 * Set CF's FLIGHT_MODE from current NAV_MODE
 *-----------------------------------------------------------*/
void switchNavigationFlightModes(void)
{
    const flightModeFlags_e enabledNavFlightModes = navGetMappedFlightModes(posControl.navState);
    const flightModeFlags_e disabledFlightModes = (NAV_ALTHOLD_MODE | NAV_RTH_MODE | NAV_POSHOLD_MODE | NAV_WP_MODE | NAV_LAUNCH_MODE | NAV_COURSE_HOLD_MODE) & (~enabledNavFlightModes);
    DISABLE_FLIGHT_MODE(disabledFlightModes);
    ENABLE_FLIGHT_MODE(enabledNavFlightModes);
}

/*-----------------------------------------------------------
 * desired NAV_MODE from combination of FLIGHT_MODE flags
 *-----------------------------------------------------------*/
static bool canActivateAltHoldMode(void)
{
    return (posControl.flags.estAltStatus >= EST_USABLE);
}

static bool canActivatePosHoldMode(void)
{
    return (posControl.flags.estPosStatus >= EST_USABLE) && (posControl.flags.estVelStatus == EST_TRUSTED) && (posControl.flags.estHeadingStatus >= EST_USABLE);
}

static bool canActivateNavigationModes(void)
{
    return (posControl.flags.estPosStatus == EST_TRUSTED) && (posControl.flags.estVelStatus == EST_TRUSTED) && (posControl.flags.estHeadingStatus >= EST_USABLE);
}

static bool isWaypointMissionValid(void)
{
    return posControl.waypointListValid && (posControl.waypointCount > 0);
}

void checkManualEmergencyLandingControl(bool forcedActivation)
{
    static timeMs_t timeout = 0;
    static int8_t counter = 0;
    static bool toggle;
    timeMs_t currentTimeMs = millis();

    if (timeout && currentTimeMs > timeout) {
        timeout += 1000;
        counter -= counter ? 1 : 0;
        if (!counter) {
            timeout = 0;
        }
    }
    if (IS_RC_MODE_ACTIVE(BOXNAVPOSHOLD)) {
        if (!timeout && toggle) {
            timeout = currentTimeMs + 4000;
        }
        counter += toggle;
        toggle = false;
    } else {
        toggle = true;
    }

    // Emergency landing toggled ON or OFF after 5 cycles of Poshold mode @ 1Hz minimum rate
    if (counter >= 5 || forcedActivation) {
        counter = 0;
        posControl.flags.manualEmergLandActive = !posControl.flags.manualEmergLandActive;

        if (!posControl.flags.manualEmergLandActive) {
            navProcessFSMEvents(NAV_FSM_EVENT_SWITCH_TO_IDLE);
        }
    }
}

static navigationFSMEvent_t selectNavEventFromBoxModeInput(void)
{
    static bool canActivateLaunchMode = false;

    //We can switch modes only when ARMED
    if (ARMING_FLAG(ARMED)) {
        // Ask failsafe system if we can use navigation system
        if (failsafeBypassNavigation()) {
            return NAV_FSM_EVENT_SWITCH_TO_IDLE;
        }

        // Flags if we can activate certain nav modes (check if we have required sensors and they provide valid data)
        const bool canActivateAltHold    = canActivateAltHoldMode();
        const bool canActivatePosHold    = canActivatePosHoldMode();
        const bool canActivateNavigation = canActivateNavigationModes();
        const bool isExecutingRTH        = navGetStateFlags(posControl.navState) & NAV_AUTO_RTH;
#ifdef USE_SAFE_HOME
        checkSafeHomeState(isExecutingRTH || posControl.flags.forcedRTHActivated);
#endif
        // deactivate rth trackback if RTH not active
        if (posControl.flags.rthTrackbackActive) {
            posControl.flags.rthTrackbackActive = isExecutingRTH;
        }

        /* Emergency landing controlled manually by rapid switching of Poshold mode.
         * Landing toggled ON or OFF for each Poshold activation sequence */
        checkManualEmergencyLandingControl(false);

        /* Emergency landing triggered by failsafe Landing or manually initiated */
        if (posControl.flags.forcedEmergLandingActivated || posControl.flags.manualEmergLandActive) {
            return NAV_FSM_EVENT_SWITCH_TO_EMERGENCY_LANDING;
        }

        /* Keep Emergency landing mode active once triggered.
         * If caused by sensor failure - landing auto cancelled if sensors working again or when WP and RTH deselected or if Althold selected.
         * If caused by RTH Sanity Checking - landing cancelled if RTH deselected.
         * Remains active if failsafe active regardless of mode selections */
        if (navigationIsExecutingAnEmergencyLanding()) {
            bool autonomousNavIsPossible = canActivateNavigation && canActivateAltHold && STATE(GPS_FIX_HOME);
            bool emergLandingCancel = (!autonomousNavIsPossible &&
                                      ((IS_RC_MODE_ACTIVE(BOXNAVALTHOLD) && canActivateAltHold) || !(IS_RC_MODE_ACTIVE(BOXNAVWP) || IS_RC_MODE_ACTIVE(BOXNAVRTH)))) ||
                                      (autonomousNavIsPossible && !IS_RC_MODE_ACTIVE(BOXNAVRTH));

            if ((!posControl.rthSanityChecker.rthSanityOK || !autonomousNavIsPossible) && (!emergLandingCancel || FLIGHT_MODE(FAILSAFE_MODE))) {
                return NAV_FSM_EVENT_SWITCH_TO_EMERGENCY_LANDING;
            }
        }
        posControl.rthSanityChecker.rthSanityOK = true;

        /* WP mission activation control:
         * canActivateWaypoint & waypointWasActivated are used to prevent WP mission
         * auto restarting after interruption by Manual or RTH modes.
         * WP mode must be deselected before it can be reactivated again. */
        static bool waypointWasActivated = false;
        const bool isWpMissionLoaded = isWaypointMissionValid();
        bool canActivateWaypoint = isWpMissionLoaded && !posControl.flags.wpMissionPlannerActive;  // Block activation if using WP Mission Planner

        if (waypointWasActivated && !FLIGHT_MODE(NAV_WP_MODE)) {
            canActivateWaypoint = false;
            if (!IS_RC_MODE_ACTIVE(BOXNAVWP)) {
                canActivateWaypoint = true;
                waypointWasActivated = false;
            }
        }

        /* Airplane specific modes */
        if (STATE(AIRPLANE)) {
            // LAUNCH mode has priority over any other NAV mode
            if (isNavLaunchEnabled()) {     // FIXME: Only available for fixed wing aircrafts now
                if (canActivateLaunchMode) {
                    canActivateLaunchMode = false;
                    return NAV_FSM_EVENT_SWITCH_TO_LAUNCH;
                }
                else if FLIGHT_MODE(NAV_LAUNCH_MODE) {
                    // Make sure we don't bail out to IDLE
                    return NAV_FSM_EVENT_NONE;
                }
            }
            else {
                // If we were in LAUNCH mode - force switch to IDLE only if the throttle is low or throttle stick < launch idle throttle
                if (FLIGHT_MODE(NAV_LAUNCH_MODE)) {
                    if (abortLaunchAllowed()) {
                        return NAV_FSM_EVENT_SWITCH_TO_IDLE;
                    } else {
                        return NAV_FSM_EVENT_NONE;
                    }
                }
            }

            /* Soaring mode, disables altitude control in Position hold and Course hold modes.
             * Pitch allowed to freefloat within defined Angle mode deadband */
            if (IS_RC_MODE_ACTIVE(BOXSOARING) && (FLIGHT_MODE(NAV_POSHOLD_MODE) || FLIGHT_MODE(NAV_COURSE_HOLD_MODE))) {
                ENABLE_FLIGHT_MODE(SOARING_MODE);
            } else {
                DISABLE_FLIGHT_MODE(SOARING_MODE);
            }
        }

        /* If we request forced RTH - attempt to activate it no matter what
         * This might switch to emergency landing controller if GPS is unavailable */
        if (posControl.flags.forcedRTHActivated) {
            return NAV_FSM_EVENT_SWITCH_TO_RTH;
        }

        /* Pilot-triggered RTH, also fall-back for WP if there is no mission loaded.
         * WP prevented from falling back to RTH if WP mission planner is active */
        const bool wpRthFallbackIsActive = IS_RC_MODE_ACTIVE(BOXNAVWP) && !isWpMissionLoaded && !posControl.flags.wpMissionPlannerActive;
        if (IS_RC_MODE_ACTIVE(BOXNAVRTH) || wpRthFallbackIsActive) {
            // Check for isExecutingRTH to prevent switching our from RTH in case of a brief GPS loss
            // Without this loss of any of the canActivateNavigation && canActivateAltHold
            // will kick us out of RTH state machine via NAV_FSM_EVENT_SWITCH_TO_IDLE and will prevent any of the fall-back
            // logic kicking in (waiting for GPS on airplanes, switch to emergency landing etc)
            if (isExecutingRTH || (canActivateNavigation && canActivateAltHold && STATE(GPS_FIX_HOME))) {
                return NAV_FSM_EVENT_SWITCH_TO_RTH;
            }
        }

        // MANUAL mode has priority over WP/PH/AH
        if (IS_RC_MODE_ACTIVE(BOXMANUAL)) {
            return NAV_FSM_EVENT_SWITCH_TO_IDLE;
        }

        // Pilot-activated waypoint mission. Fall-back to RTH if no mission loaded.
        // Also check multimission mission change status before activating WP mode.
#ifdef USE_MULTI_MISSION
        if (updateWpMissionChange() && IS_RC_MODE_ACTIVE(BOXNAVWP) && canActivateWaypoint) {
#else
        if (IS_RC_MODE_ACTIVE(BOXNAVWP) && canActivateWaypoint) {
#endif
            if (FLIGHT_MODE(NAV_WP_MODE) || (canActivateNavigation && canActivateAltHold && STATE(GPS_FIX_HOME))) {
                waypointWasActivated = true;
                return NAV_FSM_EVENT_SWITCH_TO_WAYPOINT;
            }
        }

        if (IS_RC_MODE_ACTIVE(BOXNAVPOSHOLD)) {
            if (FLIGHT_MODE(NAV_POSHOLD_MODE) || (canActivatePosHold && canActivateAltHold))
                return NAV_FSM_EVENT_SWITCH_TO_POSHOLD_3D;
        }

        // CRUISE has priority over COURSE_HOLD and AH
        if (IS_RC_MODE_ACTIVE(BOXNAVCRUISE)) {
            if ((FLIGHT_MODE(NAV_COURSE_HOLD_MODE) && FLIGHT_MODE(NAV_ALTHOLD_MODE)) || (canActivatePosHold && canActivateAltHold))
                return NAV_FSM_EVENT_SWITCH_TO_CRUISE;
        }

        // PH has priority over COURSE_HOLD
        // CRUISE has priority on AH
        if (IS_RC_MODE_ACTIVE(BOXNAVCOURSEHOLD)) {
            if (IS_RC_MODE_ACTIVE(BOXNAVALTHOLD) && ((FLIGHT_MODE(NAV_COURSE_HOLD_MODE) && FLIGHT_MODE(NAV_ALTHOLD_MODE)) || (canActivatePosHold && canActivateAltHold))) {
                return NAV_FSM_EVENT_SWITCH_TO_CRUISE;
            }

            if (FLIGHT_MODE(NAV_COURSE_HOLD_MODE) || (canActivatePosHold)) {
                return NAV_FSM_EVENT_SWITCH_TO_COURSE_HOLD;
            }
        }

        if (IS_RC_MODE_ACTIVE(BOXNAVALTHOLD)) {
            if ((FLIGHT_MODE(NAV_ALTHOLD_MODE)) || (canActivateAltHold))
                return NAV_FSM_EVENT_SWITCH_TO_ALTHOLD;
        }
    } else {
        // Launch mode can be activated if feature FW_LAUNCH is enabled or BOX is turned on prior to arming (avoid switching to LAUNCH in flight)
        canActivateLaunchMode = isNavLaunchEnabled() && (!sensors(SENSOR_GPS) || (sensors(SENSOR_GPS) && !isGPSHeadingValid()));
    }

    return NAV_FSM_EVENT_SWITCH_TO_IDLE;
}

/*-----------------------------------------------------------
 * An indicator that throttle tilt compensation is forced
 *-----------------------------------------------------------*/
bool navigationRequiresThrottleTiltCompensation(void)
{
    return !STATE(FIXED_WING_LEGACY) && (navGetStateFlags(posControl.navState) & NAV_REQUIRE_THRTILT);
}

/*-----------------------------------------------------------
 * An indicator that ANGLE mode must be forced per NAV requirement
 *-----------------------------------------------------------*/
bool navigationRequiresAngleMode(void)
{
    const navigationFSMStateFlags_t currentState = navGetStateFlags(posControl.navState);
    return (currentState & NAV_REQUIRE_ANGLE) || ((currentState & NAV_REQUIRE_ANGLE_FW) && STATE(FIXED_WING_LEGACY));
}

/*-----------------------------------------------------------
 * An indicator that TURN ASSISTANCE is required for navigation
 *-----------------------------------------------------------*/
bool navigationRequiresTurnAssistance(void)
{
    const navigationFSMStateFlags_t currentState = navGetStateFlags(posControl.navState);
    if (STATE(FIXED_WING_LEGACY)) {
        // For airplanes turn assistant is always required when controlling position
        return (currentState & (NAV_CTL_POS | NAV_CTL_ALT));
    }

    return false;
}

/**
 * An indicator that NAV is in charge of heading control (a signal to disable other heading controllers)
 */
int8_t navigationGetHeadingControlState(void)
{
    // For airplanes report as manual heading control
    if (STATE(FIXED_WING_LEGACY)) {
        return NAV_HEADING_CONTROL_MANUAL;
    }

    // For multirotors it depends on navigation system mode
    // Course hold requires Auto Control to update heading hold target whilst RC adjustment active
    if (navGetStateFlags(posControl.navState) & NAV_REQUIRE_MAGHOLD) {
        if (posControl.flags.isAdjustingHeading && !FLIGHT_MODE(NAV_COURSE_HOLD_MODE)) {
            return NAV_HEADING_CONTROL_MANUAL;
        }

        return NAV_HEADING_CONTROL_AUTO;
    }

    return NAV_HEADING_CONTROL_NONE;
}

bool navigationTerrainFollowingEnabled(void)
{
    return posControl.flags.isTerrainFollowEnabled;
}

uint32_t distanceToFirstWP(void)
{
    fpVector3_t startingWaypointPos;
    mapWaypointToLocalPosition(&startingWaypointPos, &posControl.waypointList[posControl.startWpIndex], GEO_ALT_RELATIVE);
    return calculateDistanceToDestination(&startingWaypointPos);
}

bool navigationPositionEstimateIsHealthy(void)
{
    return (posControl.flags.estPosStatus >= EST_USABLE) && STATE(GPS_FIX_HOME);
}

navArmingBlocker_e navigationIsBlockingArming(bool *usedBypass)
{
    const bool navBoxModesEnabled = IS_RC_MODE_ACTIVE(BOXNAVRTH) || IS_RC_MODE_ACTIVE(BOXNAVWP) || IS_RC_MODE_ACTIVE(BOXNAVCOURSEHOLD) ||
    IS_RC_MODE_ACTIVE(BOXNAVCRUISE) || IS_RC_MODE_ACTIVE(BOXNAVPOSHOLD) || (STATE(FIXED_WING_LEGACY) && IS_RC_MODE_ACTIVE(BOXNAVALTHOLD));

    if (usedBypass) {
        *usedBypass = false;
    }

    // Apply extra arming safety only if pilot has any of GPS modes configured
    if ((isUsingNavigationModes() || failsafeMayRequireNavigationMode()) && !navigationPositionEstimateIsHealthy()) {
        if (navConfig()->general.flags.extra_arming_safety == NAV_EXTRA_ARMING_SAFETY_ALLOW_BYPASS &&
            (STATE(NAV_EXTRA_ARMING_SAFETY_BYPASSED) || checkStickPosition(YAW_HI))) {
            if (usedBypass) {
                *usedBypass = true;
            }
            return NAV_ARMING_BLOCKER_NONE;
        }
        return NAV_ARMING_BLOCKER_MISSING_GPS_FIX;
    }

    // Don't allow arming if any of NAV modes is active
    if (!ARMING_FLAG(ARMED) && navBoxModesEnabled) {
        return NAV_ARMING_BLOCKER_NAV_IS_ALREADY_ACTIVE;
    }

    // Don't allow arming if first waypoint is farther than configured safe distance
    if ((posControl.waypointCount > 0) && (navConfig()->general.waypoint_safe_distance != 0)) {
        if (distanceToFirstWP() > METERS_TO_CENTIMETERS(navConfig()->general.waypoint_safe_distance) && !checkStickPosition(YAW_HI)) {
            return NAV_ARMING_BLOCKER_FIRST_WAYPOINT_TOO_FAR;
        }
    }

    /*
     * Don't allow arming if any of JUMP waypoint has invalid settings
     * First WP can't be JUMP
     * Can't jump to immediately adjacent WPs (pointless)
     * Can't jump beyond WP list
     * Only jump to geo-referenced WP types
     */
    if (posControl.waypointCount) {
        for (uint8_t wp = posControl.startWpIndex; wp < posControl.waypointCount + posControl.startWpIndex; wp++){
            if (posControl.waypointList[wp].action == NAV_WP_ACTION_JUMP){
                if (wp == posControl.startWpIndex || posControl.waypointList[wp].p1 >= posControl.waypointCount ||
                (posControl.waypointList[wp].p1 > (wp - posControl.startWpIndex - 2) && posControl.waypointList[wp].p1 < (wp - posControl.startWpIndex + 2)) || posControl.waypointList[wp].p2 < -1) {
                    return NAV_ARMING_BLOCKER_JUMP_WAYPOINT_ERROR;
                }

                    /* check for target geo-ref sanity */
                uint16_t target = posControl.waypointList[wp].p1 + posControl.startWpIndex;
                if (!(posControl.waypointList[target].action == NAV_WP_ACTION_WAYPOINT || posControl.waypointList[target].action == NAV_WP_ACTION_HOLD_TIME || posControl.waypointList[target].action == NAV_WP_ACTION_LAND)) {
                    return NAV_ARMING_BLOCKER_JUMP_WAYPOINT_ERROR;
                }
            }
        }
    }

    return NAV_ARMING_BLOCKER_NONE;
}

/**
 * Indicate ready/not ready status
 */
static void updateReadyStatus(void)
{
    static bool posReadyBeepDone = false;

    /* Beep out READY_BEEP once when position lock is firstly acquired and HOME set */
    if (navigationPositionEstimateIsHealthy() && !posReadyBeepDone) {
        beeper(BEEPER_READY_BEEP);
        posReadyBeepDone = true;
    }
}

void updateFlightBehaviorModifiers(void)
{
    if (posControl.flags.isGCSAssistedNavigationEnabled && !IS_RC_MODE_ACTIVE(BOXGCSNAV)) {
        posControl.flags.isGCSAssistedNavigationReset = true;
    }

    posControl.flags.isGCSAssistedNavigationEnabled = IS_RC_MODE_ACTIVE(BOXGCSNAV);
}

/* On the fly WP mission planner mode allows WP missions to be setup during navigation.
 * Uses the WP mode switch to save WP at current location (WP mode disabled when active)
 * Mission can be flown after mission planner mode switched off and saved after disarm. */

void updateWpMissionPlanner(void)
{
    static timeMs_t resetTimerStart = 0;
    if (IS_RC_MODE_ACTIVE(BOXPLANWPMISSION) && !(FLIGHT_MODE(NAV_WP_MODE) || isWaypointMissionRTHActive())) {
        const bool positionTrusted = posControl.flags.estAltStatus == EST_TRUSTED && posControl.flags.estPosStatus == EST_TRUSTED && (STATE(GPS_FIX)
#ifdef USE_GPS_FIX_ESTIMATION
                || STATE(GPS_ESTIMATED_FIX)
#endif
            );

        posControl.flags.wpMissionPlannerActive = true;
        if (millis() - resetTimerStart < 1000 && navConfig()->general.flags.mission_planner_reset) {
            posControl.waypointCount = posControl.wpPlannerActiveWPIndex = 0;
            posControl.waypointListValid = false;
            posControl.wpMissionPlannerStatus = WP_PLAN_WAIT;
        }
        if (positionTrusted && posControl.wpMissionPlannerStatus != WP_PLAN_FULL) {
            missionPlannerSetWaypoint();
        } else {
            posControl.wpMissionPlannerStatus = posControl.wpMissionPlannerStatus == WP_PLAN_FULL ? WP_PLAN_FULL : WP_PLAN_WAIT;
        }
    } else if (posControl.flags.wpMissionPlannerActive) {
        posControl.flags.wpMissionPlannerActive = false;
        posControl.activeWaypointIndex = 0;
        resetTimerStart = millis();
    }
}

void missionPlannerSetWaypoint(void)
{
    static bool boxWPModeIsReset = true;

    boxWPModeIsReset = !boxWPModeIsReset ? !IS_RC_MODE_ACTIVE(BOXNAVWP) : boxWPModeIsReset; // only able to save new WP when WP mode reset
    posControl.wpMissionPlannerStatus = boxWPModeIsReset ? boxWPModeIsReset : posControl.wpMissionPlannerStatus;  // hold save status until WP mode reset

    if (!boxWPModeIsReset || !IS_RC_MODE_ACTIVE(BOXNAVWP)) {
        return;
    }

    if (!posControl.wpPlannerActiveWPIndex) {   // reset existing mission data before adding first WP
        resetWaypointList();
    }

    gpsLocation_t wpLLH;
    geoConvertLocalToGeodetic(&wpLLH, &posControl.gpsOrigin, &navGetCurrentActualPositionAndVelocity()->pos);

    posControl.waypointList[posControl.wpPlannerActiveWPIndex].action = 1;
    posControl.waypointList[posControl.wpPlannerActiveWPIndex].lat = wpLLH.lat;
    posControl.waypointList[posControl.wpPlannerActiveWPIndex].lon = wpLLH.lon;
    posControl.waypointList[posControl.wpPlannerActiveWPIndex].alt = wpLLH.alt;
    posControl.waypointList[posControl.wpPlannerActiveWPIndex].p1 = posControl.waypointList[posControl.wpPlannerActiveWPIndex].p2 = 0;
    posControl.waypointList[posControl.wpPlannerActiveWPIndex].p3 |= NAV_WP_ALTMODE;      // use absolute altitude datum
    posControl.waypointList[posControl.wpPlannerActiveWPIndex].flag = NAV_WP_FLAG_LAST;
    posControl.waypointListValid = true;

    if (posControl.wpPlannerActiveWPIndex) {
        posControl.waypointList[posControl.wpPlannerActiveWPIndex - 1].flag = 0; // rollling reset of previous end of mission flag when new WP added
    }

    posControl.wpPlannerActiveWPIndex += 1;
    posControl.waypointCount = posControl.geoWaypointCount = posControl.wpPlannerActiveWPIndex;
    posControl.wpMissionPlannerStatus = posControl.waypointCount == NAV_MAX_WAYPOINTS ? WP_PLAN_FULL : WP_PLAN_OK;
    boxWPModeIsReset = false;
}

/**
 * Process NAV mode transition and WP/RTH state machine
 *  Update rate: RX (data driven or 50Hz)
 */
void updateWaypointsAndNavigationMode(void)
{
    /* Initiate home position update */
    updateHomePosition();

    /* Update flight statistics */
    updateNavigationFlightStatistics();

    /* Update NAV ready status */
    updateReadyStatus();

    // Update flight behaviour modifiers
    updateFlightBehaviorModifiers();

    // Process switch to a different navigation mode (if needed)
    navProcessFSMEvents(selectNavEventFromBoxModeInput());

    // Process pilot's RC input to adjust behaviour
    processNavigationRCAdjustments();

    // Map navMode back to enabled flight modes
    switchNavigationFlightModes();

    // Update WP mission planner
    updateWpMissionPlanner();

    // Update RTH trackback
    rthTrackBackUpdate(false);

    //Update Blackbox data
    navCurrentState = (int16_t)posControl.navPersistentId;
}

/*-----------------------------------------------------------
 * NAV main control functions
 *-----------------------------------------------------------*/
void navigationUsePIDs(void)
{
    /** Multicopter PIDs */
    // Brake time parameter
    posControl.posDecelerationTime = (float)navConfig()->mc.posDecelerationTime / 100.0f;

    // Position controller expo (taret vel expo for MC)
    posControl.posResponseExpo = constrainf((float)navConfig()->mc.posResponseExpo / 100.0f, 0.0f, 1.0f);

    // Initialize position hold P-controller
    for (int axis = 0; axis < 2; axis++) {
        navPidInit(
            &posControl.pids.pos[axis],
            (float)pidProfile()->bank_mc.pid[PID_POS_XY].P / 100.0f,
            0.0f,
            0.0f,
            0.0f,
            NAV_DTERM_CUT_HZ,
            0.0f
        );

        navPidInit(&posControl.pids.vel[axis], (float)pidProfile()->bank_mc.pid[PID_VEL_XY].P / 20.0f,
                                               (float)pidProfile()->bank_mc.pid[PID_VEL_XY].I / 100.0f,
                                               (float)pidProfile()->bank_mc.pid[PID_VEL_XY].D / 100.0f,
                                               (float)pidProfile()->bank_mc.pid[PID_VEL_XY].FF / 100.0f,
                                               pidProfile()->navVelXyDTermLpfHz,
                                               0.0f
        );
    }

    /*
     * Set coefficients used in MC VEL_XY
     */
    multicopterPosXyCoefficients.dTermAttenuation = pidProfile()->navVelXyDtermAttenuation / 100.0f;
    multicopterPosXyCoefficients.dTermAttenuationStart = pidProfile()->navVelXyDtermAttenuationStart / 100.0f;
    multicopterPosXyCoefficients.dTermAttenuationEnd = pidProfile()->navVelXyDtermAttenuationEnd / 100.0f;

#ifdef USE_MR_BRAKING_MODE
    multicopterPosXyCoefficients.breakingBoostFactor = (float) navConfig()->mc.braking_boost_factor / 100.0f;
#endif

    // Initialize altitude hold PID-controllers (pos_z, vel_z, acc_z
    navPidInit(
        &posControl.pids.pos[Z],
        (float)pidProfile()->bank_mc.pid[PID_POS_Z].P / 100.0f,
        0.0f,
        0.0f,
        0.0f,
        NAV_DTERM_CUT_HZ,
        0.0f
    );

    navPidInit(&posControl.pids.vel[Z], (float)pidProfile()->bank_mc.pid[PID_VEL_Z].P / 66.7f,
                                        (float)pidProfile()->bank_mc.pid[PID_VEL_Z].I / 20.0f,
                                        (float)pidProfile()->bank_mc.pid[PID_VEL_Z].D / 100.0f,
                                        0.0f,
                                        NAV_VEL_Z_DERIVATIVE_CUT_HZ,
                                        NAV_VEL_Z_ERROR_CUT_HZ
    );

    // Initialize surface tracking PID
    navPidInit(&posControl.pids.surface, 2.0f,
                                         0.0f,
                                         0.0f,
                                         0.0f,
                                         NAV_DTERM_CUT_HZ,
                                         0.0f
    );

    /** Airplane PIDs */
    // Initialize fixed wing PID controllers
    navPidInit(&posControl.pids.fw_nav, (float)pidProfile()->bank_fw.pid[PID_POS_XY].P / 100.0f,
                                        (float)pidProfile()->bank_fw.pid[PID_POS_XY].I / 100.0f,
                                        (float)pidProfile()->bank_fw.pid[PID_POS_XY].D / 100.0f,
                                        0.0f,
                                        NAV_DTERM_CUT_HZ,
                                        0.0f
    );

    navPidInit(&posControl.pids.fw_alt, (float)pidProfile()->bank_fw.pid[PID_POS_Z].P / 10.0f,
                                        (float)pidProfile()->bank_fw.pid[PID_POS_Z].I / 10.0f,
                                        (float)pidProfile()->bank_fw.pid[PID_POS_Z].D / 10.0f,
                                        0.0f,
                                        NAV_DTERM_CUT_HZ,
                                        0.0f
    );

    navPidInit(&posControl.pids.fw_heading, (float)pidProfile()->bank_fw.pid[PID_POS_HEADING].P / 10.0f,
                                        (float)pidProfile()->bank_fw.pid[PID_POS_HEADING].I / 10.0f,
                                        (float)pidProfile()->bank_fw.pid[PID_POS_HEADING].D / 100.0f,
                                        0.0f,
                                        2.0f,
                                        0.0f
    );
}

void navigationInit(void)
{
    /* Initial state */
    posControl.navState = NAV_STATE_IDLE;

    posControl.flags.horizontalPositionDataNew = false;
    posControl.flags.verticalPositionDataNew = false;

    posControl.flags.estAltStatus = EST_NONE;
    posControl.flags.estPosStatus = EST_NONE;
    posControl.flags.estVelStatus = EST_NONE;
    posControl.flags.estHeadingStatus = EST_NONE;
    posControl.flags.estAglStatus = EST_NONE;

    posControl.flags.forcedRTHActivated = false;
    posControl.flags.forcedEmergLandingActivated = false;
    posControl.waypointCount = 0;
    posControl.activeWaypointIndex = 0;
    posControl.waypointListValid = false;
    posControl.wpPlannerActiveWPIndex = 0;
    posControl.flags.wpMissionPlannerActive = false;
    posControl.startWpIndex = 0;
    posControl.safehomeState.isApplied = false;
#ifdef USE_MULTI_MISSION
    posControl.multiMissionCount = 0;
#endif
    /* Set initial surface invalid */
    posControl.actualState.surfaceMin = -1.0f;

    /* Reset statistics */
    posControl.totalTripDistance = 0.0f;

    /* Use system config */
    navigationUsePIDs();

#if defined(NAV_NON_VOLATILE_WAYPOINT_STORAGE)
    /* configure WP missions at boot */
#ifdef USE_MULTI_MISSION
    for (int8_t i = 0; i < NAV_MAX_WAYPOINTS; i++) {    // check number missions in NVM
        if (checkMissionCount(i)) {
            break;
        }
    }
    /* set index to 1 if saved mission index > available missions */
    if (navConfig()->general.waypoint_multi_mission_index > posControl.multiMissionCount) {
        navConfigMutable()->general.waypoint_multi_mission_index = 1;
    }
#endif
    /* load mission on boot */
    if (navConfig()->general.waypoint_load_on_boot) {
        loadNonVolatileWaypointList(false);
    }
#endif
}

/*-----------------------------------------------------------
 * Access to estimated position/velocity data
 *-----------------------------------------------------------*/
float getEstimatedActualVelocity(int axis)
{
    return navGetCurrentActualPositionAndVelocity()->vel.v[axis];
}

float getEstimatedActualPosition(int axis)
{
    return navGetCurrentActualPositionAndVelocity()->pos.v[axis];
}

/*-----------------------------------------------------------
 * Ability to execute RTH on external event
 *-----------------------------------------------------------*/
void activateForcedRTH(void)
{
    abortFixedWingLaunch();
    posControl.flags.forcedRTHActivated = true;
#ifdef USE_SAFE_HOME
    checkSafeHomeState(true);
#endif
    navProcessFSMEvents(selectNavEventFromBoxModeInput());
}

void abortForcedRTH(void)
{
    // Disable failsafe RTH and make sure we back out of navigation mode to IDLE
    // If any navigation mode was active prior to RTH it will be re-enabled with next RX update
    posControl.flags.forcedRTHActivated = false;
#ifdef USE_SAFE_HOME
    checkSafeHomeState(false);
#endif
    navProcessFSMEvents(NAV_FSM_EVENT_SWITCH_TO_IDLE);
}

rthState_e getStateOfForcedRTH(void)
{
    /* If forced RTH activated and in AUTO_RTH or EMERG state */
    if (posControl.flags.forcedRTHActivated && (navGetStateFlags(posControl.navState) & (NAV_AUTO_RTH | NAV_CTL_EMERG | NAV_MIXERAT))) {
        if (posControl.navState == NAV_STATE_RTH_FINISHED || posControl.navState == NAV_STATE_EMERGENCY_LANDING_FINISHED) {
            return RTH_HAS_LANDED;
        }
        else {
            return RTH_IN_PROGRESS;
        }
    }
    else {
        return RTH_IDLE;
    }
}

/*-----------------------------------------------------------
 * Ability to execute Emergency Landing on external event
 *-----------------------------------------------------------*/
void activateForcedEmergLanding(void)
{
    abortFixedWingLaunch();
    posControl.flags.forcedEmergLandingActivated = true;
    navProcessFSMEvents(selectNavEventFromBoxModeInput());
}

void abortForcedEmergLanding(void)
{
    // Disable emergency landing and make sure we back out of navigation mode to IDLE
    // If any navigation mode was active prior to emergency landing it will be re-enabled with next RX update
    posControl.flags.forcedEmergLandingActivated = false;
    navProcessFSMEvents(NAV_FSM_EVENT_SWITCH_TO_IDLE);
}

emergLandState_e getStateOfForcedEmergLanding(void)
{
    /* If forced emergency landing activated and in EMERG state */
    if (posControl.flags.forcedEmergLandingActivated && (navGetStateFlags(posControl.navState) & NAV_CTL_EMERG)) {
        if (posControl.navState == NAV_STATE_EMERGENCY_LANDING_FINISHED) {
            return EMERG_LAND_HAS_LANDED;
        } else {
            return EMERG_LAND_IN_PROGRESS;
        }
    } else {
        return EMERG_LAND_IDLE;
    }
}

bool isWaypointMissionRTHActive(void)
{
    return (navGetStateFlags(posControl.navState) & NAV_AUTO_RTH) && IS_RC_MODE_ACTIVE(BOXNAVWP) &&
           !(IS_RC_MODE_ACTIVE(BOXNAVRTH) || posControl.flags.forcedRTHActivated);
}

bool navigationIsExecutingAnEmergencyLanding(void)
{
    return navGetCurrentStateFlags() & NAV_CTL_EMERG;
}

bool navigationInAutomaticThrottleMode(void)
{
    navigationFSMStateFlags_t stateFlags = navGetCurrentStateFlags();
    return (stateFlags & (NAV_CTL_ALT | NAV_CTL_EMERG | NAV_CTL_LAND)) ||
           ((stateFlags & NAV_CTL_LAUNCH) && !navConfig()->fw.launch_manual_throttle);
}

bool navigationIsControllingThrottle(void)
{
    // Note that this makes a detour into mixer code to evaluate actual motor status
    return navigationInAutomaticThrottleMode() && getMotorStatus() != MOTOR_STOPPED_USER && !FLIGHT_MODE(SOARING_MODE);
}

bool navigationIsControllingAltitude(void) {
    navigationFSMStateFlags_t stateFlags = navGetCurrentStateFlags();
    return (stateFlags & NAV_CTL_ALT);
}

bool navigationIsFlyingAutonomousMode(void)
{
    navigationFSMStateFlags_t stateFlags = navGetCurrentStateFlags();
    return (stateFlags & (NAV_AUTO_RTH | NAV_AUTO_WP));
}

bool navigationRTHAllowsLanding(void)
{
    // WP mission RTH landing setting
    if (isWaypointMissionRTHActive() && isWaypointMissionValid()) {
        return posControl.waypointList[posControl.startWpIndex + posControl.waypointCount - 1].p1 > 0;
    }

    // normal RTH landing setting
    navRTHAllowLanding_e allow = navConfig()->general.flags.rth_allow_landing;
    return allow == NAV_RTH_ALLOW_LANDING_ALWAYS ||
        (allow == NAV_RTH_ALLOW_LANDING_FS_ONLY && FLIGHT_MODE(FAILSAFE_MODE));
}

bool isNavLaunchEnabled(void)
{
    return (IS_RC_MODE_ACTIVE(BOXNAVLAUNCH) || feature(FEATURE_FW_LAUNCH)) && STATE(AIRPLANE);
}

bool abortLaunchAllowed(void)
{
    // allow NAV_LAUNCH_MODE to be aborted if throttle is low or throttle stick position is < launch idle throttle setting
    return throttleStickIsLow() || throttleStickMixedValue() < currentBatteryProfile->nav.fw.launch_idle_throttle;
}

int32_t navigationGetHomeHeading(void)
{
    return posControl.rthState.homePosition.heading;
}

// returns m/s
float calculateAverageSpeed(void) {
    float flightTime = getFlightTime();
    if (flightTime == 0.0f) return 0;
    return (float)getTotalTravelDistance() / (flightTime * 100);
}

const navigationPIDControllers_t* getNavigationPIDControllers(void) {
    return &posControl.pids;
}

bool isAdjustingPosition(void) {
    return posControl.flags.isAdjustingPosition;
}

bool isAdjustingHeading(void) {
    return posControl.flags.isAdjustingHeading;
}

int32_t getCruiseHeadingAdjustment(void) {
    return wrap_18000(posControl.cruise.course - posControl.cruise.previousCourse);
}

int32_t navigationGetHeadingError(void)
{
    return wrap_18000(posControl.desiredState.yaw - posControl.actualState.cog);
}

int8_t navCheckActiveAngleHoldAxis(void)
{
    int8_t activeAxis = -1;

    if (IS_RC_MODE_ACTIVE(BOXANGLEHOLD)) {
        navigationFSMStateFlags_t stateFlags = navGetCurrentStateFlags();
        bool altholdActive = stateFlags & NAV_REQUIRE_ANGLE_FW && !(stateFlags & NAV_REQUIRE_ANGLE);

        if (FLIGHT_MODE(NAV_COURSE_HOLD_MODE) && !FLIGHT_MODE(NAV_ALTHOLD_MODE)) {
            activeAxis = FD_PITCH;
        } else if (altholdActive) {
            activeAxis = FD_ROLL;
        }
    }

    return activeAxis;
}

uint8_t getActiveWpNumber(void)
{
    return NAV_Status.activeWpNumber;
}<|MERGE_RESOLUTION|>--- conflicted
+++ resolved
@@ -160,14 +160,10 @@
 
     // MC-specific
     .mc = {
-<<<<<<< HEAD
         .max_bank_angle_roll = SETTING_NAV_MC_BANK_ANGLE_ROLL_DEFAULT,                          // degrees
         .max_bank_angle_pitch = SETTING_NAV_MC_BANK_ANGLE_PITCH_DEFAULT,                        // degrees
-=======
-        .max_bank_angle = SETTING_NAV_MC_BANK_ANGLE_DEFAULT,                          // degrees
         .max_auto_climb_rate = SETTING_NAV_MC_AUTO_CLIMB_RATE_DEFAULT,                             // 5 m/s
         .max_manual_climb_rate = SETTING_NAV_MC_MANUAL_CLIMB_RATE_DEFAULT,
->>>>>>> 26ea30b5
 
 #ifdef USE_MR_BRAKING_MODE
         .braking_speed_threshold = SETTING_NAV_MC_BRAKING_SPEED_THRESHOLD_DEFAULT,               // Braking can become active above 1m/s
