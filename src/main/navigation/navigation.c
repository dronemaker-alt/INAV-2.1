/*
 * This file is part of Cleanflight.
 *
 * Cleanflight is free software: you can redistribute it and/or modify
 * it under the terms of the GNU General Public License as published by
 * the Free Software Foundation, either version 3 of the License, or
 * (at your option) any later version.
 *
 * Cleanflight is distributed in the hope that it will be useful,
 * but WITHOUT ANY WARRANTY; without even the implied warranty of
 * MERCHANTABILITY or FITNESS FOR A PARTICULAR PURPOSE.  See the
 * GNU General Public License for more details.
 *
 * You should have received a copy of the GNU General Public License
 * along with Cleanflight.  If not, see <http://www.gnu.org/licenses/>.
 */

#include <stdbool.h>
#include <stdint.h>
#include <math.h>
#include <string.h>

#include "platform.h"

#include "build/debug.h"

#include "common/axis.h"
#include "common/filter.h"
#include "common/maths.h"
#include "common/utils.h"

#include "config/parameter_group.h"
#include "config/parameter_group_ids.h"

#include "drivers/time.h"

#include "fc/fc_core.h"
#include "fc/config.h"
#include "fc/multifunction.h"
#include "fc/rc_controls.h"
#include "fc/rc_modes.h"
#include "fc/runtime_config.h"
#ifdef USE_MULTI_MISSION
#include "fc/rc_adjustments.h"
#include "fc/cli.h"
#endif
#include "fc/settings.h"

#include "flight/imu.h"
#include "flight/mixer_profile.h"
#include "flight/pid.h"
#include "flight/wind_estimator.h"

#include "io/beeper.h"
#include "io/gps.h"

#include "navigation/navigation.h"
#include "navigation/navigation_private.h"
#include "navigation/rth_trackback.h"

#include "rx/rx.h"

#include "sensors/sensors.h"
#include "sensors/acceleration.h"
#include "sensors/boardalignment.h"
#include "sensors/battery.h"
#include "sensors/gyro.h"
#include "sensors/diagnostics.h"

#include "programming/global_variables.h"
#include "sensors/rangefinder.h"

// Multirotors:
#define MR_RTH_CLIMB_OVERSHOOT_CM   100  // target this amount of cm *above* the target altitude to ensure it is actually reached (Vz > 0 at target alt)
#define MR_RTH_CLIMB_MARGIN_MIN_CM  100  // start cruising home this amount of cm *before* reaching the cruise altitude (while continuing the ascend)
#define MR_RTH_CLIMB_MARGIN_PERCENT 15   // on high RTH altitudes use even bigger margin - percent of the altitude set
#define MR_RTH_LAND_MARGIN_CM       2000 // pause landing if this amount of cm *before* remaining to the home point (2D distance)

// Planes:
#define FW_RTH_CLIMB_OVERSHOOT_CM   100
#define FW_RTH_CLIMB_MARGIN_MIN_CM  100
#define FW_RTH_CLIMB_MARGIN_PERCENT 15
#define FW_LAND_LOITER_MIN_TIME 30000000 // usec (30 sec)
#define FW_LAND_LOITER_ALT_TOLERANCE 150

/*-----------------------------------------------------------
 * Compatibility for home position
 *-----------------------------------------------------------*/
gpsLocation_t GPS_home;
uint32_t      GPS_distanceToHome;        // distance to home point in meters
int16_t       GPS_directionToHome;       // direction to home point in degrees

radar_pois_t radar_pois[RADAR_MAX_POIS];

#ifdef USE_FW_AUTOLAND
PG_REGISTER_WITH_RESET_TEMPLATE(navFwAutolandConfig_t, navFwAutolandConfig, PG_FW_AUTOLAND_CONFIG, 0);

PG_REGISTER_ARRAY(navFwAutolandApproach_t, MAX_FW_LAND_APPOACH_SETTINGS, fwAutolandApproachConfig, PG_FW_AUTOLAND_APPROACH_CONFIG, 0);

PG_RESET_TEMPLATE(navFwAutolandConfig_t, navFwAutolandConfig,
    .approachLength = SETTING_NAV_FW_LAND_APPROACH_LENGTH_DEFAULT,
    .finalApproachPitchToThrottleMod = SETTING_NAV_FW_LAND_FINAL_APPROACH_PITCH2THROTTLE_MOD_DEFAULT,
    .flareAltitude = SETTING_NAV_FW_LAND_FLARE_ALT_DEFAULT,
    .glideAltitude = SETTING_NAV_FW_LAND_GLIDE_ALT_DEFAULT,
    .flarePitch = SETTING_NAV_FW_LAND_FLARE_PITCH_DEFAULT,
    .maxTailwind = SETTING_NAV_FW_LAND_MAX_TAILWIND_DEFAULT,
    .glidePitch = SETTING_NAV_FW_LAND_GLIDE_PITCH_DEFAULT,
);
#endif

#if defined(USE_SAFE_HOME)
PG_REGISTER_ARRAY(navSafeHome_t, MAX_SAFE_HOMES, safeHomeConfig, PG_SAFE_HOME_CONFIG , 0);
#endif

// waypoint 254, 255 are special waypoints
STATIC_ASSERT(NAV_MAX_WAYPOINTS < 254, NAV_MAX_WAYPOINTS_exceeded_allowable_range);

#if defined(NAV_NON_VOLATILE_WAYPOINT_STORAGE)
PG_REGISTER_ARRAY(navWaypoint_t, NAV_MAX_WAYPOINTS, nonVolatileWaypointList, PG_WAYPOINT_MISSION_STORAGE, 2);
#endif

PG_REGISTER_WITH_RESET_TEMPLATE(navConfig_t, navConfig, PG_NAV_CONFIG, 6);

PG_RESET_TEMPLATE(navConfig_t, navConfig,
    .general = {

        .flags = {
            .extra_arming_safety = SETTING_NAV_EXTRA_ARMING_SAFETY_DEFAULT,
            .user_control_mode = SETTING_NAV_USER_CONTROL_MODE_DEFAULT,
            .rth_alt_control_mode = SETTING_NAV_RTH_ALT_MODE_DEFAULT,
            .rth_climb_first = SETTING_NAV_RTH_CLIMB_FIRST_DEFAULT,                         // Climb first, turn after reaching safe altitude
            .rth_climb_first_stage_mode = SETTING_NAV_RTH_CLIMB_FIRST_STAGE_MODE_DEFAULT,   // To determine how rth_climb_first_stage_altitude is used
            .rth_climb_ignore_emerg = SETTING_NAV_RTH_CLIMB_IGNORE_EMERG_DEFAULT,           // Ignore GPS loss on initial climb
            .rth_tail_first = SETTING_NAV_RTH_TAIL_FIRST_DEFAULT,
            .disarm_on_landing = SETTING_NAV_DISARM_ON_LANDING_DEFAULT,
            .rth_allow_landing = SETTING_NAV_RTH_ALLOW_LANDING_DEFAULT,
            .rth_alt_control_override = SETTING_NAV_RTH_ALT_CONTROL_OVERRIDE_DEFAULT,       // Override RTH Altitude and Climb First using Pitch and Roll stick
            .nav_overrides_motor_stop = SETTING_NAV_OVERRIDES_MOTOR_STOP_DEFAULT,
            .safehome_usage_mode = SETTING_SAFEHOME_USAGE_MODE_DEFAULT,
            .mission_planner_reset = SETTING_NAV_MISSION_PLANNER_RESET_DEFAULT,             // Allow mode switch toggle to reset Mission Planner WPs
            .waypoint_mission_restart = SETTING_NAV_WP_MISSION_RESTART_DEFAULT,             // WP mission restart action
            .soaring_motor_stop = SETTING_NAV_FW_SOARING_MOTOR_STOP_DEFAULT,                // stops motor when Saoring mode enabled
            .rth_trackback_mode = SETTING_NAV_RTH_TRACKBACK_MODE_DEFAULT,                   // RTH trackback useage mode
            .rth_use_linear_descent = SETTING_NAV_RTH_USE_LINEAR_DESCENT_DEFAULT,           // Use linear descent during RTH
            .landing_bump_detection = SETTING_NAV_LANDING_BUMP_DETECTION_DEFAULT,           // Detect landing based on touchdown G bump
        },

        // General navigation parameters
        .pos_failure_timeout = SETTING_NAV_POSITION_TIMEOUT_DEFAULT,                            // 5 sec
        .waypoint_radius = SETTING_NAV_WP_RADIUS_DEFAULT,                                       // 2m diameter
        .waypoint_safe_distance = SETTING_NAV_WP_MAX_SAFE_DISTANCE_DEFAULT,                         // Metres - first waypoint should be closer than this
#ifdef USE_MULTI_MISSION
        .waypoint_multi_mission_index = SETTING_NAV_WP_MULTI_MISSION_INDEX_DEFAULT,             // mission index selected from multi mission WP entry
#endif
        .waypoint_load_on_boot = SETTING_NAV_WP_LOAD_ON_BOOT_DEFAULT,                           // load waypoints automatically during boot
        .auto_speed = SETTING_NAV_AUTO_SPEED_DEFAULT,                                           // speed in autonomous modes (3 m/s = 10.8 km/h)
        .min_ground_speed = SETTING_NAV_MIN_GROUND_SPEED_DEFAULT,                               // Minimum ground speed (m/s)
        .max_auto_speed = SETTING_NAV_MAX_AUTO_SPEED_DEFAULT,                                   // max allowed speed autonomous modes
        .max_manual_speed = SETTING_NAV_MANUAL_SPEED_DEFAULT,
        .land_slowdown_minalt = SETTING_NAV_LAND_SLOWDOWN_MINALT_DEFAULT,                       // altitude in centimeters
        .land_slowdown_maxalt = SETTING_NAV_LAND_SLOWDOWN_MAXALT_DEFAULT,                       // altitude in meters
        .land_minalt_vspd = SETTING_NAV_LAND_MINALT_VSPD_DEFAULT,                               // centimeters/s
        .land_maxalt_vspd = SETTING_NAV_LAND_MAXALT_VSPD_DEFAULT,                               // centimeters/s
        .emerg_descent_rate = SETTING_NAV_EMERG_LANDING_SPEED_DEFAULT,                          // centimeters/s
        .min_rth_distance = SETTING_NAV_MIN_RTH_DISTANCE_DEFAULT,                               // centimeters, if closer than this land immediately
        .rth_altitude = SETTING_NAV_RTH_ALTITUDE_DEFAULT,                                       // altitude in centimeters
        .rth_home_altitude = SETTING_NAV_RTH_HOME_ALTITUDE_DEFAULT,                             // altitude in centimeters
        .rth_climb_first_stage_altitude = SETTING_NAV_RTH_CLIMB_FIRST_STAGE_ALTITUDE_DEFAULT,   // altitude in centimetres, 0= off
        .rth_abort_threshold = SETTING_NAV_RTH_ABORT_THRESHOLD_DEFAULT,                         // centimeters - 500m should be safe for all aircraft
        .max_terrain_follow_altitude = SETTING_NAV_MAX_TERRAIN_FOLLOW_ALT_DEFAULT,              // max altitude in centimeters in terrain following mode
        .safehome_max_distance = SETTING_SAFEHOME_MAX_DISTANCE_DEFAULT,                         // Max distance that a safehome is from the arming point
        .max_altitude = SETTING_NAV_MAX_ALTITUDE_DEFAULT,
        .rth_trackback_distance = SETTING_NAV_RTH_TRACKBACK_DISTANCE_DEFAULT,                   // Max distance allowed for RTH trackback
        .waypoint_enforce_altitude = SETTING_NAV_WP_ENFORCE_ALTITUDE_DEFAULT,                   // Forces set wp altitude to be achieved
        .land_detect_sensitivity = SETTING_NAV_LAND_DETECT_SENSITIVITY_DEFAULT,                 // Changes sensitivity of landing detection
        .auto_disarm_delay = SETTING_NAV_AUTO_DISARM_DELAY_DEFAULT,                             // 2000 ms - time delay to disarm when auto disarm after landing enabled
        .rth_linear_descent_start_distance = SETTING_NAV_RTH_LINEAR_DESCENT_START_DISTANCE_DEFAULT,
        .cruise_yaw_rate = SETTING_NAV_CRUISE_YAW_RATE_DEFAULT,                                // 20dps
        .rth_fs_landing_delay = SETTING_NAV_RTH_FS_LANDING_DELAY_DEFAULT,                       // Delay before landing in FS. 0 = immedate landing
    },

    // MC-specific
    .mc = {
        .max_bank_angle = SETTING_NAV_MC_BANK_ANGLE_DEFAULT,                          // degrees
        .max_auto_climb_rate = SETTING_NAV_MC_AUTO_CLIMB_RATE_DEFAULT,                             // 5 m/s
        .max_manual_climb_rate = SETTING_NAV_MC_MANUAL_CLIMB_RATE_DEFAULT,

#ifdef USE_MR_BRAKING_MODE
        .braking_speed_threshold = SETTING_NAV_MC_BRAKING_SPEED_THRESHOLD_DEFAULT,               // Braking can become active above 1m/s
        .braking_disengage_speed = SETTING_NAV_MC_BRAKING_DISENGAGE_SPEED_DEFAULT,               // Stop when speed goes below 0.75m/s
        .braking_timeout = SETTING_NAV_MC_BRAKING_TIMEOUT_DEFAULT,                               // Timeout barking after 2s
        .braking_boost_factor = SETTING_NAV_MC_BRAKING_BOOST_FACTOR_DEFAULT,                     // A 100% boost by default
        .braking_boost_timeout = SETTING_NAV_MC_BRAKING_BOOST_TIMEOUT_DEFAULT,                   // Timout boost after 750ms
        .braking_boost_speed_threshold = SETTING_NAV_MC_BRAKING_BOOST_SPEED_THRESHOLD_DEFAULT,   // Boost can happen only above 1.5m/s
        .braking_boost_disengage_speed = SETTING_NAV_MC_BRAKING_BOOST_DISENGAGE_SPEED_DEFAULT,   // Disable boost at 1m/s
        .braking_bank_angle = SETTING_NAV_MC_BRAKING_BANK_ANGLE_DEFAULT,                        // Max braking angle
#endif

        .posDecelerationTime = SETTING_NAV_MC_POS_DECELERATION_TIME_DEFAULT,        // posDecelerationTime * 100
        .posResponseExpo = SETTING_NAV_MC_POS_EXPO_DEFAULT,                         // posResponseExpo * 100
        .slowDownForTurning = SETTING_NAV_MC_WP_SLOWDOWN_DEFAULT,
        .althold_throttle_type = SETTING_NAV_MC_ALTHOLD_THROTTLE_DEFAULT,           // STICK
    },

    // Fixed wing
    .fw = {
        .max_bank_angle = SETTING_NAV_FW_BANK_ANGLE_DEFAULT,                    // degrees
        .max_manual_climb_rate = SETTING_NAV_FW_MANUAL_CLIMB_RATE_DEFAULT,      // 3 m/s
        .max_climb_angle = SETTING_NAV_FW_CLIMB_ANGLE_DEFAULT,                  // degrees
        .max_dive_angle = SETTING_NAV_FW_DIVE_ANGLE_DEFAULT,                    // degrees
        .cruise_speed = SETTING_NAV_FW_CRUISE_SPEED_DEFAULT,                    // cm/s
        .control_smoothness = SETTING_NAV_FW_CONTROL_SMOOTHNESS_DEFAULT,
        .pitch_to_throttle_smooth = SETTING_NAV_FW_PITCH2THR_SMOOTHING_DEFAULT,
        .pitch_to_throttle_thresh = SETTING_NAV_FW_PITCH2THR_THRESHOLD_DEFAULT,
        .minThrottleDownPitchAngle = SETTING_FW_MIN_THROTTLE_DOWN_PITCH_DEFAULT,
        .loiter_radius = SETTING_NAV_FW_LOITER_RADIUS_DEFAULT,                          // 75m
        .loiter_direction = SETTING_FW_LOITER_DIRECTION_DEFAULT,

        //Fixed wing landing
        .land_dive_angle = SETTING_NAV_FW_LAND_DIVE_ANGLE_DEFAULT,                      // 2 degrees dive by default

        // Fixed wing launch
<<<<<<< HEAD
        .launch_velocity_thresh = SETTING_NAV_FW_LAUNCH_VELOCITY_DEFAULT,               // 3 m/s
        .launch_accel_thresh = SETTING_NAV_FW_LAUNCH_ACCEL_DEFAULT,                     // cm/s/s (1.9*G)
        .launch_time_thresh = SETTING_NAV_FW_LAUNCH_DETECT_TIME_DEFAULT,                // 40ms
        .launch_motor_timer = SETTING_NAV_FW_LAUNCH_MOTOR_DELAY_DEFAULT,                // ms
        .launch_idle_motor_timer = SETTING_NAV_FW_LAUNCH_IDLE_MOTOR_DELAY_DEFAULT,      // ms
        .launch_wiggle_wake_idle = SETTING_NAV_FW_LAUNCH_WIGGLE_TO_WAKE_IDLE_DEFAULT,   // uint8_t
        .launch_motor_spinup_time = SETTING_NAV_FW_LAUNCH_SPINUP_TIME_DEFAULT,          // ms, time to greaually increase throttle from idle to launch
        .launch_end_time = SETTING_NAV_FW_LAUNCH_END_TIME_DEFAULT,                      // ms, time to gradually decrease/increase throttle and decrease pitch angle from launch to the current flight mode
        .launch_min_time = SETTING_NAV_FW_LAUNCH_MIN_TIME_DEFAULT,                      // ms, min time in launch mode
        .launch_timeout = SETTING_NAV_FW_LAUNCH_TIMEOUT_DEFAULT,                        // ms, timeout for launch procedure
        .launch_max_altitude = SETTING_NAV_FW_LAUNCH_MAX_ALTITUDE_DEFAULT,              // cm, altitude where to consider launch ended
        .launch_climb_angle = SETTING_NAV_FW_LAUNCH_CLIMB_ANGLE_DEFAULT,                // 18 degrees
        .launch_max_angle = SETTING_NAV_FW_LAUNCH_MAX_ANGLE_DEFAULT,                    // 45 deg
        .launch_manual_throttle = SETTING_NAV_FW_LAUNCH_MANUAL_THROTTLE_DEFAULT,        // OFF
        .launch_abort_deadband = SETTING_NAV_FW_LAUNCH_ABORT_DEADBAND_DEFAULT,          // 100 us
=======
        .launch_velocity_thresh = SETTING_NAV_FW_LAUNCH_VELOCITY_DEFAULT,       // 3 m/s
        .launch_accel_thresh = SETTING_NAV_FW_LAUNCH_ACCEL_DEFAULT,             // cm/s/s (1.9*G)
        .launch_time_thresh = SETTING_NAV_FW_LAUNCH_DETECT_TIME_DEFAULT,        // 40ms
        .launch_motor_timer = SETTING_NAV_FW_LAUNCH_MOTOR_DELAY_DEFAULT,        // ms
        .launch_idle_motor_timer = SETTING_NAV_FW_LAUNCH_IDLE_MOTOR_DELAY_DEFAULT,   // ms
        .launch_motor_spinup_time = SETTING_NAV_FW_LAUNCH_SPINUP_TIME_DEFAULT,  // ms, time to gredually increase throttle from idle to launch
        .launch_end_time = SETTING_NAV_FW_LAUNCH_END_TIME_DEFAULT,              // ms, time to gradually decrease/increase throttle and decrease pitch angle from launch to the current flight mode
        .launch_min_time = SETTING_NAV_FW_LAUNCH_MIN_TIME_DEFAULT,              // ms, min time in launch mode
        .launch_timeout = SETTING_NAV_FW_LAUNCH_TIMEOUT_DEFAULT,                // ms, timeout for launch procedure
        .launch_max_altitude = SETTING_NAV_FW_LAUNCH_MAX_ALTITUDE_DEFAULT,      // cm, altitude where to consider launch ended
        .launch_climb_angle = SETTING_NAV_FW_LAUNCH_CLIMB_ANGLE_DEFAULT,        // 18 degrees
        .launch_max_angle = SETTING_NAV_FW_LAUNCH_MAX_ANGLE_DEFAULT,            // 45 deg
        .launch_manual_throttle = SETTING_NAV_FW_LAUNCH_MANUAL_THROTTLE_DEFAULT,// OFF
        .launch_land_abort_deadband = SETTING_NAV_FW_LAUNCH_LAND_ABORT_DEADBAND_DEFAULT,  // 100 us
>>>>>>> ee382be3

        .allow_manual_thr_increase = SETTING_NAV_FW_ALLOW_MANUAL_THR_INCREASE_DEFAULT,
        .useFwNavYawControl = SETTING_NAV_USE_FW_YAW_CONTROL_DEFAULT,
        .yawControlDeadband = SETTING_NAV_FW_YAW_DEADBAND_DEFAULT,
        .soaring_pitch_deadband = SETTING_NAV_FW_SOARING_PITCH_DEADBAND_DEFAULT,        // pitch angle mode deadband when Saoring mode enabled
        .wp_tracking_accuracy = SETTING_NAV_FW_WP_TRACKING_ACCURACY_DEFAULT,            // 0, improves course tracking accuracy during FW WP missions
        .wp_tracking_max_angle = SETTING_NAV_FW_WP_TRACKING_MAX_ANGLE_DEFAULT,          // 60 degs
        .wp_turn_smoothing = SETTING_NAV_FW_WP_TURN_SMOOTHING_DEFAULT,                  // 0, smooths turns during FW WP mode missions
    }
);

/* NAV variables */
static navWapointHeading_t wpHeadingControl;
navigationPosControl_t posControl;
navSystemStatus_t NAV_Status;
static bool landingDetectorIsActive;

EXTENDED_FASTRAM multicopterPosXyCoefficients_t multicopterPosXyCoefficients;

// Blackbox states
int16_t navCurrentState;
int16_t navActualVelocity[3];
int16_t navDesiredVelocity[3];
int32_t navTargetPosition[3];
int32_t navLatestActualPosition[3];
int16_t navActualHeading;
uint16_t navDesiredHeading;
int16_t navActualSurface;
uint16_t navFlags;
uint16_t navEPH;
uint16_t navEPV;
int16_t navAccNEU[3];
//End of blackbox states

static fpVector3_t * rthGetHomeTargetPosition(rthTargetMode_e mode);
static void updateDesiredRTHAltitude(void);
static void resetAltitudeController(bool useTerrainFollowing);
static void resetPositionController(void);
static void setupAltitudeController(void);
static void resetHeadingController(void);

#ifdef USE_FW_AUTOLAND
static void resetFwAutoland(void);
#endif

void resetGCSFlags(void);

static void setupJumpCounters(void);
static void resetJumpCounter(void);
static void clearJumpCounters(void);

static void calculateAndSetActiveWaypoint(const navWaypoint_t * waypoint);
void calculateInitialHoldPosition(fpVector3_t * pos);
void calculateFarAwayPos(fpVector3_t * farAwayPos, const fpVector3_t *start, int32_t bearing, int32_t distance);
void calculateFarAwayTarget(fpVector3_t * farAwayPos, int32_t bearing, int32_t distance);
bool isWaypointAltitudeReached(void);
static void mapWaypointToLocalPosition(fpVector3_t * localPos, const navWaypoint_t * waypoint, geoAltitudeConversionMode_e altConv);
static navigationFSMEvent_t nextForNonGeoStates(void);
static bool isWaypointMissionValid(void);
void missionPlannerSetWaypoint(void);

void initializeRTHSanityChecker(void);
bool validateRTHSanityChecker(void);
void updateHomePosition(void);
bool abortLaunchAllowed(void);

// static bool rthAltControlStickOverrideCheck(unsigned axis);
// static void updateRthTrackback(bool forceSaveTrackPoint);
// static fpVector3_t * rthGetTrackbackPos(void);

#ifdef USE_FW_AUTOLAND
static float getLandAltitude(void);
static int32_t calcWindDiff(int32_t heading, int32_t windHeading);
static int32_t calcFinalApproachHeading(int32_t approachHeading, int32_t windAngle);
static void setLandWaypoint(const fpVector3_t *pos, const fpVector3_t *nextWpPos);
#endif

/*************************************************************************************************/
static navigationFSMEvent_t navOnEnteringState_NAV_STATE_IDLE(navigationFSMState_t previousState);
static navigationFSMEvent_t navOnEnteringState_NAV_STATE_ALTHOLD_INITIALIZE(navigationFSMState_t previousState);
static navigationFSMEvent_t navOnEnteringState_NAV_STATE_ALTHOLD_IN_PROGRESS(navigationFSMState_t previousState);
static navigationFSMEvent_t navOnEnteringState_NAV_STATE_POSHOLD_3D_INITIALIZE(navigationFSMState_t previousState);
static navigationFSMEvent_t navOnEnteringState_NAV_STATE_POSHOLD_3D_IN_PROGRESS(navigationFSMState_t previousState);
static navigationFSMEvent_t navOnEnteringState_NAV_STATE_COURSE_HOLD_INITIALIZE(navigationFSMState_t previousState);
static navigationFSMEvent_t navOnEnteringState_NAV_STATE_COURSE_HOLD_IN_PROGRESS(navigationFSMState_t previousState);
static navigationFSMEvent_t navOnEnteringState_NAV_STATE_COURSE_HOLD_ADJUSTING(navigationFSMState_t previousState);
static navigationFSMEvent_t navOnEnteringState_NAV_STATE_CRUISE_INITIALIZE(navigationFSMState_t previousState);
static navigationFSMEvent_t navOnEnteringState_NAV_STATE_CRUISE_IN_PROGRESS(navigationFSMState_t previousState);
static navigationFSMEvent_t navOnEnteringState_NAV_STATE_CRUISE_ADJUSTING(navigationFSMState_t previousState);
static navigationFSMEvent_t navOnEnteringState_NAV_STATE_RTH_INITIALIZE(navigationFSMState_t previousState);
static navigationFSMEvent_t navOnEnteringState_NAV_STATE_RTH_CLIMB_TO_SAFE_ALT(navigationFSMState_t previousState);
static navigationFSMEvent_t navOnEnteringState_NAV_STATE_RTH_TRACKBACK(navigationFSMState_t previousState);
static navigationFSMEvent_t navOnEnteringState_NAV_STATE_RTH_HEAD_HOME(navigationFSMState_t previousState);
static navigationFSMEvent_t navOnEnteringState_NAV_STATE_RTH_HOVER_PRIOR_TO_LANDING(navigationFSMState_t previousState);
static navigationFSMEvent_t navOnEnteringState_NAV_STATE_RTH_HOVER_ABOVE_HOME(navigationFSMState_t previousState);
static navigationFSMEvent_t navOnEnteringState_NAV_STATE_RTH_LANDING(navigationFSMState_t previousState);
static navigationFSMEvent_t navOnEnteringState_NAV_STATE_RTH_FINISHING(navigationFSMState_t previousState);
static navigationFSMEvent_t navOnEnteringState_NAV_STATE_RTH_FINISHED(navigationFSMState_t previousState);
static navigationFSMEvent_t navOnEnteringState_NAV_STATE_WAYPOINT_INITIALIZE(navigationFSMState_t previousState);
static navigationFSMEvent_t navOnEnteringState_NAV_STATE_WAYPOINT_PRE_ACTION(navigationFSMState_t previousState);
static navigationFSMEvent_t navOnEnteringState_NAV_STATE_WAYPOINT_IN_PROGRESS(navigationFSMState_t previousState);
static navigationFSMEvent_t navOnEnteringState_NAV_STATE_WAYPOINT_REACHED(navigationFSMState_t previousState);
static navigationFSMEvent_t navOnEnteringState_NAV_STATE_WAYPOINT_HOLD_TIME(navigationFSMState_t previousState);
static navigationFSMEvent_t navOnEnteringState_NAV_STATE_WAYPOINT_NEXT(navigationFSMState_t previousState);
static navigationFSMEvent_t navOnEnteringState_NAV_STATE_WAYPOINT_FINISHED(navigationFSMState_t previousState);
static navigationFSMEvent_t navOnEnteringState_NAV_STATE_WAYPOINT_RTH_LAND(navigationFSMState_t previousState);
static navigationFSMEvent_t navOnEnteringState_NAV_STATE_EMERGENCY_LANDING_INITIALIZE(navigationFSMState_t previousState);
static navigationFSMEvent_t navOnEnteringState_NAV_STATE_EMERGENCY_LANDING_IN_PROGRESS(navigationFSMState_t previousState);
static navigationFSMEvent_t navOnEnteringState_NAV_STATE_EMERGENCY_LANDING_FINISHED(navigationFSMState_t previousState);
static navigationFSMEvent_t navOnEnteringState_NAV_STATE_LAUNCH_INITIALIZE(navigationFSMState_t previousState);
static navigationFSMEvent_t navOnEnteringState_NAV_STATE_LAUNCH_WAIT(navigationFSMState_t previousState);
static navigationFSMEvent_t navOnEnteringState_NAV_STATE_LAUNCH_IN_PROGRESS(navigationFSMState_t previousState);
static navigationFSMEvent_t navOnEnteringState_NAV_STATE_MIXERAT_INITIALIZE(navigationFSMState_t previousState);
static navigationFSMEvent_t navOnEnteringState_NAV_STATE_MIXERAT_IN_PROGRESS(navigationFSMState_t previousState);
static navigationFSMEvent_t navOnEnteringState_NAV_STATE_MIXERAT_ABORT(navigationFSMState_t previousState);
#ifdef USE_FW_AUTOLAND
static navigationFSMEvent_t navOnEnteringState_NAV_STATE_FW_LANDING_CLIMB_TO_LOITER(navigationFSMState_t previousState);
static navigationFSMEvent_t navOnEnteringState_NAV_STATE_FW_LANDING_LOITER(navigationFSMState_t previousState);
static navigationFSMEvent_t navOnEnteringState_NAV_STATE_FW_LANDING_APPROACH(navigationFSMState_t previousState);
static navigationFSMEvent_t navOnEnteringState_NAV_STATE_FW_LANDING_GLIDE(navigationFSMState_t previousState);
static navigationFSMEvent_t navOnEnteringState_NAV_STATE_FW_LANDING_FLARE(navigationFSMState_t previousState);
static navigationFSMEvent_t navOnEnteringState_NAV_STATE_FW_LANDING_ABORT(navigationFSMState_t previousState);
#endif

static const navigationFSMStateDescriptor_t navFSM[NAV_STATE_COUNT] = {
    /** Idle state ******************************************************/
    [NAV_STATE_IDLE] = {
        .persistentId = NAV_PERSISTENT_ID_IDLE,
        .onEntry = navOnEnteringState_NAV_STATE_IDLE,
        .timeoutMs = 0,
        .stateFlags = 0,
        .mapToFlightModes = 0,
        .mwState = MW_NAV_STATE_NONE,
        .mwError = MW_NAV_ERROR_NONE,
        .onEvent    = {
            [NAV_FSM_EVENT_SWITCH_TO_ALTHOLD]              = NAV_STATE_ALTHOLD_INITIALIZE,
            [NAV_FSM_EVENT_SWITCH_TO_POSHOLD_3D]           = NAV_STATE_POSHOLD_3D_INITIALIZE,
            [NAV_FSM_EVENT_SWITCH_TO_RTH]                  = NAV_STATE_RTH_INITIALIZE,
            [NAV_FSM_EVENT_SWITCH_TO_WAYPOINT]             = NAV_STATE_WAYPOINT_INITIALIZE,
            [NAV_FSM_EVENT_SWITCH_TO_EMERGENCY_LANDING]    = NAV_STATE_EMERGENCY_LANDING_INITIALIZE,
            [NAV_FSM_EVENT_SWITCH_TO_LAUNCH]               = NAV_STATE_LAUNCH_INITIALIZE,
            [NAV_FSM_EVENT_SWITCH_TO_COURSE_HOLD]          = NAV_STATE_COURSE_HOLD_INITIALIZE,
            [NAV_FSM_EVENT_SWITCH_TO_CRUISE]               = NAV_STATE_CRUISE_INITIALIZE,
            [NAV_FSM_EVENT_SWITCH_TO_MIXERAT]              = NAV_STATE_MIXERAT_INITIALIZE,
        }
    },

    /** ALTHOLD mode ***************************************************/
    [NAV_STATE_ALTHOLD_INITIALIZE] = {
        .persistentId = NAV_PERSISTENT_ID_ALTHOLD_INITIALIZE,
        .onEntry = navOnEnteringState_NAV_STATE_ALTHOLD_INITIALIZE,
        .timeoutMs = 0,
        .stateFlags = NAV_CTL_ALT | NAV_REQUIRE_ANGLE_FW | NAV_REQUIRE_THRTILT,
        .mapToFlightModes = NAV_ALTHOLD_MODE,
        .mwState = MW_NAV_STATE_NONE,
        .mwError = MW_NAV_ERROR_NONE,
        .onEvent = {
            [NAV_FSM_EVENT_SUCCESS]                        = NAV_STATE_ALTHOLD_IN_PROGRESS,
            [NAV_FSM_EVENT_ERROR]                          = NAV_STATE_IDLE,
            [NAV_FSM_EVENT_SWITCH_TO_IDLE]                 = NAV_STATE_IDLE,
        }
    },

    [NAV_STATE_ALTHOLD_IN_PROGRESS] = {
        .persistentId = NAV_PERSISTENT_ID_ALTHOLD_IN_PROGRESS,
        .onEntry = navOnEnteringState_NAV_STATE_ALTHOLD_IN_PROGRESS,
        .timeoutMs = 10,
        .stateFlags = NAV_CTL_ALT | NAV_REQUIRE_ANGLE_FW | NAV_REQUIRE_THRTILT | NAV_RC_ALT,
        .mapToFlightModes = NAV_ALTHOLD_MODE,
        .mwState = MW_NAV_STATE_NONE,
        .mwError = MW_NAV_ERROR_NONE,
        .onEvent = {
            [NAV_FSM_EVENT_TIMEOUT]                        = NAV_STATE_ALTHOLD_IN_PROGRESS,    // re-process the state
            [NAV_FSM_EVENT_SWITCH_TO_IDLE]                 = NAV_STATE_IDLE,
            [NAV_FSM_EVENT_SWITCH_TO_POSHOLD_3D]           = NAV_STATE_POSHOLD_3D_INITIALIZE,
            [NAV_FSM_EVENT_SWITCH_TO_RTH]                  = NAV_STATE_RTH_INITIALIZE,
            [NAV_FSM_EVENT_SWITCH_TO_WAYPOINT]             = NAV_STATE_WAYPOINT_INITIALIZE,
            [NAV_FSM_EVENT_SWITCH_TO_EMERGENCY_LANDING]    = NAV_STATE_EMERGENCY_LANDING_INITIALIZE,
            [NAV_FSM_EVENT_SWITCH_TO_COURSE_HOLD]          = NAV_STATE_COURSE_HOLD_INITIALIZE,
            [NAV_FSM_EVENT_SWITCH_TO_CRUISE]               = NAV_STATE_CRUISE_INITIALIZE,
        }
    },

    /** POSHOLD_3D mode ************************************************/
    [NAV_STATE_POSHOLD_3D_INITIALIZE] = {
        .persistentId = NAV_PERSISTENT_ID_POSHOLD_3D_INITIALIZE,
        .onEntry = navOnEnteringState_NAV_STATE_POSHOLD_3D_INITIALIZE,
        .timeoutMs = 0,
        .stateFlags = NAV_CTL_ALT | NAV_CTL_POS | NAV_REQUIRE_ANGLE | NAV_REQUIRE_THRTILT,
        .mapToFlightModes = NAV_ALTHOLD_MODE | NAV_POSHOLD_MODE,
        .mwState = MW_NAV_STATE_HOLD_INFINIT,
        .mwError = MW_NAV_ERROR_NONE,
        .onEvent = {
            [NAV_FSM_EVENT_SUCCESS]                        = NAV_STATE_POSHOLD_3D_IN_PROGRESS,
            [NAV_FSM_EVENT_ERROR]                          = NAV_STATE_IDLE,
            [NAV_FSM_EVENT_SWITCH_TO_IDLE]                 = NAV_STATE_IDLE,
        }
    },

    [NAV_STATE_POSHOLD_3D_IN_PROGRESS] = {
        .persistentId = NAV_PERSISTENT_ID_POSHOLD_3D_IN_PROGRESS,
        .onEntry = navOnEnteringState_NAV_STATE_POSHOLD_3D_IN_PROGRESS,
        .timeoutMs = 10,
        .stateFlags = NAV_CTL_ALT | NAV_CTL_POS | NAV_CTL_YAW | NAV_REQUIRE_ANGLE | NAV_REQUIRE_THRTILT | NAV_RC_ALT | NAV_RC_POS | NAV_RC_YAW,
        .mapToFlightModes = NAV_ALTHOLD_MODE | NAV_POSHOLD_MODE,
        .mwState = MW_NAV_STATE_HOLD_INFINIT,
        .mwError = MW_NAV_ERROR_NONE,
        .onEvent = {
            [NAV_FSM_EVENT_TIMEOUT]                        = NAV_STATE_POSHOLD_3D_IN_PROGRESS,    // re-process the state
            [NAV_FSM_EVENT_SWITCH_TO_IDLE]                 = NAV_STATE_IDLE,
            [NAV_FSM_EVENT_SWITCH_TO_ALTHOLD]              = NAV_STATE_ALTHOLD_INITIALIZE,
            [NAV_FSM_EVENT_SWITCH_TO_RTH]                  = NAV_STATE_RTH_INITIALIZE,
            [NAV_FSM_EVENT_SWITCH_TO_WAYPOINT]             = NAV_STATE_WAYPOINT_INITIALIZE,
            [NAV_FSM_EVENT_SWITCH_TO_EMERGENCY_LANDING]    = NAV_STATE_EMERGENCY_LANDING_INITIALIZE,
            [NAV_FSM_EVENT_SWITCH_TO_COURSE_HOLD]          = NAV_STATE_COURSE_HOLD_INITIALIZE,
            [NAV_FSM_EVENT_SWITCH_TO_CRUISE]               = NAV_STATE_CRUISE_INITIALIZE,
        }
    },
    /** CRUISE_HOLD mode ************************************************/
    [NAV_STATE_COURSE_HOLD_INITIALIZE] = {
        .persistentId = NAV_PERSISTENT_ID_COURSE_HOLD_INITIALIZE,
        .onEntry = navOnEnteringState_NAV_STATE_COURSE_HOLD_INITIALIZE,
        .timeoutMs = 0,
        .stateFlags = NAV_REQUIRE_ANGLE,
        .mapToFlightModes = NAV_COURSE_HOLD_MODE,
        .mwState = MW_NAV_STATE_NONE,
        .mwError = MW_NAV_ERROR_NONE,
        .onEvent = {
            [NAV_FSM_EVENT_SUCCESS]                        = NAV_STATE_COURSE_HOLD_IN_PROGRESS,
            [NAV_FSM_EVENT_ERROR]                          = NAV_STATE_IDLE,
            [NAV_FSM_EVENT_SWITCH_TO_IDLE]                 = NAV_STATE_IDLE,
        }
    },

    [NAV_STATE_COURSE_HOLD_IN_PROGRESS] = {
        .persistentId = NAV_PERSISTENT_ID_COURSE_HOLD_IN_PROGRESS,
        .onEntry = navOnEnteringState_NAV_STATE_COURSE_HOLD_IN_PROGRESS,
        .timeoutMs = 10,
        .stateFlags = NAV_CTL_POS | NAV_CTL_YAW | NAV_REQUIRE_ANGLE | NAV_REQUIRE_MAGHOLD | NAV_RC_POS | NAV_RC_YAW,
        .mapToFlightModes = NAV_COURSE_HOLD_MODE,
        .mwState = MW_NAV_STATE_NONE,
        .mwError = MW_NAV_ERROR_NONE,
        .onEvent = {
            [NAV_FSM_EVENT_TIMEOUT]                        = NAV_STATE_COURSE_HOLD_IN_PROGRESS,    // re-process the state
            [NAV_FSM_EVENT_SWITCH_TO_IDLE]                 = NAV_STATE_IDLE,
            [NAV_FSM_EVENT_SWITCH_TO_ALTHOLD]              = NAV_STATE_ALTHOLD_INITIALIZE,
            [NAV_FSM_EVENT_SWITCH_TO_POSHOLD_3D]           = NAV_STATE_POSHOLD_3D_INITIALIZE,
            [NAV_FSM_EVENT_SWITCH_TO_CRUISE]               = NAV_STATE_CRUISE_INITIALIZE,
            [NAV_FSM_EVENT_SWITCH_TO_COURSE_ADJ]           = NAV_STATE_COURSE_HOLD_ADJUSTING,
            [NAV_FSM_EVENT_SWITCH_TO_RTH]                  = NAV_STATE_RTH_INITIALIZE,
            [NAV_FSM_EVENT_SWITCH_TO_WAYPOINT]             = NAV_STATE_WAYPOINT_INITIALIZE,
            [NAV_FSM_EVENT_SWITCH_TO_EMERGENCY_LANDING]    = NAV_STATE_EMERGENCY_LANDING_INITIALIZE,
        }
    },

        [NAV_STATE_COURSE_HOLD_ADJUSTING] = {
        .persistentId = NAV_PERSISTENT_ID_COURSE_HOLD_ADJUSTING,
        .onEntry = navOnEnteringState_NAV_STATE_COURSE_HOLD_ADJUSTING,
        .timeoutMs = 10,
        .stateFlags =  NAV_REQUIRE_ANGLE | NAV_RC_POS,
        .mapToFlightModes = NAV_COURSE_HOLD_MODE,
        .mwState = MW_NAV_STATE_NONE,
        .mwError = MW_NAV_ERROR_NONE,
        .onEvent = {
            [NAV_FSM_EVENT_SUCCESS]                        = NAV_STATE_COURSE_HOLD_IN_PROGRESS,
            [NAV_FSM_EVENT_TIMEOUT]                        = NAV_STATE_COURSE_HOLD_ADJUSTING,
            [NAV_FSM_EVENT_ERROR]                          = NAV_STATE_IDLE,
            [NAV_FSM_EVENT_SWITCH_TO_IDLE]                 = NAV_STATE_IDLE,
            [NAV_FSM_EVENT_SWITCH_TO_ALTHOLD]              = NAV_STATE_ALTHOLD_INITIALIZE,
            [NAV_FSM_EVENT_SWITCH_TO_POSHOLD_3D]           = NAV_STATE_POSHOLD_3D_INITIALIZE,
            [NAV_FSM_EVENT_SWITCH_TO_CRUISE]               = NAV_STATE_CRUISE_INITIALIZE,
            [NAV_FSM_EVENT_SWITCH_TO_RTH]                  = NAV_STATE_RTH_INITIALIZE,
            [NAV_FSM_EVENT_SWITCH_TO_WAYPOINT]             = NAV_STATE_WAYPOINT_INITIALIZE,
            [NAV_FSM_EVENT_SWITCH_TO_EMERGENCY_LANDING]    = NAV_STATE_EMERGENCY_LANDING_INITIALIZE,
        }
    },

    /** CRUISE_3D mode ************************************************/
    [NAV_STATE_CRUISE_INITIALIZE] = {
        .persistentId = NAV_PERSISTENT_ID_CRUISE_INITIALIZE,
        .onEntry = navOnEnteringState_NAV_STATE_CRUISE_INITIALIZE,
        .timeoutMs = 0,
        .stateFlags = NAV_REQUIRE_ANGLE,
        .mapToFlightModes = NAV_ALTHOLD_MODE | NAV_COURSE_HOLD_MODE,
        .mwState = MW_NAV_STATE_NONE,
        .mwError = MW_NAV_ERROR_NONE,
        .onEvent = {
            [NAV_FSM_EVENT_SUCCESS]                        = NAV_STATE_CRUISE_IN_PROGRESS,
            [NAV_FSM_EVENT_ERROR]                          = NAV_STATE_IDLE,
            [NAV_FSM_EVENT_SWITCH_TO_IDLE]                 = NAV_STATE_IDLE,
        }
    },

    [NAV_STATE_CRUISE_IN_PROGRESS] = {
        .persistentId = NAV_PERSISTENT_ID_CRUISE_IN_PROGRESS,
        .onEntry = navOnEnteringState_NAV_STATE_CRUISE_IN_PROGRESS,
        .timeoutMs = 10,
        .stateFlags = NAV_CTL_ALT | NAV_CTL_POS | NAV_CTL_YAW | NAV_REQUIRE_ANGLE | NAV_REQUIRE_MAGHOLD | NAV_REQUIRE_THRTILT | NAV_RC_POS | NAV_RC_YAW | NAV_RC_ALT,
        .mapToFlightModes = NAV_ALTHOLD_MODE | NAV_COURSE_HOLD_MODE,
        .mwState = MW_NAV_STATE_NONE,
        .mwError = MW_NAV_ERROR_NONE,
        .onEvent = {
            [NAV_FSM_EVENT_TIMEOUT]                        = NAV_STATE_CRUISE_IN_PROGRESS,    // re-process the state
            [NAV_FSM_EVENT_SWITCH_TO_IDLE]                 = NAV_STATE_IDLE,
            [NAV_FSM_EVENT_SWITCH_TO_ALTHOLD]              = NAV_STATE_ALTHOLD_INITIALIZE,
            [NAV_FSM_EVENT_SWITCH_TO_POSHOLD_3D]           = NAV_STATE_POSHOLD_3D_INITIALIZE,
            [NAV_FSM_EVENT_SWITCH_TO_COURSE_HOLD]          = NAV_STATE_COURSE_HOLD_INITIALIZE,
            [NAV_FSM_EVENT_SWITCH_TO_COURSE_ADJ]           = NAV_STATE_CRUISE_ADJUSTING,
            [NAV_FSM_EVENT_SWITCH_TO_RTH]                  = NAV_STATE_RTH_INITIALIZE,
            [NAV_FSM_EVENT_SWITCH_TO_WAYPOINT]             = NAV_STATE_WAYPOINT_INITIALIZE,
            [NAV_FSM_EVENT_SWITCH_TO_EMERGENCY_LANDING]    = NAV_STATE_EMERGENCY_LANDING_INITIALIZE,
        }
    },

    [NAV_STATE_CRUISE_ADJUSTING] = {
        .persistentId = NAV_PERSISTENT_ID_CRUISE_ADJUSTING,
        .onEntry = navOnEnteringState_NAV_STATE_CRUISE_ADJUSTING,
        .timeoutMs = 10,
        .stateFlags =  NAV_CTL_ALT | NAV_REQUIRE_ANGLE | NAV_RC_POS | NAV_RC_ALT,
        .mapToFlightModes = NAV_ALTHOLD_MODE | NAV_COURSE_HOLD_MODE,
        .mwState = MW_NAV_STATE_NONE,
        .mwError = MW_NAV_ERROR_NONE,
        .onEvent = {
            [NAV_FSM_EVENT_SUCCESS]                        = NAV_STATE_CRUISE_IN_PROGRESS,
            [NAV_FSM_EVENT_TIMEOUT]                        = NAV_STATE_CRUISE_ADJUSTING,
            [NAV_FSM_EVENT_ERROR]                          = NAV_STATE_IDLE,
            [NAV_FSM_EVENT_SWITCH_TO_IDLE]                 = NAV_STATE_IDLE,
            [NAV_FSM_EVENT_SWITCH_TO_ALTHOLD]              = NAV_STATE_ALTHOLD_INITIALIZE,
            [NAV_FSM_EVENT_SWITCH_TO_POSHOLD_3D]           = NAV_STATE_POSHOLD_3D_INITIALIZE,
            [NAV_FSM_EVENT_SWITCH_TO_COURSE_HOLD]          = NAV_STATE_COURSE_HOLD_INITIALIZE,
            [NAV_FSM_EVENT_SWITCH_TO_RTH]                  = NAV_STATE_RTH_INITIALIZE,
            [NAV_FSM_EVENT_SWITCH_TO_WAYPOINT]             = NAV_STATE_WAYPOINT_INITIALIZE,
            [NAV_FSM_EVENT_SWITCH_TO_EMERGENCY_LANDING]    = NAV_STATE_EMERGENCY_LANDING_INITIALIZE,
        }
    },

    /** RTH_3D mode ************************************************/
    [NAV_STATE_RTH_INITIALIZE] = {
        .persistentId = NAV_PERSISTENT_ID_RTH_INITIALIZE,
        .onEntry = navOnEnteringState_NAV_STATE_RTH_INITIALIZE,
        .timeoutMs = 10,
        .stateFlags = NAV_CTL_ALT | NAV_CTL_POS | NAV_CTL_YAW | NAV_REQUIRE_ANGLE | NAV_REQUIRE_MAGHOLD | NAV_REQUIRE_THRTILT | NAV_AUTO_RTH,
        .mapToFlightModes = NAV_RTH_MODE | NAV_ALTHOLD_MODE,
        .mwState = MW_NAV_STATE_RTH_START,
        .mwError = MW_NAV_ERROR_NONE,
        .onEvent = {
            [NAV_FSM_EVENT_TIMEOUT]                             = NAV_STATE_RTH_INITIALIZE,      // re-process the state
            [NAV_FSM_EVENT_SUCCESS]                             = NAV_STATE_RTH_CLIMB_TO_SAFE_ALT,
            [NAV_FSM_EVENT_SWITCH_TO_NAV_STATE_RTH_TRACKBACK]   = NAV_STATE_RTH_TRACKBACK,
            [NAV_FSM_EVENT_SWITCH_TO_EMERGENCY_LANDING]         = NAV_STATE_EMERGENCY_LANDING_INITIALIZE,
            [NAV_FSM_EVENT_SWITCH_TO_RTH_LANDING]               = NAV_STATE_RTH_HOVER_PRIOR_TO_LANDING,
            [NAV_FSM_EVENT_SWITCH_TO_IDLE]                      = NAV_STATE_IDLE,
        }
    },

    [NAV_STATE_RTH_CLIMB_TO_SAFE_ALT] = {
        .persistentId = NAV_PERSISTENT_ID_RTH_CLIMB_TO_SAFE_ALT,
        .onEntry = navOnEnteringState_NAV_STATE_RTH_CLIMB_TO_SAFE_ALT,
        .timeoutMs = 10,
        .stateFlags = NAV_CTL_ALT | NAV_CTL_POS | NAV_CTL_YAW | NAV_REQUIRE_ANGLE | NAV_REQUIRE_MAGHOLD | NAV_REQUIRE_THRTILT | NAV_AUTO_RTH | NAV_RC_POS | NAV_RC_YAW,     // allow pos adjustment while climbind to safe alt
        .mapToFlightModes = NAV_RTH_MODE | NAV_ALTHOLD_MODE,
        .mwState = MW_NAV_STATE_RTH_CLIMB,
        .mwError = MW_NAV_ERROR_WAIT_FOR_RTH_ALT,
        .onEvent = {
            [NAV_FSM_EVENT_TIMEOUT]                        = NAV_STATE_RTH_CLIMB_TO_SAFE_ALT,   // re-process the state
            [NAV_FSM_EVENT_SUCCESS]                        = NAV_STATE_RTH_HEAD_HOME,
            [NAV_FSM_EVENT_SWITCH_TO_IDLE]                 = NAV_STATE_IDLE,
            [NAV_FSM_EVENT_SWITCH_TO_ALTHOLD]              = NAV_STATE_ALTHOLD_INITIALIZE,
            [NAV_FSM_EVENT_SWITCH_TO_POSHOLD_3D]           = NAV_STATE_POSHOLD_3D_INITIALIZE,
            [NAV_FSM_EVENT_SWITCH_TO_EMERGENCY_LANDING]    = NAV_STATE_EMERGENCY_LANDING_INITIALIZE,
            [NAV_FSM_EVENT_SWITCH_TO_COURSE_HOLD]          = NAV_STATE_COURSE_HOLD_INITIALIZE,
            [NAV_FSM_EVENT_SWITCH_TO_CRUISE]               = NAV_STATE_CRUISE_INITIALIZE,
        }
    },

    [NAV_STATE_RTH_TRACKBACK] = {
        .persistentId = NAV_PERSISTENT_ID_RTH_TRACKBACK,
        .onEntry = navOnEnteringState_NAV_STATE_RTH_TRACKBACK,
        .timeoutMs = 10,
        .stateFlags = NAV_CTL_ALT | NAV_CTL_POS | NAV_CTL_YAW | NAV_REQUIRE_ANGLE | NAV_REQUIRE_MAGHOLD | NAV_REQUIRE_THRTILT | NAV_AUTO_RTH,
        .mapToFlightModes = NAV_RTH_MODE | NAV_ALTHOLD_MODE,
        .mwState = MW_NAV_STATE_RTH_ENROUTE,
        .mwError = MW_NAV_ERROR_NONE,
        .onEvent = {
            [NAV_FSM_EVENT_TIMEOUT]                             = NAV_STATE_RTH_TRACKBACK,           // re-process the state
            [NAV_FSM_EVENT_SWITCH_TO_NAV_STATE_RTH_INITIALIZE]  = NAV_STATE_RTH_INITIALIZE,
            [NAV_FSM_EVENT_SWITCH_TO_EMERGENCY_LANDING]         = NAV_STATE_EMERGENCY_LANDING_INITIALIZE,
            [NAV_FSM_EVENT_SWITCH_TO_IDLE]                      = NAV_STATE_IDLE,
            [NAV_FSM_EVENT_SWITCH_TO_ALTHOLD]                   = NAV_STATE_ALTHOLD_INITIALIZE,
            [NAV_FSM_EVENT_SWITCH_TO_POSHOLD_3D]                = NAV_STATE_POSHOLD_3D_INITIALIZE,
            [NAV_FSM_EVENT_SWITCH_TO_COURSE_HOLD]               = NAV_STATE_COURSE_HOLD_INITIALIZE,
            [NAV_FSM_EVENT_SWITCH_TO_CRUISE]                    = NAV_STATE_CRUISE_INITIALIZE,
        }
    },

    [NAV_STATE_RTH_HEAD_HOME] = {
        .persistentId = NAV_PERSISTENT_ID_RTH_HEAD_HOME,
        .onEntry = navOnEnteringState_NAV_STATE_RTH_HEAD_HOME,
        .timeoutMs = 10,
        .stateFlags = NAV_CTL_ALT | NAV_CTL_POS | NAV_CTL_YAW | NAV_REQUIRE_ANGLE | NAV_REQUIRE_MAGHOLD | NAV_REQUIRE_THRTILT | NAV_AUTO_RTH | NAV_RC_POS | NAV_RC_YAW,
        .mapToFlightModes = NAV_RTH_MODE | NAV_ALTHOLD_MODE,
        .mwState = MW_NAV_STATE_RTH_ENROUTE,
        .mwError = MW_NAV_ERROR_NONE,
        .onEvent = {
            [NAV_FSM_EVENT_TIMEOUT]                        = NAV_STATE_RTH_HEAD_HOME,           // re-process the state
            [NAV_FSM_EVENT_SUCCESS]                        = NAV_STATE_RTH_HOVER_PRIOR_TO_LANDING,
            [NAV_FSM_EVENT_SWITCH_TO_IDLE]                 = NAV_STATE_IDLE,
            [NAV_FSM_EVENT_SWITCH_TO_ALTHOLD]              = NAV_STATE_ALTHOLD_INITIALIZE,
            [NAV_FSM_EVENT_SWITCH_TO_POSHOLD_3D]           = NAV_STATE_POSHOLD_3D_INITIALIZE,
            [NAV_FSM_EVENT_SWITCH_TO_EMERGENCY_LANDING]    = NAV_STATE_EMERGENCY_LANDING_INITIALIZE,
            [NAV_FSM_EVENT_SWITCH_TO_COURSE_HOLD]          = NAV_STATE_COURSE_HOLD_INITIALIZE,
            [NAV_FSM_EVENT_SWITCH_TO_CRUISE]               = NAV_STATE_CRUISE_INITIALIZE,
            [NAV_FSM_EVENT_SWITCH_TO_MIXERAT]              = NAV_STATE_MIXERAT_INITIALIZE,
        }
    },

    [NAV_STATE_RTH_HOVER_PRIOR_TO_LANDING] = {
        .persistentId = NAV_PERSISTENT_ID_RTH_HOVER_PRIOR_TO_LANDING,
        .onEntry = navOnEnteringState_NAV_STATE_RTH_HOVER_PRIOR_TO_LANDING,
        .timeoutMs = 500,
        .stateFlags = NAV_CTL_ALT | NAV_CTL_POS | NAV_CTL_YAW | NAV_REQUIRE_ANGLE | NAV_REQUIRE_MAGHOLD | NAV_REQUIRE_THRTILT | NAV_AUTO_RTH | NAV_RC_POS | NAV_RC_YAW,
        .mapToFlightModes = NAV_RTH_MODE | NAV_ALTHOLD_MODE,
        .mwState = MW_NAV_STATE_LAND_SETTLE,
        .mwError = MW_NAV_ERROR_NONE,
        .onEvent = {
            [NAV_FSM_EVENT_TIMEOUT]                        = NAV_STATE_RTH_HOVER_PRIOR_TO_LANDING,
            [NAV_FSM_EVENT_SUCCESS]                        = NAV_STATE_RTH_LANDING,
            [NAV_FSM_EVENT_SWITCH_TO_RTH_HOVER_ABOVE_HOME] = NAV_STATE_RTH_HOVER_ABOVE_HOME,
            [NAV_FSM_EVENT_SWITCH_TO_IDLE]                 = NAV_STATE_IDLE,
            [NAV_FSM_EVENT_SWITCH_TO_ALTHOLD]              = NAV_STATE_ALTHOLD_INITIALIZE,
            [NAV_FSM_EVENT_SWITCH_TO_POSHOLD_3D]           = NAV_STATE_POSHOLD_3D_INITIALIZE,
            [NAV_FSM_EVENT_SWITCH_TO_EMERGENCY_LANDING]    = NAV_STATE_EMERGENCY_LANDING_INITIALIZE,
            [NAV_FSM_EVENT_SWITCH_TO_COURSE_HOLD]          = NAV_STATE_COURSE_HOLD_INITIALIZE,
            [NAV_FSM_EVENT_SWITCH_TO_CRUISE]               = NAV_STATE_CRUISE_INITIALIZE,
        }
    },

    [NAV_STATE_RTH_HOVER_ABOVE_HOME] = {
        .persistentId = NAV_PERSISTENT_ID_RTH_HOVER_ABOVE_HOME,
        .onEntry = navOnEnteringState_NAV_STATE_RTH_HOVER_ABOVE_HOME,
        .timeoutMs = 10,
        .stateFlags = NAV_CTL_ALT | NAV_CTL_POS | NAV_CTL_YAW | NAV_REQUIRE_ANGLE | NAV_REQUIRE_MAGHOLD | NAV_REQUIRE_THRTILT | NAV_AUTO_RTH | NAV_RC_POS | NAV_RC_YAW | NAV_RC_ALT,
        .mapToFlightModes = NAV_RTH_MODE | NAV_ALTHOLD_MODE,
        .mwState = MW_NAV_STATE_HOVER_ABOVE_HOME,
        .mwError = MW_NAV_ERROR_NONE,
        .onEvent = {
            [NAV_FSM_EVENT_TIMEOUT]                        = NAV_STATE_RTH_HOVER_ABOVE_HOME,
            [NAV_FSM_EVENT_SWITCH_TO_IDLE]                 = NAV_STATE_IDLE,
            [NAV_FSM_EVENT_SWITCH_TO_ALTHOLD]              = NAV_STATE_ALTHOLD_INITIALIZE,
            [NAV_FSM_EVENT_SWITCH_TO_POSHOLD_3D]           = NAV_STATE_POSHOLD_3D_INITIALIZE,
            [NAV_FSM_EVENT_SWITCH_TO_EMERGENCY_LANDING]    = NAV_STATE_EMERGENCY_LANDING_INITIALIZE,
            [NAV_FSM_EVENT_SWITCH_TO_COURSE_HOLD]          = NAV_STATE_COURSE_HOLD_INITIALIZE,
            [NAV_FSM_EVENT_SWITCH_TO_CRUISE]               = NAV_STATE_CRUISE_INITIALIZE,
        }
    },

    [NAV_STATE_RTH_LANDING] = {
        .persistentId = NAV_PERSISTENT_ID_RTH_LANDING,
        .onEntry = navOnEnteringState_NAV_STATE_RTH_LANDING,
        .timeoutMs = 10,
        .stateFlags = NAV_CTL_ALT | NAV_CTL_POS | NAV_CTL_YAW | NAV_CTL_LAND | NAV_REQUIRE_ANGLE | NAV_REQUIRE_MAGHOLD | NAV_REQUIRE_THRTILT | NAV_AUTO_RTH | NAV_RC_POS | NAV_RC_YAW,
        .mapToFlightModes = NAV_RTH_MODE | NAV_ALTHOLD_MODE,
        .mwState = MW_NAV_STATE_LAND_IN_PROGRESS,
        .mwError = MW_NAV_ERROR_LANDING,
        .onEvent = {
            [NAV_FSM_EVENT_TIMEOUT]                        = NAV_STATE_RTH_LANDING,         // re-process state
            [NAV_FSM_EVENT_SUCCESS]                        = NAV_STATE_RTH_FINISHING,
            [NAV_FSM_EVENT_SWITCH_TO_IDLE]                 = NAV_STATE_IDLE,
            [NAV_FSM_EVENT_SWITCH_TO_ALTHOLD]              = NAV_STATE_ALTHOLD_INITIALIZE,
            [NAV_FSM_EVENT_SWITCH_TO_POSHOLD_3D]           = NAV_STATE_POSHOLD_3D_INITIALIZE,
            [NAV_FSM_EVENT_SWITCH_TO_EMERGENCY_LANDING]    = NAV_STATE_EMERGENCY_LANDING_INITIALIZE,
            [NAV_FSM_EVENT_SWITCH_TO_MIXERAT]              = NAV_STATE_MIXERAT_INITIALIZE,
            [NAV_FSM_EVENT_SWITCH_TO_NAV_STATE_FW_LANDING] = NAV_STATE_FW_LANDING_CLIMB_TO_LOITER,
            [NAV_FSM_EVENT_SWITCH_TO_RTH_HOVER_ABOVE_HOME] = NAV_STATE_RTH_HOVER_ABOVE_HOME,
        }
    },

    [NAV_STATE_RTH_FINISHING] = {
        .persistentId = NAV_PERSISTENT_ID_RTH_FINISHING,
        .onEntry = navOnEnteringState_NAV_STATE_RTH_FINISHING,
        .timeoutMs = 0,
        .stateFlags = NAV_CTL_ALT | NAV_CTL_POS | NAV_CTL_YAW | NAV_CTL_LAND | NAV_REQUIRE_ANGLE | NAV_REQUIRE_MAGHOLD | NAV_REQUIRE_THRTILT | NAV_AUTO_RTH,
        .mapToFlightModes = NAV_RTH_MODE | NAV_ALTHOLD_MODE,
        .mwState = MW_NAV_STATE_LAND_IN_PROGRESS,
        .mwError = MW_NAV_ERROR_LANDING,
        .onEvent = {
            [NAV_FSM_EVENT_SUCCESS]                        = NAV_STATE_RTH_FINISHED,
            [NAV_FSM_EVENT_SWITCH_TO_IDLE]                 = NAV_STATE_IDLE,
        }
    },

    [NAV_STATE_RTH_FINISHED] = {
        .persistentId = NAV_PERSISTENT_ID_RTH_FINISHED,
        .onEntry = navOnEnteringState_NAV_STATE_RTH_FINISHED,
        .timeoutMs = 10,
        .stateFlags = NAV_CTL_ALT | NAV_CTL_LAND | NAV_REQUIRE_ANGLE | NAV_REQUIRE_THRTILT | NAV_AUTO_RTH,
        .mapToFlightModes = NAV_RTH_MODE | NAV_ALTHOLD_MODE,
        .mwState = MW_NAV_STATE_LANDED,
        .mwError = MW_NAV_ERROR_NONE,
        .onEvent = {
            [NAV_FSM_EVENT_TIMEOUT]                        = NAV_STATE_RTH_FINISHED,         // re-process state
            [NAV_FSM_EVENT_SWITCH_TO_IDLE]                 = NAV_STATE_IDLE,
            [NAV_FSM_EVENT_SWITCH_TO_ALTHOLD]              = NAV_STATE_ALTHOLD_INITIALIZE,
            [NAV_FSM_EVENT_SWITCH_TO_POSHOLD_3D]           = NAV_STATE_POSHOLD_3D_INITIALIZE,
            [NAV_FSM_EVENT_SWITCH_TO_EMERGENCY_LANDING]    = NAV_STATE_EMERGENCY_LANDING_INITIALIZE,
        }
    },

    /** WAYPOINT mode ************************************************/
    [NAV_STATE_WAYPOINT_INITIALIZE] = {
        .persistentId = NAV_PERSISTENT_ID_WAYPOINT_INITIALIZE,
        .onEntry = navOnEnteringState_NAV_STATE_WAYPOINT_INITIALIZE,
        .timeoutMs = 0,
        .stateFlags = NAV_CTL_ALT | NAV_CTL_POS | NAV_CTL_YAW | NAV_REQUIRE_ANGLE | NAV_REQUIRE_MAGHOLD | NAV_REQUIRE_THRTILT | NAV_AUTO_WP,
        .mapToFlightModes = NAV_WP_MODE | NAV_ALTHOLD_MODE,
        .mwState = MW_NAV_STATE_PROCESS_NEXT,
        .mwError = MW_NAV_ERROR_NONE,
        .onEvent = {
            [NAV_FSM_EVENT_SUCCESS]                        = NAV_STATE_WAYPOINT_PRE_ACTION,
            [NAV_FSM_EVENT_ERROR]                          = NAV_STATE_IDLE,
            [NAV_FSM_EVENT_SWITCH_TO_IDLE]                 = NAV_STATE_IDLE,
            [NAV_FSM_EVENT_SWITCH_TO_WAYPOINT_FINISHED]    = NAV_STATE_WAYPOINT_FINISHED,
        }
    },

    [NAV_STATE_WAYPOINT_PRE_ACTION] = {
        .persistentId = NAV_PERSISTENT_ID_WAYPOINT_PRE_ACTION,
        .onEntry = navOnEnteringState_NAV_STATE_WAYPOINT_PRE_ACTION,
        .timeoutMs = 10,
        .stateFlags = NAV_CTL_ALT | NAV_CTL_POS | NAV_CTL_YAW | NAV_REQUIRE_ANGLE | NAV_REQUIRE_MAGHOLD | NAV_REQUIRE_THRTILT | NAV_AUTO_WP,
        .mapToFlightModes = NAV_WP_MODE | NAV_ALTHOLD_MODE,
        .mwState = MW_NAV_STATE_PROCESS_NEXT,
        .mwError = MW_NAV_ERROR_NONE,
        .onEvent = {
            [NAV_FSM_EVENT_TIMEOUT]                     = NAV_STATE_WAYPOINT_PRE_ACTION,   // re-process the state (for JUMP)
            [NAV_FSM_EVENT_SUCCESS]                     = NAV_STATE_WAYPOINT_IN_PROGRESS,
            [NAV_FSM_EVENT_ERROR]                       = NAV_STATE_IDLE,
            [NAV_FSM_EVENT_SWITCH_TO_IDLE]              = NAV_STATE_IDLE,
            [NAV_FSM_EVENT_SWITCH_TO_RTH]               = NAV_STATE_RTH_INITIALIZE,
            [NAV_FSM_EVENT_SWITCH_TO_WAYPOINT_FINISHED] = NAV_STATE_WAYPOINT_FINISHED,
        }
    },

    [NAV_STATE_WAYPOINT_IN_PROGRESS] = {
        .persistentId = NAV_PERSISTENT_ID_WAYPOINT_IN_PROGRESS,
        .onEntry = navOnEnteringState_NAV_STATE_WAYPOINT_IN_PROGRESS,
        .timeoutMs = 10,
        .stateFlags = NAV_CTL_ALT | NAV_CTL_POS | NAV_CTL_YAW | NAV_REQUIRE_ANGLE | NAV_REQUIRE_MAGHOLD | NAV_REQUIRE_THRTILT | NAV_AUTO_WP,
        .mapToFlightModes = NAV_WP_MODE | NAV_ALTHOLD_MODE,
        .mwState = MW_NAV_STATE_WP_ENROUTE,
        .mwError = MW_NAV_ERROR_NONE,
        .onEvent = {
            [NAV_FSM_EVENT_TIMEOUT]                        = NAV_STATE_WAYPOINT_IN_PROGRESS,   // re-process the state
            [NAV_FSM_EVENT_SUCCESS]                        = NAV_STATE_WAYPOINT_REACHED,       // successfully reached waypoint
            [NAV_FSM_EVENT_SWITCH_TO_IDLE]                 = NAV_STATE_IDLE,
            [NAV_FSM_EVENT_SWITCH_TO_ALTHOLD]              = NAV_STATE_ALTHOLD_INITIALIZE,
            [NAV_FSM_EVENT_SWITCH_TO_POSHOLD_3D]           = NAV_STATE_POSHOLD_3D_INITIALIZE,
            [NAV_FSM_EVENT_SWITCH_TO_RTH]                  = NAV_STATE_RTH_INITIALIZE,
            [NAV_FSM_EVENT_SWITCH_TO_EMERGENCY_LANDING]    = NAV_STATE_EMERGENCY_LANDING_INITIALIZE,
            [NAV_FSM_EVENT_SWITCH_TO_COURSE_HOLD]          = NAV_STATE_COURSE_HOLD_INITIALIZE,
            [NAV_FSM_EVENT_SWITCH_TO_CRUISE]               = NAV_STATE_CRUISE_INITIALIZE,
        }
    },

    [NAV_STATE_WAYPOINT_REACHED] = {
        .persistentId = NAV_PERSISTENT_ID_WAYPOINT_REACHED,
        .onEntry = navOnEnteringState_NAV_STATE_WAYPOINT_REACHED,
        .timeoutMs = 10,
        .stateFlags = NAV_CTL_ALT | NAV_CTL_POS | NAV_CTL_YAW | NAV_REQUIRE_ANGLE | NAV_REQUIRE_MAGHOLD | NAV_REQUIRE_THRTILT | NAV_AUTO_WP,
        .mapToFlightModes = NAV_WP_MODE | NAV_ALTHOLD_MODE,
        .mwState = MW_NAV_STATE_PROCESS_NEXT,
        .mwError = MW_NAV_ERROR_NONE,
        .onEvent = {
            [NAV_FSM_EVENT_TIMEOUT]                     = NAV_STATE_WAYPOINT_REACHED,   // re-process state
            [NAV_FSM_EVENT_SUCCESS]                     = NAV_STATE_WAYPOINT_NEXT,
            [NAV_FSM_EVENT_SWITCH_TO_WAYPOINT_HOLD_TIME] = NAV_STATE_WAYPOINT_HOLD_TIME,
            [NAV_FSM_EVENT_SWITCH_TO_WAYPOINT_FINISHED] = NAV_STATE_WAYPOINT_FINISHED,
            [NAV_FSM_EVENT_SWITCH_TO_WAYPOINT_RTH_LAND] = NAV_STATE_WAYPOINT_RTH_LAND,
            [NAV_FSM_EVENT_SWITCH_TO_IDLE]              = NAV_STATE_IDLE,
            [NAV_FSM_EVENT_SWITCH_TO_ALTHOLD]           = NAV_STATE_ALTHOLD_INITIALIZE,
            [NAV_FSM_EVENT_SWITCH_TO_POSHOLD_3D]        = NAV_STATE_POSHOLD_3D_INITIALIZE,
            [NAV_FSM_EVENT_SWITCH_TO_RTH]               = NAV_STATE_RTH_INITIALIZE,
            [NAV_FSM_EVENT_SWITCH_TO_EMERGENCY_LANDING] = NAV_STATE_EMERGENCY_LANDING_INITIALIZE,
            [NAV_FSM_EVENT_SWITCH_TO_COURSE_HOLD]       = NAV_STATE_COURSE_HOLD_INITIALIZE,
            [NAV_FSM_EVENT_SWITCH_TO_CRUISE]            = NAV_STATE_CRUISE_INITIALIZE,
        }
    },

    [NAV_STATE_WAYPOINT_HOLD_TIME] = {
        .persistentId = NAV_PERSISTENT_ID_WAYPOINT_HOLD_TIME,                             // There is no state for timed hold?
        .onEntry = navOnEnteringState_NAV_STATE_WAYPOINT_HOLD_TIME,
        .timeoutMs = 10,
        .stateFlags = NAV_CTL_ALT | NAV_CTL_POS | NAV_CTL_YAW | NAV_REQUIRE_ANGLE | NAV_REQUIRE_MAGHOLD | NAV_REQUIRE_THRTILT | NAV_AUTO_WP,
        .mapToFlightModes = NAV_WP_MODE | NAV_ALTHOLD_MODE,
        .mwState = MW_NAV_STATE_HOLD_TIMED,
        .mwError = MW_NAV_ERROR_NONE,
        .onEvent = {
            [NAV_FSM_EVENT_TIMEOUT]                        = NAV_STATE_WAYPOINT_HOLD_TIME,     // re-process the state
            [NAV_FSM_EVENT_SUCCESS]                        = NAV_STATE_WAYPOINT_NEXT,          // successfully reached waypoint
            [NAV_FSM_EVENT_SWITCH_TO_IDLE]                 = NAV_STATE_IDLE,
            [NAV_FSM_EVENT_SWITCH_TO_ALTHOLD]              = NAV_STATE_ALTHOLD_INITIALIZE,
            [NAV_FSM_EVENT_SWITCH_TO_POSHOLD_3D]           = NAV_STATE_POSHOLD_3D_INITIALIZE,
            [NAV_FSM_EVENT_SWITCH_TO_RTH]                  = NAV_STATE_RTH_INITIALIZE,
            [NAV_FSM_EVENT_SWITCH_TO_EMERGENCY_LANDING]    = NAV_STATE_EMERGENCY_LANDING_INITIALIZE,
            [NAV_FSM_EVENT_SWITCH_TO_COURSE_HOLD]          = NAV_STATE_COURSE_HOLD_INITIALIZE,
            [NAV_FSM_EVENT_SWITCH_TO_CRUISE]               = NAV_STATE_CRUISE_INITIALIZE,
        }
    },

    [NAV_STATE_WAYPOINT_RTH_LAND] = {
        .persistentId = NAV_PERSISTENT_ID_WAYPOINT_RTH_LAND,
        .onEntry = navOnEnteringState_NAV_STATE_WAYPOINT_RTH_LAND,
        .timeoutMs = 10,
        .stateFlags = NAV_CTL_ALT | NAV_CTL_POS | NAV_CTL_YAW | NAV_CTL_LAND | NAV_REQUIRE_ANGLE | NAV_REQUIRE_MAGHOLD | NAV_REQUIRE_THRTILT | NAV_AUTO_WP,
        .mapToFlightModes = NAV_WP_MODE | NAV_ALTHOLD_MODE,
        .mwState = MW_NAV_STATE_LAND_IN_PROGRESS,
        .mwError = MW_NAV_ERROR_LANDING,
        .onEvent = {
            [NAV_FSM_EVENT_TIMEOUT]                        = NAV_STATE_WAYPOINT_RTH_LAND,   // re-process state
            [NAV_FSM_EVENT_SUCCESS]                        = NAV_STATE_WAYPOINT_FINISHED,
            [NAV_FSM_EVENT_SWITCH_TO_IDLE]                 = NAV_STATE_IDLE,
            [NAV_FSM_EVENT_SWITCH_TO_ALTHOLD]              = NAV_STATE_ALTHOLD_INITIALIZE,
            [NAV_FSM_EVENT_SWITCH_TO_POSHOLD_3D]           = NAV_STATE_POSHOLD_3D_INITIALIZE,
            [NAV_FSM_EVENT_SWITCH_TO_RTH]                  = NAV_STATE_RTH_INITIALIZE,
            [NAV_FSM_EVENT_SWITCH_TO_EMERGENCY_LANDING]    = NAV_STATE_EMERGENCY_LANDING_INITIALIZE,
            [NAV_FSM_EVENT_SWITCH_TO_COURSE_HOLD]          = NAV_STATE_COURSE_HOLD_INITIALIZE,
            [NAV_FSM_EVENT_SWITCH_TO_CRUISE]               = NAV_STATE_CRUISE_INITIALIZE,
            [NAV_FSM_EVENT_SWITCH_TO_MIXERAT]              = NAV_STATE_MIXERAT_INITIALIZE,
            [NAV_FSM_EVENT_SWITCH_TO_NAV_STATE_FW_LANDING] = NAV_STATE_FW_LANDING_CLIMB_TO_LOITER,
            [NAV_FSM_EVENT_SWITCH_TO_WAYPOINT_FINISHED]    = NAV_STATE_WAYPOINT_FINISHED,
        }
    },

    [NAV_STATE_WAYPOINT_NEXT] = {
        .persistentId = NAV_PERSISTENT_ID_WAYPOINT_NEXT,
        .onEntry = navOnEnteringState_NAV_STATE_WAYPOINT_NEXT,
        .timeoutMs = 0,
        .stateFlags = NAV_CTL_ALT | NAV_CTL_POS | NAV_CTL_YAW | NAV_REQUIRE_ANGLE | NAV_REQUIRE_MAGHOLD | NAV_REQUIRE_THRTILT | NAV_AUTO_WP,
        .mapToFlightModes = NAV_WP_MODE | NAV_ALTHOLD_MODE,
        .mwState = MW_NAV_STATE_PROCESS_NEXT,
        .mwError = MW_NAV_ERROR_NONE,
        .onEvent = {
            [NAV_FSM_EVENT_SUCCESS]                        = NAV_STATE_WAYPOINT_PRE_ACTION,
            [NAV_FSM_EVENT_SWITCH_TO_WAYPOINT_FINISHED]    = NAV_STATE_WAYPOINT_FINISHED,
        }
    },

    [NAV_STATE_WAYPOINT_FINISHED] = {
        .persistentId = NAV_PERSISTENT_ID_WAYPOINT_FINISHED,
        .onEntry = navOnEnteringState_NAV_STATE_WAYPOINT_FINISHED,
        .timeoutMs = 10,
        .stateFlags = NAV_CTL_ALT | NAV_CTL_POS | NAV_CTL_YAW | NAV_REQUIRE_ANGLE | NAV_REQUIRE_MAGHOLD | NAV_REQUIRE_THRTILT | NAV_AUTO_WP | NAV_AUTO_WP_DONE,
        .mapToFlightModes = NAV_WP_MODE | NAV_ALTHOLD_MODE,
        .mwState = MW_NAV_STATE_WP_ENROUTE,
        .mwError = MW_NAV_ERROR_FINISH,
        .onEvent = {
            [NAV_FSM_EVENT_TIMEOUT]                        = NAV_STATE_WAYPOINT_FINISHED,   // re-process state
            [NAV_FSM_EVENT_SWITCH_TO_IDLE]                 = NAV_STATE_IDLE,
            [NAV_FSM_EVENT_SWITCH_TO_ALTHOLD]              = NAV_STATE_ALTHOLD_INITIALIZE,
            [NAV_FSM_EVENT_SWITCH_TO_POSHOLD_3D]           = NAV_STATE_POSHOLD_3D_INITIALIZE,
            [NAV_FSM_EVENT_SWITCH_TO_RTH]                  = NAV_STATE_RTH_INITIALIZE,
            [NAV_FSM_EVENT_SWITCH_TO_EMERGENCY_LANDING]    = NAV_STATE_EMERGENCY_LANDING_INITIALIZE,
            [NAV_FSM_EVENT_SWITCH_TO_COURSE_HOLD]          = NAV_STATE_COURSE_HOLD_INITIALIZE,
            [NAV_FSM_EVENT_SWITCH_TO_CRUISE]               = NAV_STATE_CRUISE_INITIALIZE,
        }
    },

    /** EMERGENCY LANDING ************************************************/
    [NAV_STATE_EMERGENCY_LANDING_INITIALIZE] = {
        .persistentId = NAV_PERSISTENT_ID_EMERGENCY_LANDING_INITIALIZE,
        .onEntry = navOnEnteringState_NAV_STATE_EMERGENCY_LANDING_INITIALIZE,
        .timeoutMs = 0,
        .stateFlags = NAV_CTL_EMERG | NAV_REQUIRE_ANGLE,
        .mapToFlightModes = 0,
        .mwState = MW_NAV_STATE_EMERGENCY_LANDING,
        .mwError = MW_NAV_ERROR_LANDING,
        .onEvent = {
            [NAV_FSM_EVENT_SUCCESS]                        = NAV_STATE_EMERGENCY_LANDING_IN_PROGRESS,
            [NAV_FSM_EVENT_ERROR]                          = NAV_STATE_IDLE,
            [NAV_FSM_EVENT_SWITCH_TO_IDLE]                 = NAV_STATE_IDLE,
            [NAV_FSM_EVENT_SWITCH_TO_ALTHOLD]              = NAV_STATE_ALTHOLD_INITIALIZE,
            [NAV_FSM_EVENT_SWITCH_TO_RTH]                  = NAV_STATE_RTH_INITIALIZE,
            [NAV_FSM_EVENT_SWITCH_TO_WAYPOINT]             = NAV_STATE_WAYPOINT_INITIALIZE,
        }
    },

    [NAV_STATE_EMERGENCY_LANDING_IN_PROGRESS] = {
        .persistentId = NAV_PERSISTENT_ID_EMERGENCY_LANDING_IN_PROGRESS,
        .onEntry = navOnEnteringState_NAV_STATE_EMERGENCY_LANDING_IN_PROGRESS,
        .timeoutMs = 10,
        .stateFlags = NAV_CTL_EMERG | NAV_REQUIRE_ANGLE,
        .mapToFlightModes = 0,
        .mwState = MW_NAV_STATE_EMERGENCY_LANDING,
        .mwError = MW_NAV_ERROR_LANDING,
        .onEvent = {
            [NAV_FSM_EVENT_TIMEOUT]                        = NAV_STATE_EMERGENCY_LANDING_IN_PROGRESS,    // re-process the state
            [NAV_FSM_EVENT_SUCCESS]                        = NAV_STATE_EMERGENCY_LANDING_FINISHED,
            [NAV_FSM_EVENT_SWITCH_TO_IDLE]                 = NAV_STATE_IDLE,
            [NAV_FSM_EVENT_SWITCH_TO_ALTHOLD]              = NAV_STATE_ALTHOLD_INITIALIZE,
            [NAV_FSM_EVENT_SWITCH_TO_RTH]                  = NAV_STATE_RTH_INITIALIZE,
            [NAV_FSM_EVENT_SWITCH_TO_WAYPOINT]             = NAV_STATE_WAYPOINT_INITIALIZE,
        }
    },

    [NAV_STATE_EMERGENCY_LANDING_FINISHED] = {
        .persistentId = NAV_PERSISTENT_ID_EMERGENCY_LANDING_FINISHED,
        .onEntry = navOnEnteringState_NAV_STATE_EMERGENCY_LANDING_FINISHED,
        .timeoutMs = 10,
        .stateFlags = NAV_CTL_EMERG | NAV_REQUIRE_ANGLE,
        .mapToFlightModes = 0,
        .mwState = MW_NAV_STATE_LANDED,
        .mwError = MW_NAV_ERROR_LANDING,
        .onEvent = {
            [NAV_FSM_EVENT_TIMEOUT]                        = NAV_STATE_EMERGENCY_LANDING_FINISHED,
            [NAV_FSM_EVENT_SWITCH_TO_IDLE]                 = NAV_STATE_IDLE,
        }
    },

    [NAV_STATE_LAUNCH_INITIALIZE] = {
        .persistentId = NAV_PERSISTENT_ID_LAUNCH_INITIALIZE,
        .onEntry = navOnEnteringState_NAV_STATE_LAUNCH_INITIALIZE,
        .timeoutMs = 0,
        .stateFlags = NAV_REQUIRE_ANGLE,
        .mapToFlightModes = NAV_LAUNCH_MODE,
        .mwState = MW_NAV_STATE_NONE,
        .mwError = MW_NAV_ERROR_NONE,
        .onEvent = {
            [NAV_FSM_EVENT_SUCCESS]                        = NAV_STATE_LAUNCH_WAIT,
            [NAV_FSM_EVENT_ERROR]                          = NAV_STATE_IDLE,
            [NAV_FSM_EVENT_SWITCH_TO_IDLE]                 = NAV_STATE_IDLE,
        }
    },

    [NAV_STATE_LAUNCH_WAIT] = {
        .persistentId = NAV_PERSISTENT_ID_LAUNCH_WAIT,
        .onEntry = navOnEnteringState_NAV_STATE_LAUNCH_WAIT,
        .timeoutMs = 10,
        .stateFlags = NAV_CTL_LAUNCH | NAV_REQUIRE_ANGLE,
        .mapToFlightModes = NAV_LAUNCH_MODE,
        .mwState = MW_NAV_STATE_NONE,
        .mwError = MW_NAV_ERROR_NONE,
        .onEvent = {
            [NAV_FSM_EVENT_TIMEOUT]                        = NAV_STATE_LAUNCH_WAIT,    // re-process the state
            [NAV_FSM_EVENT_SUCCESS]                        = NAV_STATE_LAUNCH_IN_PROGRESS,
            [NAV_FSM_EVENT_ERROR]                          = NAV_STATE_IDLE,
            [NAV_FSM_EVENT_SWITCH_TO_IDLE]                 = NAV_STATE_IDLE,
        }
    },

    [NAV_STATE_LAUNCH_IN_PROGRESS] = {
        .persistentId = NAV_PERSISTENT_ID_LAUNCH_IN_PROGRESS,
        .onEntry = navOnEnteringState_NAV_STATE_LAUNCH_IN_PROGRESS,
        .timeoutMs = 10,
        .stateFlags = NAV_CTL_LAUNCH | NAV_REQUIRE_ANGLE,
        .mapToFlightModes = NAV_LAUNCH_MODE,
        .mwState = MW_NAV_STATE_NONE,
        .mwError = MW_NAV_ERROR_NONE,
        .onEvent = {
            [NAV_FSM_EVENT_TIMEOUT]                        = NAV_STATE_LAUNCH_IN_PROGRESS,    // re-process the state
            [NAV_FSM_EVENT_SUCCESS]                        = NAV_STATE_IDLE,
            [NAV_FSM_EVENT_ERROR]                          = NAV_STATE_IDLE,
            [NAV_FSM_EVENT_SWITCH_TO_IDLE]                 = NAV_STATE_IDLE,
        }
    },

    /** MIXER AUTOMATED TRANSITION mode, alternated althod ***************************************************/
    [NAV_STATE_MIXERAT_INITIALIZE] = {
        .persistentId = NAV_PERSISTENT_ID_MIXERAT_INITIALIZE,
        .onEntry = navOnEnteringState_NAV_STATE_MIXERAT_INITIALIZE,
        .timeoutMs = 0,
        .stateFlags = NAV_CTL_ALT | NAV_REQUIRE_ANGLE | NAV_REQUIRE_THRTILT | NAV_MIXERAT,
        .mapToFlightModes = NAV_ALTHOLD_MODE,
        .mwState = MW_NAV_STATE_NONE,
        .mwError = MW_NAV_ERROR_NONE,
        .onEvent = {
            [NAV_FSM_EVENT_SUCCESS]                        = NAV_STATE_MIXERAT_IN_PROGRESS,
            [NAV_FSM_EVENT_ERROR]                          = NAV_STATE_IDLE,
            [NAV_FSM_EVENT_SWITCH_TO_IDLE]                 = NAV_STATE_IDLE,
        }
    },

    [NAV_STATE_MIXERAT_IN_PROGRESS] = {
        .persistentId = NAV_PERSISTENT_ID_MIXERAT_IN_PROGRESS,
        .onEntry = navOnEnteringState_NAV_STATE_MIXERAT_IN_PROGRESS,
        .timeoutMs = 10,
        .stateFlags = NAV_CTL_ALT | NAV_REQUIRE_ANGLE | NAV_REQUIRE_THRTILT | NAV_MIXERAT,
        .mapToFlightModes = NAV_ALTHOLD_MODE,
        .mwState = MW_NAV_STATE_NONE,
        .mwError = MW_NAV_ERROR_NONE,
        .onEvent = {
            [NAV_FSM_EVENT_TIMEOUT]                        = NAV_STATE_MIXERAT_IN_PROGRESS,    // re-process the state
            [NAV_FSM_EVENT_SWITCH_TO_IDLE]                 = NAV_STATE_MIXERAT_ABORT,
            [NAV_FSM_EVENT_SWITCH_TO_RTH_HEAD_HOME]        = NAV_STATE_RTH_HEAD_HOME, //switch to its pending state
            [NAV_FSM_EVENT_SWITCH_TO_RTH_LANDING]          = NAV_STATE_RTH_LANDING, //switch to its pending state
        }
    },
    [NAV_STATE_MIXERAT_ABORT] = {
        .persistentId = NAV_PERSISTENT_ID_MIXERAT_ABORT,
        .onEntry = navOnEnteringState_NAV_STATE_MIXERAT_ABORT, //will not switch to its pending state
        .timeoutMs = 10,
        .stateFlags = NAV_CTL_ALT | NAV_REQUIRE_ANGLE | NAV_REQUIRE_THRTILT,
        .mapToFlightModes = NAV_ALTHOLD_MODE,
        .mwState = MW_NAV_STATE_NONE,
        .mwError = MW_NAV_ERROR_NONE,
        .onEvent = {
            [NAV_FSM_EVENT_SUCCESS]                        = NAV_STATE_IDLE,
            [NAV_FSM_EVENT_SWITCH_TO_IDLE]                 = NAV_STATE_IDLE,

        }
    },

/** Advanced Fixed Wing Autoland **/
#ifdef USE_FW_AUTOLAND
    [NAV_STATE_FW_LANDING_CLIMB_TO_LOITER] = {
        .persistentId = NAV_PERSISTENT_ID_FW_LANDING_CLIMB_TO_LOITER,
        .onEntry = navOnEnteringState_NAV_STATE_FW_LANDING_CLIMB_TO_LOITER,
        .timeoutMs = 10,
        .stateFlags = NAV_CTL_ALT | NAV_CTL_POS | NAV_CTL_YAW | NAV_REQUIRE_ANGLE | NAV_AUTO_RTH,
        .mapToFlightModes = NAV_FW_AUTOLAND,
        .mwState = MW_NAV_STATE_LAND_IN_PROGRESS,
        .mwError = MW_NAV_ERROR_NONE,
        .onEvent = {
            [NAV_FSM_EVENT_TIMEOUT]                                 = NAV_STATE_FW_LANDING_CLIMB_TO_LOITER,
            [NAV_FSM_EVENT_SUCCESS]                                 = NAV_STATE_FW_LANDING_LOITER,
            [NAV_FSM_EVENT_SWITCH_TO_IDLE]                          = NAV_STATE_IDLE,
            [NAV_FSM_EVENT_SWITCH_TO_ALTHOLD]                       = NAV_STATE_ALTHOLD_INITIALIZE,
            [NAV_FSM_EVENT_SWITCH_TO_POSHOLD_3D]                    = NAV_STATE_POSHOLD_3D_INITIALIZE,
            [NAV_FSM_EVENT_SWITCH_TO_EMERGENCY_LANDING]             = NAV_STATE_EMERGENCY_LANDING_INITIALIZE,
            [NAV_FSM_EVENT_SWITCH_TO_COURSE_HOLD]                   = NAV_STATE_COURSE_HOLD_INITIALIZE,
            [NAV_FSM_EVENT_SWITCH_TO_CRUISE]                        = NAV_STATE_CRUISE_INITIALIZE,
            [NAV_FSM_EVENT_SWITCH_TO_NAV_STATE_FW_LANDING_ABORT]    = NAV_STATE_FW_LANDING_ABORT,
        }
    },

    [NAV_STATE_FW_LANDING_LOITER] = {
        .persistentId = NAV_PERSISTENT_ID_FW_LANDING_LOITER,
        .onEntry = navOnEnteringState_NAV_STATE_FW_LANDING_LOITER,
        .timeoutMs = 10,
        .stateFlags = NAV_CTL_ALT | NAV_CTL_POS | NAV_CTL_YAW | NAV_REQUIRE_ANGLE | NAV_AUTO_RTH,
        .mapToFlightModes = NAV_FW_AUTOLAND,
        .mwState = MW_NAV_STATE_LAND_IN_PROGRESS,
        .mwError = MW_NAV_ERROR_NONE,
        .onEvent = {
            [NAV_FSM_EVENT_TIMEOUT]                                 = NAV_STATE_FW_LANDING_LOITER,
            [NAV_FSM_EVENT_SUCCESS]                                 = NAV_STATE_FW_LANDING_APPROACH,
            [NAV_FSM_EVENT_SWITCH_TO_IDLE]                          = NAV_STATE_IDLE,
            [NAV_FSM_EVENT_SWITCH_TO_ALTHOLD]                       = NAV_STATE_ALTHOLD_INITIALIZE,
            [NAV_FSM_EVENT_SWITCH_TO_POSHOLD_3D]                    = NAV_STATE_POSHOLD_3D_INITIALIZE,
            [NAV_FSM_EVENT_SWITCH_TO_EMERGENCY_LANDING]             = NAV_STATE_EMERGENCY_LANDING_INITIALIZE,
            [NAV_FSM_EVENT_SWITCH_TO_COURSE_HOLD]                   = NAV_STATE_COURSE_HOLD_INITIALIZE,
            [NAV_FSM_EVENT_SWITCH_TO_CRUISE]                        = NAV_STATE_CRUISE_INITIALIZE,
            [NAV_FSM_EVENT_SWITCH_TO_NAV_STATE_FW_LANDING_ABORT]    = NAV_STATE_FW_LANDING_ABORT,
        }
    },

    [NAV_STATE_FW_LANDING_APPROACH] = {
        .persistentId = NAV_PERSISTENT_ID_FW_LANDING_APPROACH,
        .onEntry = navOnEnteringState_NAV_STATE_FW_LANDING_APPROACH,
        .timeoutMs = 10,
        .stateFlags = NAV_CTL_ALT | NAV_CTL_POS | NAV_CTL_YAW | NAV_REQUIRE_ANGLE | NAV_AUTO_WP,
        .mapToFlightModes = NAV_FW_AUTOLAND,
        .mwState = MW_NAV_STATE_LAND_IN_PROGRESS,
        .mwError = MW_NAV_ERROR_NONE,
        .onEvent = {
            [NAV_FSM_EVENT_TIMEOUT]                                 = NAV_STATE_FW_LANDING_APPROACH,
            [NAV_FSM_EVENT_SUCCESS]                                 = NAV_STATE_FW_LANDING_GLIDE,
            [NAV_FSM_EVENT_SWITCH_TO_IDLE]                          = NAV_STATE_IDLE,
            [NAV_FSM_EVENT_SWITCH_TO_ALTHOLD]                       = NAV_STATE_ALTHOLD_INITIALIZE,
            [NAV_FSM_EVENT_SWITCH_TO_POSHOLD_3D]                    = NAV_STATE_POSHOLD_3D_INITIALIZE,
            [NAV_FSM_EVENT_SWITCH_TO_EMERGENCY_LANDING]             = NAV_STATE_EMERGENCY_LANDING_INITIALIZE,
            [NAV_FSM_EVENT_SWITCH_TO_COURSE_HOLD]                   = NAV_STATE_COURSE_HOLD_INITIALIZE,
            [NAV_FSM_EVENT_SWITCH_TO_CRUISE]                        = NAV_STATE_CRUISE_INITIALIZE,
            [NAV_FSM_EVENT_SWITCH_TO_NAV_STATE_FW_LANDING_ABORT]    = NAV_STATE_FW_LANDING_ABORT,
        }
    },

    [NAV_STATE_FW_LANDING_GLIDE] = {
        .persistentId = NAV_PERSISTENT_ID_FW_LANDING_GLIDE,
        .onEntry = navOnEnteringState_NAV_STATE_FW_LANDING_GLIDE,
        .timeoutMs = 10,
        .stateFlags = NAV_CTL_POS | NAV_CTL_YAW | NAV_REQUIRE_ANGLE | NAV_RC_POS | NAV_RC_YAW,
        .mapToFlightModes = NAV_FW_AUTOLAND,
        .mwState = MW_NAV_STATE_LAND_IN_PROGRESS,
        .mwError = MW_NAV_ERROR_NONE,
        .onEvent = {
            [NAV_FSM_EVENT_TIMEOUT]                                 = NAV_STATE_FW_LANDING_GLIDE,
            [NAV_FSM_EVENT_SUCCESS]                                 = NAV_STATE_FW_LANDING_FLARE,
            [NAV_FSM_EVENT_SWITCH_TO_IDLE]                          = NAV_STATE_IDLE,
            [NAV_FSM_EVENT_SWITCH_TO_ALTHOLD]                       = NAV_STATE_ALTHOLD_INITIALIZE,
            [NAV_FSM_EVENT_SWITCH_TO_POSHOLD_3D]                    = NAV_STATE_POSHOLD_3D_INITIALIZE,
            [NAV_FSM_EVENT_SWITCH_TO_EMERGENCY_LANDING]             = NAV_STATE_EMERGENCY_LANDING_INITIALIZE,
            [NAV_FSM_EVENT_SWITCH_TO_COURSE_HOLD]                   = NAV_STATE_COURSE_HOLD_INITIALIZE,
            [NAV_FSM_EVENT_SWITCH_TO_CRUISE]                        = NAV_STATE_CRUISE_INITIALIZE,
            [NAV_FSM_EVENT_SWITCH_TO_NAV_STATE_FW_LANDING_ABORT]    = NAV_STATE_FW_LANDING_ABORT,
        }
    },

    [NAV_STATE_FW_LANDING_FLARE] = {
        .persistentId = NAV_PERSISTENT_ID_FW_LANDING_FLARE,
        .onEntry = navOnEnteringState_NAV_STATE_FW_LANDING_FLARE,
        .timeoutMs = 10,
        .stateFlags = NAV_CTL_POS | NAV_CTL_YAW | NAV_REQUIRE_ANGLE | NAV_RC_POS | NAV_RC_YAW,
        .mapToFlightModes = NAV_FW_AUTOLAND,
        .mwState = MW_NAV_STATE_LAND_IN_PROGRESS,
        .mwError = MW_NAV_ERROR_NONE,
        .onEvent = {
            [NAV_FSM_EVENT_TIMEOUT]                        = NAV_STATE_FW_LANDING_FLARE,   // re-process the state
            [NAV_FSM_EVENT_SUCCESS]                        = NAV_STATE_IDLE,
            [NAV_FSM_EVENT_SWITCH_TO_IDLE]                 = NAV_STATE_IDLE,
        }
    },
    [NAV_STATE_FW_LANDING_ABORT] = {
        .persistentId = NAV_PERSISTENT_ID_FW_LANDING_ABORT,
        .onEntry = navOnEnteringState_NAV_STATE_FW_LANDING_ABORT,
        .timeoutMs = 10,
        .stateFlags = NAV_CTL_ALT | NAV_CTL_POS | NAV_CTL_YAW | NAV_REQUIRE_ANGLE | NAV_AUTO_RTH | NAV_RC_POS | NAV_RC_YAW,
        .mapToFlightModes = NAV_FW_AUTOLAND,
        .mwState = MW_NAV_STATE_LAND_IN_PROGRESS,
        .mwError = MW_NAV_ERROR_NONE,
        .onEvent = {
            [NAV_FSM_EVENT_TIMEOUT]             = NAV_STATE_FW_LANDING_ABORT,
            [NAV_FSM_EVENT_SUCCESS]             = NAV_STATE_IDLE,
            [NAV_FSM_EVENT_SWITCH_TO_RTH]       = NAV_STATE_RTH_INITIALIZE,
            [NAV_FSM_EVENT_SWITCH_TO_IDLE]      = NAV_STATE_IDLE,
            [NAV_FSM_EVENT_SWITCH_TO_WAYPOINT]  = NAV_STATE_WAYPOINT_INITIALIZE,
        }
    },
#endif
};

static navigationFSMStateFlags_t navGetStateFlags(navigationFSMState_t state)
{
    return navFSM[state].stateFlags;
}

flightModeFlags_e navGetMappedFlightModes(navigationFSMState_t state)
{
    return navFSM[state].mapToFlightModes;
}

navigationFSMStateFlags_t navGetCurrentStateFlags(void)
{
    return navGetStateFlags(posControl.navState);
}

static bool navTerrainFollowingRequested(void)
{
    // Terrain following not supported on FIXED WING aircraft yet
    return !STATE(FIXED_WING_LEGACY) && IS_RC_MODE_ACTIVE(BOXSURFACE);
}

/*************************************************************************************************/
static navigationFSMEvent_t navOnEnteringState_NAV_STATE_IDLE(navigationFSMState_t previousState)
{
    UNUSED(previousState);

    resetAltitudeController(false);
    resetHeadingController();
    resetPositionController();
#ifdef USE_FW_AUTOLAND
    resetFwAutoland();
#endif

    return NAV_FSM_EVENT_NONE;
}

static navigationFSMEvent_t navOnEnteringState_NAV_STATE_ALTHOLD_INITIALIZE(navigationFSMState_t previousState)
{
    const navigationFSMStateFlags_t prevFlags = navGetStateFlags(previousState);
    const bool terrainFollowingToggled = (posControl.flags.isTerrainFollowEnabled != navTerrainFollowingRequested());

    resetGCSFlags();

    // Prepare altitude controller if idle, RTH or WP modes active or surface mode status changed
    if (!(prevFlags & NAV_CTL_ALT) || (prevFlags & NAV_AUTO_RTH) || (prevFlags & NAV_AUTO_WP) || terrainFollowingToggled) {
        resetAltitudeController(navTerrainFollowingRequested());
        setupAltitudeController();
        setDesiredPosition(&navGetCurrentActualPositionAndVelocity()->pos, posControl.actualState.yaw, NAV_POS_UPDATE_Z);  // This will reset surface offset
    }

    return NAV_FSM_EVENT_SUCCESS;
}

static navigationFSMEvent_t navOnEnteringState_NAV_STATE_ALTHOLD_IN_PROGRESS(navigationFSMState_t previousState)
{
    UNUSED(previousState);

    // If GCS was disabled - reset altitude setpoint
    if (posControl.flags.isGCSAssistedNavigationReset) {
        setDesiredPosition(&navGetCurrentActualPositionAndVelocity()->pos, posControl.actualState.yaw, NAV_POS_UPDATE_Z);
        resetGCSFlags();
    }

    return NAV_FSM_EVENT_NONE;
}

static navigationFSMEvent_t navOnEnteringState_NAV_STATE_POSHOLD_3D_INITIALIZE(navigationFSMState_t previousState)
{
    const navigationFSMStateFlags_t prevFlags = navGetStateFlags(previousState);
    const bool terrainFollowingToggled = (posControl.flags.isTerrainFollowEnabled != navTerrainFollowingRequested());

    resetGCSFlags();

    // Prepare altitude controller if idle, RTH or WP modes active or surface mode status changed
    if (!(prevFlags & NAV_CTL_ALT) || (prevFlags & NAV_AUTO_RTH) || (prevFlags & NAV_AUTO_WP) || terrainFollowingToggled) {
        resetAltitudeController(navTerrainFollowingRequested());
        setupAltitudeController();
        setDesiredPosition(&navGetCurrentActualPositionAndVelocity()->pos, posControl.actualState.yaw, NAV_POS_UPDATE_Z);  // This will reset surface offset
    }

    // Prepare position controller if idle or current Mode NOT active in position hold state
    if (previousState != NAV_STATE_RTH_HOVER_PRIOR_TO_LANDING && previousState != NAV_STATE_RTH_HOVER_ABOVE_HOME &&
        previousState != NAV_STATE_RTH_LANDING && previousState != NAV_STATE_WAYPOINT_RTH_LAND &&
        previousState != NAV_STATE_WAYPOINT_FINISHED && previousState != NAV_STATE_WAYPOINT_HOLD_TIME)
        {
        resetPositionController();

        fpVector3_t targetHoldPos;
        calculateInitialHoldPosition(&targetHoldPos);
        setDesiredPosition(&targetHoldPos, posControl.actualState.yaw, NAV_POS_UPDATE_XY | NAV_POS_UPDATE_HEADING);
    }

    return NAV_FSM_EVENT_SUCCESS;
}

static navigationFSMEvent_t navOnEnteringState_NAV_STATE_POSHOLD_3D_IN_PROGRESS(navigationFSMState_t previousState)
{
    UNUSED(previousState);

    // If GCS was disabled - reset 2D pos setpoint
    if (posControl.flags.isGCSAssistedNavigationReset) {
        fpVector3_t targetHoldPos;
        calculateInitialHoldPosition(&targetHoldPos);
        setDesiredPosition(&navGetCurrentActualPositionAndVelocity()->pos, posControl.actualState.yaw, NAV_POS_UPDATE_Z);
        setDesiredPosition(&targetHoldPos, posControl.actualState.yaw, NAV_POS_UPDATE_XY | NAV_POS_UPDATE_HEADING);
        resetGCSFlags();
    }

    return NAV_FSM_EVENT_NONE;
}

static navigationFSMEvent_t navOnEnteringState_NAV_STATE_COURSE_HOLD_INITIALIZE(navigationFSMState_t previousState)
{
    UNUSED(previousState);

    if (STATE(MULTIROTOR) && !navConfig()->general.cruise_yaw_rate) {  // course hold not possible on MR without yaw control
        return NAV_FSM_EVENT_ERROR;
    }

    DEBUG_SET(DEBUG_CRUISE, 0, 1);
    // Switch to IDLE if we do not have an healty position. Try the next iteration.
    if (checkForPositionSensorTimeout()) {
        return NAV_FSM_EVENT_SWITCH_TO_IDLE;
    }

    resetPositionController();

    if (STATE(AIRPLANE)) {
        posControl.cruise.course = posControl.actualState.cog;  // Store the course to follow
    } else {    // Multicopter
        posControl.cruise.course = posControl.actualState.yaw;
        posControl.cruise.multicopterSpeed = constrainf(posControl.actualState.velXY, 10.0f, navConfig()->general.max_manual_speed);
        posControl.desiredState.pos = posControl.actualState.abs.pos;
    }
    posControl.cruise.previousCourse = posControl.cruise.course;
    posControl.cruise.lastCourseAdjustmentTime = 0;

    return NAV_FSM_EVENT_SUCCESS; // Go to NAV_STATE_COURSE_HOLD_IN_PROGRESS state
}

static navigationFSMEvent_t navOnEnteringState_NAV_STATE_COURSE_HOLD_IN_PROGRESS(navigationFSMState_t previousState)
{
    UNUSED(previousState);

    const timeMs_t currentTimeMs = millis();

    // Switch to IDLE if we do not have an healty position. Do the CRUISE init the next iteration.
    if (checkForPositionSensorTimeout()) {
        return NAV_FSM_EVENT_SWITCH_TO_IDLE;
    }

    DEBUG_SET(DEBUG_CRUISE, 0, 2);
    DEBUG_SET(DEBUG_CRUISE, 2, 0);

    if (STATE(AIRPLANE) && posControl.flags.isAdjustingPosition) {  // inhibit for MR, pitch/roll only adjusts speed using pitch
        return NAV_FSM_EVENT_SWITCH_TO_COURSE_ADJ;
    }

    const bool mcRollStickHeadingAdjustmentActive = STATE(MULTIROTOR) && ABS(rcCommand[ROLL]) > rcControlsConfig()->pos_hold_deadband;

    // User demanding yaw -> yaw stick on FW, yaw or roll sticks on MR
    // We record the desired course and change the desired target in the meanwhile
    if (posControl.flags.isAdjustingHeading || mcRollStickHeadingAdjustmentActive) {
        int16_t cruiseYawRate = DEGREES_TO_CENTIDEGREES(navConfig()->general.cruise_yaw_rate);
        int16_t headingAdjustCommand = rcCommand[YAW];
        if (mcRollStickHeadingAdjustmentActive && ABS(rcCommand[ROLL]) > ABS(headingAdjustCommand)) {
            headingAdjustCommand = -rcCommand[ROLL];
        }

        timeMs_t timeDifference = currentTimeMs - posControl.cruise.lastCourseAdjustmentTime;
        if (timeDifference > 100) timeDifference = 0;   // if adjustment was called long time ago, reset the time difference.
        float rateTarget = scaleRangef((float)headingAdjustCommand, -500.0f, 500.0f, -cruiseYawRate, cruiseYawRate);
        float centidegsPerIteration = rateTarget * MS2S(timeDifference);
        posControl.cruise.course = wrap_36000(posControl.cruise.course - centidegsPerIteration);
        DEBUG_SET(DEBUG_CRUISE, 1, CENTIDEGREES_TO_DEGREES(posControl.cruise.course));
        posControl.cruise.lastCourseAdjustmentTime = currentTimeMs;
    } else if (currentTimeMs - posControl.cruise.lastCourseAdjustmentTime > 4000) {
        posControl.cruise.previousCourse = posControl.cruise.course;
    }

    setDesiredPosition(NULL, posControl.cruise.course, NAV_POS_UPDATE_HEADING);

    return NAV_FSM_EVENT_NONE;
}

static navigationFSMEvent_t navOnEnteringState_NAV_STATE_COURSE_HOLD_ADJUSTING(navigationFSMState_t previousState)
{
    UNUSED(previousState);
    DEBUG_SET(DEBUG_CRUISE, 0, 3);

    // User is rolling, changing manually direction. Wait until it is done and then restore CRUISE
    if (posControl.flags.isAdjustingPosition) {
        posControl.cruise.course = posControl.actualState.cog;  //store current course
        posControl.cruise.lastCourseAdjustmentTime = millis();
        return NAV_FSM_EVENT_NONE;  // reprocess the state
    }

    resetPositionController();

    return NAV_FSM_EVENT_SUCCESS; // go back to NAV_STATE_COURSE_HOLD_IN_PROGRESS state
}

static navigationFSMEvent_t navOnEnteringState_NAV_STATE_CRUISE_INITIALIZE(navigationFSMState_t previousState)
{
    if (STATE(MULTIROTOR) && !navConfig()->general.cruise_yaw_rate) {  // course hold not possible on MR without yaw control
        return NAV_FSM_EVENT_ERROR;
    }

    navOnEnteringState_NAV_STATE_ALTHOLD_INITIALIZE(previousState);

    return navOnEnteringState_NAV_STATE_COURSE_HOLD_INITIALIZE(previousState);
}

static navigationFSMEvent_t navOnEnteringState_NAV_STATE_CRUISE_IN_PROGRESS(navigationFSMState_t previousState)
{
    navOnEnteringState_NAV_STATE_ALTHOLD_IN_PROGRESS(previousState);

    return navOnEnteringState_NAV_STATE_COURSE_HOLD_IN_PROGRESS(previousState);
}

static navigationFSMEvent_t navOnEnteringState_NAV_STATE_CRUISE_ADJUSTING(navigationFSMState_t previousState)
{
    navOnEnteringState_NAV_STATE_ALTHOLD_IN_PROGRESS(previousState);

    return navOnEnteringState_NAV_STATE_COURSE_HOLD_ADJUSTING(previousState);
}

static navigationFSMEvent_t navOnEnteringState_NAV_STATE_RTH_INITIALIZE(navigationFSMState_t previousState)
{

    if (navConfig()->general.flags.rth_use_linear_descent && posControl.rthState.rthLinearDescentActive)
                posControl.rthState.rthLinearDescentActive = false;

    if ((posControl.flags.estHeadingStatus == EST_NONE) || (posControl.flags.estAltStatus == EST_NONE) || !STATE(GPS_FIX_HOME)) {
        // Heading sensor, altitude sensor and HOME fix are mandatory for RTH. If not satisfied - switch to emergency landing
        // Relevant to failsafe forced RTH only. Switched RTH blocked in selectNavEventFromBoxModeInput if sensors unavailable.
        // If we are in dead-reckoning mode - also fail, since coordinates may be unreliable
        return NAV_FSM_EVENT_SWITCH_TO_EMERGENCY_LANDING;
    }

    if (previousState != NAV_STATE_FW_LANDING_ABORT) {
#ifdef USE_FW_AUTOLAND
        posControl.fwLandState.landAborted = false;
#endif
        if (STATE(FIXED_WING_LEGACY) && (posControl.homeDistance < navConfig()->general.min_rth_distance) && !posControl.flags.forcedRTHActivated) {
            // Prevent RTH from activating on airplanes if too close to home unless it's a failsafe RTH
            return NAV_FSM_EVENT_SWITCH_TO_IDLE;
        }
    }

    // If we have valid position sensor or configured to ignore it's loss at initial stage - continue
    if ((posControl.flags.estPosStatus >= EST_USABLE) || navConfig()->general.flags.rth_climb_ignore_emerg) {
        // Prepare controllers
        resetPositionController();
        resetAltitudeController(false);     // Make sure surface tracking is not enabled - RTH uses global altitude, not AGL
        setupAltitudeController();

        // If close to home - reset home position and land
        if (posControl.homeDistance < navConfig()->general.min_rth_distance) {
            setHomePosition(&navGetCurrentActualPositionAndVelocity()->pos, posControl.actualState.yaw, NAV_POS_UPDATE_XY | NAV_POS_UPDATE_HEADING, NAV_HOME_VALID_ALL);
            setDesiredPosition(&navGetCurrentActualPositionAndVelocity()->pos, posControl.actualState.yaw, NAV_POS_UPDATE_XY | NAV_POS_UPDATE_Z | NAV_POS_UPDATE_HEADING);

            return NAV_FSM_EVENT_SWITCH_TO_RTH_LANDING;   // NAV_STATE_RTH_HOVER_PRIOR_TO_LANDING
        } else {
            if (rthTrackBackIsActive() && rth_trackback.activePointIndex >= 0 && !isWaypointMissionRTHActive()) {
                rthTrackBackUpdate(true);       // save final trackpoint for altitude and max trackback distance reference
                posControl.flags.rthTrackbackActive = true;
                calculateAndSetActiveWaypointToLocalPosition(getRthTrackBackPosition());
                return NAV_FSM_EVENT_SWITCH_TO_NAV_STATE_RTH_TRACKBACK;
            }

            fpVector3_t targetHoldPos;

            if (STATE(FIXED_WING_LEGACY)) {
                // Airplane - climbout before heading home
                if (navConfig()->general.flags.rth_climb_first == RTH_CLIMB_ON_FW_SPIRAL) {
                    // Spiral climb centered at xy of RTH activation
                    calculateInitialHoldPosition(&targetHoldPos);
                } else {
                    calculateFarAwayTarget(&targetHoldPos, posControl.actualState.cog, 100000.0f);  // 1km away Linear climb
                }
            } else {
                // Multicopter, hover and climb
                calculateInitialHoldPosition(&targetHoldPos);

                // Initialize RTH sanity check to prevent fly-aways on RTH
                // For airplanes this is delayed until climb-out is finished
                initializeRTHSanityChecker();
            }

            setDesiredPosition(&targetHoldPos, posControl.actualState.yaw, NAV_POS_UPDATE_XY | NAV_POS_UPDATE_HEADING);

            return NAV_FSM_EVENT_SUCCESS;   // NAV_STATE_RTH_CLIMB_TO_SAFE_ALT
        }
    }
    /* Position sensor failure timeout - land. Land immediately if failsafe RTH and timeout disabled (set to 0) */
    else if (checkForPositionSensorTimeout() || (!navConfig()->general.pos_failure_timeout && posControl.flags.forcedRTHActivated)) {
        return NAV_FSM_EVENT_SWITCH_TO_EMERGENCY_LANDING;
    }
    /* No valid POS sensor but still within valid timeout - wait */
    return NAV_FSM_EVENT_NONE;
}

static navigationFSMEvent_t navOnEnteringState_NAV_STATE_RTH_CLIMB_TO_SAFE_ALT(navigationFSMState_t previousState)
{
    UNUSED(previousState);

    if (!STATE(ALTITUDE_CONTROL)) {
        //If altitude control is not a thing, switch to RTH in progress instead
        return NAV_FSM_EVENT_SUCCESS; //Will cause NAV_STATE_RTH_HEAD_HOME
    }

    rthAltControlStickOverrideCheck(PITCH);

    /* Position sensor failure timeout and not configured to ignore GPS loss - land */
    if ((posControl.flags.estHeadingStatus == EST_NONE) ||
        (checkForPositionSensorTimeout() && !navConfig()->general.flags.rth_climb_ignore_emerg)) {
        return NAV_FSM_EVENT_SWITCH_TO_EMERGENCY_LANDING;
    }

    const uint8_t rthClimbMarginPercent = STATE(FIXED_WING_LEGACY) ? FW_RTH_CLIMB_MARGIN_PERCENT : MR_RTH_CLIMB_MARGIN_PERCENT;
    const float rthAltitudeMargin = MAX(FW_RTH_CLIMB_MARGIN_MIN_CM, (rthClimbMarginPercent/100.0f) * fabsf(posControl.rthState.rthInitialAltitude - posControl.rthState.homePosition.pos.z));

    // If we reached desired initial RTH altitude or we don't want to climb first
    if (((navGetCurrentActualPositionAndVelocity()->pos.z - posControl.rthState.rthInitialAltitude) > -rthAltitudeMargin) || (navConfig()->general.flags.rth_climb_first == RTH_CLIMB_OFF) || rthAltControlStickOverrideCheck(ROLL) || rthClimbStageActiveAndComplete()) {

        // Delayed initialization for RTH sanity check on airplanes - allow to finish climb first as it can take some distance
        if (STATE(FIXED_WING_LEGACY)) {
            initializeRTHSanityChecker();
        }

        // Save initial home distance for future use
        posControl.rthState.rthInitialDistance = posControl.homeDistance;
        fpVector3_t * tmpHomePos = rthGetHomeTargetPosition(RTH_HOME_ENROUTE_INITIAL);

        if (navConfig()->general.flags.rth_tail_first && !STATE(FIXED_WING_LEGACY)) {
            setDesiredPosition(tmpHomePos, 0, NAV_POS_UPDATE_XY | NAV_POS_UPDATE_Z | NAV_POS_UPDATE_BEARING_TAIL_FIRST);
        }
        else {
            setDesiredPosition(tmpHomePos, 0, NAV_POS_UPDATE_XY | NAV_POS_UPDATE_Z | NAV_POS_UPDATE_BEARING);
        }

        return NAV_FSM_EVENT_SUCCESS;   // NAV_STATE_RTH_HEAD_HOME

    } else {

        fpVector3_t * tmpHomePos = rthGetHomeTargetPosition(RTH_HOME_ENROUTE_INITIAL);

        /* For multi-rotors execute sanity check during initial ascent as well */
        if (!STATE(FIXED_WING_LEGACY) && !validateRTHSanityChecker()) {
            return NAV_FSM_EVENT_SWITCH_TO_EMERGENCY_LANDING;
        }

        // Climb to safe altitude and turn to correct direction
        // Until the initial climb phase is complete target slightly *above* the cruise altitude to ensure we actually reach
        // it in a reasonable time. Immediately after we finish this phase - target the original altitude.
        if (STATE(FIXED_WING_LEGACY)) {
            tmpHomePos->z += FW_RTH_CLIMB_OVERSHOOT_CM;
            setDesiredPosition(tmpHomePos, 0, NAV_POS_UPDATE_Z);
        } else {
            tmpHomePos->z += MR_RTH_CLIMB_OVERSHOOT_CM;

            if (navConfig()->general.flags.rth_tail_first) {
                setDesiredPosition(tmpHomePos, 0, NAV_POS_UPDATE_Z | NAV_POS_UPDATE_BEARING_TAIL_FIRST);
            } else {
                setDesiredPosition(tmpHomePos, 0, NAV_POS_UPDATE_Z | NAV_POS_UPDATE_BEARING);
            }
        }

        return NAV_FSM_EVENT_NONE;
    }
}

static navigationFSMEvent_t navOnEnteringState_NAV_STATE_RTH_TRACKBACK(navigationFSMState_t previousState)
{
    UNUSED(previousState);

    /* If position sensors unavailable - land immediately */
    if ((posControl.flags.estHeadingStatus == EST_NONE) || checkForPositionSensorTimeout()) {
        return NAV_FSM_EVENT_SWITCH_TO_EMERGENCY_LANDING;
    }

    if (rthTrackBackSetNewPosition()) {
        return NAV_FSM_EVENT_SWITCH_TO_NAV_STATE_RTH_INITIALIZE;
    }

    return NAV_FSM_EVENT_NONE;
}

static navigationFSMEvent_t navOnEnteringState_NAV_STATE_RTH_HEAD_HOME(navigationFSMState_t previousState)
{
    UNUSED(previousState);

    rthAltControlStickOverrideCheck(PITCH);

    /* If position sensors unavailable - land immediately */
    if ((posControl.flags.estHeadingStatus == EST_NONE) || !validateRTHSanityChecker()) {
        return NAV_FSM_EVENT_SWITCH_TO_EMERGENCY_LANDING;
    }

    if (checkMixerATRequired(MIXERAT_REQUEST_RTH) && (calculateDistanceToDestination(&posControl.rthState.homePosition.pos) > (navConfig()->fw.loiter_radius * 3))){
        return NAV_FSM_EVENT_SWITCH_TO_MIXERAT;
    }

    if (navConfig()->general.flags.rth_use_linear_descent && navConfig()->general.rth_home_altitude > 0) {
        // Check linear descent status
        uint32_t homeDistance = calculateDistanceToDestination(&posControl.rthState.homePosition.pos);

        if (homeDistance <= METERS_TO_CENTIMETERS(navConfig()->general.rth_linear_descent_start_distance)) {
            posControl.rthState.rthFinalAltitude = posControl.rthState.homePosition.pos.z + navConfig()->general.rth_home_altitude;
            posControl.rthState.rthLinearDescentActive = true;
        }
    }

    // If we have position sensor - continue home
    if ((posControl.flags.estPosStatus >= EST_USABLE)) {
        fpVector3_t * tmpHomePos = rthGetHomeTargetPosition(RTH_HOME_ENROUTE_PROPORTIONAL);

        if (isWaypointReached(tmpHomePos, 0)) {
            // Successfully reached position target - update XYZ-position
            setDesiredPosition(tmpHomePos, posControl.rthState.homePosition.heading, NAV_POS_UPDATE_XY | NAV_POS_UPDATE_Z | NAV_POS_UPDATE_HEADING);

            posControl.landingDelay = 0;

            if (navConfig()->general.flags.rth_use_linear_descent && posControl.rthState.rthLinearDescentActive)
                posControl.rthState.rthLinearDescentActive = false;

            return NAV_FSM_EVENT_SUCCESS;       // NAV_STATE_RTH_HOVER_PRIOR_TO_LANDING
        } else {
            setDesiredPosition(tmpHomePos, 0, NAV_POS_UPDATE_Z | NAV_POS_UPDATE_XY);
            return NAV_FSM_EVENT_NONE;
        }
    }
    /* Position sensor failure timeout - land */
    else if (checkForPositionSensorTimeout()) {
        return NAV_FSM_EVENT_SWITCH_TO_EMERGENCY_LANDING;
    }
    /* No valid POS sensor but still within valid timeout - wait */
    return NAV_FSM_EVENT_NONE;
}

static navigationFSMEvent_t navOnEnteringState_NAV_STATE_RTH_HOVER_PRIOR_TO_LANDING(navigationFSMState_t previousState)
{
    UNUSED(previousState);

    //On ROVER and BOAT we immediately switch to the next event
    if (!STATE(ALTITUDE_CONTROL)) {
        return NAV_FSM_EVENT_SUCCESS;
    }

    /* If position sensors unavailable - land immediately (wait for timeout on GPS) */
    if ((posControl.flags.estHeadingStatus == EST_NONE) || checkForPositionSensorTimeout() || !validateRTHSanityChecker()) {
        return NAV_FSM_EVENT_SWITCH_TO_EMERGENCY_LANDING;
    }

    // Action delay before landing if in FS and option enabled
    bool pauseLanding = false;
    navRTHAllowLanding_e allow = navConfig()->general.flags.rth_allow_landing;
    if ((allow == NAV_RTH_ALLOW_LANDING_ALWAYS || allow == NAV_RTH_ALLOW_LANDING_FS_ONLY) && FLIGHT_MODE(FAILSAFE_MODE) && navConfig()->general.rth_fs_landing_delay > 0) {
        if (posControl.landingDelay == 0)
            posControl.landingDelay = millis() + S2MS(navConfig()->general.rth_fs_landing_delay);

        batteryState_e batteryState = getBatteryState();

        if (millis() < posControl.landingDelay && batteryState != BATTERY_WARNING && batteryState != BATTERY_CRITICAL)
            pauseLanding = true;
        else
            posControl.landingDelay = 0;
    }

    // If landing is not temporarily paused (FS only), position ok, OR within valid timeout - continue
    // Wait until target heading is reached for MR (with 15 deg margin for error), or continue for Fixed Wing
    if (!pauseLanding && ((ABS(wrap_18000(posControl.rthState.homePosition.heading - posControl.actualState.yaw)) < DEGREES_TO_CENTIDEGREES(15)) || STATE(FIXED_WING_LEGACY))) {
        resetLandingDetector();     // force reset landing detector just in case
        updateClimbRateToAltitudeController(0, 0, ROC_TO_ALT_RESET);
        return navigationRTHAllowsLanding() ? NAV_FSM_EVENT_SUCCESS : NAV_FSM_EVENT_SWITCH_TO_RTH_HOVER_ABOVE_HOME; // success = land
    } else {
        fpVector3_t * tmpHomePos = rthGetHomeTargetPosition(RTH_HOME_ENROUTE_FINAL);
        setDesiredPosition(tmpHomePos, posControl.rthState.homePosition.heading, NAV_POS_UPDATE_XY | NAV_POS_UPDATE_Z | NAV_POS_UPDATE_HEADING);
        return NAV_FSM_EVENT_NONE;
    }
}

static navigationFSMEvent_t navOnEnteringState_NAV_STATE_RTH_HOVER_ABOVE_HOME(navigationFSMState_t previousState)
{
    UNUSED(previousState);

    /* If position sensors unavailable - land immediately (wait for timeout on GPS) */
    if (posControl.flags.estHeadingStatus == EST_NONE || checkForPositionSensorTimeout() || !validateRTHSanityChecker()) {
        return NAV_FSM_EVENT_SWITCH_TO_EMERGENCY_LANDING;
    }

    fpVector3_t * tmpHomePos = rthGetHomeTargetPosition(RTH_HOME_FINAL_HOVER);
    setDesiredPosition(tmpHomePos, 0, NAV_POS_UPDATE_Z);

    return NAV_FSM_EVENT_NONE;
}

static navigationFSMEvent_t navOnEnteringState_NAV_STATE_RTH_LANDING(navigationFSMState_t previousState)
{
#ifndef USE_FW_AUTOLAND
    UNUSED(previousState);
#endif

    //On ROVER and BOAT we immediately switch to the next event
    if (!STATE(ALTITUDE_CONTROL)) {
        return NAV_FSM_EVENT_SUCCESS;
    }

    if (!ARMING_FLAG(ARMED) || STATE(LANDING_DETECTED)) {
        return NAV_FSM_EVENT_SUCCESS;
    }

    /* If position sensors unavailable - land immediately (wait for timeout on GPS)
     * Continue to check for RTH sanity during landing */
    if (posControl.flags.estHeadingStatus == EST_NONE || checkForPositionSensorTimeout() || (previousState != NAV_STATE_WAYPOINT_REACHED && !validateRTHSanityChecker())) {
        return NAV_FSM_EVENT_SWITCH_TO_EMERGENCY_LANDING;
    }

    if (checkMixerATRequired(MIXERAT_REQUEST_LAND)){
        return NAV_FSM_EVENT_SWITCH_TO_MIXERAT;
    }

#ifdef USE_FW_AUTOLAND
    if (STATE(AIRPLANE)) {
        int8_t missionIdx = -1, shIdx = -1, missionFwLandConfigStartIdx = 8, approachSettingIdx = -1;
#ifdef USE_MULTI_MISSION
        missionIdx = posControl.loadedMultiMissionIndex - 1;
#endif

#ifdef USE_SAFE_HOME
        shIdx = posControl.safehomeState.index;
        missionFwLandConfigStartIdx = MAX_SAFE_HOMES;
#endif
        if (previousState == NAV_STATE_WAYPOINT_REACHED && missionIdx >= 0) {
            approachSettingIdx = missionFwLandConfigStartIdx + missionIdx;
        } else if (shIdx >= 0) {
            approachSettingIdx = shIdx;
        }

        if (!posControl.fwLandState.landAborted && approachSettingIdx >= 0 && (fwAutolandApproachConfig(approachSettingIdx)->landApproachHeading1 != 0 || fwAutolandApproachConfig(approachSettingIdx)->landApproachHeading2 != 0)) {

            if (previousState == NAV_STATE_WAYPOINT_REACHED) {
                posControl.fwLandState.landPos = posControl.activeWaypoint.pos;
                posControl.fwLandState.landWp = true;
            } else {
                posControl.fwLandState.landPos = posControl.safehomeState.nearestSafeHome;
                posControl.fwLandState.landWp = false;
            }

            posControl.fwLandState.approachSettingIdx = approachSettingIdx;
            posControl.fwLandState.landAltAgl = fwAutolandApproachConfig(posControl.fwLandState.approachSettingIdx)->isSeaLevelRef ? fwAutolandApproachConfig(posControl.fwLandState.approachSettingIdx)->landAlt - GPS_home.alt : fwAutolandApproachConfig(posControl.fwLandState.approachSettingIdx)->landAlt;
            posControl.fwLandState.landAproachAltAgl = fwAutolandApproachConfig(posControl.fwLandState.approachSettingIdx)->isSeaLevelRef ? fwAutolandApproachConfig(posControl.fwLandState.approachSettingIdx)->approachAlt - GPS_home.alt : fwAutolandApproachConfig(posControl.fwLandState.approachSettingIdx)->approachAlt;
            return NAV_FSM_EVENT_SWITCH_TO_NAV_STATE_FW_LANDING;
        }
    }
#endif

    float descentVelLimited = 0;
    int32_t landingElevation = posControl.rthState.homeTmpWaypoint.z;

    // A safeguard - if surface altitude sensor is available and is reading < 50cm altitude - drop to min descend speed.
    // Also slow down to min descent speed during RTH MR landing if MR drifted too far away from home position.
    bool minDescentSpeedRequired = (posControl.flags.estAglStatus == EST_TRUSTED && posControl.actualState.agl.pos.z < 50.0f) ||
                                   (FLIGHT_MODE(NAV_RTH_MODE) && STATE(MULTIROTOR) && posControl.homeDistance > MR_RTH_LAND_MARGIN_CM);

    // Do not allow descent velocity slower than -30cm/s so the landing detector works (limited by land_minalt_vspd).
    if (minDescentSpeedRequired) {
        descentVelLimited = navConfig()->general.land_minalt_vspd;
    } else {
        // Ramp down descent velocity from max speed at maxAlt altitude to min speed from minAlt to 0cm.
        float descentVelScaled = scaleRangef(navGetCurrentActualPositionAndVelocity()->pos.z,
                                navConfig()->general.land_slowdown_minalt + landingElevation,
                                navConfig()->general.land_slowdown_maxalt + landingElevation,
                                navConfig()->general.land_minalt_vspd, navConfig()->general.land_maxalt_vspd);

        descentVelLimited = constrainf(descentVelScaled, navConfig()->general.land_minalt_vspd, navConfig()->general.land_maxalt_vspd);
    }

    updateClimbRateToAltitudeController(-descentVelLimited, 0, ROC_TO_ALT_CONSTANT);

    return NAV_FSM_EVENT_NONE;
}

static navigationFSMEvent_t navOnEnteringState_NAV_STATE_RTH_FINISHING(navigationFSMState_t previousState)
{
    UNUSED(previousState);

    //On ROVER and BOAT disarm immediately
    if (!STATE(ALTITUDE_CONTROL)) {
        disarm(DISARM_NAVIGATION);
    }

    return NAV_FSM_EVENT_SUCCESS;
}

static navigationFSMEvent_t navOnEnteringState_NAV_STATE_RTH_FINISHED(navigationFSMState_t previousState)
{
    // Stay in this state
    UNUSED(previousState);

    if (STATE(ALTITUDE_CONTROL)) {
        updateClimbRateToAltitudeController(-1.1f * navConfig()->general.land_minalt_vspd, 0, ROC_TO_ALT_CONSTANT);  // FIXME
    }

    // Prevent I-terms growing when already landed
    pidResetErrorAccumulators();
    return NAV_FSM_EVENT_NONE;
}

static navigationFSMEvent_t navOnEnteringState_NAV_STATE_WAYPOINT_INITIALIZE(navigationFSMState_t previousState)
{
    UNUSED(previousState);

    if (!posControl.waypointCount || !posControl.waypointListValid) {
        return NAV_FSM_EVENT_ERROR;
    }

    // Prepare controllers
    resetPositionController();
    resetAltitudeController(false);     // Make sure surface tracking is not enabled - WP uses global altitude, not AGL

#ifdef USE_FW_AUTOLAND
    if (previousState != NAV_STATE_FW_LANDING_ABORT) {
        posControl.fwLandState.landAborted = false;
    }
#endif

    if (posControl.activeWaypointIndex == posControl.startWpIndex || posControl.wpMissionRestart) {
        /* Use p3 as the volatile jump counter, allowing embedded, rearmed jumps
        Using p3 minimises the risk of saving an invalid counter if a mission is aborted */
        setupJumpCounters();
        posControl.activeWaypointIndex = posControl.startWpIndex;
        wpHeadingControl.mode = NAV_WP_HEAD_MODE_NONE;
    }

    if (navConfig()->general.flags.waypoint_mission_restart == WP_MISSION_SWITCH) {
        posControl.wpMissionRestart = posControl.activeWaypointIndex > posControl.startWpIndex ? !posControl.wpMissionRestart : false;
    } else {
        posControl.wpMissionRestart = navConfig()->general.flags.waypoint_mission_restart == WP_MISSION_START;
    }

    return NAV_FSM_EVENT_SUCCESS;   // will switch to NAV_STATE_WAYPOINT_PRE_ACTION
}

static navigationFSMEvent_t nextForNonGeoStates(void)
{
    /* simple helper for non-geographical states that just set other data */
    if (isLastMissionWaypoint()) { // non-geo state is the last waypoint, switch to finish.
        return NAV_FSM_EVENT_SWITCH_TO_WAYPOINT_FINISHED;
    } else {    // Finished non-geo,  move to next WP
        posControl.activeWaypointIndex++;
        return NAV_FSM_EVENT_NONE; // re-process the state passing to the next WP
    }
}

static navigationFSMEvent_t navOnEnteringState_NAV_STATE_WAYPOINT_PRE_ACTION(navigationFSMState_t previousState)
{
    /* A helper function to do waypoint-specific action */
    UNUSED(previousState);

    switch ((navWaypointActions_e)posControl.waypointList[posControl.activeWaypointIndex].action) {
        case NAV_WP_ACTION_HOLD_TIME:
        case NAV_WP_ACTION_WAYPOINT:
        case NAV_WP_ACTION_LAND:
            calculateAndSetActiveWaypoint(&posControl.waypointList[posControl.activeWaypointIndex]);
            posControl.wpInitialDistance = calculateDistanceToDestination(&posControl.activeWaypoint.pos);
            posControl.wpInitialAltitude = posControl.actualState.abs.pos.z;
            posControl.wpAltitudeReached = false;
            return NAV_FSM_EVENT_SUCCESS;       // will switch to NAV_STATE_WAYPOINT_IN_PROGRESS

        case NAV_WP_ACTION_JUMP:
            // We use p3 as the volatile jump counter (p2 is the static value)
            if (posControl.waypointList[posControl.activeWaypointIndex].p3 != -1) {
                if (posControl.waypointList[posControl.activeWaypointIndex].p3 == 0) {
                    resetJumpCounter();
                    return nextForNonGeoStates();
                }
                else
                {
                    posControl.waypointList[posControl.activeWaypointIndex].p3--;
                }
            }
            posControl.activeWaypointIndex = posControl.waypointList[posControl.activeWaypointIndex].p1 + posControl.startWpIndex;
            return NAV_FSM_EVENT_NONE; // re-process the state passing to the next WP

        case NAV_WP_ACTION_SET_POI:
            if (STATE(MULTIROTOR)) {
                wpHeadingControl.mode = NAV_WP_HEAD_MODE_POI;
                mapWaypointToLocalPosition(&wpHeadingControl.poi_pos,
                                           &posControl.waypointList[posControl.activeWaypointIndex], GEO_ALT_RELATIVE);
            }
            return nextForNonGeoStates();

        case NAV_WP_ACTION_SET_HEAD:
            if (STATE(MULTIROTOR)) {
                if (posControl.waypointList[posControl.activeWaypointIndex].p1 < 0 ||
                    posControl.waypointList[posControl.activeWaypointIndex].p1 > 359) {
                    wpHeadingControl.mode = NAV_WP_HEAD_MODE_NONE;
                } else {
                    wpHeadingControl.mode = NAV_WP_HEAD_MODE_FIXED;
                    wpHeadingControl.heading = DEGREES_TO_CENTIDEGREES(posControl.waypointList[posControl.activeWaypointIndex].p1);
                }
            }
            return nextForNonGeoStates();

        case NAV_WP_ACTION_RTH:
            posControl.wpMissionRestart = true;
            return NAV_FSM_EVENT_SWITCH_TO_RTH;
    };

    UNREACHABLE();
}

static navigationFSMEvent_t navOnEnteringState_NAV_STATE_WAYPOINT_IN_PROGRESS(navigationFSMState_t previousState)
{
    UNUSED(previousState);

    // If no position sensor available - land immediately
    if ((posControl.flags.estPosStatus >= EST_USABLE) && (posControl.flags.estHeadingStatus >= EST_USABLE)) {
        switch ((navWaypointActions_e)posControl.waypointList[posControl.activeWaypointIndex].action) {
            case NAV_WP_ACTION_HOLD_TIME:
            case NAV_WP_ACTION_WAYPOINT:
            case NAV_WP_ACTION_LAND:
                if (isWaypointReached(&posControl.activeWaypoint.pos, &posControl.activeWaypoint.bearing)) {
                    return NAV_FSM_EVENT_SUCCESS;   // will switch to NAV_STATE_WAYPOINT_REACHED
                }
                else {
                    fpVector3_t tmpWaypoint;
                    tmpWaypoint.x = posControl.activeWaypoint.pos.x;
                    tmpWaypoint.y = posControl.activeWaypoint.pos.y;
                    tmpWaypoint.z = scaleRangef(constrainf(posControl.wpDistance, posControl.wpInitialDistance / 10.0f, posControl.wpInitialDistance),
                        posControl.wpInitialDistance, posControl.wpInitialDistance / 10.0f,
                        posControl.wpInitialAltitude, posControl.activeWaypoint.pos.z);
                    setDesiredPosition(&tmpWaypoint, 0, NAV_POS_UPDATE_XY | NAV_POS_UPDATE_Z | NAV_POS_UPDATE_BEARING);
                    if(STATE(MULTIROTOR)) {
                        switch (wpHeadingControl.mode) {
                            case NAV_WP_HEAD_MODE_NONE:
                                break;
                            case NAV_WP_HEAD_MODE_FIXED:
                                setDesiredPosition(NULL, wpHeadingControl.heading, NAV_POS_UPDATE_HEADING);
                                break;
                            case NAV_WP_HEAD_MODE_POI:
                                setDesiredPosition(&wpHeadingControl.poi_pos, 0, NAV_POS_UPDATE_BEARING);
                                break;
                        }
                    }
                    return NAV_FSM_EVENT_NONE;      // will re-process state in >10ms
                }
                break;

            case NAV_WP_ACTION_JUMP:
            case NAV_WP_ACTION_SET_HEAD:
            case NAV_WP_ACTION_SET_POI:
            case NAV_WP_ACTION_RTH:
                UNREACHABLE();
        }
    }
    /* If position sensors unavailable - land immediately (wait for timeout on GPS) */
    else if (checkForPositionSensorTimeout() || (posControl.flags.estHeadingStatus == EST_NONE)) {
        return NAV_FSM_EVENT_SWITCH_TO_EMERGENCY_LANDING;
    }

    return NAV_FSM_EVENT_NONE;      // will re-process state in >10ms
}

static navigationFSMEvent_t navOnEnteringState_NAV_STATE_WAYPOINT_REACHED(navigationFSMState_t previousState)
{
    UNUSED(previousState);

    if (navConfig()->general.waypoint_enforce_altitude) {
        posControl.wpAltitudeReached = isWaypointAltitudeReached();
    }

    switch ((navWaypointActions_e)posControl.waypointList[posControl.activeWaypointIndex].action) {
        case NAV_WP_ACTION_WAYPOINT:
            if (navConfig()->general.waypoint_enforce_altitude && !posControl.wpAltitudeReached) {
                return NAV_FSM_EVENT_SWITCH_TO_WAYPOINT_HOLD_TIME;
            } else {
                return NAV_FSM_EVENT_SUCCESS;   // NAV_STATE_WAYPOINT_NEXT
            }

        case NAV_WP_ACTION_JUMP:
        case NAV_WP_ACTION_SET_HEAD:
        case NAV_WP_ACTION_SET_POI:
        case NAV_WP_ACTION_RTH:
            UNREACHABLE();

        case NAV_WP_ACTION_LAND:
            return NAV_FSM_EVENT_SWITCH_TO_WAYPOINT_RTH_LAND;

        case NAV_WP_ACTION_HOLD_TIME:
            // Save the current time for the time the waypoint was reached
            posControl.wpReachedTime = millis();
            return NAV_FSM_EVENT_SWITCH_TO_WAYPOINT_HOLD_TIME;
    }

    UNREACHABLE();
}

static navigationFSMEvent_t navOnEnteringState_NAV_STATE_WAYPOINT_HOLD_TIME(navigationFSMState_t previousState)
{
    UNUSED(previousState);

    /* If position sensors unavailable - land immediately (wait for timeout on GPS) */
    if (posControl.flags.estHeadingStatus == EST_NONE || checkForPositionSensorTimeout()) {
        return NAV_FSM_EVENT_SWITCH_TO_EMERGENCY_LANDING;
    }

    if (navConfig()->general.waypoint_enforce_altitude && !posControl.wpAltitudeReached) {
        // Adjust altitude to waypoint setting
        setDesiredPosition(&posControl.activeWaypoint.pos, 0, NAV_POS_UPDATE_Z);

        posControl.wpAltitudeReached = isWaypointAltitudeReached();

        if (posControl.wpAltitudeReached) {
            posControl.wpReachedTime = millis();
        } else {
            return NAV_FSM_EVENT_NONE;
        }
    }

    timeMs_t currentTime = millis();

    if (posControl.waypointList[posControl.activeWaypointIndex].p1 <= 0 ||
        posControl.waypointList[posControl.activeWaypointIndex].action == NAV_WP_ACTION_WAYPOINT ||
        (posControl.wpReachedTime != 0 && currentTime - posControl.wpReachedTime >= (timeMs_t)posControl.waypointList[posControl.activeWaypointIndex].p1*1000L)) {
        return NAV_FSM_EVENT_SUCCESS;
    }

    return NAV_FSM_EVENT_NONE;      // will re-process state in >10ms
}

static navigationFSMEvent_t navOnEnteringState_NAV_STATE_WAYPOINT_RTH_LAND(navigationFSMState_t previousState)
{
    UNUSED(previousState);

#ifdef USE_FW_AUTOLAND
    if (posControl.fwLandState.landAborted) {
        return NAV_FSM_EVENT_SWITCH_TO_WAYPOINT_FINISHED;
    }
#endif

    const navigationFSMEvent_t landEvent = navOnEnteringState_NAV_STATE_RTH_LANDING(previousState);

#ifdef USE_FW_AUTOLAND
    if (landEvent == NAV_FSM_EVENT_SWITCH_TO_NAV_STATE_FW_LANDING) {
        return NAV_FSM_EVENT_SWITCH_TO_NAV_STATE_FW_LANDING;
    } else 
#endif
    if (landEvent == NAV_FSM_EVENT_SWITCH_TO_RTH_HOVER_ABOVE_HOME) {
        return NAV_FSM_EVENT_SWITCH_TO_WAYPOINT_FINISHED;
    } else if (landEvent == NAV_FSM_EVENT_SUCCESS) {
        // Landing controller returned success - invoke RTH finishing state and finish the waypoint
        navOnEnteringState_NAV_STATE_RTH_FINISHING(previousState);
        return NAV_FSM_EVENT_SUCCESS;
    }
    else {
        return NAV_FSM_EVENT_NONE;
    }
}

static navigationFSMEvent_t navOnEnteringState_NAV_STATE_WAYPOINT_NEXT(navigationFSMState_t previousState)
{
    UNUSED(previousState);

    if (isLastMissionWaypoint()) {      // Last waypoint reached
        return NAV_FSM_EVENT_SWITCH_TO_WAYPOINT_FINISHED;
    }
    else {
        // Waypoint reached, do something and move on to next waypoint
        posControl.activeWaypointIndex++;
        return NAV_FSM_EVENT_SUCCESS;   // will switch to NAV_STATE_WAYPOINT_PRE_ACTION
    }
}

static navigationFSMEvent_t navOnEnteringState_NAV_STATE_WAYPOINT_FINISHED(navigationFSMState_t previousState)
{
    UNUSED(previousState);

    clearJumpCounters();
    posControl.wpMissionRestart = true;

    /* If position sensors unavailable - land immediately (wait for timeout on GPS) */
    if (posControl.flags.estHeadingStatus == EST_NONE || checkForPositionSensorTimeout()) {
        return NAV_FSM_EVENT_SWITCH_TO_EMERGENCY_LANDING;
    }

    return NAV_FSM_EVENT_NONE;      // will re-process state in >10ms
}

static navigationFSMEvent_t navOnEnteringState_NAV_STATE_EMERGENCY_LANDING_INITIALIZE(navigationFSMState_t previousState)
{
    UNUSED(previousState);

#ifdef USE_FW_AUTOLAND
    posControl.fwLandState.landState = FW_AUTOLAND_STATE_IDLE;
#endif

    if ((posControl.flags.estPosStatus >= EST_USABLE)) {
        resetPositionController();
        setDesiredPosition(&navGetCurrentActualPositionAndVelocity()->pos, 0, NAV_POS_UPDATE_XY);
    }

    // Emergency landing MAY use common altitude controller if vertical position is valid - initialize it
    // Make sure terrain following is not enabled
    resetAltitudeController(false);

    return NAV_FSM_EVENT_SUCCESS;
}

static navigationFSMEvent_t navOnEnteringState_NAV_STATE_EMERGENCY_LANDING_IN_PROGRESS(navigationFSMState_t previousState)
{
    UNUSED(previousState);

    // Reset target position if too far away for some reason, e.g. GPS recovered since start landing.
    if (posControl.flags.estPosStatus >= EST_USABLE) {
        float targetPosLimit = STATE(MULTIROTOR) ? 2000.0f : navConfig()->fw.loiter_radius * 2.0f;
        if (calculateDistanceToDestination(&posControl.desiredState.pos) > targetPosLimit) {
            setDesiredPosition(&navGetCurrentActualPositionAndVelocity()->pos, 0, NAV_POS_UPDATE_XY);
        }
    }

    if (STATE(LANDING_DETECTED)) {
        return NAV_FSM_EVENT_SUCCESS;
    }

    return NAV_FSM_EVENT_NONE;
}

static navigationFSMEvent_t navOnEnteringState_NAV_STATE_EMERGENCY_LANDING_FINISHED(navigationFSMState_t previousState)
{
    UNUSED(previousState);

    return NAV_FSM_EVENT_NONE;
}

static navigationFSMEvent_t navOnEnteringState_NAV_STATE_LAUNCH_INITIALIZE(navigationFSMState_t previousState)
{
    const timeUs_t currentTimeUs = micros();
    UNUSED(previousState);

    resetFixedWingLaunchController(currentTimeUs);

    return NAV_FSM_EVENT_SUCCESS;   // NAV_STATE_LAUNCH_WAIT
}

static navigationFSMEvent_t navOnEnteringState_NAV_STATE_LAUNCH_WAIT(navigationFSMState_t previousState)
{
    const timeUs_t currentTimeUs = micros();
    UNUSED(previousState);

    // Continue immediately to launch in progress if manual launch throttle used
    if (navConfig()->fw.launch_manual_throttle) {
        return NAV_FSM_EVENT_SUCCESS;
    }

    if (fixedWingLaunchStatus() == FW_LAUNCH_DETECTED) {
        enableFixedWingLaunchController(currentTimeUs);
        return NAV_FSM_EVENT_SUCCESS;   // NAV_STATE_LAUNCH_IN_PROGRESS
    }

    // abort NAV_LAUNCH_MODE by moving sticks with low throttle or throttle stick < launch idle throttle
    if (abortLaunchAllowed() && isRollPitchStickDeflected(navConfig()->fw.launch_land_abort_deadband)) {
        abortFixedWingLaunch();
        return NAV_FSM_EVENT_SWITCH_TO_IDLE;
    }

    return NAV_FSM_EVENT_NONE;
}

static navigationFSMEvent_t navOnEnteringState_NAV_STATE_LAUNCH_IN_PROGRESS(navigationFSMState_t previousState)
{
    UNUSED(previousState);

    if (fixedWingLaunchStatus() >= FW_LAUNCH_ABORTED) {
        return NAV_FSM_EVENT_SUCCESS;
    }

    return NAV_FSM_EVENT_NONE;
}

navigationFSMState_t navMixerATPendingState = NAV_STATE_IDLE;
static navigationFSMEvent_t navOnEnteringState_NAV_STATE_MIXERAT_INITIALIZE(navigationFSMState_t previousState)
{
    const navigationFSMStateFlags_t prevFlags = navGetStateFlags(previousState);

    // Prepare altitude controller if idle, RTH or WP modes active or surface mode status changed
    if (!(prevFlags & NAV_CTL_ALT) || (prevFlags & NAV_AUTO_RTH) || (prevFlags & NAV_AUTO_WP)) {
        resetAltitudeController(false);
        setupAltitudeController();
    }
    setDesiredPosition(&navGetCurrentActualPositionAndVelocity()->pos, posControl.actualState.yaw, NAV_POS_UPDATE_Z);
    navMixerATPendingState = previousState;
    return NAV_FSM_EVENT_SUCCESS;
}

static navigationFSMEvent_t navOnEnteringState_NAV_STATE_MIXERAT_IN_PROGRESS(navigationFSMState_t previousState)
{
    UNUSED(previousState);
    mixerProfileATRequest_e required_action;
    switch (navMixerATPendingState)
    {
    case NAV_STATE_RTH_HEAD_HOME:
        required_action = MIXERAT_REQUEST_RTH;
        break;
    case NAV_STATE_RTH_LANDING:
        required_action = MIXERAT_REQUEST_LAND;
        break;
    default:
        required_action = MIXERAT_REQUEST_NONE;
        break;
    }
    if (mixerATUpdateState(required_action)){
        // MixerAT is done, switch to next state
        resetPositionController();
        resetAltitudeController(false);     // Make sure surface tracking is not enabled uses global altitude, not AGL
        mixerATUpdateState(MIXERAT_REQUEST_ABORT);
        switch (navMixerATPendingState)
        {
        case NAV_STATE_RTH_HEAD_HOME:
            setupAltitudeController();
            return NAV_FSM_EVENT_SWITCH_TO_RTH_HEAD_HOME;
            break;
        case NAV_STATE_RTH_LANDING:
            setupAltitudeController();
            return NAV_FSM_EVENT_SWITCH_TO_RTH_LANDING;
            break;
        default:
            return NAV_FSM_EVENT_SWITCH_TO_IDLE;
            break;
        }
    }

    setDesiredPosition(&navGetCurrentActualPositionAndVelocity()->pos, posControl.actualState.yaw, NAV_POS_UPDATE_Z);

    return NAV_FSM_EVENT_NONE;
}

static navigationFSMEvent_t navOnEnteringState_NAV_STATE_MIXERAT_ABORT(navigationFSMState_t previousState)
{
    UNUSED(previousState);
    mixerATUpdateState(MIXERAT_REQUEST_ABORT);
    return NAV_FSM_EVENT_SUCCESS;
}

#ifdef USE_FW_AUTOLAND
static navigationFSMEvent_t navOnEnteringState_NAV_STATE_FW_LANDING_CLIMB_TO_LOITER(navigationFSMState_t previousState)
{
    UNUSED(previousState);

    if (isRollPitchStickDeflected(navConfig()->fw.launch_land_abort_deadband)) {
        return NAV_FSM_EVENT_SWITCH_TO_NAV_STATE_FW_LANDING_ABORT;
    }

    if (posControl.fwLandState.loiterStartTime == 0) {
        posControl.fwLandState.loiterStartTime = micros();
    }

    if (ABS(getEstimatedActualPosition(Z) - posControl.fwLandState.landAproachAltAgl) < (navConfig()->general.waypoint_enforce_altitude > 0 ? navConfig()->general.waypoint_enforce_altitude : FW_LAND_LOITER_ALT_TOLERANCE)) {
        updateClimbRateToAltitudeController(0, 0, ROC_TO_ALT_RESET);
        posControl.fwLandState.landState = FW_AUTOLAND_STATE_LOITER;
        return NAV_FSM_EVENT_SUCCESS;
    }

    fpVector3_t tmpHomePos = posControl.rthState.homePosition.pos;
    tmpHomePos.z = posControl.fwLandState.landAproachAltAgl;
    setDesiredPosition(&tmpHomePos, 0, NAV_POS_UPDATE_Z);

    return NAV_FSM_EVENT_NONE;
}

static navigationFSMEvent_t navOnEnteringState_NAV_STATE_FW_LANDING_LOITER(navigationFSMState_t previousState)
{
    UNUSED(previousState);
    /* If position sensors unavailable - land immediately (wait for timeout on GPS) */
    if ((posControl.flags.estHeadingStatus == EST_NONE) || checkForPositionSensorTimeout()) {
        return NAV_FSM_EVENT_SWITCH_TO_EMERGENCY_LANDING;
    }

    if (isRollPitchStickDeflected(navConfig()->fw.launch_land_abort_deadband)) {
        return NAV_FSM_EVENT_SWITCH_TO_NAV_STATE_FW_LANDING_ABORT;
    }

    if (micros() - posControl.fwLandState.loiterStartTime > FW_LAND_LOITER_MIN_TIME) {
       if (isEstimatedWindSpeedValid()) {

            uint16_t windAngle = 0;
            int32_t approachHeading = -1;
            float windSpeed = getEstimatedHorizontalWindSpeed(&windAngle);
            windAngle = wrap_36000(windAngle + 18000);

            // Ignore low wind speed, could be the error of the wind estimator
            if (windSpeed < navFwAutolandConfig()->maxTailwind) {
                if (fwAutolandApproachConfig(posControl.fwLandState.approachSettingIdx)->landApproachHeading1 != 0) {
                    approachHeading = posControl.fwLandState.landingDirection = ABS(DEGREES_TO_CENTIDEGREES(fwAutolandApproachConfig(posControl.fwLandState.approachSettingIdx)->landApproachHeading1));
                } else if ((fwAutolandApproachConfig(posControl.fwLandState.approachSettingIdx)->landApproachHeading2 != 0) ) {
                    approachHeading = posControl.fwLandState.landingDirection = ABS(DEGREES_TO_CENTIDEGREES(fwAutolandApproachConfig(posControl.fwLandState.approachSettingIdx)->landApproachHeading2));
                }
            } else {
                int32_t heading1 = calcFinalApproachHeading(DEGREES_TO_CENTIDEGREES(fwAutolandApproachConfig(posControl.fwLandState.approachSettingIdx)->landApproachHeading1), windAngle);
                int32_t heading2 = calcFinalApproachHeading(DEGREES_TO_CENTIDEGREES(fwAutolandApproachConfig(posControl.fwLandState.approachSettingIdx)->landApproachHeading2), windAngle);

                if (heading1 == heading2 || heading1 == wrap_36000(heading2 + 18000)) {
                    heading2 = -1;
                }

                if (heading1 == -1 && heading2 >= 0) {
                    posControl.fwLandState.landingDirection = heading2;
                    approachHeading = DEGREES_TO_CENTIDEGREES(fwAutolandApproachConfig(posControl.fwLandState.approachSettingIdx)->landApproachHeading2);
                } else if (heading1 >= 0 && heading2 == -1) {
                    posControl.fwLandState.landingDirection = heading1;
                    approachHeading = DEGREES_TO_CENTIDEGREES(fwAutolandApproachConfig(posControl.fwLandState.approachSettingIdx)->landApproachHeading1);
                } else {
                    if (calcWindDiff(heading1, windAngle) < calcWindDiff(heading2, windAngle)) {
                        posControl.fwLandState.landingDirection = heading1;
                        approachHeading = DEGREES_TO_CENTIDEGREES(fwAutolandApproachConfig(posControl.fwLandState.approachSettingIdx)->landApproachHeading1);
                    } else {
                        posControl.fwLandState.landingDirection = heading2;
                        approachHeading = DEGREES_TO_CENTIDEGREES(fwAutolandApproachConfig(posControl.fwLandState.approachSettingIdx)->landApproachHeading2);
                    }
                }
            }

            if (posControl.fwLandState.landingDirection >= 0) {
                fpVector3_t tmpPos;

                int32_t finalApproachAlt = posControl.fwLandState.landAproachAltAgl / 3 * 2;
                int32_t dir = 0;
                if (fwAutolandApproachConfig(posControl.fwLandState.approachSettingIdx)->approachDirection == FW_AUTOLAND_APPROACH_DIRECTION_LEFT) {
                    dir = wrap_36000(ABS(approachHeading) - 9000);
                } else {
                    dir = wrap_36000(ABS(approachHeading) + 9000);
                }

                calculateFarAwayPos(&tmpPos, &posControl.fwLandState.landPos, posControl.fwLandState.landingDirection, navFwAutolandConfig()->approachLength);
                tmpPos.z = posControl.fwLandState.landAltAgl - finalApproachAlt;
                posControl.fwLandState.landWaypoints[FW_AUTOLAND_WP_LAND] = tmpPos;

                calculateFarAwayPos(&tmpPos, &posControl.fwLandState.landPos, wrap_36000(posControl.fwLandState.landingDirection + 18000), navFwAutolandConfig()->approachLength);
                tmpPos.z = finalApproachAlt;
                posControl.fwLandState.landWaypoints[FW_AUTOLAND_WP_FINAL_APPROACH] = tmpPos;

                calculateFarAwayPos(&tmpPos, &posControl.fwLandState.landWaypoints[FW_AUTOLAND_WP_FINAL_APPROACH], dir, MAX((uint32_t)navConfig()->fw.loiter_radius * 4, navFwAutolandConfig()->approachLength / 2));
                tmpPos.z = posControl.fwLandState.landAproachAltAgl;
                posControl.fwLandState.landWaypoints[FW_AUTOLAND_WP_TURN] = tmpPos;

                setLandWaypoint(&posControl.fwLandState.landWaypoints[FW_AUTOLAND_WP_TURN], &posControl.fwLandState.landWaypoints[FW_AUTOLAND_WP_FINAL_APPROACH]);
                posControl.fwLandState.landCurrentWp = FW_AUTOLAND_WP_TURN;
                posControl.fwLandState.landState = FW_AUTOLAND_STATE_DOWNWIND;

                return NAV_FSM_EVENT_SUCCESS;
            } else {
                posControl.fwLandState.loiterStartTime = micros();
            }
        } else {
            posControl.fwLandState.loiterStartTime = micros();
        }
    }

    fpVector3_t tmpPoint = posControl.fwLandState.landPos;
    tmpPoint.z = posControl.fwLandState.landAproachAltAgl;
    setDesiredPosition(&tmpPoint, posControl.fwLandState.landPosHeading, NAV_POS_UPDATE_XY | NAV_POS_UPDATE_Z | NAV_POS_UPDATE_HEADING);

    return NAV_FSM_EVENT_NONE;
}
static navigationFSMEvent_t navOnEnteringState_NAV_STATE_FW_LANDING_APPROACH(navigationFSMState_t previousState)
{
    UNUSED(previousState);

    if ((posControl.flags.estHeadingStatus == EST_NONE) || checkForPositionSensorTimeout()) {
        return NAV_FSM_EVENT_SWITCH_TO_EMERGENCY_LANDING;
    }

    if (isRollPitchStickDeflected(navConfig()->fw.launch_land_abort_deadband)) {
        return NAV_FSM_EVENT_SWITCH_TO_NAV_STATE_FW_LANDING_ABORT;
    }

    if (isLandingDetected()) {
        posControl.fwLandState.landState = FW_AUTOLAND_STATE_IDLE;
        //disarm(DISARM_LANDING);
        return NAV_FSM_EVENT_SWITCH_TO_IDLE;
    }

    if (getLandAltitude() <= fwAutolandApproachConfig(posControl.fwLandState.approachSettingIdx)->landAlt + navFwAutolandConfig()->glideAltitude - (fwAutolandApproachConfig(posControl.fwLandState.approachSettingIdx)->isSeaLevelRef ? GPS_home.alt : 0)) {
        resetPositionController();
        posControl.cruise.course = posControl.fwLandState.landingDirection;
        posControl.cruise.previousCourse = posControl.cruise.course;
        posControl.cruise.lastCourseAdjustmentTime = 0;
        posControl.fwLandState.landState = FW_AUTOLAND_STATE_GLIDE;
        return NAV_FSM_EVENT_SUCCESS;
    } else if (isWaypointReached(&posControl.fwLandState.landWaypoints[posControl.fwLandState.landCurrentWp], &posControl.activeWaypoint.bearing)) {
        if (posControl.fwLandState.landCurrentWp == FW_AUTOLAND_WP_TURN) {
            setLandWaypoint(&posControl.fwLandState.landWaypoints[FW_AUTOLAND_WP_FINAL_APPROACH], &posControl.fwLandState.landWaypoints[FW_AUTOLAND_WP_LAND]);
            posControl.fwLandState.landCurrentWp = FW_AUTOLAND_WP_FINAL_APPROACH;
            posControl.fwLandState.landState = FW_AUTOLAND_STATE_BASE_LEG;
            return NAV_FSM_EVENT_NONE;
        } else if (posControl.fwLandState.landCurrentWp == FW_AUTOLAND_WP_FINAL_APPROACH) {
            setLandWaypoint(&posControl.fwLandState.landWaypoints[FW_AUTOLAND_WP_LAND], NULL);
            posControl.fwLandState.landCurrentWp = FW_AUTOLAND_WP_LAND;
            posControl.fwLandState.landState = FW_AUTOLAND_STATE_FINAL_APPROACH;
            return NAV_FSM_EVENT_NONE;
        }
    }

    fpVector3_t tmpWaypoint;
    tmpWaypoint.x = posControl.activeWaypoint.pos.x;
    tmpWaypoint.y = posControl.activeWaypoint.pos.y;
    tmpWaypoint.z = scaleRangef(constrainf(posControl.wpDistance, posControl.wpInitialDistance / 10.0f, posControl.wpInitialDistance),
        posControl.wpInitialDistance, posControl.wpInitialDistance / 10.0f,
        posControl.wpInitialAltitude, posControl.activeWaypoint.pos.z);
    setDesiredPosition(&tmpWaypoint, 0, NAV_POS_UPDATE_XY | NAV_POS_UPDATE_Z | NAV_POS_UPDATE_BEARING);

    return NAV_FSM_EVENT_NONE;
}

static navigationFSMEvent_t navOnEnteringState_NAV_STATE_FW_LANDING_GLIDE(navigationFSMState_t previousState)
{
    UNUSED(previousState);

    if (isRollPitchStickDeflected(navConfig()->fw.launch_land_abort_deadband)) {
        return NAV_FSM_EVENT_SWITCH_TO_NAV_STATE_FW_LANDING_ABORT;
    }

    if (getHwRangefinderStatus() == HW_SENSOR_OK && getLandAltitude() <= posControl.fwLandState.landAltAgl + navFwAutolandConfig()->flareAltitude) {
        posControl.fwLandState.landState = FW_AUTOLAND_STATE_FLARE;
        return NAV_FSM_EVENT_SUCCESS;
    }

    if (isLandingDetected()) {
        posControl.fwLandState.landState = FW_AUTOLAND_STATE_IDLE;
        //disarm(DISARM_LANDING);
        return NAV_FSM_EVENT_SWITCH_TO_IDLE;
    }

    setDesiredPosition(NULL, posControl.cruise.course, NAV_POS_UPDATE_HEADING);
    return NAV_FSM_EVENT_NONE;
}

static navigationFSMEvent_t navOnEnteringState_NAV_STATE_FW_LANDING_FLARE(navigationFSMState_t previousState)
{
    UNUSED(previousState);

    if (isLandingDetected()) {
        posControl.fwLandState.landState = FW_AUTOLAND_STATE_IDLE;
        //disarm(DISARM_LANDING);
        return NAV_FSM_EVENT_SUCCESS;
    }
    setDesiredPosition(NULL, posControl.cruise.course, NAV_POS_UPDATE_HEADING);

    return NAV_FSM_EVENT_NONE;
}

static navigationFSMEvent_t navOnEnteringState_NAV_STATE_FW_LANDING_ABORT(navigationFSMState_t previousState)
{
    UNUSED(previousState);
    posControl.fwLandState.landAborted = true;
    posControl.fwLandState.landState = FW_AUTOLAND_STATE_IDLE;

    return posControl.fwLandState.landWp ? NAV_FSM_EVENT_SWITCH_TO_WAYPOINT : NAV_FSM_EVENT_SWITCH_TO_RTH;
}
#endif

static navigationFSMState_t navSetNewFSMState(navigationFSMState_t newState)
{
    navigationFSMState_t previousState;

    previousState = posControl.navState;
    if (posControl.navState != newState) {
        posControl.navState = newState;
        posControl.navPersistentId = navFSM[newState].persistentId;
    }
    return previousState;
}

static void navProcessFSMEvents(navigationFSMEvent_t injectedEvent)
{
    const timeMs_t currentMillis = millis();
    navigationFSMState_t previousState = NAV_STATE_UNDEFINED;
    static timeMs_t lastStateProcessTime = 0;

    /* Process new injected event if event defined,
     * otherwise process timeout event if defined */
    if (injectedEvent != NAV_FSM_EVENT_NONE && navFSM[posControl.navState].onEvent[injectedEvent] != NAV_STATE_UNDEFINED) {
        /* Update state */
        previousState = navSetNewFSMState(navFSM[posControl.navState].onEvent[injectedEvent]);
    } else if ((navFSM[posControl.navState].timeoutMs > 0) && (navFSM[posControl.navState].onEvent[NAV_FSM_EVENT_TIMEOUT] != NAV_STATE_UNDEFINED) &&
            ((currentMillis - lastStateProcessTime) >= navFSM[posControl.navState].timeoutMs)) {
        /* Update state */
        previousState = navSetNewFSMState(navFSM[posControl.navState].onEvent[NAV_FSM_EVENT_TIMEOUT]);
    }

    if (previousState) {    /* If state updated call new state's entry function */
        while (navFSM[posControl.navState].onEntry) {
            navigationFSMEvent_t newEvent = navFSM[posControl.navState].onEntry(previousState);

            if ((newEvent != NAV_FSM_EVENT_NONE) && (navFSM[posControl.navState].onEvent[newEvent] != NAV_STATE_UNDEFINED)) {
                previousState = navSetNewFSMState(navFSM[posControl.navState].onEvent[newEvent]);
            }
            else {
                break;
            }
        }

        lastStateProcessTime = currentMillis;
    }

    /* Update public system state information */
    NAV_Status.mode = MW_GPS_MODE_NONE;

    if (ARMING_FLAG(ARMED)) {
        navigationFSMStateFlags_t navStateFlags = navGetStateFlags(posControl.navState);

        if (navStateFlags & NAV_AUTO_RTH) {
            NAV_Status.mode = MW_GPS_MODE_RTH;
        }
        else if (navStateFlags & NAV_AUTO_WP) {
            NAV_Status.mode = MW_GPS_MODE_NAV;
        }
        else if (navStateFlags & NAV_CTL_EMERG) {
            NAV_Status.mode = MW_GPS_MODE_EMERG;
        }
        else if (navStateFlags & NAV_CTL_POS) {
            NAV_Status.mode = MW_GPS_MODE_HOLD;
        }
    }

    NAV_Status.state = navFSM[posControl.navState].mwState;
    NAV_Status.error = navFSM[posControl.navState].mwError;

    NAV_Status.flags = 0;
    if (posControl.flags.isAdjustingPosition)   NAV_Status.flags |= MW_NAV_FLAG_ADJUSTING_POSITION;
    if (posControl.flags.isAdjustingAltitude)   NAV_Status.flags |= MW_NAV_FLAG_ADJUSTING_ALTITUDE;

    NAV_Status.activeWpIndex = posControl.activeWaypointIndex - posControl.startWpIndex;
    NAV_Status.activeWpNumber = NAV_Status.activeWpIndex + 1;

    NAV_Status.activeWpAction = 0;
    if ((posControl.activeWaypointIndex >= 0) && (posControl.activeWaypointIndex < NAV_MAX_WAYPOINTS)) {
        NAV_Status.activeWpAction = posControl.waypointList[posControl.activeWaypointIndex].action;
    }
}

static fpVector3_t * rthGetHomeTargetPosition(rthTargetMode_e mode)
{
    posControl.rthState.homeTmpWaypoint = posControl.rthState.homePosition.pos;

    switch (mode) {
        case RTH_HOME_ENROUTE_INITIAL:
            posControl.rthState.homeTmpWaypoint.z = posControl.rthState.rthInitialAltitude;
            break;

        case RTH_HOME_ENROUTE_PROPORTIONAL:
            {
                float rthTotalDistanceToTravel = posControl.rthState.rthInitialDistance - (STATE(FIXED_WING_LEGACY) ? navConfig()->fw.loiter_radius : 0);
                if (rthTotalDistanceToTravel >= 100) {
                    float ratioNotTravelled = constrainf(posControl.homeDistance / rthTotalDistanceToTravel, 0.0f, 1.0f);
                    posControl.rthState.homeTmpWaypoint.z = (posControl.rthState.rthInitialAltitude * ratioNotTravelled) + (posControl.rthState.rthFinalAltitude * (1.0f - ratioNotTravelled));
                }
                else {
                    posControl.rthState.homeTmpWaypoint.z = posControl.rthState.rthFinalAltitude;
                }
            }
            break;

        case RTH_HOME_ENROUTE_FINAL:
            posControl.rthState.homeTmpWaypoint.z = posControl.rthState.rthFinalAltitude;
            break;

        case RTH_HOME_FINAL_HOVER:
            if (navConfig()->general.rth_home_altitude) {
                posControl.rthState.homeTmpWaypoint.z = posControl.rthState.homePosition.pos.z + navConfig()->general.rth_home_altitude;
            }
            else {
                // If home altitude not defined - fall back to final ENROUTE altitude
                posControl.rthState.homeTmpWaypoint.z = posControl.rthState.rthFinalAltitude;
            }
            break;

        case RTH_HOME_FINAL_LAND:
            // if WP mission p2 > 0 use p2 value as landing elevation (in meters !) (otherwise default to takeoff home elevation)
            if (FLIGHT_MODE(NAV_WP_MODE) && posControl.waypointList[posControl.activeWaypointIndex].action == NAV_WP_ACTION_LAND && posControl.waypointList[posControl.activeWaypointIndex].p2 != 0) {
                posControl.rthState.homeTmpWaypoint.z = posControl.waypointList[posControl.activeWaypointIndex].p2 * 100;   // 100 -> m to cm
                if (waypointMissionAltConvMode(posControl.waypointList[posControl.activeWaypointIndex].p3) == GEO_ALT_ABSOLUTE) {
                    posControl.rthState.homeTmpWaypoint.z -= posControl.gpsOrigin.alt;  // correct to relative if absolute SL altitude datum used
                }
            }
            break;
    }

    return &posControl.rthState.homeTmpWaypoint;
}

/*-----------------------------------------------------------
 * Detects if thrust vector is facing downwards
 *-----------------------------------------------------------*/
bool isThrustFacingDownwards(void)
{
    // Tilt angle <= 80 deg; cos(80) = 0.17364817766693034885171662676931
    return (calculateCosTiltAngle() >= 0.173648178f);
}

/*-----------------------------------------------------------
 * Checks if position sensor (GPS) is failing for a specified timeout (if enabled)
 *-----------------------------------------------------------*/
bool checkForPositionSensorTimeout(void)
{
    if (navConfig()->general.pos_failure_timeout) {
        if ((posControl.flags.estPosStatus == EST_NONE) && ((millis() - posControl.lastValidPositionTimeMs) > (1000 * navConfig()->general.pos_failure_timeout))) {
            return true;
        }
        else {
            return false;
        }
    }
    else {
        // Timeout not defined, never fail
        return false;
    }
}

/*-----------------------------------------------------------
 * Processes an update to XY-position and velocity
 *-----------------------------------------------------------*/
void updateActualHorizontalPositionAndVelocity(bool estPosValid, bool estVelValid, float newX, float newY, float newVelX, float newVelY)
{
    posControl.actualState.abs.pos.x = newX;
    posControl.actualState.abs.pos.y = newY;
    posControl.actualState.abs.vel.x = newVelX;
    posControl.actualState.abs.vel.y = newVelY;

    posControl.actualState.agl.pos.x = newX;
    posControl.actualState.agl.pos.y = newY;
    posControl.actualState.agl.vel.x = newVelX;
    posControl.actualState.agl.vel.y = newVelY;

    posControl.actualState.velXY = calc_length_pythagorean_2D(newVelX, newVelY);

    // CASE 1: POS & VEL valid
    if (estPosValid && estVelValid) {
        posControl.flags.estPosStatus = EST_TRUSTED;
        posControl.flags.estVelStatus = EST_TRUSTED;
        posControl.flags.horizontalPositionDataNew = true;
        posControl.lastValidPositionTimeMs = millis();
    }
    // CASE 1: POS invalid, VEL valid
    else if (!estPosValid && estVelValid) {
        posControl.flags.estPosStatus = EST_USABLE;     // Pos usable, but not trusted
        posControl.flags.estVelStatus = EST_TRUSTED;
        posControl.flags.horizontalPositionDataNew = true;
        posControl.lastValidPositionTimeMs = millis();
    }
    // CASE 3: can't use pos/vel data
    else {
        posControl.flags.estPosStatus = EST_NONE;
        posControl.flags.estVelStatus = EST_NONE;
        posControl.flags.horizontalPositionDataNew = false;
    }

    //Update blackbox data
    navLatestActualPosition[X] = newX;
    navLatestActualPosition[Y] = newY;
    navActualVelocity[X] = constrain(newVelX, -32678, 32767);
    navActualVelocity[Y] = constrain(newVelY, -32678, 32767);
}

/*-----------------------------------------------------------
 * Processes an update to Z-position and velocity
 *-----------------------------------------------------------*/
void updateActualAltitudeAndClimbRate(bool estimateValid, float newAltitude, float newVelocity, float surfaceDistance, float surfaceVelocity, navigationEstimateStatus_e surfaceStatus, float gpsCfEstimatedAltitudeError)
{
    posControl.actualState.abs.pos.z = newAltitude;
    posControl.actualState.abs.vel.z = newVelocity;

    posControl.actualState.agl.pos.z = surfaceDistance;
    posControl.actualState.agl.vel.z = surfaceVelocity;

    // Update altitude that would be used when executing RTH
    if (estimateValid) {
        updateDesiredRTHAltitude();

        // If we acquired new surface reference - changing from NONE/USABLE -> TRUSTED
        if ((surfaceStatus == EST_TRUSTED) && (posControl.flags.estAglStatus != EST_TRUSTED)) {
            // If we are in terrain-following modes - signal that we should update the surface tracking setpoint
            //      NONE/USABLE means that we were flying blind, now we should lock to surface
            //updateSurfaceTrackingSetpoint();
        }

        posControl.flags.estAglStatus = surfaceStatus;  // Could be TRUSTED or USABLE
        posControl.flags.estAltStatus = EST_TRUSTED;
        posControl.flags.verticalPositionDataNew = true;
        posControl.lastValidAltitudeTimeMs = millis();
        /* flag set if mismatch between relative GPS and estimated altitude exceeds 20m */
        posControl.flags.gpsCfEstimatedAltitudeMismatch = fabsf(gpsCfEstimatedAltitudeError) > 2000;
    }
    else {
        posControl.flags.estAltStatus = EST_NONE;
        posControl.flags.estAglStatus = EST_NONE;
        posControl.flags.verticalPositionDataNew = false;
        posControl.flags.gpsCfEstimatedAltitudeMismatch = false;
    }

    if (ARMING_FLAG(ARMED)) {
        if ((posControl.flags.estAglStatus == EST_TRUSTED) && surfaceDistance > 0) {
            if (posControl.actualState.surfaceMin > 0) {
                posControl.actualState.surfaceMin = MIN(posControl.actualState.surfaceMin, surfaceDistance);
            }
            else {
                posControl.actualState.surfaceMin = surfaceDistance;
            }
        }
    }
    else {
        posControl.actualState.surfaceMin = -1;
    }

    //Update blackbox data
    navLatestActualPosition[Z] = navGetCurrentActualPositionAndVelocity()->pos.z;
    navActualVelocity[Z] = constrain(navGetCurrentActualPositionAndVelocity()->vel.z, -32678, 32767);
}

/*-----------------------------------------------------------
 * Processes an update to estimated heading
 *-----------------------------------------------------------*/
void updateActualHeading(bool headingValid, int32_t newHeading, int32_t newGroundCourse)
{
    /* Update heading. Check if we're acquiring a valid heading for the
     * first time and update home heading accordingly.
     */

    navigationEstimateStatus_e newEstHeading = headingValid ? EST_TRUSTED : EST_NONE;

#ifdef USE_DEV_TOOLS
    if (systemConfig()->groundTestMode && STATE(AIRPLANE)) {
        newEstHeading = EST_TRUSTED;
    }
#endif
    if (newEstHeading >= EST_USABLE && posControl.flags.estHeadingStatus < EST_USABLE &&
        (posControl.rthState.homeFlags & (NAV_HOME_VALID_XY | NAV_HOME_VALID_Z)) &&
        (posControl.rthState.homeFlags & NAV_HOME_VALID_HEADING) == 0) {

        // Home was stored using the fake heading (assuming boot as 0deg). Calculate
        // the offset from the fake to the actual yaw and apply the same rotation
        // to the home point.
        int32_t fakeToRealYawOffset = newHeading - posControl.actualState.yaw;
        posControl.rthState.homePosition.heading += fakeToRealYawOffset;
        posControl.rthState.homePosition.heading = wrap_36000(posControl.rthState.homePosition.heading);

        posControl.rthState.homeFlags |= NAV_HOME_VALID_HEADING;
    }

    posControl.actualState.yaw = newHeading;
    posControl.actualState.cog = newGroundCourse;
    posControl.flags.estHeadingStatus = newEstHeading;

    /* Precompute sin/cos of yaw angle */
    posControl.actualState.sinYaw = sin_approx(CENTIDEGREES_TO_RADIANS(newHeading));
    posControl.actualState.cosYaw = cos_approx(CENTIDEGREES_TO_RADIANS(newHeading));
}

/*-----------------------------------------------------------
 * Returns pointer to currently used position (ABS or AGL) depending on surface tracking status
 *-----------------------------------------------------------*/
const navEstimatedPosVel_t * navGetCurrentActualPositionAndVelocity(void)
{
    return posControl.flags.isTerrainFollowEnabled ? &posControl.actualState.agl : &posControl.actualState.abs;
}

/*-----------------------------------------------------------
 * Calculates distance and bearing to destination point
 *-----------------------------------------------------------*/
static uint32_t calculateDistanceFromDelta(float deltaX, float deltaY)
{
    return calc_length_pythagorean_2D(deltaX, deltaY);
}

static int32_t calculateBearingFromDelta(float deltaX, float deltaY)
{
    return wrap_36000(RADIANS_TO_CENTIDEGREES(atan2_approx(deltaY, deltaX)));
}

uint32_t calculateDistanceToDestination(const fpVector3_t * destinationPos)
{
    const navEstimatedPosVel_t *posvel = navGetCurrentActualPositionAndVelocity();
    const float deltaX = destinationPos->x - posvel->pos.x;
    const float deltaY = destinationPos->y - posvel->pos.y;

    return calculateDistanceFromDelta(deltaX, deltaY);
}

int32_t calculateBearingToDestination(const fpVector3_t * destinationPos)
{
    const navEstimatedPosVel_t *posvel = navGetCurrentActualPositionAndVelocity();
    const float deltaX = destinationPos->x - posvel->pos.x;
    const float deltaY = destinationPos->y - posvel->pos.y;

    return calculateBearingFromDelta(deltaX, deltaY);
}

int32_t calculateBearingBetweenLocalPositions(const fpVector3_t * startPos, const fpVector3_t * endPos)
{
    const float deltaX = endPos->x - startPos->x;
    const float deltaY = endPos->y - startPos->y;

    return calculateBearingFromDelta(deltaX, deltaY);
}

bool navCalculatePathToDestination(navDestinationPath_t *result, const fpVector3_t * destinationPos)   // NOT USED ANYWHERE
{
    if (posControl.flags.estPosStatus == EST_NONE ||
        posControl.flags.estHeadingStatus == EST_NONE) {

        return false;
    }

    const navEstimatedPosVel_t *posvel = navGetCurrentActualPositionAndVelocity();
    const float deltaX = destinationPos->x - posvel->pos.x;
    const float deltaY = destinationPos->y - posvel->pos.y;

    result->distance = calculateDistanceFromDelta(deltaX, deltaY);
    result->bearing = calculateBearingFromDelta(deltaX, deltaY);
    return true;
}

static bool getLocalPosNextWaypoint(fpVector3_t * nextWpPos)
{
    // Only for WP Mode not Trackback. Ignore non geo waypoints except RTH and JUMP.
    if (navGetStateFlags(posControl.navState) & NAV_AUTO_WP && !isLastMissionWaypoint()) {
        navWaypointActions_e nextWpAction = posControl.waypointList[posControl.activeWaypointIndex + 1].action;

        if (!(nextWpAction == NAV_WP_ACTION_SET_POI || nextWpAction == NAV_WP_ACTION_SET_HEAD)) {
            uint8_t nextWpIndex = posControl.activeWaypointIndex + 1;
            if (nextWpAction == NAV_WP_ACTION_JUMP) {
                if (posControl.waypointList[posControl.activeWaypointIndex + 1].p3 != 0 ||
                    posControl.waypointList[posControl.activeWaypointIndex + 1].p2 == -1) {
                    nextWpIndex = posControl.waypointList[posControl.activeWaypointIndex + 1].p1 + posControl.startWpIndex;
                } else if (posControl.activeWaypointIndex + 2 <= posControl.startWpIndex + posControl.waypointCount - 1) {
                    if (posControl.waypointList[posControl.activeWaypointIndex + 2].action != NAV_WP_ACTION_JUMP) {
                        nextWpIndex++;
                    } else {
                        return false;   // give up - too complicated
                    }
                }
            }
            mapWaypointToLocalPosition(nextWpPos, &posControl.waypointList[nextWpIndex], 0);
            return true;
        }
    }

    return false;   // no position available
}

/*-----------------------------------------------------------
 * Check if waypoint is/was reached.
 * waypointBearing stores initial bearing to waypoint
 *-----------------------------------------------------------*/
bool isWaypointReached(const fpVector3_t *waypointPos, const int32_t *waypointBearing)
{
    posControl.wpDistance = calculateDistanceToDestination(waypointPos);

    // Airplane will do a circular loiter at hold waypoints and might never approach them closer than waypoint_radius
    // Check within 10% margin of circular loiter radius
    if (STATE(AIRPLANE) && isNavHoldPositionActive() && posControl.wpDistance <= (navConfig()->fw.loiter_radius * 1.10f)) {
        return true;
    }

    if (navGetStateFlags(posControl.navState) & NAV_AUTO_WP || posControl.flags.rthTrackbackActive) {
        // If WP turn smoothing CUT option used WP is reached when start of turn is initiated
        if (navConfig()->fw.wp_turn_smoothing == WP_TURN_SMOOTHING_CUT && posControl.flags.wpTurnSmoothingActive) {
            posControl.flags.wpTurnSmoothingActive = false;
            return true;
        }
        // Check if waypoint was missed based on bearing to WP exceeding 100 degrees relative to waypoint Yaw
        // Same method for turn smoothing option but relative bearing set at 60 degrees
        uint16_t relativeBearing = posControl.flags.wpTurnSmoothingActive ? 6000 : 10000;
        if (ABS(wrap_18000(calculateBearingToDestination(waypointPos) - *waypointBearing)) > relativeBearing) {
            return true;
        }
    }

    return posControl.wpDistance <= (navConfig()->general.waypoint_radius);
}

bool isWaypointAltitudeReached(void)
{
    return ABS(navGetCurrentActualPositionAndVelocity()->pos.z - posControl.activeWaypoint.pos.z) < navConfig()->general.waypoint_enforce_altitude;
}

static void updateHomePositionCompatibility(void)
{
    geoConvertLocalToGeodetic(&GPS_home, &posControl.gpsOrigin, &posControl.rthState.homePosition.pos);
    GPS_distanceToHome = posControl.homeDistance * 0.01f;
    GPS_directionToHome = posControl.homeDirection * 0.01f;
}

// Backdoor for RTH estimator
float getFinalRTHAltitude(void)
{
    return posControl.rthState.rthFinalAltitude;
}

/*-----------------------------------------------------------
 * Update the RTH Altitudes
 *-----------------------------------------------------------*/
static void updateDesiredRTHAltitude(void)
{
    if (ARMING_FLAG(ARMED)) {
        if (!((navGetStateFlags(posControl.navState) & NAV_AUTO_RTH)
          || ((navGetStateFlags(posControl.navState) & NAV_AUTO_WP) && posControl.waypointList[posControl.activeWaypointIndex].action == NAV_WP_ACTION_RTH))) {
            switch (navConfig()->general.flags.rth_climb_first_stage_mode) {
                case NAV_RTH_CLIMB_STAGE_AT_LEAST:
                    posControl.rthState.rthClimbStageAltitude = posControl.rthState.homePosition.pos.z + navConfig()->general.rth_climb_first_stage_altitude;
                    break;
                case NAV_RTH_CLIMB_STAGE_EXTRA:
                    posControl.rthState.rthClimbStageAltitude = posControl.actualState.abs.pos.z + navConfig()->general.rth_climb_first_stage_altitude;
                    break;
            }

            switch (navConfig()->general.flags.rth_alt_control_mode) {
                case NAV_RTH_NO_ALT:
                    posControl.rthState.rthInitialAltitude = posControl.actualState.abs.pos.z;
                    posControl.rthState.rthFinalAltitude = posControl.rthState.rthInitialAltitude;
                    break;

                case NAV_RTH_EXTRA_ALT: // Maintain current altitude + predefined safety margin
                    posControl.rthState.rthInitialAltitude = posControl.actualState.abs.pos.z + navConfig()->general.rth_altitude;
                    posControl.rthState.rthFinalAltitude = posControl.rthState.rthInitialAltitude;
                    break;

                case NAV_RTH_MAX_ALT:
                    posControl.rthState.rthInitialAltitude = MAX(posControl.rthState.rthInitialAltitude, posControl.actualState.abs.pos.z);
                    if (navConfig()->general.rth_altitude > 0) {
                        posControl.rthState.rthInitialAltitude = MAX(posControl.rthState.rthInitialAltitude, posControl.rthState.homePosition.pos.z + navConfig()->general.rth_altitude);
                    }
                    posControl.rthState.rthFinalAltitude = posControl.rthState.rthInitialAltitude;
                    break;

                case NAV_RTH_AT_LEAST_ALT:  // Climb to at least some predefined altitude above home
                    posControl.rthState.rthInitialAltitude = MAX(posControl.rthState.homePosition.pos.z + navConfig()->general.rth_altitude, posControl.actualState.abs.pos.z);
                    posControl.rthState.rthFinalAltitude = posControl.rthState.rthInitialAltitude;
                    break;

                case NAV_RTH_CONST_ALT:     // Climb/descend to predefined altitude above home
                default:
                    posControl.rthState.rthInitialAltitude = posControl.rthState.homePosition.pos.z + navConfig()->general.rth_altitude;
                    posControl.rthState.rthFinalAltitude = posControl.rthState.rthInitialAltitude;
            }

            if ((navConfig()->general.flags.rth_use_linear_descent) && (navConfig()->general.rth_home_altitude > 0) && (navConfig()->general.rth_linear_descent_start_distance == 0) ) {
                posControl.rthState.rthFinalAltitude = posControl.rthState.homePosition.pos.z + navConfig()->general.rth_home_altitude;
            }
        }
    } else {
        posControl.rthState.rthClimbStageAltitude = posControl.actualState.abs.pos.z;
        posControl.rthState.rthInitialAltitude = posControl.actualState.abs.pos.z;
        posControl.rthState.rthFinalAltitude = posControl.actualState.abs.pos.z;
    }
}

/*-----------------------------------------------------------
 * RTH sanity test logic
 *-----------------------------------------------------------*/
void initializeRTHSanityChecker(void)
{
    const timeMs_t currentTimeMs = millis();

    posControl.rthSanityChecker.lastCheckTime = currentTimeMs;
    posControl.rthSanityChecker.rthSanityOK = true;
    posControl.rthSanityChecker.minimalDistanceToHome = calculateDistanceToDestination(&posControl.rthState.homePosition.pos);
}

bool validateRTHSanityChecker(void)
{
    const timeMs_t currentTimeMs = millis();

    // Ability to disable sanity checker
    if (navConfig()->general.rth_abort_threshold == 0) {
        return true;
    }

#ifdef USE_GPS_FIX_ESTIMATION
    if (STATE(GPS_ESTIMATED_FIX)) {
        //disable sanity checks in GPS estimation mode
        //when estimated GPS fix is replaced with real fix, coordinates may jump
        posControl.rthSanityChecker.minimalDistanceToHome = 1e10f;
        //schedule check in 5 seconds after getting real GPS fix, when position estimation coords stabilise after jump
        posControl.rthSanityChecker.lastCheckTime = currentTimeMs + 5000;
        return true;
    }
#endif

    // Check at 10Hz rate
    if ( ((int32_t)(currentTimeMs - posControl.rthSanityChecker.lastCheckTime)) > 100) {
        const float currentDistanceToHome = calculateDistanceToDestination(&posControl.rthState.homePosition.pos);
        posControl.rthSanityChecker.lastCheckTime = currentTimeMs;

        if (currentDistanceToHome < posControl.rthSanityChecker.minimalDistanceToHome) {
            posControl.rthSanityChecker.minimalDistanceToHome = currentDistanceToHome;
        } else {
            // If while doing RTH we got even farther away from home - RTH is doing something crazy
            posControl.rthSanityChecker.rthSanityOK = (currentDistanceToHome - posControl.rthSanityChecker.minimalDistanceToHome) < navConfig()->general.rth_abort_threshold;
        }
    }

    return posControl.rthSanityChecker.rthSanityOK;
}

/*-----------------------------------------------------------
 * Reset home position to current position
 *-----------------------------------------------------------*/
void setHomePosition(const fpVector3_t * pos, int32_t heading, navSetWaypointFlags_t useMask, navigationHomeFlags_t homeFlags)
{
    // XY-position
    if ((useMask & NAV_POS_UPDATE_XY) != 0) {
        posControl.rthState.homePosition.pos.x = pos->x;
        posControl.rthState.homePosition.pos.y = pos->y;
        if (homeFlags & NAV_HOME_VALID_XY) {
            posControl.rthState.homeFlags |= NAV_HOME_VALID_XY;
        } else {
            posControl.rthState.homeFlags &= ~NAV_HOME_VALID_XY;
        }
    }

    // Z-position
    if ((useMask & NAV_POS_UPDATE_Z) != 0) {
        posControl.rthState.homePosition.pos.z = pos->z;
        if (homeFlags & NAV_HOME_VALID_Z) {
            posControl.rthState.homeFlags |= NAV_HOME_VALID_Z;
        } else {
            posControl.rthState.homeFlags &= ~NAV_HOME_VALID_Z;
        }
    }

    // Heading
    if ((useMask & NAV_POS_UPDATE_HEADING) != 0) {
        // Heading
        posControl.rthState.homePosition.heading = heading;
        if (homeFlags & NAV_HOME_VALID_HEADING) {
            posControl.rthState.homeFlags |= NAV_HOME_VALID_HEADING;
        } else {
            posControl.rthState.homeFlags &= ~NAV_HOME_VALID_HEADING;
        }
    }

    posControl.homeDistance = 0;
    posControl.homeDirection = 0;

    // Update target RTH altitude as a waypoint above home
    updateDesiredRTHAltitude();

    //  Reset RTH sanity checker for new home position if RTH active
    if (FLIGHT_MODE(NAV_RTH_MODE) || FLIGHT_MODE(NAV_FW_AUTOLAND) ) {
        initializeRTHSanityChecker();
    }

    updateHomePositionCompatibility();
    ENABLE_STATE(GPS_FIX_HOME);
}

static navigationHomeFlags_t navigationActualStateHomeValidity(void)
{
    navigationHomeFlags_t flags = 0;

    if (posControl.flags.estPosStatus >= EST_USABLE) {
        flags |= NAV_HOME_VALID_XY | NAV_HOME_VALID_Z;
    }

    if (posControl.flags.estHeadingStatus >= EST_USABLE) {
        flags |= NAV_HOME_VALID_HEADING;
    }

    return flags;
}

#if defined(USE_SAFE_HOME)
void checkSafeHomeState(bool shouldBeEnabled)
{
    bool safehomeNotApplicable = navConfig()->general.flags.safehome_usage_mode == SAFEHOME_USAGE_OFF || posControl.flags.rthTrackbackActive ||
                                 (!posControl.safehomeState.isApplied && posControl.homeDistance < navConfig()->general.min_rth_distance);
#ifdef USE_MULTI_FUNCTIONS
    safehomeNotApplicable = safehomeNotApplicable || (MULTI_FUNC_FLAG(MF_SUSPEND_SAFEHOMES) && !posControl.flags.forcedRTHActivated);
#endif

    if (safehomeNotApplicable) {
        shouldBeEnabled = false;
    } else if (navConfig()->general.flags.safehome_usage_mode == SAFEHOME_USAGE_RTH_FS && shouldBeEnabled) {
        // if safehomes are only used with failsafe and we're trying to enable safehome
        // then enable the safehome only with failsafe
        shouldBeEnabled = posControl.flags.forcedRTHActivated;
    }
    // no safe homes found when arming or safehome feature in the correct state, then we don't need to do anything
	if (posControl.safehomeState.distance == 0 || posControl.safehomeState.isApplied == shouldBeEnabled) {
		return;
	}
    if (shouldBeEnabled) {
		// set home to safehome
        setHomePosition(&posControl.safehomeState.nearestSafeHome, 0, NAV_POS_UPDATE_XY | NAV_POS_UPDATE_Z | NAV_POS_UPDATE_HEADING, navigationActualStateHomeValidity());
		posControl.safehomeState.isApplied = true;
	} else {
		// set home to original arming point
        setHomePosition(&posControl.rthState.originalHomePosition, 0, NAV_POS_UPDATE_XY | NAV_POS_UPDATE_Z | NAV_POS_UPDATE_HEADING, navigationActualStateHomeValidity());
		posControl.safehomeState.isApplied = false;
	}
	// if we've changed the home position, update the distance and direction
    updateHomePosition();
}

/***********************************************************
 *  See if there are any safehomes near where we are arming.
 *  If so, save the nearest one in case we need it later for RTH.
 **********************************************************/
bool findNearestSafeHome(void)
{
    posControl.safehomeState.index = -1;
    uint32_t nearest_safehome_distance = navConfig()->general.safehome_max_distance + 1;
    uint32_t distance_to_current;
    fpVector3_t currentSafeHome;
    gpsLocation_t shLLH;
    shLLH.alt = 0;
    for (uint8_t i = 0; i < MAX_SAFE_HOMES; i++) {
        if (!safeHomeConfig(i)->enabled)
            continue;

        shLLH.lat = safeHomeConfig(i)->lat;
        shLLH.lon = safeHomeConfig(i)->lon;
        geoConvertGeodeticToLocal(&currentSafeHome, &posControl.gpsOrigin, &shLLH, GEO_ALT_RELATIVE);
        distance_to_current = calculateDistanceToDestination(&currentSafeHome);
        if (distance_to_current < nearest_safehome_distance) {
             // this safehome is the nearest so far - keep track of it.
             posControl.safehomeState.index = i;
             nearest_safehome_distance = distance_to_current;
             posControl.safehomeState.nearestSafeHome = currentSafeHome;
        }
    }
    if (posControl.safehomeState.index >= 0) {
		posControl.safehomeState.distance = nearest_safehome_distance;
    } else {
        posControl.safehomeState.distance = 0;
    }
    return posControl.safehomeState.distance > 0;
}
#endif

/*-----------------------------------------------------------
 * Update home position, calculate distance and bearing to home
 *-----------------------------------------------------------*/
void updateHomePosition(void)
{
    // Disarmed and have a valid position, constantly update home before first arm (depending on setting)
    // Update immediately after arming thereafter if reset on each arm (required to avoid home reset after emerg in flight rearm)
    static bool setHome = false;
    navSetWaypointFlags_t homeUpdateFlags = NAV_POS_UPDATE_XY | NAV_POS_UPDATE_Z | NAV_POS_UPDATE_HEADING;

    if (!ARMING_FLAG(ARMED)) {
        if (posControl.flags.estPosStatus >= EST_USABLE) {
            const navigationHomeFlags_t validHomeFlags = NAV_HOME_VALID_XY | NAV_HOME_VALID_Z;
            setHome = (posControl.rthState.homeFlags & validHomeFlags) != validHomeFlags;
            switch ((nav_reset_type_e)positionEstimationConfig()->reset_home_type) {
                case NAV_RESET_NEVER:
                    break;
                case NAV_RESET_ON_FIRST_ARM:
                    setHome |= !ARMING_FLAG(WAS_EVER_ARMED);
                    break;
                case NAV_RESET_ON_EACH_ARM:
                    setHome = true;
                    break;
            }
        }
    }
    else {
        static bool isHomeResetAllowed = false;
        // If pilot so desires he may reset home position to current position
        if (IS_RC_MODE_ACTIVE(BOXHOMERESET)) {
            if (isHomeResetAllowed && !FLIGHT_MODE(FAILSAFE_MODE) && !FLIGHT_MODE(NAV_RTH_MODE) && !FLIGHT_MODE(NAV_FW_AUTOLAND) && !FLIGHT_MODE(NAV_WP_MODE) && (posControl.flags.estPosStatus >= EST_USABLE)) {
                homeUpdateFlags = 0;
                homeUpdateFlags = STATE(GPS_FIX_HOME) ? (NAV_POS_UPDATE_XY | NAV_POS_UPDATE_HEADING) : (NAV_POS_UPDATE_XY | NAV_POS_UPDATE_Z | NAV_POS_UPDATE_HEADING);
                setHome = true;
                isHomeResetAllowed = false;
            }
        }
        else {
            isHomeResetAllowed = true;
        }

        // Update distance and direction to home if armed (home is not updated when armed)
        if (STATE(GPS_FIX_HOME)) {
            fpVector3_t * tmpHomePos = rthGetHomeTargetPosition(RTH_HOME_FINAL_LAND);
            posControl.homeDistance = calculateDistanceToDestination(tmpHomePos);
            posControl.homeDirection = calculateBearingToDestination(tmpHomePos);
            updateHomePositionCompatibility();
        }

        setHome &= !STATE(IN_FLIGHT_EMERG_REARM);   // prevent reset following emerg in flight rearm
    }

    if (setHome && (!ARMING_FLAG(WAS_EVER_ARMED) || ARMING_FLAG(ARMED))) {
#if defined(USE_SAFE_HOME)
        findNearestSafeHome();
#endif
        setHomePosition(&posControl.actualState.abs.pos, posControl.actualState.yaw, homeUpdateFlags, navigationActualStateHomeValidity());

        if (ARMING_FLAG(ARMED) && positionEstimationConfig()->reset_altitude_type == NAV_RESET_ON_EACH_ARM) {
            posControl.rthState.homePosition.pos.z = 0;     // force to 0 if reference altitude also reset every arm
        }
        // save the current location in case it is replaced by a safehome or HOME_RESET
        posControl.rthState.originalHomePosition = posControl.rthState.homePosition.pos;
        setHome = false;
    }
}

/* -----------------------------------------------------------
 * Override RTH preset altitude and Climb First option
 * using Pitch/Roll stick held for > 1 seconds
 * Climb First override limited to Fixed Wing only
 * Roll also cancels RTH trackback on Fixed Wing and Multirotor
 *-----------------------------------------------------------*/
bool rthAltControlStickOverrideCheck(uint8_t axis)
{
    if (!navConfig()->general.flags.rth_alt_control_override || posControl.flags.forcedRTHActivated ||
        (axis == ROLL && STATE(MULTIROTOR) && !posControl.flags.rthTrackbackActive)) {
        return false;
    }
    
    static timeMs_t rthOverrideStickHoldStartTime[2];

    if (rxGetChannelValue(axis) > rxConfig()->maxcheck) {
        timeDelta_t holdTime = millis() - rthOverrideStickHoldStartTime[axis];

        if (!rthOverrideStickHoldStartTime[axis]) {
            rthOverrideStickHoldStartTime[axis] = millis();
        } else if (ABS(1500 - holdTime) < 500) {    // 1s delay to activate, activation duration limited to 1 sec
            if (axis == PITCH) {           // PITCH down to override preset altitude reset to current altitude
                posControl.rthState.rthInitialAltitude = posControl.actualState.abs.pos.z;
                posControl.rthState.rthFinalAltitude = posControl.rthState.rthInitialAltitude;
                return true;
            } else if (axis == ROLL) {     // ROLL right to override climb first
                return true;
            }
        }
    } else {
        rthOverrideStickHoldStartTime[axis] = 0;
    }

    return false;
}

/* ---------------------------------------------------
 * If climb stage is being used, see if it is time to
 * transiton in to turn.
 * Limited to fixed wing only.
 * --------------------------------------------------- */
 bool rthClimbStageActiveAndComplete(void) {
    if ((STATE(FIXED_WING_LEGACY) || STATE(AIRPLANE)) && (navConfig()->general.rth_climb_first_stage_altitude > 0)) {
        if (posControl.actualState.abs.pos.z >= posControl.rthState.rthClimbStageAltitude) {
            return true;
        }
    }

    return false;
 }

/*-----------------------------------------------------------
 * Update flight statistics
 *-----------------------------------------------------------*/
static void updateNavigationFlightStatistics(void)
{
    static timeMs_t previousTimeMs = 0;
    const timeMs_t currentTimeMs = millis();
    const timeDelta_t timeDeltaMs = currentTimeMs - previousTimeMs;
    previousTimeMs = currentTimeMs;

    if (ARMING_FLAG(ARMED)) {
        posControl.totalTripDistance += posControl.actualState.velXY * MS2S(timeDeltaMs);
    }
}

/*
 * Total travel distance in cm
 */
uint32_t getTotalTravelDistance(void)
{
    return lrintf(posControl.totalTripDistance);
}

/*-----------------------------------------------------------
 * Calculate platform-specific hold position (account for deceleration)
 *-----------------------------------------------------------*/
void calculateInitialHoldPosition(fpVector3_t * pos)
{
    if (STATE(FIXED_WING_LEGACY)) { // FIXED_WING_LEGACY
        calculateFixedWingInitialHoldPosition(pos);
    }
    else {
        calculateMulticopterInitialHoldPosition(pos);
    }
}

/*-----------------------------------------------------------
 * Set active XYZ-target and desired heading
 *-----------------------------------------------------------*/
void setDesiredPosition(const fpVector3_t * pos, int32_t yaw, navSetWaypointFlags_t useMask)
{
    // XY-position update is allowed only when not braking in NAV_CRUISE_BRAKING
    if ((useMask & NAV_POS_UPDATE_XY) != 0 && !STATE(NAV_CRUISE_BRAKING)) {
        posControl.desiredState.pos.x = pos->x;
        posControl.desiredState.pos.y = pos->y;
    }

    // Z-position
    if ((useMask & NAV_POS_UPDATE_Z) != 0) {
        updateClimbRateToAltitudeController(0, 0, ROC_TO_ALT_RESET);   // Reset RoC/RoD -> altitude controller
        posControl.desiredState.pos.z = pos->z;
    }

    // Heading
    if ((useMask & NAV_POS_UPDATE_HEADING) != 0) {
        // Heading
        posControl.desiredState.yaw = yaw;
    }
    else if ((useMask & NAV_POS_UPDATE_BEARING) != 0) {
        posControl.desiredState.yaw = calculateBearingToDestination(pos);
    }
    else if ((useMask & NAV_POS_UPDATE_BEARING_TAIL_FIRST) != 0) {
        posControl.desiredState.yaw = wrap_36000(calculateBearingToDestination(pos) - 18000);
    }
}

void calculateFarAwayPos(fpVector3_t *farAwayPos, const fpVector3_t *start,  int32_t bearing, int32_t distance)
{
    farAwayPos->x = start->x + distance * cos_approx(CENTIDEGREES_TO_RADIANS(bearing));
    farAwayPos->y = start->y + distance * sin_approx(CENTIDEGREES_TO_RADIANS(bearing));
    farAwayPos->z = start->z;
}

void calculateFarAwayTarget(fpVector3_t * farAwayPos, int32_t bearing, int32_t distance)
{
    calculateFarAwayPos(farAwayPos, &navGetCurrentActualPositionAndVelocity()->pos, bearing, distance);
}

/*-----------------------------------------------------------
 * NAV land detector
 *-----------------------------------------------------------*/
void updateLandingStatus(timeMs_t currentTimeMs)
{
    if (STATE(AIRPLANE) && !navConfig()->general.flags.disarm_on_landing) {
        return;     // no point using this with a fixed wing if not set to disarm
    }

    static timeMs_t lastUpdateTimeMs = 0;
    if ((currentTimeMs - lastUpdateTimeMs) <= HZ2MS(100)) {  // limit update to 100Hz
        return;
    }
    lastUpdateTimeMs = currentTimeMs;

    DEBUG_SET(DEBUG_LANDING, 0, landingDetectorIsActive);
    DEBUG_SET(DEBUG_LANDING, 1, STATE(LANDING_DETECTED));

    if (!ARMING_FLAG(ARMED)) {
        if (STATE(LANDING_DETECTED)) {
            landingDetectorIsActive = false;
        }
        resetLandingDetector();

        if (!IS_RC_MODE_ACTIVE(BOXARM)) {
            DISABLE_ARMING_FLAG(ARMING_DISABLED_LANDING_DETECTED);
        }
        return;
    }

    if (!landingDetectorIsActive) {
        if (isFlightDetected()) {
            landingDetectorIsActive = true;
            resetLandingDetector();
        }
    } else if (STATE(LANDING_DETECTED)) {
        pidResetErrorAccumulators();
        if (navConfig()->general.flags.disarm_on_landing && !FLIGHT_MODE(FAILSAFE_MODE)) {
            ENABLE_ARMING_FLAG(ARMING_DISABLED_LANDING_DETECTED);
            disarm(DISARM_LANDING);
        } else if (!navigationInAutomaticThrottleMode()) {
            // for multirotor only - reactivate landing detector without disarm when throttle raised toward hover throttle
            landingDetectorIsActive = rxGetChannelValue(THROTTLE) < (0.5 * (currentBatteryProfile->nav.mc.hover_throttle + getThrottleIdleValue()));
        }
    } else if (isLandingDetected()) {
        ENABLE_STATE(LANDING_DETECTED);
    }
}

bool isLandingDetected(void)
{
    return STATE(AIRPLANE) ? isFixedWingLandingDetected() : isMulticopterLandingDetected();
}

void resetLandingDetector(void)
{
    DISABLE_STATE(LANDING_DETECTED);
    posControl.flags.resetLandingDetector = true;
}

void resetLandingDetectorActiveState(void)
{
    landingDetectorIsActive = false;
}

bool isFlightDetected(void)
{
    return STATE(AIRPLANE) ? isFixedWingFlying() : isMulticopterFlying();
}

bool isProbablyStillFlying(void)
{
    bool inFlightSanityCheck;
    if (STATE(MULTIROTOR)) {
        inFlightSanityCheck = posControl.actualState.velXY > MC_LAND_CHECK_VEL_XY_MOVING || averageAbsGyroRates() > 4.0f;
    } else {
        inFlightSanityCheck = isGPSHeadingValid();
    }

    return landingDetectorIsActive && inFlightSanityCheck;
}

/*-----------------------------------------------------------
 * Z-position controller
 *-----------------------------------------------------------*/
void updateClimbRateToAltitudeController(float desiredClimbRate, float targetAltitude, climbRateToAltitudeControllerMode_e mode)
{
#define MIN_TARGET_CLIMB_RATE   100.0f  // cm/s

    static timeUs_t lastUpdateTimeUs;
    timeUs_t currentTimeUs = micros();

    // Terrain following uses different altitude measurement
    const float altitudeToUse = navGetCurrentActualPositionAndVelocity()->pos.z;

    if (mode != ROC_TO_ALT_RESET && desiredClimbRate) {
        /* ROC_TO_ALT_CONSTANT - constant climb rate
         * ROC_TO_ALT_TARGET - constant climb rate until close to target altitude reducing to min rate when altitude reached
         * Rate reduction starts at distance from target altitude of 5 x climb rate */

        if (mode == ROC_TO_ALT_TARGET && fabsf(desiredClimbRate) > MIN_TARGET_CLIMB_RATE) {
            const int8_t direction = desiredClimbRate > 0 ? 1 : -1;
            const float absClimbRate = fabsf(desiredClimbRate);
            const uint16_t maxRateCutoffAlt = absClimbRate * 5;
            const float verticalVelScaled = scaleRangef(navGetCurrentActualPositionAndVelocity()->pos.z - targetAltitude,
                                            0.0f, -maxRateCutoffAlt * direction, MIN_TARGET_CLIMB_RATE, absClimbRate);

            desiredClimbRate = direction * constrainf(verticalVelScaled, MIN_TARGET_CLIMB_RATE, absClimbRate);
        }

        /*
         * If max altitude is set, reset climb rate if altitude is reached and climb rate is > 0
         * In other words, when altitude is reached, allow it only to shrink
         */
        if (navConfig()->general.max_altitude > 0 && altitudeToUse >= navConfig()->general.max_altitude && desiredClimbRate > 0) {
            desiredClimbRate = 0;
        }

        if (STATE(FIXED_WING_LEGACY)) {
            // Fixed wing climb rate controller is open-loop. We simply move the known altitude target
            float timeDelta = US2S(currentTimeUs - lastUpdateTimeUs);
            static bool targetHoldActive = false;

            if (timeDelta <= HZ2S(MIN_POSITION_UPDATE_RATE_HZ) && desiredClimbRate) {
                // Update target altitude only if actual altitude moving in same direction and lagging by < 5 m, otherwise hold target
                if (navGetCurrentActualPositionAndVelocity()->vel.z * desiredClimbRate >= 0 && fabsf(posControl.desiredState.pos.z - altitudeToUse) < 500) {
                    posControl.desiredState.pos.z += desiredClimbRate * timeDelta;
                    targetHoldActive = false;
                } else if (!targetHoldActive) {     // Reset and hold target to actual + climb rate boost until actual catches up
                    posControl.desiredState.pos.z = altitudeToUse + desiredClimbRate;
                    targetHoldActive = true;
                }
            } else {
                targetHoldActive = false;
            }
        }
        else {
            // Multicopter climb-rate control is closed-loop, it's possible to directly calculate desired altitude setpoint to yield the required RoC/RoD
            posControl.desiredState.pos.z = altitudeToUse + (desiredClimbRate / posControl.pids.pos[Z].param.kP);
        }
    } else {    // ROC_TO_ALT_RESET or zero desired climbrate
        posControl.desiredState.pos.z = altitudeToUse;
    }

    lastUpdateTimeUs = currentTimeUs;
}

static void resetAltitudeController(bool useTerrainFollowing)
{
    // Set terrain following flag
    posControl.flags.isTerrainFollowEnabled = useTerrainFollowing;

    if (STATE(FIXED_WING_LEGACY)) {
        resetFixedWingAltitudeController();
    }
    else {
        resetMulticopterAltitudeController();
    }
}

static void setupAltitudeController(void)
{
    if (STATE(FIXED_WING_LEGACY)) {
        setupFixedWingAltitudeController();
    }
    else {
        setupMulticopterAltitudeController();
    }
}

static bool adjustAltitudeFromRCInput(void)
{
    if (STATE(FIXED_WING_LEGACY)) {
        return adjustFixedWingAltitudeFromRCInput();
    }
    else {
        return adjustMulticopterAltitudeFromRCInput();
    }
}

/*-----------------------------------------------------------
 * Jump Counter support functions
 *-----------------------------------------------------------*/
static void setupJumpCounters(void)
{
    for (uint8_t wp = posControl.startWpIndex; wp < posControl.waypointCount + posControl.startWpIndex; wp++) {
        if (posControl.waypointList[wp].action == NAV_WP_ACTION_JUMP){
            posControl.waypointList[wp].p3 = posControl.waypointList[wp].p2;
        }
    }
}

static void resetJumpCounter(void)
{
        // reset the volatile counter from the set / static value
    posControl.waypointList[posControl.activeWaypointIndex].p3 = posControl.waypointList[posControl.activeWaypointIndex].p2;
}

static void clearJumpCounters(void)
{
    for (uint8_t wp = posControl.startWpIndex; wp < posControl.waypointCount + posControl.startWpIndex; wp++) {
        if (posControl.waypointList[wp].action == NAV_WP_ACTION_JUMP) {
            posControl.waypointList[wp].p3 = 0;
        }
    }
}



/*-----------------------------------------------------------
 * Heading controller (pass-through to MAG mode)
 *-----------------------------------------------------------*/
static void resetHeadingController(void)
{
    if (STATE(FIXED_WING_LEGACY)) {
        resetFixedWingHeadingController();
    }
    else {
        resetMulticopterHeadingController();
    }
}

static bool adjustHeadingFromRCInput(void)
{
    if (STATE(FIXED_WING_LEGACY)) {
        return adjustFixedWingHeadingFromRCInput();
    }
    else {
        return adjustMulticopterHeadingFromRCInput();
    }
}

/*-----------------------------------------------------------
 * XY Position controller
 *-----------------------------------------------------------*/
static void resetPositionController(void)
{
    if (STATE(FIXED_WING_LEGACY)) {
        resetFixedWingPositionController();
    }
    else {
        resetMulticopterPositionController();
        resetMulticopterBrakingMode();
    }
}

static bool adjustPositionFromRCInput(void)
{
    bool retValue;

    if (STATE(FIXED_WING_LEGACY)) {
        retValue = adjustFixedWingPositionFromRCInput();
    }
    else {

        const int16_t rcPitchAdjustment = applyDeadbandRescaled(rcCommand[PITCH], rcControlsConfig()->pos_hold_deadband, -500, 500);
        const int16_t rcRollAdjustment = applyDeadbandRescaled(rcCommand[ROLL], rcControlsConfig()->pos_hold_deadband, -500, 500);

        retValue = adjustMulticopterPositionFromRCInput(rcPitchAdjustment, rcRollAdjustment);
    }

    return retValue;
}

/*-----------------------------------------------------------
 * WP controller
 *-----------------------------------------------------------*/
void resetGCSFlags(void)
{
    posControl.flags.isGCSAssistedNavigationReset = false;
    posControl.flags.isGCSAssistedNavigationEnabled = false;
}

void getWaypoint(uint8_t wpNumber, navWaypoint_t * wpData)
{
    /* Default waypoint to send */
    wpData->action = NAV_WP_ACTION_RTH;
    wpData->lat = 0;
    wpData->lon = 0;
    wpData->alt = 0;
    wpData->p1 = 0;
    wpData->p2 = 0;
    wpData->p3 = 0;
    wpData->flag = NAV_WP_FLAG_LAST;

    // WP #0 - special waypoint - HOME
    if (wpNumber == 0) {
        if (STATE(GPS_FIX_HOME)) {
            wpData->lat = GPS_home.lat;
            wpData->lon = GPS_home.lon;
            wpData->alt = GPS_home.alt;
        }
    }
    // WP #255 - special waypoint - directly get actualPosition
    else if (wpNumber == 255) {
        gpsLocation_t wpLLH;

        geoConvertLocalToGeodetic(&wpLLH, &posControl.gpsOrigin, &navGetCurrentActualPositionAndVelocity()->pos);

        wpData->lat = wpLLH.lat;
        wpData->lon = wpLLH.lon;
        wpData->alt = wpLLH.alt;
    }
    // WP #254 - special waypoint - get desiredPosition that was set by ground control station if in 3D-guided mode
    else if (wpNumber == 254) {
        navigationFSMStateFlags_t navStateFlags = navGetStateFlags(posControl.navState);

        if ((posControl.gpsOrigin.valid) && (navStateFlags & NAV_CTL_ALT) && (navStateFlags & NAV_CTL_POS)) {
            gpsLocation_t wpLLH;

            geoConvertLocalToGeodetic(&wpLLH, &posControl.gpsOrigin, &posControl.desiredState.pos);

            wpData->lat = wpLLH.lat;
            wpData->lon = wpLLH.lon;
            wpData->alt = wpLLH.alt;
        }
    }
    // WP #1 - #60 - common waypoints - pre-programmed mission
    else if ((wpNumber >= 1) && (wpNumber <= NAV_MAX_WAYPOINTS)) {
        if (wpNumber <= getWaypointCount()) {
            *wpData = posControl.waypointList[wpNumber - 1 + (ARMING_FLAG(ARMED) ? posControl.startWpIndex : 0)];
            if(wpData->action == NAV_WP_ACTION_JUMP) {
                wpData->p1 += 1; // make WP # (vice index)
            }
        }
    }
}

void setWaypoint(uint8_t wpNumber, const navWaypoint_t * wpData)
{
    gpsLocation_t wpLLH;
    navWaypointPosition_t wpPos;

    // Pre-fill structure to convert to local coordinates
    wpLLH.lat = wpData->lat;
    wpLLH.lon = wpData->lon;
    wpLLH.alt = wpData->alt;

    // WP #0 - special waypoint - HOME
    if ((wpNumber == 0) && ARMING_FLAG(ARMED) && (posControl.flags.estPosStatus >= EST_USABLE) && posControl.gpsOrigin.valid && posControl.flags.isGCSAssistedNavigationEnabled) {
        // Forcibly set home position. Note that this is only valid if already armed, otherwise home will be reset instantly
        geoConvertGeodeticToLocal(&wpPos.pos, &posControl.gpsOrigin, &wpLLH, GEO_ALT_RELATIVE);
        setHomePosition(&wpPos.pos, 0, NAV_POS_UPDATE_XY | NAV_POS_UPDATE_Z | NAV_POS_UPDATE_HEADING, NAV_HOME_VALID_ALL);
    }
    // WP #255 - special waypoint - directly set desiredPosition
    // Only valid when armed and in poshold mode
    else if ((wpNumber == 255) && (wpData->action == NAV_WP_ACTION_WAYPOINT) &&
             ARMING_FLAG(ARMED) && (posControl.flags.estPosStatus == EST_TRUSTED) && posControl.gpsOrigin.valid && posControl.flags.isGCSAssistedNavigationEnabled &&
             (posControl.navState == NAV_STATE_POSHOLD_3D_IN_PROGRESS)) {
        // Convert to local coordinates
        geoConvertGeodeticToLocal(&wpPos.pos, &posControl.gpsOrigin, &wpLLH, GEO_ALT_RELATIVE);

        navSetWaypointFlags_t waypointUpdateFlags = NAV_POS_UPDATE_XY;

        // If we received global altitude == 0, use current altitude
        if (wpData->alt != 0) {
            waypointUpdateFlags |= NAV_POS_UPDATE_Z;
        }

        if (wpData->p1 > 0 && wpData->p1 < 360) {
            waypointUpdateFlags |= NAV_POS_UPDATE_HEADING;
        }

        setDesiredPosition(&wpPos.pos, DEGREES_TO_CENTIDEGREES(wpData->p1), waypointUpdateFlags);
    }
    // WP #1 - #NAV_MAX_WAYPOINTS - common waypoints - pre-programmed mission
    else if ((wpNumber >= 1) && (wpNumber <= NAV_MAX_WAYPOINTS) && !ARMING_FLAG(ARMED)) {
        if (wpData->action == NAV_WP_ACTION_WAYPOINT || wpData->action == NAV_WP_ACTION_JUMP || wpData->action == NAV_WP_ACTION_RTH || wpData->action == NAV_WP_ACTION_HOLD_TIME || wpData->action == NAV_WP_ACTION_LAND || wpData->action == NAV_WP_ACTION_SET_POI || wpData->action == NAV_WP_ACTION_SET_HEAD ) {
            // Only allow upload next waypoint (continue upload mission) or first waypoint (new mission)
            static int8_t nonGeoWaypointCount = 0;

            if (wpNumber == (posControl.waypointCount + 1) || wpNumber == 1) {
                if (wpNumber == 1) {
                    resetWaypointList();
                }
                posControl.waypointList[wpNumber - 1] = *wpData;
                if(wpData->action == NAV_WP_ACTION_SET_POI || wpData->action == NAV_WP_ACTION_SET_HEAD || wpData->action == NAV_WP_ACTION_JUMP) {
                    nonGeoWaypointCount += 1;
                    if(wpData->action == NAV_WP_ACTION_JUMP) {
                        posControl.waypointList[wpNumber - 1].p1 -= 1; // make index (vice WP #)
                    }
                }

                posControl.waypointCount = wpNumber;
                posControl.waypointListValid = (wpData->flag == NAV_WP_FLAG_LAST);
                posControl.geoWaypointCount = posControl.waypointCount - nonGeoWaypointCount;
                if (posControl.waypointListValid) {
                    nonGeoWaypointCount = 0;
                }
            }
        }
    }
}

void resetWaypointList(void)
{
    posControl.waypointCount = 0;
    posControl.waypointListValid = false;
    posControl.geoWaypointCount = 0;
    posControl.startWpIndex = 0;
#ifdef USE_MULTI_MISSION
    posControl.totalMultiMissionWpCount = 0;
    posControl.loadedMultiMissionIndex = 0;
    posControl.multiMissionCount = 0;
#endif
}

bool isWaypointListValid(void)
{
    return posControl.waypointListValid;
}

int getWaypointCount(void)
{
    uint8_t waypointCount = posControl.waypointCount;
#ifdef USE_MULTI_MISSION
    if (!ARMING_FLAG(ARMED) && posControl.totalMultiMissionWpCount) {
        waypointCount = posControl.totalMultiMissionWpCount;
    }
#endif
    return waypointCount;
}

#ifdef USE_MULTI_MISSION
void selectMultiMissionIndex(int8_t increment)
{
    if (posControl.multiMissionCount > 1) {     // stick selection only active when multi mission loaded
        navConfigMutable()->general.waypoint_multi_mission_index = constrain(navConfigMutable()->general.waypoint_multi_mission_index + increment, 1, posControl.multiMissionCount);
    }
}

void loadSelectedMultiMission(uint8_t missionIndex)
{
    uint8_t missionCount = 1;
    posControl.waypointCount = 0;
    posControl.geoWaypointCount = 0;

    for (int i = 0; i < NAV_MAX_WAYPOINTS; i++) {
        if (missionCount == missionIndex) {
            /* store details of selected mission: start wp index, mission wp count, geo wp count */
            if (!(posControl.waypointList[i].action == NAV_WP_ACTION_SET_POI ||
                    posControl.waypointList[i].action == NAV_WP_ACTION_SET_HEAD ||
                        posControl.waypointList[i].action == NAV_WP_ACTION_JUMP)) {
                posControl.geoWaypointCount++;
            }
            // mission start WP
            if (posControl.waypointCount == 0) {
                posControl.waypointCount = 1;   // start marker only, value unimportant (but not 0)
                posControl.startWpIndex = i;
            }
            // mission end WP
            if (posControl.waypointList[i].flag == NAV_WP_FLAG_LAST) {
                posControl.waypointCount = i - posControl.startWpIndex + 1;
                break;
            }
        } else if (posControl.waypointList[i].flag == NAV_WP_FLAG_LAST) {
            missionCount++;
        }
    }

    posControl.loadedMultiMissionIndex = posControl.multiMissionCount ? missionIndex : 0;
    posControl.activeWaypointIndex = posControl.startWpIndex;
}

bool updateWpMissionChange(void)
{
    /* Function only called when ARMED */

    if (posControl.multiMissionCount < 2 || posControl.wpPlannerActiveWPIndex || FLIGHT_MODE(NAV_WP_MODE)) {
        return true;
    }

    uint8_t setMissionIndex = navConfig()->general.waypoint_multi_mission_index;
    if (!(IS_RC_MODE_ACTIVE(BOXCHANGEMISSION) || isAdjustmentFunctionSelected(ADJUSTMENT_NAV_WP_MULTI_MISSION_INDEX))) {
        /* reload mission if mission index changed */
        if (posControl.loadedMultiMissionIndex != setMissionIndex) {
            loadSelectedMultiMission(setMissionIndex);
        }
        return true;
    }

    static bool toggleFlag = false;
    if (IS_RC_MODE_ACTIVE(BOXNAVWP) && toggleFlag) {
        if (setMissionIndex == posControl.multiMissionCount) {
            navConfigMutable()->general.waypoint_multi_mission_index = 1;
        } else {
            selectMultiMissionIndex(1);
        }
        toggleFlag = false;
    } else if (!IS_RC_MODE_ACTIVE(BOXNAVWP)) {
        toggleFlag = true;
    }
    return false;   // block WP mode while changing mission when armed
}

bool checkMissionCount(int8_t waypoint)
{
    if (nonVolatileWaypointList(waypoint)->flag == NAV_WP_FLAG_LAST) {
        posControl.multiMissionCount += 1;  // count up no missions in multi mission WP file
        if (waypoint != NAV_MAX_WAYPOINTS - 1) {
            return (nonVolatileWaypointList(waypoint + 1)->flag == NAV_WP_FLAG_LAST &&
                    nonVolatileWaypointList(waypoint + 1)->action ==NAV_WP_ACTION_RTH);
            // end of multi mission file if successive NAV_WP_FLAG_LAST and default action (RTH)
        }
    }
    return false;
}
#endif  // multi mission
#ifdef NAV_NON_VOLATILE_WAYPOINT_STORAGE
bool loadNonVolatileWaypointList(bool clearIfLoaded)
{
    /* Don't load if armed or mission planner active */
    if (ARMING_FLAG(ARMED) || posControl.wpPlannerActiveWPIndex) {
        return false;
    }

    // if forced and waypoints are already loaded, just unload them.
    if (clearIfLoaded && posControl.waypointCount > 0) {
        resetWaypointList();
        return false;
    }
#ifdef USE_MULTI_MISSION
    /* Reset multi mission index to 1 if exceeds number of available missions */
    if (navConfig()->general.waypoint_multi_mission_index > posControl.multiMissionCount) {
        navConfigMutable()->general.waypoint_multi_mission_index = 1;
    }
#endif
    for (int i = 0; i < NAV_MAX_WAYPOINTS; i++) {
        setWaypoint(i + 1, nonVolatileWaypointList(i));
#ifdef USE_MULTI_MISSION
        /* count up number of missions and exit after last multi mission */
        if (checkMissionCount(i)) {
            break;
        }
    }
    posControl.totalMultiMissionWpCount = posControl.waypointCount;
    loadSelectedMultiMission(navConfig()->general.waypoint_multi_mission_index);

    /* Mission sanity check failed - reset the list
     * Also reset if no selected mission loaded (shouldn't happen) */
    if (!posControl.waypointListValid || !posControl.waypointCount) {
#else
        // check this is the last waypoint
        if (nonVolatileWaypointList(i)->flag == NAV_WP_FLAG_LAST) {
            break;
        }
    }

    // Mission sanity check failed - reset the list
    if (!posControl.waypointListValid) {
#endif
        resetWaypointList();
    }

    return posControl.waypointListValid;
}

bool saveNonVolatileWaypointList(void)
{
    if (ARMING_FLAG(ARMED) || !posControl.waypointListValid)
        return false;

    for (int i = 0; i < NAV_MAX_WAYPOINTS; i++) {
        getWaypoint(i + 1, nonVolatileWaypointListMutable(i));
    }
#ifdef USE_MULTI_MISSION
    navConfigMutable()->general.waypoint_multi_mission_index = 1;    // reset selected mission to 1 when new entries saved
#endif
    saveConfigAndNotify();

    return true;
}
#endif

#if defined(USE_SAFE_HOME)

void resetSafeHomes(void)
{
    memset(safeHomeConfigMutable(0), 0, sizeof(navSafeHome_t) * MAX_SAFE_HOMES);
}
#endif

static void mapWaypointToLocalPosition(fpVector3_t * localPos, const navWaypoint_t * waypoint, geoAltitudeConversionMode_e altConv)
{
    gpsLocation_t wpLLH;

    /* Default to home position if lat & lon = 0 or HOME flag set
     * Applicable to WAYPOINT, HOLD_TIME & LANDING WP types */
    if ((waypoint->lat == 0 && waypoint->lon == 0) || waypoint->flag == NAV_WP_FLAG_HOME) {
        wpLLH.lat = GPS_home.lat;
        wpLLH.lon = GPS_home.lon;
    } else {
        wpLLH.lat = waypoint->lat;
        wpLLH.lon = waypoint->lon;
    }
    wpLLH.alt = waypoint->alt;

    geoConvertGeodeticToLocal(localPos, &posControl.gpsOrigin, &wpLLH, altConv);
}

void calculateAndSetActiveWaypointToLocalPosition(const fpVector3_t *pos)
{
    // Calculate bearing towards waypoint and store it in waypoint bearing parameter (this will further be used to detect missed waypoints)
    if (isWaypointNavTrackingActive() && !(posControl.activeWaypoint.pos.x == pos->x && posControl.activeWaypoint.pos.y == pos->y)) {
        posControl.activeWaypoint.bearing = calculateBearingBetweenLocalPositions(&posControl.activeWaypoint.pos, pos);
    } else {
        posControl.activeWaypoint.bearing = calculateBearingToDestination(pos);
    }
    posControl.activeWaypoint.nextTurnAngle = -1;     // no turn angle set (-1), will be set by WP mode as required

    posControl.activeWaypoint.pos = *pos;

    // Set desired position to next waypoint (XYZ-controller)
    setDesiredPosition(&posControl.activeWaypoint.pos, posControl.activeWaypoint.bearing, NAV_POS_UPDATE_XY | NAV_POS_UPDATE_Z | NAV_POS_UPDATE_HEADING);
}

geoAltitudeConversionMode_e waypointMissionAltConvMode(geoAltitudeDatumFlag_e datumFlag)
{
    return ((datumFlag & NAV_WP_MSL_DATUM) == NAV_WP_MSL_DATUM) ? GEO_ALT_ABSOLUTE : GEO_ALT_RELATIVE;
}

static void calculateAndSetActiveWaypoint(const navWaypoint_t * waypoint)
{
    fpVector3_t localPos;
    mapWaypointToLocalPosition(&localPos, waypoint, waypointMissionAltConvMode(waypoint->p3));
    calculateAndSetActiveWaypointToLocalPosition(&localPos);

    if (navConfig()->fw.wp_turn_smoothing) {
        fpVector3_t posNextWp;
        if (getLocalPosNextWaypoint(&posNextWp)) {
            int32_t bearingToNextWp = calculateBearingBetweenLocalPositions(&posControl.activeWaypoint.pos, &posNextWp);
            posControl.activeWaypoint.nextTurnAngle = wrap_18000(bearingToNextWp - posControl.activeWaypoint.bearing);
        }
    }
}

/* Checks if active waypoint is last in mission */
bool isLastMissionWaypoint(void)
{
    return FLIGHT_MODE(NAV_WP_MODE) && (posControl.activeWaypointIndex >= (posControl.startWpIndex + posControl.waypointCount - 1) ||
            (posControl.waypointList[posControl.activeWaypointIndex].flag == NAV_WP_FLAG_LAST));
}

/* Checks if Nav hold position is active */
bool isNavHoldPositionActive(void)
{
    // WP mode last WP hold and Timed hold positions
    if (FLIGHT_MODE(NAV_WP_MODE)) {
        return isLastMissionWaypoint() || NAV_Status.state == MW_NAV_STATE_HOLD_TIMED;
    }
    // RTH mode (spiral climb and Home positions but excluding RTH Trackback point positions) and POSHOLD mode
    // Also hold position during emergency landing if position valid
    return (FLIGHT_MODE(NAV_RTH_MODE) && !posControl.flags.rthTrackbackActive) ||
            FLIGHT_MODE(NAV_POSHOLD_MODE) ||
            (posControl.navState == NAV_STATE_FW_LANDING_CLIMB_TO_LOITER || posControl.navState == NAV_STATE_FW_LANDING_LOITER) || 
            navigationIsExecutingAnEmergencyLanding();
}

float getActiveSpeed(void)
{
    /* Currently only applicable for multicopter */

    // Speed limit for modes where speed manually controlled
    if (posControl.flags.isAdjustingPosition || FLIGHT_MODE(NAV_COURSE_HOLD_MODE)) {
        return navConfig()->general.max_manual_speed;
    }

    uint16_t waypointSpeed = navConfig()->general.auto_speed;

    if (navGetStateFlags(posControl.navState) & NAV_AUTO_WP) {
        if (posControl.waypointCount > 0 && (posControl.waypointList[posControl.activeWaypointIndex].action == NAV_WP_ACTION_WAYPOINT || posControl.waypointList[posControl.activeWaypointIndex].action == NAV_WP_ACTION_HOLD_TIME || posControl.waypointList[posControl.activeWaypointIndex].action == NAV_WP_ACTION_LAND)) {
            float wpSpecificSpeed = 0.0f;
            if(posControl.waypointList[posControl.activeWaypointIndex].action == NAV_WP_ACTION_HOLD_TIME)
                wpSpecificSpeed = posControl.waypointList[posControl.activeWaypointIndex].p2; // P1 is hold time
            else
                wpSpecificSpeed = posControl.waypointList[posControl.activeWaypointIndex].p1; // default case

            if (wpSpecificSpeed >= 50.0f && wpSpecificSpeed <= navConfig()->general.max_auto_speed) {
                waypointSpeed = wpSpecificSpeed;
            } else if (wpSpecificSpeed > navConfig()->general.max_auto_speed) {
                waypointSpeed = navConfig()->general.max_auto_speed;
            }
        }
    }

    return waypointSpeed;
}

bool isWaypointNavTrackingActive(void)
{
    // NAV_WP_MODE flag used rather than state flag NAV_AUTO_WP to ensure heading to initial waypoint
    // is set from current position not previous WP. Works for WP Restart intermediate WP as well as first mission WP.
    // (NAV_WP_MODE flag isn't set until WP initialisation is finished, i.e. after calculateAndSetActiveWaypoint called)

    return FLIGHT_MODE(NAV_WP_MODE) 
    || posControl.navState == NAV_STATE_FW_LANDING_APPROACH
    || (posControl.flags.rthTrackbackActive && rth_trackback.activePointIndex != rth_trackback.lastSavedIndex);
}

/*-----------------------------------------------------------
 * Process adjustments to alt, pos and yaw controllers
 *-----------------------------------------------------------*/
static void processNavigationRCAdjustments(void)
{
    /* Process pilot's RC input. Disable all pilot's input when in FAILSAFE_MODE */
    navigationFSMStateFlags_t navStateFlags = navGetStateFlags(posControl.navState);

    if (FLIGHT_MODE(FAILSAFE_MODE)) {
        if (STATE(MULTIROTOR) && navStateFlags & NAV_RC_POS) {
            resetMulticopterBrakingMode();
        }
        posControl.flags.isAdjustingAltitude = false;
        posControl.flags.isAdjustingPosition = false;
        posControl.flags.isAdjustingHeading = false;

        return;
    }

    posControl.flags.isAdjustingAltitude = (navStateFlags & NAV_RC_ALT) && adjustAltitudeFromRCInput();
    posControl.flags.isAdjustingPosition = (navStateFlags & NAV_RC_POS) && adjustPositionFromRCInput();
    posControl.flags.isAdjustingHeading = (navStateFlags & NAV_RC_YAW) && adjustHeadingFromRCInput();
}

/*-----------------------------------------------------------
 * A main function to call position controllers at loop rate
 *-----------------------------------------------------------*/
void applyWaypointNavigationAndAltitudeHold(void)
{
    const timeUs_t currentTimeUs = micros();

    //Updata blackbox data
    navFlags = 0;
    if (posControl.flags.estAltStatus == EST_TRUSTED)       navFlags |= (1 << 0);
    if (posControl.flags.estAglStatus == EST_TRUSTED)       navFlags |= (1 << 1);
    if (posControl.flags.estPosStatus == EST_TRUSTED)       navFlags |= (1 << 2);
    if (posControl.flags.isTerrainFollowEnabled)            navFlags |= (1 << 3);
    // naFlags |= (1 << 4); // Old NAV GPS Glitch Detection flag
    if (posControl.flags.estHeadingStatus == EST_TRUSTED)   navFlags |= (1 << 5);

    // Reset all navigation requests - NAV controllers will set them if necessary
    DISABLE_STATE(NAV_MOTOR_STOP_OR_IDLE);

    // No navigation when disarmed
    if (!ARMING_FLAG(ARMED)) {
        // If we are disarmed, abort forced RTH or Emergency Landing
        posControl.flags.forcedRTHActivated = false;
        posControl.flags.forcedEmergLandingActivated = false;
        posControl.flags.manualEmergLandActive = false;
        //  ensure WP missions always restart from first waypoint after disarm
        posControl.activeWaypointIndex = posControl.startWpIndex;
        // Reset RTH trackback
        resetRthTrackBack();

        return;
    }

    /* Reset flags */
    posControl.flags.horizontalPositionDataConsumed = false;
    posControl.flags.verticalPositionDataConsumed = false;

#ifdef USE_FW_AUTOLAND
    if (!FLIGHT_MODE(NAV_FW_AUTOLAND)) {
        posControl.fwLandState.landState = FW_AUTOLAND_STATE_IDLE;
    }
#endif

    /* Process controllers */
    navigationFSMStateFlags_t navStateFlags = navGetStateFlags(posControl.navState);
    if (STATE(ROVER) || STATE(BOAT)) {
        applyRoverBoatNavigationController(navStateFlags, currentTimeUs);
    } else if (STATE(FIXED_WING_LEGACY)) {
        applyFixedWingNavigationController(navStateFlags, currentTimeUs);
    }
    else {
        applyMulticopterNavigationController(navStateFlags, currentTimeUs);
    }

    /* Consume position data */
    if (posControl.flags.horizontalPositionDataConsumed)
        posControl.flags.horizontalPositionDataNew = false;

    if (posControl.flags.verticalPositionDataConsumed)
        posControl.flags.verticalPositionDataNew = false;

    //Update blackbox data
    if (posControl.flags.isAdjustingPosition)       navFlags |= (1 << 6);
    if (posControl.flags.isAdjustingAltitude)       navFlags |= (1 << 7);
    if (posControl.flags.isAdjustingHeading)        navFlags |= (1 << 8);

    navTargetPosition[X] = lrintf(posControl.desiredState.pos.x);
    navTargetPosition[Y] = lrintf(posControl.desiredState.pos.y);
    navTargetPosition[Z] = lrintf(posControl.desiredState.pos.z);

    navDesiredHeading = wrap_36000(posControl.desiredState.yaw);
}

/*-----------------------------------------------------------
 * Set CF's FLIGHT_MODE from current NAV_MODE
 *-----------------------------------------------------------*/
void switchNavigationFlightModes(void)
{
    const flightModeFlags_e enabledNavFlightModes = navGetMappedFlightModes(posControl.navState);
    const flightModeFlags_e disabledFlightModes = (NAV_ALTHOLD_MODE | NAV_RTH_MODE | NAV_FW_AUTOLAND | NAV_POSHOLD_MODE | NAV_WP_MODE | NAV_LAUNCH_MODE | NAV_COURSE_HOLD_MODE) & (~enabledNavFlightModes);
    DISABLE_FLIGHT_MODE(disabledFlightModes);
    ENABLE_FLIGHT_MODE(enabledNavFlightModes);
}

/*-----------------------------------------------------------
 * desired NAV_MODE from combination of FLIGHT_MODE flags
 *-----------------------------------------------------------*/
static bool canActivateAltHoldMode(void)
{
    return (posControl.flags.estAltStatus >= EST_USABLE);
}

static bool canActivatePosHoldMode(void)
{
    return (posControl.flags.estPosStatus >= EST_USABLE) && (posControl.flags.estVelStatus == EST_TRUSTED) && (posControl.flags.estHeadingStatus >= EST_USABLE);
}

static bool canActivateNavigationModes(void)
{
    return (posControl.flags.estPosStatus == EST_TRUSTED) && (posControl.flags.estVelStatus == EST_TRUSTED) && (posControl.flags.estHeadingStatus >= EST_USABLE);
}

static bool isWaypointMissionValid(void)
{
    return posControl.waypointListValid && (posControl.waypointCount > 0);
}

void checkManualEmergencyLandingControl(bool forcedActivation)
{
    static timeMs_t timeout = 0;
    static int8_t counter = 0;
    static bool toggle;
    timeMs_t currentTimeMs = millis();

    if (timeout && currentTimeMs > timeout) {
        timeout += 1000;
        counter -= counter ? 1 : 0;
        if (!counter) {
            timeout = 0;
        }
    }
    if (IS_RC_MODE_ACTIVE(BOXNAVPOSHOLD)) {
        if (!timeout && toggle) {
            timeout = currentTimeMs + 4000;
        }
        counter += toggle;
        toggle = false;
    } else {
        toggle = true;
    }

    // Emergency landing toggled ON or OFF after 5 cycles of Poshold mode @ 1Hz minimum rate
    if (counter >= 5 || forcedActivation) {
        counter = 0;
        posControl.flags.manualEmergLandActive = !posControl.flags.manualEmergLandActive;

        if (!posControl.flags.manualEmergLandActive) {
            navProcessFSMEvents(NAV_FSM_EVENT_SWITCH_TO_IDLE);
        }
    }
}

static navigationFSMEvent_t selectNavEventFromBoxModeInput(void)
{
    static bool canActivateLaunchMode = false;

    //We can switch modes only when ARMED
    if (ARMING_FLAG(ARMED)) {
        // Ask failsafe system if we can use navigation system
        if (failsafeBypassNavigation()) {
            return NAV_FSM_EVENT_SWITCH_TO_IDLE;
        }

        // Flags if we can activate certain nav modes (check if we have required sensors and they provide valid data)
        const bool canActivateAltHold    = canActivateAltHoldMode();
        const bool canActivatePosHold    = canActivatePosHoldMode();
        const bool canActivateNavigation = canActivateNavigationModes();
        const bool isExecutingRTH        = navGetStateFlags(posControl.navState) & NAV_AUTO_RTH;
#ifdef USE_SAFE_HOME
        checkSafeHomeState(isExecutingRTH || posControl.flags.forcedRTHActivated);
#endif
        // deactivate rth trackback if RTH not active
        if (posControl.flags.rthTrackbackActive) {
            posControl.flags.rthTrackbackActive = isExecutingRTH;
        }

        /* Emergency landing controlled manually by rapid switching of Poshold mode.
         * Landing toggled ON or OFF for each Poshold activation sequence */
        checkManualEmergencyLandingControl(false);

        /* Emergency landing triggered by failsafe Landing or manually initiated */
        if (posControl.flags.forcedEmergLandingActivated || posControl.flags.manualEmergLandActive) {
            return NAV_FSM_EVENT_SWITCH_TO_EMERGENCY_LANDING;
        }

        /* Keep Emergency landing mode active once triggered.
         * If caused by sensor failure - landing auto cancelled if sensors working again or when WP and RTH deselected or if Althold selected.
         * If caused by RTH Sanity Checking - landing cancelled if RTH deselected.
         * Remains active if failsafe active regardless of mode selections */
        if (navigationIsExecutingAnEmergencyLanding()) {
            bool autonomousNavIsPossible = canActivateNavigation && canActivateAltHold && STATE(GPS_FIX_HOME);
            bool emergLandingCancel = (!autonomousNavIsPossible &&
                                      ((IS_RC_MODE_ACTIVE(BOXNAVALTHOLD) && canActivateAltHold) || !(IS_RC_MODE_ACTIVE(BOXNAVWP) || IS_RC_MODE_ACTIVE(BOXNAVRTH)))) ||
                                      (autonomousNavIsPossible && !IS_RC_MODE_ACTIVE(BOXNAVRTH));

            if ((!posControl.rthSanityChecker.rthSanityOK || !autonomousNavIsPossible) && (!emergLandingCancel || FLIGHT_MODE(FAILSAFE_MODE))) {
                return NAV_FSM_EVENT_SWITCH_TO_EMERGENCY_LANDING;
            }
        }
        posControl.rthSanityChecker.rthSanityOK = true;

        /* Airplane specific modes */
        if (STATE(AIRPLANE)) {
            // LAUNCH mode has priority over any other NAV mode
            if (isNavLaunchEnabled()) {     // FIXME: Only available for fixed wing aircrafts now
                if (canActivateLaunchMode) {
                    canActivateLaunchMode = false;
                    return NAV_FSM_EVENT_SWITCH_TO_LAUNCH;
                }
                else if FLIGHT_MODE(NAV_LAUNCH_MODE) {
                    // Make sure we don't bail out to IDLE
                    return NAV_FSM_EVENT_NONE;
                }
            }
            else {
                // If we were in LAUNCH mode - force switch to IDLE only if the throttle is low or throttle stick < launch idle throttle
                if (FLIGHT_MODE(NAV_LAUNCH_MODE)) {
                    if (abortLaunchAllowed()) {
                        return NAV_FSM_EVENT_SWITCH_TO_IDLE;
                    } else {
                        return NAV_FSM_EVENT_NONE;
                    }
                }
            }

            /* Soaring mode, disables altitude control in Position hold and Course hold modes.
             * Pitch allowed to freefloat within defined Angle mode deadband */
            if (IS_RC_MODE_ACTIVE(BOXSOARING) && (FLIGHT_MODE(NAV_POSHOLD_MODE) || FLIGHT_MODE(NAV_COURSE_HOLD_MODE))) {
                ENABLE_FLIGHT_MODE(SOARING_MODE);
            } else {
                DISABLE_FLIGHT_MODE(SOARING_MODE);
            }
        }

        /* If we request forced RTH - attempt to activate it no matter what
         * This might switch to emergency landing controller if GPS is unavailable */
        if (posControl.flags.forcedRTHActivated) {
            return NAV_FSM_EVENT_SWITCH_TO_RTH;
        }

        /* WP mission activation control:
         * canActivateWaypoint & waypointWasActivated are used to prevent WP mission
         * auto restarting after interruption by Manual or RTH modes.
         * WP mode must be deselected before it can be reactivated again
         * WP Mode also inhibited when Mission Planner is active */
        static bool waypointWasActivated = false;
        bool canActivateWaypoint = isWaypointMissionValid();
        bool wpRthFallbackIsActive = false;

        if (IS_RC_MODE_ACTIVE(BOXMANUAL) || posControl.flags.wpMissionPlannerActive) {
            canActivateWaypoint = false;
        } else {
            if (waypointWasActivated && !FLIGHT_MODE(NAV_WP_MODE)) {
                canActivateWaypoint = false;

                if (!IS_RC_MODE_ACTIVE(BOXNAVWP)) {
                    canActivateWaypoint = true;
                    waypointWasActivated = false;
                }
            }

            wpRthFallbackIsActive = IS_RC_MODE_ACTIVE(BOXNAVWP) && !canActivateWaypoint;
        }

        /* Pilot-triggered RTH, also fall-back for WP if no mission is loaded.
         * Check for isExecutingRTH to prevent switching our from RTH in case of a brief GPS loss
         * Without this loss of any of the canActivateNavigation && canActivateAltHold
         * will kick us out of RTH state machine via NAV_FSM_EVENT_SWITCH_TO_IDLE and will prevent any of the fall-back
         * logic kicking in (waiting for GPS on airplanes, switch to emergency landing etc) */
        if (IS_RC_MODE_ACTIVE(BOXNAVRTH) || wpRthFallbackIsActive) {
            if (isExecutingRTH || (canActivateNavigation && canActivateAltHold && STATE(GPS_FIX_HOME))) {
                return NAV_FSM_EVENT_SWITCH_TO_RTH;
            }
        }

        // MANUAL mode has priority over WP/PH/AH
        if (IS_RC_MODE_ACTIVE(BOXMANUAL)) {
            return NAV_FSM_EVENT_SWITCH_TO_IDLE;
        }

        // Pilot-activated waypoint mission. Fall-back to RTH if no mission loaded.
        // Also check multimission mission change status before activating WP mode.
#ifdef USE_MULTI_MISSION
        if (updateWpMissionChange() && IS_RC_MODE_ACTIVE(BOXNAVWP)) {
#else
        if (IS_RC_MODE_ACTIVE(BOXNAVWP)) {
#endif
            if (FLIGHT_MODE(NAV_WP_MODE) || (canActivateWaypoint && canActivateNavigation && canActivateAltHold && STATE(GPS_FIX_HOME))) {
                waypointWasActivated = true;
                return NAV_FSM_EVENT_SWITCH_TO_WAYPOINT;
            }
        }

        if (IS_RC_MODE_ACTIVE(BOXNAVPOSHOLD)) {
            if (FLIGHT_MODE(NAV_POSHOLD_MODE) || (canActivatePosHold && canActivateAltHold))
                return NAV_FSM_EVENT_SWITCH_TO_POSHOLD_3D;
        }

        // CRUISE has priority over COURSE_HOLD and AH
        if (IS_RC_MODE_ACTIVE(BOXNAVCRUISE)) {
            if ((FLIGHT_MODE(NAV_COURSE_HOLD_MODE) && FLIGHT_MODE(NAV_ALTHOLD_MODE)) || (canActivatePosHold && canActivateAltHold))
                return NAV_FSM_EVENT_SWITCH_TO_CRUISE;
        }

        // PH has priority over COURSE_HOLD
        // CRUISE has priority on AH
        if (IS_RC_MODE_ACTIVE(BOXNAVCOURSEHOLD)) {
            if (IS_RC_MODE_ACTIVE(BOXNAVALTHOLD) && ((FLIGHT_MODE(NAV_COURSE_HOLD_MODE) && FLIGHT_MODE(NAV_ALTHOLD_MODE)) || (canActivatePosHold && canActivateAltHold))) {
                return NAV_FSM_EVENT_SWITCH_TO_CRUISE;
            }

            if (FLIGHT_MODE(NAV_COURSE_HOLD_MODE) || (canActivatePosHold)) {
                return NAV_FSM_EVENT_SWITCH_TO_COURSE_HOLD;
            }
        }

        if (IS_RC_MODE_ACTIVE(BOXNAVALTHOLD)) {
            if ((FLIGHT_MODE(NAV_ALTHOLD_MODE)) || (canActivateAltHold))
                return NAV_FSM_EVENT_SWITCH_TO_ALTHOLD;
        }
    } else {
        // Launch mode can be activated if feature FW_LAUNCH is enabled or BOX is turned on prior to arming (avoid switching to LAUNCH in flight)
        canActivateLaunchMode = isNavLaunchEnabled() && (!sensors(SENSOR_GPS) || (sensors(SENSOR_GPS) && !isGPSHeadingValid()));
    }

    return NAV_FSM_EVENT_SWITCH_TO_IDLE;
}

/*-----------------------------------------------------------
 * An indicator that throttle tilt compensation is forced
 *-----------------------------------------------------------*/
bool navigationRequiresThrottleTiltCompensation(void)
{
    return !STATE(FIXED_WING_LEGACY) && (navGetStateFlags(posControl.navState) & NAV_REQUIRE_THRTILT);
}

/*-----------------------------------------------------------
 * An indicator that ANGLE mode must be forced per NAV requirement
 *-----------------------------------------------------------*/
bool navigationRequiresAngleMode(void)
{
    const navigationFSMStateFlags_t currentState = navGetStateFlags(posControl.navState);
    return (currentState & NAV_REQUIRE_ANGLE) || ((currentState & NAV_REQUIRE_ANGLE_FW) && STATE(FIXED_WING_LEGACY));
}

/*-----------------------------------------------------------
 * An indicator that TURN ASSISTANCE is required for navigation
 *-----------------------------------------------------------*/
bool navigationRequiresTurnAssistance(void)
{
    const navigationFSMStateFlags_t currentState = navGetStateFlags(posControl.navState);
    if (STATE(FIXED_WING_LEGACY)) {
        // For airplanes turn assistant is always required when controlling position
        return (currentState & (NAV_CTL_POS | NAV_CTL_ALT));
    }

    return false;
}

/**
 * An indicator that NAV is in charge of heading control (a signal to disable other heading controllers)
 */
int8_t navigationGetHeadingControlState(void)
{
    // For airplanes report as manual heading control
    if (STATE(FIXED_WING_LEGACY)) {
        return NAV_HEADING_CONTROL_MANUAL;
    }

    // For multirotors it depends on navigation system mode
    // Course hold requires Auto Control to update heading hold target whilst RC adjustment active
    if (navGetStateFlags(posControl.navState) & NAV_REQUIRE_MAGHOLD) {
        if (posControl.flags.isAdjustingHeading && !FLIGHT_MODE(NAV_COURSE_HOLD_MODE)) {
            return NAV_HEADING_CONTROL_MANUAL;
        }

        return NAV_HEADING_CONTROL_AUTO;
    }

    return NAV_HEADING_CONTROL_NONE;
}

bool navigationTerrainFollowingEnabled(void)
{
    return posControl.flags.isTerrainFollowEnabled;
}

uint32_t distanceToFirstWP(void)
{
    fpVector3_t startingWaypointPos;
    mapWaypointToLocalPosition(&startingWaypointPos, &posControl.waypointList[posControl.startWpIndex], GEO_ALT_RELATIVE);
    return calculateDistanceToDestination(&startingWaypointPos);
}

bool navigationPositionEstimateIsHealthy(void)
{
    return (posControl.flags.estPosStatus >= EST_USABLE) && STATE(GPS_FIX_HOME);
}

navArmingBlocker_e navigationIsBlockingArming(bool *usedBypass)
{
    const bool navBoxModesEnabled = IS_RC_MODE_ACTIVE(BOXNAVRTH) || IS_RC_MODE_ACTIVE(BOXNAVWP) || IS_RC_MODE_ACTIVE(BOXNAVCOURSEHOLD) ||
    IS_RC_MODE_ACTIVE(BOXNAVCRUISE) || IS_RC_MODE_ACTIVE(BOXNAVPOSHOLD) || (STATE(FIXED_WING_LEGACY) && IS_RC_MODE_ACTIVE(BOXNAVALTHOLD));

    if (usedBypass) {
        *usedBypass = false;
    }

    // Apply extra arming safety only if pilot has any of GPS modes configured
    if ((isUsingNavigationModes() || failsafeMayRequireNavigationMode()) && !navigationPositionEstimateIsHealthy()) {
        if (navConfig()->general.flags.extra_arming_safety == NAV_EXTRA_ARMING_SAFETY_ALLOW_BYPASS &&
            (STATE(NAV_EXTRA_ARMING_SAFETY_BYPASSED) || checkStickPosition(YAW_HI))) {
            if (usedBypass) {
                *usedBypass = true;
            }
            return NAV_ARMING_BLOCKER_NONE;
        }
        return NAV_ARMING_BLOCKER_MISSING_GPS_FIX;
    }

    // Don't allow arming if any of NAV modes is active
    if (!ARMING_FLAG(ARMED) && navBoxModesEnabled) {
        return NAV_ARMING_BLOCKER_NAV_IS_ALREADY_ACTIVE;
    }

    // Don't allow arming if first waypoint is farther than configured safe distance
    if ((posControl.waypointCount > 0) && (navConfig()->general.waypoint_safe_distance != 0)) {
        if (distanceToFirstWP() > METERS_TO_CENTIMETERS(navConfig()->general.waypoint_safe_distance) && !checkStickPosition(YAW_HI)) {
            return NAV_ARMING_BLOCKER_FIRST_WAYPOINT_TOO_FAR;
        }
    }

    /*
     * Don't allow arming if any of JUMP waypoint has invalid settings
     * First WP can't be JUMP
     * Can't jump to immediately adjacent WPs (pointless)
     * Can't jump beyond WP list
     * Only jump to geo-referenced WP types
     */
    if (posControl.waypointCount) {
        for (uint8_t wp = posControl.startWpIndex; wp < posControl.waypointCount + posControl.startWpIndex; wp++){
            if (posControl.waypointList[wp].action == NAV_WP_ACTION_JUMP){
                if (wp == posControl.startWpIndex || posControl.waypointList[wp].p1 >= posControl.waypointCount ||
                (posControl.waypointList[wp].p1 > (wp - posControl.startWpIndex - 2) && posControl.waypointList[wp].p1 < (wp - posControl.startWpIndex + 2)) || posControl.waypointList[wp].p2 < -1) {
                    return NAV_ARMING_BLOCKER_JUMP_WAYPOINT_ERROR;
                }

                    /* check for target geo-ref sanity */
                uint16_t target = posControl.waypointList[wp].p1 + posControl.startWpIndex;
                if (!(posControl.waypointList[target].action == NAV_WP_ACTION_WAYPOINT || posControl.waypointList[target].action == NAV_WP_ACTION_HOLD_TIME || posControl.waypointList[target].action == NAV_WP_ACTION_LAND)) {
                    return NAV_ARMING_BLOCKER_JUMP_WAYPOINT_ERROR;
                }
            }
        }
    }

    return NAV_ARMING_BLOCKER_NONE;
}

/**
 * Indicate ready/not ready status
 */
static void updateReadyStatus(void)
{
    static bool posReadyBeepDone = false;

    /* Beep out READY_BEEP once when position lock is firstly acquired and HOME set */
    if (navigationPositionEstimateIsHealthy() && !posReadyBeepDone) {
        beeper(BEEPER_READY_BEEP);
        posReadyBeepDone = true;
    }
}

void updateFlightBehaviorModifiers(void)
{
    if (posControl.flags.isGCSAssistedNavigationEnabled && !IS_RC_MODE_ACTIVE(BOXGCSNAV)) {
        posControl.flags.isGCSAssistedNavigationReset = true;
    }

    posControl.flags.isGCSAssistedNavigationEnabled = IS_RC_MODE_ACTIVE(BOXGCSNAV);
}

/* On the fly WP mission planner mode allows WP missions to be setup during navigation.
 * Uses the WP mode switch to save WP at current location (WP mode disabled when active)
 * Mission can be flown after mission planner mode switched off and saved after disarm. */

void updateWpMissionPlanner(void)
{
    static timeMs_t resetTimerStart = 0;
    if (IS_RC_MODE_ACTIVE(BOXPLANWPMISSION) && !(FLIGHT_MODE(NAV_WP_MODE) || isWaypointMissionRTHActive())) {
        const bool positionTrusted = posControl.flags.estAltStatus == EST_TRUSTED && posControl.flags.estPosStatus == EST_TRUSTED && (STATE(GPS_FIX)
#ifdef USE_GPS_FIX_ESTIMATION
                || STATE(GPS_ESTIMATED_FIX)
#endif
            );

        posControl.flags.wpMissionPlannerActive = true;
        if (millis() - resetTimerStart < 1000 && navConfig()->general.flags.mission_planner_reset) {
            posControl.waypointCount = posControl.wpPlannerActiveWPIndex = 0;
            posControl.waypointListValid = false;
            posControl.wpMissionPlannerStatus = WP_PLAN_WAIT;
        }
        if (positionTrusted && posControl.wpMissionPlannerStatus != WP_PLAN_FULL) {
            missionPlannerSetWaypoint();
        } else {
            posControl.wpMissionPlannerStatus = posControl.wpMissionPlannerStatus == WP_PLAN_FULL ? WP_PLAN_FULL : WP_PLAN_WAIT;
        }
    } else if (posControl.flags.wpMissionPlannerActive) {
        posControl.flags.wpMissionPlannerActive = false;
        posControl.activeWaypointIndex = 0;
        resetTimerStart = millis();
    }
}

void missionPlannerSetWaypoint(void)
{
    static bool boxWPModeIsReset = true;

    boxWPModeIsReset = !boxWPModeIsReset ? !IS_RC_MODE_ACTIVE(BOXNAVWP) : boxWPModeIsReset; // only able to save new WP when WP mode reset
    posControl.wpMissionPlannerStatus = boxWPModeIsReset ? boxWPModeIsReset : posControl.wpMissionPlannerStatus;  // hold save status until WP mode reset

    if (!boxWPModeIsReset || !IS_RC_MODE_ACTIVE(BOXNAVWP)) {
        return;
    }

    if (!posControl.wpPlannerActiveWPIndex) {   // reset existing mission data before adding first WP
        resetWaypointList();
    }

    gpsLocation_t wpLLH;
    geoConvertLocalToGeodetic(&wpLLH, &posControl.gpsOrigin, &navGetCurrentActualPositionAndVelocity()->pos);

    posControl.waypointList[posControl.wpPlannerActiveWPIndex].action = 1;
    posControl.waypointList[posControl.wpPlannerActiveWPIndex].lat = wpLLH.lat;
    posControl.waypointList[posControl.wpPlannerActiveWPIndex].lon = wpLLH.lon;
    posControl.waypointList[posControl.wpPlannerActiveWPIndex].alt = wpLLH.alt;
    posControl.waypointList[posControl.wpPlannerActiveWPIndex].p1 = posControl.waypointList[posControl.wpPlannerActiveWPIndex].p2 = 0;
    posControl.waypointList[posControl.wpPlannerActiveWPIndex].p3 |= NAV_WP_ALTMODE;      // use absolute altitude datum
    posControl.waypointList[posControl.wpPlannerActiveWPIndex].flag = NAV_WP_FLAG_LAST;
    posControl.waypointListValid = true;

    if (posControl.wpPlannerActiveWPIndex) {
        posControl.waypointList[posControl.wpPlannerActiveWPIndex - 1].flag = 0; // rollling reset of previous end of mission flag when new WP added
    }

    posControl.wpPlannerActiveWPIndex += 1;
    posControl.waypointCount = posControl.geoWaypointCount = posControl.wpPlannerActiveWPIndex;
    posControl.wpMissionPlannerStatus = posControl.waypointCount == NAV_MAX_WAYPOINTS ? WP_PLAN_FULL : WP_PLAN_OK;
    boxWPModeIsReset = false;
}

/**
 * Process NAV mode transition and WP/RTH state machine
 *  Update rate: RX (data driven or 50Hz)
 */
void updateWaypointsAndNavigationMode(void)
{
    /* Initiate home position update */
    updateHomePosition();

    /* Update flight statistics */
    updateNavigationFlightStatistics();

    /* Update NAV ready status */
    updateReadyStatus();

    // Update flight behaviour modifiers
    updateFlightBehaviorModifiers();

    // Process switch to a different navigation mode (if needed)
    navProcessFSMEvents(selectNavEventFromBoxModeInput());

    // Process pilot's RC input to adjust behaviour
    processNavigationRCAdjustments();

    // Map navMode back to enabled flight modes
    switchNavigationFlightModes();

    // Update WP mission planner
    updateWpMissionPlanner();

    // Update RTH trackback
    rthTrackBackUpdate(false);

    //Update Blackbox data
    navCurrentState = (int16_t)posControl.navPersistentId;
}

/*-----------------------------------------------------------
 * NAV main control functions
 *-----------------------------------------------------------*/
void navigationUsePIDs(void)
{
    /** Multicopter PIDs */
    // Brake time parameter
    posControl.posDecelerationTime = (float)navConfig()->mc.posDecelerationTime / 100.0f;

    // Position controller expo (taret vel expo for MC)
    posControl.posResponseExpo = constrainf((float)navConfig()->mc.posResponseExpo / 100.0f, 0.0f, 1.0f);

    // Initialize position hold P-controller
    for (int axis = 0; axis < 2; axis++) {
        navPidInit(
            &posControl.pids.pos[axis],
            (float)pidProfile()->bank_mc.pid[PID_POS_XY].P / 100.0f,
            0.0f,
            0.0f,
            0.0f,
            NAV_DTERM_CUT_HZ,
            0.0f
        );

        navPidInit(&posControl.pids.vel[axis], (float)pidProfile()->bank_mc.pid[PID_VEL_XY].P / 20.0f,
                                               (float)pidProfile()->bank_mc.pid[PID_VEL_XY].I / 100.0f,
                                               (float)pidProfile()->bank_mc.pid[PID_VEL_XY].D / 100.0f,
                                               (float)pidProfile()->bank_mc.pid[PID_VEL_XY].FF / 100.0f,
                                               pidProfile()->navVelXyDTermLpfHz,
                                               0.0f
        );
    }

    /*
     * Set coefficients used in MC VEL_XY
     */
    multicopterPosXyCoefficients.dTermAttenuation = pidProfile()->navVelXyDtermAttenuation / 100.0f;
    multicopterPosXyCoefficients.dTermAttenuationStart = pidProfile()->navVelXyDtermAttenuationStart / 100.0f;
    multicopterPosXyCoefficients.dTermAttenuationEnd = pidProfile()->navVelXyDtermAttenuationEnd / 100.0f;

#ifdef USE_MR_BRAKING_MODE
    multicopterPosXyCoefficients.breakingBoostFactor = (float) navConfig()->mc.braking_boost_factor / 100.0f;
#endif

    // Initialize altitude hold PID-controllers (pos_z, vel_z, acc_z
    navPidInit(
        &posControl.pids.pos[Z],
        (float)pidProfile()->bank_mc.pid[PID_POS_Z].P / 100.0f,
        0.0f,
        0.0f,
        0.0f,
        NAV_DTERM_CUT_HZ,
        0.0f
    );

    navPidInit(&posControl.pids.vel[Z], (float)pidProfile()->bank_mc.pid[PID_VEL_Z].P / 66.7f,
                                        (float)pidProfile()->bank_mc.pid[PID_VEL_Z].I / 20.0f,
                                        (float)pidProfile()->bank_mc.pid[PID_VEL_Z].D / 100.0f,
                                        0.0f,
                                        NAV_VEL_Z_DERIVATIVE_CUT_HZ,
                                        NAV_VEL_Z_ERROR_CUT_HZ
    );

    // Initialize surface tracking PID
    navPidInit(&posControl.pids.surface, 2.0f,
                                         0.0f,
                                         0.0f,
                                         0.0f,
                                         NAV_DTERM_CUT_HZ,
                                         0.0f
    );

    /** Airplane PIDs */
    // Initialize fixed wing PID controllers
    navPidInit(&posControl.pids.fw_nav, (float)pidProfile()->bank_fw.pid[PID_POS_XY].P / 100.0f,
                                        (float)pidProfile()->bank_fw.pid[PID_POS_XY].I / 100.0f,
                                        (float)pidProfile()->bank_fw.pid[PID_POS_XY].D / 100.0f,
                                        0.0f,
                                        NAV_DTERM_CUT_HZ,
                                        0.0f
    );

    navPidInit(&posControl.pids.fw_alt, (float)pidProfile()->bank_fw.pid[PID_POS_Z].P / 10.0f,
                                        (float)pidProfile()->bank_fw.pid[PID_POS_Z].I / 10.0f,
                                        (float)pidProfile()->bank_fw.pid[PID_POS_Z].D / 10.0f,
                                        0.0f,
                                        NAV_DTERM_CUT_HZ,
                                        0.0f
    );

    navPidInit(&posControl.pids.fw_heading, (float)pidProfile()->bank_fw.pid[PID_POS_HEADING].P / 10.0f,
                                        (float)pidProfile()->bank_fw.pid[PID_POS_HEADING].I / 10.0f,
                                        (float)pidProfile()->bank_fw.pid[PID_POS_HEADING].D / 100.0f,
                                        0.0f,
                                        2.0f,
                                        0.0f
    );
}

void navigationInit(void)
{
    /* Initial state */
    posControl.navState = NAV_STATE_IDLE;

    posControl.flags.horizontalPositionDataNew = false;
    posControl.flags.verticalPositionDataNew = false;

    posControl.flags.estAltStatus = EST_NONE;
    posControl.flags.estPosStatus = EST_NONE;
    posControl.flags.estVelStatus = EST_NONE;
    posControl.flags.estHeadingStatus = EST_NONE;
    posControl.flags.estAglStatus = EST_NONE;

    posControl.flags.forcedRTHActivated = false;
    posControl.flags.forcedEmergLandingActivated = false;
    posControl.waypointCount = 0;
    posControl.activeWaypointIndex = 0;
    posControl.waypointListValid = false;
    posControl.wpPlannerActiveWPIndex = 0;
    posControl.flags.wpMissionPlannerActive = false;
    posControl.startWpIndex = 0;
    posControl.safehomeState.isApplied = false;
#ifdef USE_MULTI_MISSION
    posControl.multiMissionCount = 0;
#endif
    /* Set initial surface invalid */
    posControl.actualState.surfaceMin = -1.0f;

    /* Reset statistics */
    posControl.totalTripDistance = 0.0f;

    /* Use system config */
    navigationUsePIDs();

#if defined(NAV_NON_VOLATILE_WAYPOINT_STORAGE)
    /* configure WP missions at boot */
#ifdef USE_MULTI_MISSION
    for (int8_t i = 0; i < NAV_MAX_WAYPOINTS; i++) {    // check number missions in NVM
        if (checkMissionCount(i)) {
            break;
        }
    }
    /* set index to 1 if saved mission index > available missions */
    if (navConfig()->general.waypoint_multi_mission_index > posControl.multiMissionCount) {
        navConfigMutable()->general.waypoint_multi_mission_index = 1;
    }
#endif
    /* load mission on boot */
    if (navConfig()->general.waypoint_load_on_boot) {
        loadNonVolatileWaypointList(false);
    }
#endif
}

/*-----------------------------------------------------------
 * Access to estimated position/velocity data
 *-----------------------------------------------------------*/
float getEstimatedActualVelocity(int axis)
{
    return navGetCurrentActualPositionAndVelocity()->vel.v[axis];
}

float getEstimatedActualPosition(int axis)
{
    return navGetCurrentActualPositionAndVelocity()->pos.v[axis];
}

/*-----------------------------------------------------------
 * Ability to execute RTH on external event
 *-----------------------------------------------------------*/
void activateForcedRTH(void)
{
    abortFixedWingLaunch();
    posControl.flags.forcedRTHActivated = true;
#ifdef USE_SAFE_HOME
    checkSafeHomeState(true);
#endif
    navProcessFSMEvents(selectNavEventFromBoxModeInput());
}

void abortForcedRTH(void)
{
    // Disable failsafe RTH and make sure we back out of navigation mode to IDLE
    // If any navigation mode was active prior to RTH it will be re-enabled with next RX update
    posControl.flags.forcedRTHActivated = false;
#ifdef USE_SAFE_HOME
    checkSafeHomeState(false);
#endif
    navProcessFSMEvents(NAV_FSM_EVENT_SWITCH_TO_IDLE);
}

rthState_e getStateOfForcedRTH(void)
{
    /* If forced RTH activated and in AUTO_RTH or EMERG state */
    if (posControl.flags.forcedRTHActivated && ((navGetStateFlags(posControl.navState) & (NAV_AUTO_RTH | NAV_CTL_EMERG | NAV_MIXERAT)) || FLIGHT_MODE(NAV_FW_AUTOLAND))) {
        if (posControl.navState == NAV_STATE_RTH_FINISHED || posControl.navState == NAV_STATE_EMERGENCY_LANDING_FINISHED) {
            return RTH_HAS_LANDED;
        }
        else {
            return RTH_IN_PROGRESS;
        }
    }
    else {
        return RTH_IDLE;
    }
}

/*-----------------------------------------------------------
 * Ability to execute Emergency Landing on external event
 *-----------------------------------------------------------*/
void activateForcedEmergLanding(void)
{
    abortFixedWingLaunch();
    posControl.flags.forcedEmergLandingActivated = true;
    navProcessFSMEvents(selectNavEventFromBoxModeInput());
}

void abortForcedEmergLanding(void)
{
    // Disable emergency landing and make sure we back out of navigation mode to IDLE
    // If any navigation mode was active prior to emergency landing it will be re-enabled with next RX update
    posControl.flags.forcedEmergLandingActivated = false;
    navProcessFSMEvents(NAV_FSM_EVENT_SWITCH_TO_IDLE);
}

emergLandState_e getStateOfForcedEmergLanding(void)
{
    /* If forced emergency landing activated and in EMERG state */
    if (posControl.flags.forcedEmergLandingActivated && (navGetStateFlags(posControl.navState) & NAV_CTL_EMERG)) {
        if (posControl.navState == NAV_STATE_EMERGENCY_LANDING_FINISHED) {
            return EMERG_LAND_HAS_LANDED;
        } else {
            return EMERG_LAND_IN_PROGRESS;
        }
    } else {
        return EMERG_LAND_IDLE;
    }
}

bool isWaypointMissionRTHActive(void)
{
    return (navGetStateFlags(posControl.navState) & NAV_AUTO_RTH) && IS_RC_MODE_ACTIVE(BOXNAVWP) &&
           !(IS_RC_MODE_ACTIVE(BOXNAVRTH) || posControl.flags.forcedRTHActivated);
}

bool navigationIsExecutingAnEmergencyLanding(void)
{
    return navGetCurrentStateFlags() & NAV_CTL_EMERG;
}

bool navigationInAutomaticThrottleMode(void)
{
    navigationFSMStateFlags_t stateFlags = navGetCurrentStateFlags();
    return (stateFlags & (NAV_CTL_ALT | NAV_CTL_EMERG | NAV_CTL_LAND)) ||
           ((stateFlags & NAV_CTL_LAUNCH) && !navConfig()->fw.launch_manual_throttle);
}

bool navigationIsControllingThrottle(void)
{
    // Note that this makes a detour into mixer code to evaluate actual motor status
    return navigationInAutomaticThrottleMode() && getMotorStatus() != MOTOR_STOPPED_USER && !FLIGHT_MODE(SOARING_MODE);
}

bool navigationIsControllingAltitude(void) {
    navigationFSMStateFlags_t stateFlags = navGetCurrentStateFlags();
    return (stateFlags & NAV_CTL_ALT);
}

bool navigationIsFlyingAutonomousMode(void)
{
    navigationFSMStateFlags_t stateFlags = navGetCurrentStateFlags();
    return (stateFlags & (NAV_AUTO_RTH | NAV_AUTO_WP));
}

bool navigationRTHAllowsLanding(void)
{
#ifdef USE_FW_AUTOLAND
    if (posControl.fwLandState.landAborted) {
        return false;
    }
#endif
    
    // WP mission RTH landing setting
    if (isWaypointMissionRTHActive() && isWaypointMissionValid()) {
        return posControl.waypointList[posControl.startWpIndex + posControl.waypointCount - 1].p1 > 0;
    }

    // normal RTH landing setting
    navRTHAllowLanding_e allow = navConfig()->general.flags.rth_allow_landing;
    return allow == NAV_RTH_ALLOW_LANDING_ALWAYS ||
        (allow == NAV_RTH_ALLOW_LANDING_FS_ONLY && FLIGHT_MODE(FAILSAFE_MODE));
}

bool isNavLaunchEnabled(void)
{
    return (IS_RC_MODE_ACTIVE(BOXNAVLAUNCH) || feature(FEATURE_FW_LAUNCH)) && STATE(AIRPLANE);
}

bool abortLaunchAllowed(void)
{
    // allow NAV_LAUNCH_MODE to be aborted if throttle is low or throttle stick position is < launch idle throttle setting
    return throttleStickIsLow() || throttleStickMixedValue() < currentBatteryProfile->nav.fw.launch_idle_throttle;
}

int32_t navigationGetHomeHeading(void)
{
    return posControl.rthState.homePosition.heading;
}

// returns m/s
float calculateAverageSpeed(void) {
    float flightTime = getFlightTime();
    if (flightTime == 0.0f) return 0;
    return (float)getTotalTravelDistance() / (flightTime * 100);
}

const navigationPIDControllers_t* getNavigationPIDControllers(void) {
    return &posControl.pids;
}

bool isAdjustingPosition(void) {
    return posControl.flags.isAdjustingPosition;
}

bool isAdjustingHeading(void) {
    return posControl.flags.isAdjustingHeading;
}

int32_t getCruiseHeadingAdjustment(void) {
    return wrap_18000(posControl.cruise.course - posControl.cruise.previousCourse);
}

int32_t navigationGetHeadingError(void)
{
    return wrap_18000(posControl.desiredState.yaw - posControl.actualState.cog);
}

int8_t navCheckActiveAngleHoldAxis(void)
{
    int8_t activeAxis = -1;

    if (IS_RC_MODE_ACTIVE(BOXANGLEHOLD)) {
        navigationFSMStateFlags_t stateFlags = navGetCurrentStateFlags();
        bool altholdActive = stateFlags & NAV_REQUIRE_ANGLE_FW && !(stateFlags & NAV_REQUIRE_ANGLE);

        if (FLIGHT_MODE(NAV_COURSE_HOLD_MODE) && !FLIGHT_MODE(NAV_ALTHOLD_MODE)) {
            activeAxis = FD_PITCH;
        } else if (altholdActive) {
            activeAxis = FD_ROLL;
        }
    }

    return activeAxis;
}

uint8_t getActiveWpNumber(void)
{
    return NAV_Status.activeWpNumber;
}

#ifdef USE_FW_AUTOLAND

static void resetFwAutoland(void)
{
    posControl.fwLandState.landAltAgl = 0;
    posControl.fwLandState.landAproachAltAgl = 0;
    posControl.fwLandState.loiterStartTime = 0;
    posControl.fwLandState.approachSettingIdx = 0;
    posControl.fwLandState.landPosHeading = -1;
    posControl.fwLandState.landState = FW_AUTOLAND_STATE_IDLE;
    posControl.fwLandState.landWp = false;
}

static int32_t calcFinalApproachHeading(int32_t approachHeading, int32_t windAngle)
{
    if (approachHeading == 0) {
        return -1;
    }

    int32_t windRelToRunway = wrap_36000(windAngle - ABS(approachHeading));
    // Headwind?
    if (windRelToRunway >= 27000 || windRelToRunway <= 9000) {
        return wrap_36000(ABS(approachHeading));
    }

    if (approachHeading > 0) {
        return wrap_36000(approachHeading + 18000);
    }

    return -1;
}

static float getLandAltitude(void)
{
    float altitude = -1;
#ifdef USE_RANGEFINDER
    if (rangefinderIsHealthy() && rangefinderGetLatestAltitude() > RANGEFINDER_OUT_OF_RANGE) {
        altitude = rangefinderGetLatestAltitude();
    }
    else
#endif
    if (posControl.flags.estAglStatus >= EST_USABLE) {
        altitude = posControl.actualState.agl.pos.z;
    } else {
        altitude = posControl.actualState.abs.pos.z;
    }
    return altitude;
}

static int32_t calcWindDiff(int32_t heading, int32_t windHeading)
{
    return ABS(wrap_18000(windHeading - heading));
}

static void setLandWaypoint(const fpVector3_t *pos, const fpVector3_t *nextWpPos)
{
    calculateAndSetActiveWaypointToLocalPosition(pos);

    if (navConfig()->fw.wp_turn_smoothing && nextWpPos != NULL) {
        int32_t bearingToNextWp = calculateBearingBetweenLocalPositions(&posControl.activeWaypoint.pos, nextWpPos);
        posControl.activeWaypoint.nextTurnAngle = wrap_18000(bearingToNextWp - posControl.activeWaypoint.bearing);
    } else {
        posControl.activeWaypoint.nextTurnAngle = -1;
    }

    posControl.wpInitialDistance = calculateDistanceToDestination(&posControl.activeWaypoint.pos);
    posControl.wpInitialAltitude = posControl.actualState.abs.pos.z;
    posControl.wpAltitudeReached = false;
}

void resetFwAutolandApproach(int8_t idx)
{
    if (idx >= 0 && idx < MAX_FW_LAND_APPOACH_SETTINGS) {
        memset(fwAutolandApproachConfigMutable(idx), 0, sizeof(navFwAutolandApproach_t));
    } else {
        memset(fwAutolandApproachConfigMutable(0), 0, sizeof(navFwAutolandApproach_t) * MAX_FW_LAND_APPOACH_SETTINGS);
    }
}

bool canFwLandCanceld(void)
{
    return posControl.navState == NAV_STATE_FW_LANDING_CLIMB_TO_LOITER
    || posControl.navState == NAV_STATE_FW_LANDING_LOITER
    || posControl.navState == NAV_STATE_FW_LANDING_APPROACH
    || posControl.navState == NAV_STATE_FW_LANDING_GLIDE;
}

#endif<|MERGE_RESOLUTION|>--- conflicted
+++ resolved
@@ -220,7 +220,6 @@
         .land_dive_angle = SETTING_NAV_FW_LAND_DIVE_ANGLE_DEFAULT,                      // 2 degrees dive by default
 
         // Fixed wing launch
-<<<<<<< HEAD
         .launch_velocity_thresh = SETTING_NAV_FW_LAUNCH_VELOCITY_DEFAULT,               // 3 m/s
         .launch_accel_thresh = SETTING_NAV_FW_LAUNCH_ACCEL_DEFAULT,                     // cm/s/s (1.9*G)
         .launch_time_thresh = SETTING_NAV_FW_LAUNCH_DETECT_TIME_DEFAULT,                // 40ms
@@ -236,23 +235,6 @@
         .launch_max_angle = SETTING_NAV_FW_LAUNCH_MAX_ANGLE_DEFAULT,                    // 45 deg
         .launch_manual_throttle = SETTING_NAV_FW_LAUNCH_MANUAL_THROTTLE_DEFAULT,        // OFF
         .launch_abort_deadband = SETTING_NAV_FW_LAUNCH_ABORT_DEADBAND_DEFAULT,          // 100 us
-=======
-        .launch_velocity_thresh = SETTING_NAV_FW_LAUNCH_VELOCITY_DEFAULT,       // 3 m/s
-        .launch_accel_thresh = SETTING_NAV_FW_LAUNCH_ACCEL_DEFAULT,             // cm/s/s (1.9*G)
-        .launch_time_thresh = SETTING_NAV_FW_LAUNCH_DETECT_TIME_DEFAULT,        // 40ms
-        .launch_motor_timer = SETTING_NAV_FW_LAUNCH_MOTOR_DELAY_DEFAULT,        // ms
-        .launch_idle_motor_timer = SETTING_NAV_FW_LAUNCH_IDLE_MOTOR_DELAY_DEFAULT,   // ms
-        .launch_motor_spinup_time = SETTING_NAV_FW_LAUNCH_SPINUP_TIME_DEFAULT,  // ms, time to gredually increase throttle from idle to launch
-        .launch_end_time = SETTING_NAV_FW_LAUNCH_END_TIME_DEFAULT,              // ms, time to gradually decrease/increase throttle and decrease pitch angle from launch to the current flight mode
-        .launch_min_time = SETTING_NAV_FW_LAUNCH_MIN_TIME_DEFAULT,              // ms, min time in launch mode
-        .launch_timeout = SETTING_NAV_FW_LAUNCH_TIMEOUT_DEFAULT,                // ms, timeout for launch procedure
-        .launch_max_altitude = SETTING_NAV_FW_LAUNCH_MAX_ALTITUDE_DEFAULT,      // cm, altitude where to consider launch ended
-        .launch_climb_angle = SETTING_NAV_FW_LAUNCH_CLIMB_ANGLE_DEFAULT,        // 18 degrees
-        .launch_max_angle = SETTING_NAV_FW_LAUNCH_MAX_ANGLE_DEFAULT,            // 45 deg
-        .launch_manual_throttle = SETTING_NAV_FW_LAUNCH_MANUAL_THROTTLE_DEFAULT,// OFF
-        .launch_land_abort_deadband = SETTING_NAV_FW_LAUNCH_LAND_ABORT_DEADBAND_DEFAULT,  // 100 us
->>>>>>> ee382be3
-
         .allow_manual_thr_increase = SETTING_NAV_FW_ALLOW_MANUAL_THR_INCREASE_DEFAULT,
         .useFwNavYawControl = SETTING_NAV_USE_FW_YAW_CONTROL_DEFAULT,
         .yawControlDeadband = SETTING_NAV_FW_YAW_DEADBAND_DEFAULT,
