/*
 * This file is part of Cleanflight.
 *
 * Cleanflight is free software: you can redistribute it and/or modify
 * it under the terms of the GNU General Public License as published by
 * the Free Software Foundation, either version 3 of the License, or
 * (at your option) any later version.
 *
 * Cleanflight is distributed in the hope that it will be useful,
 * but WITHOUT ANY WARRANTY; without even the implied warranty of
 * MERCHANTABILITY or FITNESS FOR A PARTICULAR PURPOSE.  See the
 * GNU General Public License for more details.
 *
 * You should have received a copy of the GNU General Public License
 * along with Cleanflight.  If not, see <http://www.gnu.org/licenses/>.
 */

#include <stdbool.h>
#include <stdint.h>
#include <math.h>
#include <string.h>

#include "platform.h"

#include "build/debug.h"

#include "common/axis.h"
#include "common/filter.h"
#include "common/maths.h"
#include "common/utils.h"

#include "config/parameter_group.h"
#include "config/parameter_group_ids.h"

#include "drivers/time.h"

#include "fc/fc_core.h"
#include "fc/config.h"
#include "fc/rc_controls.h"
#include "fc/rc_modes.h"
#include "fc/runtime_config.h"
#ifdef USE_MULTI_MISSION
#include "fc/cli.h"
#endif
#include "fc/settings.h"

#include "flight/imu.h"
#include "flight/mixer.h"
#include "flight/pid.h"

#include "io/beeper.h"
#include "io/gps.h"

#include "navigation/navigation.h"
#include "navigation/navigation_private.h"

#include "rx/rx.h"

#include "sensors/sensors.h"
#include "sensors/acceleration.h"
#include "sensors/boardalignment.h"
#include "sensors/battery.h"

#define WP_ALTITUDE_MARGIN_CM   100      // WP enforce altitude tolerance, used when WP altitude setting enforced when WP reached

// Multirotors:
#define MR_RTH_CLIMB_OVERSHOOT_CM   100  // target this amount of cm *above* the target altitude to ensure it is actually reached (Vz > 0 at target alt)
#define MR_RTH_CLIMB_MARGIN_MIN_CM  100  // start cruising home this amount of cm *before* reaching the cruise altitude (while continuing the ascend)
#define MR_RTH_CLIMB_MARGIN_PERCENT 15   // on high RTH altitudes use even bigger margin - percent of the altitude set

// Planes:
#define FW_RTH_CLIMB_OVERSHOOT_CM   100
#define FW_RTH_CLIMB_MARGIN_MIN_CM  100
#define FW_RTH_CLIMB_MARGIN_PERCENT 15

/*-----------------------------------------------------------
 * Compatibility for home position
 *-----------------------------------------------------------*/
gpsLocation_t GPS_home;
uint32_t      GPS_distanceToHome;        // distance to home point in meters
int16_t       GPS_directionToHome;       // direction to home point in degrees

fpVector3_t   original_rth_home;         // the original rth home - save it, since it could be replaced by safehome or HOME_RESET

radar_pois_t radar_pois[RADAR_MAX_POIS];
#if defined(USE_SAFE_HOME)
int8_t safehome_index = -1;               // -1 if no safehome, 0 to MAX_SAFEHOMES -1 otherwise
uint32_t safehome_distance = 0;           // distance to the nearest safehome
fpVector3_t nearestSafeHome;              // The nearestSafeHome found during arming
bool safehome_applied = false;            // whether the safehome has been applied to home.

PG_REGISTER_ARRAY(navSafeHome_t, MAX_SAFE_HOMES, safeHomeConfig, PG_SAFE_HOME_CONFIG , 0);

#endif

// waypoint 254, 255 are special waypoints
STATIC_ASSERT(NAV_MAX_WAYPOINTS < 254, NAV_MAX_WAYPOINTS_exceeded_allowable_range);

#if defined(NAV_NON_VOLATILE_WAYPOINT_STORAGE)
PG_REGISTER_ARRAY(navWaypoint_t, NAV_MAX_WAYPOINTS, nonVolatileWaypointList, PG_WAYPOINT_MISSION_STORAGE, 2);
#endif

PG_REGISTER_WITH_RESET_TEMPLATE(navConfig_t, navConfig, PG_NAV_CONFIG, 1);

PG_RESET_TEMPLATE(navConfig_t, navConfig,
    .general = {

        .flags = {
            .use_thr_mid_for_althold = SETTING_NAV_USE_MIDTHR_FOR_ALTHOLD_DEFAULT,
            .extra_arming_safety = SETTING_NAV_EXTRA_ARMING_SAFETY_DEFAULT,
            .user_control_mode = SETTING_NAV_USER_CONTROL_MODE_DEFAULT,
            .rth_alt_control_mode = SETTING_NAV_RTH_ALT_MODE_DEFAULT,
            .rth_climb_first = SETTING_NAV_RTH_CLIMB_FIRST_DEFAULT,                         // Climb first, turn after reaching safe altitude
            .rth_climb_first_stage_mode = SETTING_NAV_RTH_CLIMB_FIRST_STAGE_MODE_DEFAULT,   // To determine how rth_climb_first_stage_altitude is used
            .rth_climb_ignore_emerg = SETTING_NAV_RTH_CLIMB_IGNORE_EMERG_DEFAULT,           // Ignore GPS loss on initial climb
            .rth_tail_first = SETTING_NAV_RTH_TAIL_FIRST_DEFAULT,
            .disarm_on_landing = SETTING_NAV_DISARM_ON_LANDING_DEFAULT,
            .rth_allow_landing = SETTING_NAV_RTH_ALLOW_LANDING_DEFAULT,
            .rth_alt_control_override = SETTING_NAV_RTH_ALT_CONTROL_OVERRIDE_DEFAULT,       // Override RTH Altitude and Climb First using Pitch and Roll stick
            .nav_overrides_motor_stop = SETTING_NAV_OVERRIDES_MOTOR_STOP_DEFAULT,
            .safehome_usage_mode = SETTING_SAFEHOME_USAGE_MODE_DEFAULT,
            .mission_planner_reset = SETTING_NAV_MISSION_PLANNER_RESET_DEFAULT,       // Allow mode switch toggle to reset Mission Planner WPs
            .waypoint_mission_restart = SETTING_NAV_WP_MISSION_RESTART_DEFAULT,       // WP mission restart action
            .soaring_motor_stop = SETTING_NAV_FW_SOARING_MOTOR_STOP_DEFAULT,          // stops motor when Saoring mode enabled
            .waypoint_enforce_altitude = SETTING_NAV_WP_ENFORCE_ALTITUDE_DEFAULT,     // Forces set wp altitude to be achieved
            .rth_trackback_mode = SETTING_NAV_RTH_TRACKBACK_MODE_DEFAULT              // RTH trackback useage mode
        },

        // General navigation parameters
        .pos_failure_timeout = SETTING_NAV_POSITION_TIMEOUT_DEFAULT,                            // 5 sec
        .waypoint_radius = SETTING_NAV_WP_RADIUS_DEFAULT,                                       // 2m diameter
        .waypoint_safe_distance = SETTING_NAV_WP_SAFE_DISTANCE_DEFAULT,                         // centimeters - first waypoint should be closer than this
#ifdef USE_MULTI_MISSION
        .waypoint_multi_mission_index = SETTING_NAV_WP_MULTI_MISSION_INDEX_DEFAULT,             // mission index selected from multi mission WP entry
#endif
        .waypoint_load_on_boot = SETTING_NAV_WP_LOAD_ON_BOOT_DEFAULT,                           // load waypoints automatically during boot
        .auto_speed = SETTING_NAV_AUTO_SPEED_DEFAULT,                                           // speed in autonomous modes (3 m/s = 10.8 km/h)
        .max_auto_speed = SETTING_NAV_MAX_AUTO_SPEED_DEFAULT,                                   // max allowed speed autonomous modes
        .max_auto_climb_rate = SETTING_NAV_AUTO_CLIMB_RATE_DEFAULT,                             // 5 m/s
        .max_manual_speed = SETTING_NAV_MANUAL_SPEED_DEFAULT,
        .max_manual_climb_rate = SETTING_NAV_MANUAL_CLIMB_RATE_DEFAULT,
        .land_slowdown_minalt = SETTING_NAV_LAND_SLOWDOWN_MINALT_DEFAULT,                       // altitude in centimeters
        .land_slowdown_maxalt = SETTING_NAV_LAND_SLOWDOWN_MAXALT_DEFAULT,                       // altitude in meters
        .land_minalt_vspd = SETTING_NAV_LAND_MINALT_VSPD_DEFAULT,                               // centimeters/s
        .land_maxalt_vspd = SETTING_NAV_LAND_MAXALT_VSPD_DEFAULT,                               // centimeters/s
        .emerg_descent_rate = SETTING_NAV_EMERG_LANDING_SPEED_DEFAULT,                          // centimeters/s
        .min_rth_distance = SETTING_NAV_MIN_RTH_DISTANCE_DEFAULT,                               // centimeters, if closer than this land immediately
        .rth_altitude = SETTING_NAV_RTH_ALTITUDE_DEFAULT,                                       // altitude in centimeters
        .rth_home_altitude = SETTING_NAV_RTH_HOME_ALTITUDE_DEFAULT,                             // altitude in centimeters
        .rth_climb_first_stage_altitude = SETTING_NAV_RTH_CLIMB_FIRST_STAGE_ALTITUDE_DEFAULT,   // altitude in centimetres, 0= off
        .rth_abort_threshold = SETTING_NAV_RTH_ABORT_THRESHOLD_DEFAULT,                         // centimeters - 500m should be safe for all aircraft
        .max_terrain_follow_altitude = SETTING_NAV_MAX_TERRAIN_FOLLOW_ALT_DEFAULT,              // max altitude in centimeters in terrain following mode
        .safehome_max_distance = SETTING_SAFEHOME_MAX_DISTANCE_DEFAULT,                         // Max distance that a safehome is from the arming point
        .max_altitude = SETTING_NAV_MAX_ALTITUDE_DEFAULT,
        .rth_trackback_distance = SETTING_NAV_RTH_TRACKBACK_DISTANCE_DEFAULT,                   // Max distance allowed for RTH trackback
    },

    // MC-specific
    .mc = {
        .max_bank_angle = SETTING_NAV_MC_BANK_ANGLE_DEFAULT,                          // degrees
        .auto_disarm_delay = SETTING_NAV_MC_AUTO_DISARM_DELAY_DEFAULT,                // milliseconds - time before disarming when auto disarm is enabled and landing is confirmed

#ifdef USE_MR_BRAKING_MODE
        .braking_speed_threshold = SETTING_NAV_MC_BRAKING_SPEED_THRESHOLD_DEFAULT,               // Braking can become active above 1m/s
        .braking_disengage_speed = SETTING_NAV_MC_BRAKING_DISENGAGE_SPEED_DEFAULT,               // Stop when speed goes below 0.75m/s
        .braking_timeout = SETTING_NAV_MC_BRAKING_TIMEOUT_DEFAULT,                               // Timeout barking after 2s
        .braking_boost_factor = SETTING_NAV_MC_BRAKING_BOOST_FACTOR_DEFAULT,                     // A 100% boost by default
        .braking_boost_timeout = SETTING_NAV_MC_BRAKING_BOOST_TIMEOUT_DEFAULT,                   // Timout boost after 750ms
        .braking_boost_speed_threshold = SETTING_NAV_MC_BRAKING_BOOST_SPEED_THRESHOLD_DEFAULT,   // Boost can happen only above 1.5m/s
        .braking_boost_disengage_speed = SETTING_NAV_MC_BRAKING_BOOST_DISENGAGE_SPEED_DEFAULT,   // Disable boost at 1m/s
        .braking_bank_angle = SETTING_NAV_MC_BRAKING_BANK_ANGLE_DEFAULT,                        // Max braking angle
#endif

        .posDecelerationTime = SETTING_NAV_MC_POS_DECELERATION_TIME_DEFAULT,          // posDecelerationTime * 100
        .posResponseExpo = SETTING_NAV_MC_POS_EXPO_DEFAULT,                           // posResponseExpo * 100
        .slowDownForTurning = SETTING_NAV_MC_WP_SLOWDOWN_DEFAULT,
    },

    // Fixed wing
    .fw = {
        .max_bank_angle = SETTING_NAV_FW_BANK_ANGLE_DEFAULT,                    // degrees
        .max_climb_angle = SETTING_NAV_FW_CLIMB_ANGLE_DEFAULT,                  // degrees
        .max_dive_angle = SETTING_NAV_FW_DIVE_ANGLE_DEFAULT,                    // degrees
        .cruise_speed = SETTING_NAV_FW_CRUISE_SPEED_DEFAULT,                    // cm/s
        .control_smoothness = SETTING_NAV_FW_CONTROL_SMOOTHNESS_DEFAULT,
        .pitch_to_throttle_smooth = SETTING_NAV_FW_PITCH2THR_SMOOTHING_DEFAULT,
        .pitch_to_throttle_thresh = SETTING_NAV_FW_PITCH2THR_THRESHOLD_DEFAULT,
        .loiter_radius = SETTING_NAV_FW_LOITER_RADIUS_DEFAULT,                  // 75m

        //Fixed wing landing
        .land_dive_angle = SETTING_NAV_FW_LAND_DIVE_ANGLE_DEFAULT,              // 2 degrees dive by default

        // Fixed wing launch
        .launch_velocity_thresh = SETTING_NAV_FW_LAUNCH_VELOCITY_DEFAULT,       // 3 m/s
        .launch_accel_thresh = SETTING_NAV_FW_LAUNCH_ACCEL_DEFAULT,             // cm/s/s (1.9*G)
        .launch_time_thresh = SETTING_NAV_FW_LAUNCH_DETECT_TIME_DEFAULT,        // 40ms
        .launch_motor_timer = SETTING_NAV_FW_LAUNCH_MOTOR_DELAY_DEFAULT,        // ms
        .launch_idle_motor_timer = SETTING_NAV_FW_LAUNCH_IDLE_MOTOR_DELAY_DEFAULT,   // ms
        .launch_motor_spinup_time = SETTING_NAV_FW_LAUNCH_SPINUP_TIME_DEFAULT,  // ms, time to gredually increase throttle from idle to launch
        .launch_end_time = SETTING_NAV_FW_LAUNCH_END_TIME_DEFAULT,              // ms, time to gradually decrease/increase throttle and decrease pitch angle from launch to the current flight mode
        .launch_min_time = SETTING_NAV_FW_LAUNCH_MIN_TIME_DEFAULT,              // ms, min time in launch mode
        .launch_timeout = SETTING_NAV_FW_LAUNCH_TIMEOUT_DEFAULT,                // ms, timeout for launch procedure
        .launch_max_altitude = SETTING_NAV_FW_LAUNCH_MAX_ALTITUDE_DEFAULT,      // cm, altitude where to consider launch ended
        .launch_climb_angle = SETTING_NAV_FW_LAUNCH_CLIMB_ANGLE_DEFAULT,        // 18 degrees
        .launch_max_angle = SETTING_NAV_FW_LAUNCH_MAX_ANGLE_DEFAULT,            // 45 deg
<<<<<<< HEAD
=======
        .launch_manual_throttle = SETTING_NAV_FW_LAUNCH_MANUAL_THROTTLE_DEFAULT,// OFF
>>>>>>> 359030d8
        .launch_abort_deadband = SETTING_NAV_FW_LAUNCH_ABORT_DEADBAND_DEFAULT,  // 100 us
        .cruise_yaw_rate  = SETTING_NAV_FW_CRUISE_YAW_RATE_DEFAULT,             // 20dps
        .allow_manual_thr_increase = SETTING_NAV_FW_ALLOW_MANUAL_THR_INCREASE_DEFAULT,
        .useFwNavYawControl = SETTING_NAV_USE_FW_YAW_CONTROL_DEFAULT,
        .yawControlDeadband = SETTING_NAV_FW_YAW_DEADBAND_DEFAULT,
        .soaring_pitch_deadband = SETTING_NAV_FW_SOARING_PITCH_DEADBAND_DEFAULT,// pitch angle mode deadband when Saoring mode enabled
        .auto_disarm_delay = SETTING_NAV_FW_AUTO_DISARM_DELAY_DEFAULT,          // ms - time delay to disarm when auto disarm after landing enabled
    }
);

static navWapointHeading_t wpHeadingControl;
navigationPosControl_t  posControl;
navSystemStatus_t       NAV_Status;
EXTENDED_FASTRAM multicopterPosXyCoefficients_t multicopterPosXyCoefficients;

// Blackbox states
int16_t navCurrentState;
int16_t navActualVelocity[3];
int16_t navDesiredVelocity[3];
int16_t navActualHeading;
int16_t navDesiredHeading;
int32_t navTargetPosition[3];
int32_t navLatestActualPosition[3];
int16_t navActualSurface;
uint16_t navFlags;
uint16_t navEPH;
uint16_t navEPV;
int16_t navAccNEU[3];
//End of blackbox states

static fpVector3_t * rthGetHomeTargetPosition(rthTargetMode_e mode);
static void updateDesiredRTHAltitude(void);
static void resetAltitudeController(bool useTerrainFollowing);
static void resetPositionController(void);
static void setupAltitudeController(void);
static void resetHeadingController(void);
void resetGCSFlags(void);

static void setupJumpCounters(void);
static void resetJumpCounter(void);
static void clearJumpCounters(void);

static void calculateAndSetActiveWaypoint(const navWaypoint_t * waypoint);
static void calculateAndSetActiveWaypointToLocalPosition(const fpVector3_t * pos);
void calculateInitialHoldPosition(fpVector3_t * pos);
void calculateFarAwayTarget(fpVector3_t * farAwayPos, int32_t yaw, int32_t distance);
void calculateNewCruiseTarget(fpVector3_t * origin, int32_t yaw, int32_t distance);
static bool isWaypointPositionReached(const fpVector3_t * pos, const bool isWaypointHome);
bool isWaypointAltitudeReached(void);
static void mapWaypointToLocalPosition(fpVector3_t * localPos, const navWaypoint_t * waypoint, geoAltitudeConversionMode_e altConv);
static navigationFSMEvent_t nextForNonGeoStates(void);
static bool isWaypointMissionValid(void);
void missionPlannerSetWaypoint(void);

void initializeRTHSanityChecker(void);
bool validateRTHSanityChecker(void);
void updateHomePosition(void);
bool abortLaunchAllowed(void);

static bool rthAltControlStickOverrideCheck(unsigned axis);

static void updateRthTrackback(bool forceSaveTrackPoint);
static fpVector3_t * rthGetTrackbackPos(void);

/*************************************************************************************************/
static navigationFSMEvent_t navOnEnteringState_NAV_STATE_IDLE(navigationFSMState_t previousState);
static navigationFSMEvent_t navOnEnteringState_NAV_STATE_ALTHOLD_INITIALIZE(navigationFSMState_t previousState);
static navigationFSMEvent_t navOnEnteringState_NAV_STATE_ALTHOLD_IN_PROGRESS(navigationFSMState_t previousState);
static navigationFSMEvent_t navOnEnteringState_NAV_STATE_POSHOLD_3D_INITIALIZE(navigationFSMState_t previousState);
static navigationFSMEvent_t navOnEnteringState_NAV_STATE_POSHOLD_3D_IN_PROGRESS(navigationFSMState_t previousState);
static navigationFSMEvent_t navOnEnteringState_NAV_STATE_COURSE_HOLD_INITIALIZE(navigationFSMState_t previousState);
static navigationFSMEvent_t navOnEnteringState_NAV_STATE_COURSE_HOLD_IN_PROGRESS(navigationFSMState_t previousState);
static navigationFSMEvent_t navOnEnteringState_NAV_STATE_COURSE_HOLD_ADJUSTING(navigationFSMState_t previousState);
static navigationFSMEvent_t navOnEnteringState_NAV_STATE_CRUISE_INITIALIZE(navigationFSMState_t previousState);
static navigationFSMEvent_t navOnEnteringState_NAV_STATE_CRUISE_IN_PROGRESS(navigationFSMState_t previousState);
static navigationFSMEvent_t navOnEnteringState_NAV_STATE_CRUISE_ADJUSTING(navigationFSMState_t previousState);
static navigationFSMEvent_t navOnEnteringState_NAV_STATE_RTH_INITIALIZE(navigationFSMState_t previousState);
static navigationFSMEvent_t navOnEnteringState_NAV_STATE_RTH_CLIMB_TO_SAFE_ALT(navigationFSMState_t previousState);
static navigationFSMEvent_t navOnEnteringState_NAV_STATE_RTH_TRACKBACK(navigationFSMState_t previousState);
static navigationFSMEvent_t navOnEnteringState_NAV_STATE_RTH_HEAD_HOME(navigationFSMState_t previousState);
static navigationFSMEvent_t navOnEnteringState_NAV_STATE_RTH_HOVER_PRIOR_TO_LANDING(navigationFSMState_t previousState);
static navigationFSMEvent_t navOnEnteringState_NAV_STATE_RTH_HOVER_ABOVE_HOME(navigationFSMState_t previousState);
static navigationFSMEvent_t navOnEnteringState_NAV_STATE_RTH_LANDING(navigationFSMState_t previousState);
static navigationFSMEvent_t navOnEnteringState_NAV_STATE_RTH_FINISHING(navigationFSMState_t previousState);
static navigationFSMEvent_t navOnEnteringState_NAV_STATE_RTH_FINISHED(navigationFSMState_t previousState);
static navigationFSMEvent_t navOnEnteringState_NAV_STATE_WAYPOINT_INITIALIZE(navigationFSMState_t previousState);
static navigationFSMEvent_t navOnEnteringState_NAV_STATE_WAYPOINT_PRE_ACTION(navigationFSMState_t previousState);
static navigationFSMEvent_t navOnEnteringState_NAV_STATE_WAYPOINT_IN_PROGRESS(navigationFSMState_t previousState);
static navigationFSMEvent_t navOnEnteringState_NAV_STATE_WAYPOINT_REACHED(navigationFSMState_t previousState);
static navigationFSMEvent_t navOnEnteringState_NAV_STATE_WAYPOINT_HOLD_TIME(navigationFSMState_t previousState);
static navigationFSMEvent_t navOnEnteringState_NAV_STATE_WAYPOINT_NEXT(navigationFSMState_t previousState);
static navigationFSMEvent_t navOnEnteringState_NAV_STATE_WAYPOINT_FINISHED(navigationFSMState_t previousState);
static navigationFSMEvent_t navOnEnteringState_NAV_STATE_WAYPOINT_RTH_LAND(navigationFSMState_t previousState);
static navigationFSMEvent_t navOnEnteringState_NAV_STATE_EMERGENCY_LANDING_INITIALIZE(navigationFSMState_t previousState);
static navigationFSMEvent_t navOnEnteringState_NAV_STATE_EMERGENCY_LANDING_IN_PROGRESS(navigationFSMState_t previousState);
static navigationFSMEvent_t navOnEnteringState_NAV_STATE_EMERGENCY_LANDING_FINISHED(navigationFSMState_t previousState);
static navigationFSMEvent_t navOnEnteringState_NAV_STATE_LAUNCH_INITIALIZE(navigationFSMState_t previousState);
static navigationFSMEvent_t navOnEnteringState_NAV_STATE_LAUNCH_WAIT(navigationFSMState_t previousState);
static navigationFSMEvent_t navOnEnteringState_NAV_STATE_LAUNCH_IN_PROGRESS(navigationFSMState_t previousState);

static const navigationFSMStateDescriptor_t navFSM[NAV_STATE_COUNT] = {
    /** Idle state ******************************************************/
    [NAV_STATE_IDLE] = {
        .persistentId = NAV_PERSISTENT_ID_IDLE,
        .onEntry = navOnEnteringState_NAV_STATE_IDLE,
        .timeoutMs = 0,
        .stateFlags = 0,
        .mapToFlightModes = 0,
        .mwState = MW_NAV_STATE_NONE,
        .mwError = MW_NAV_ERROR_NONE,
        .onEvent    = {
            [NAV_FSM_EVENT_SWITCH_TO_ALTHOLD]              = NAV_STATE_ALTHOLD_INITIALIZE,
            [NAV_FSM_EVENT_SWITCH_TO_POSHOLD_3D]           = NAV_STATE_POSHOLD_3D_INITIALIZE,
            [NAV_FSM_EVENT_SWITCH_TO_RTH]                  = NAV_STATE_RTH_INITIALIZE,
            [NAV_FSM_EVENT_SWITCH_TO_WAYPOINT]             = NAV_STATE_WAYPOINT_INITIALIZE,
            [NAV_FSM_EVENT_SWITCH_TO_EMERGENCY_LANDING]    = NAV_STATE_EMERGENCY_LANDING_INITIALIZE,
            [NAV_FSM_EVENT_SWITCH_TO_LAUNCH]               = NAV_STATE_LAUNCH_INITIALIZE,
            [NAV_FSM_EVENT_SWITCH_TO_COURSE_HOLD]          = NAV_STATE_COURSE_HOLD_INITIALIZE,
            [NAV_FSM_EVENT_SWITCH_TO_CRUISE]               = NAV_STATE_CRUISE_INITIALIZE,
        }
    },

    /** ALTHOLD mode ***************************************************/
    [NAV_STATE_ALTHOLD_INITIALIZE] = {
        .persistentId = NAV_PERSISTENT_ID_ALTHOLD_INITIALIZE,
        .onEntry = navOnEnteringState_NAV_STATE_ALTHOLD_INITIALIZE,
        .timeoutMs = 0,
        .stateFlags = NAV_CTL_ALT | NAV_REQUIRE_ANGLE_FW | NAV_REQUIRE_THRTILT,
        .mapToFlightModes = NAV_ALTHOLD_MODE,
        .mwState = MW_NAV_STATE_NONE,
        .mwError = MW_NAV_ERROR_NONE,
        .onEvent = {
            [NAV_FSM_EVENT_SUCCESS]                        = NAV_STATE_ALTHOLD_IN_PROGRESS,
            [NAV_FSM_EVENT_ERROR]                          = NAV_STATE_IDLE,
            [NAV_FSM_EVENT_SWITCH_TO_IDLE]                 = NAV_STATE_IDLE,
        }
    },

    [NAV_STATE_ALTHOLD_IN_PROGRESS] = {
        .persistentId = NAV_PERSISTENT_ID_ALTHOLD_IN_PROGRESS,
        .onEntry = navOnEnteringState_NAV_STATE_ALTHOLD_IN_PROGRESS,
        .timeoutMs = 10,
        .stateFlags = NAV_CTL_ALT | NAV_REQUIRE_ANGLE_FW | NAV_REQUIRE_THRTILT | NAV_RC_ALT,
        .mapToFlightModes = NAV_ALTHOLD_MODE,
        .mwState = MW_NAV_STATE_NONE,
        .mwError = MW_NAV_ERROR_NONE,
        .onEvent = {
            [NAV_FSM_EVENT_TIMEOUT]                        = NAV_STATE_ALTHOLD_IN_PROGRESS,    // re-process the state
            [NAV_FSM_EVENT_SWITCH_TO_IDLE]                 = NAV_STATE_IDLE,
            [NAV_FSM_EVENT_SWITCH_TO_POSHOLD_3D]           = NAV_STATE_POSHOLD_3D_INITIALIZE,
            [NAV_FSM_EVENT_SWITCH_TO_RTH]                  = NAV_STATE_RTH_INITIALIZE,
            [NAV_FSM_EVENT_SWITCH_TO_WAYPOINT]             = NAV_STATE_WAYPOINT_INITIALIZE,
            [NAV_FSM_EVENT_SWITCH_TO_EMERGENCY_LANDING]    = NAV_STATE_EMERGENCY_LANDING_INITIALIZE,
            [NAV_FSM_EVENT_SWITCH_TO_COURSE_HOLD]          = NAV_STATE_COURSE_HOLD_INITIALIZE,
            [NAV_FSM_EVENT_SWITCH_TO_CRUISE]               = NAV_STATE_CRUISE_INITIALIZE,
        }
    },

    /** POSHOLD_3D mode ************************************************/
    [NAV_STATE_POSHOLD_3D_INITIALIZE] = {
        .persistentId = NAV_PERSISTENT_ID_POSHOLD_3D_INITIALIZE,
        .onEntry = navOnEnteringState_NAV_STATE_POSHOLD_3D_INITIALIZE,
        .timeoutMs = 0,
        .stateFlags = NAV_CTL_ALT | NAV_CTL_POS | NAV_REQUIRE_ANGLE | NAV_REQUIRE_THRTILT,
        .mapToFlightModes = NAV_ALTHOLD_MODE | NAV_POSHOLD_MODE,
        .mwState = MW_NAV_STATE_HOLD_INFINIT,
        .mwError = MW_NAV_ERROR_NONE,
        .onEvent = {
            [NAV_FSM_EVENT_SUCCESS]                        = NAV_STATE_POSHOLD_3D_IN_PROGRESS,
            [NAV_FSM_EVENT_ERROR]                          = NAV_STATE_IDLE,
            [NAV_FSM_EVENT_SWITCH_TO_IDLE]                 = NAV_STATE_IDLE,
        }
    },

    [NAV_STATE_POSHOLD_3D_IN_PROGRESS] = {
        .persistentId = NAV_PERSISTENT_ID_POSHOLD_3D_IN_PROGRESS,
        .onEntry = navOnEnteringState_NAV_STATE_POSHOLD_3D_IN_PROGRESS,
        .timeoutMs = 10,
        .stateFlags = NAV_CTL_ALT | NAV_CTL_POS | NAV_CTL_YAW | NAV_REQUIRE_ANGLE | NAV_REQUIRE_THRTILT | NAV_RC_ALT | NAV_RC_POS | NAV_RC_YAW,
        .mapToFlightModes = NAV_ALTHOLD_MODE | NAV_POSHOLD_MODE,
        .mwState = MW_NAV_STATE_HOLD_INFINIT,
        .mwError = MW_NAV_ERROR_NONE,
        .onEvent = {
            [NAV_FSM_EVENT_TIMEOUT]                        = NAV_STATE_POSHOLD_3D_IN_PROGRESS,    // re-process the state
            [NAV_FSM_EVENT_SWITCH_TO_IDLE]                 = NAV_STATE_IDLE,
            [NAV_FSM_EVENT_SWITCH_TO_ALTHOLD]              = NAV_STATE_ALTHOLD_INITIALIZE,
            [NAV_FSM_EVENT_SWITCH_TO_RTH]                  = NAV_STATE_RTH_INITIALIZE,
            [NAV_FSM_EVENT_SWITCH_TO_WAYPOINT]             = NAV_STATE_WAYPOINT_INITIALIZE,
            [NAV_FSM_EVENT_SWITCH_TO_EMERGENCY_LANDING]    = NAV_STATE_EMERGENCY_LANDING_INITIALIZE,
            [NAV_FSM_EVENT_SWITCH_TO_COURSE_HOLD]          = NAV_STATE_COURSE_HOLD_INITIALIZE,
            [NAV_FSM_EVENT_SWITCH_TO_CRUISE]               = NAV_STATE_CRUISE_INITIALIZE,
        }
    },
    /** CRUISE_HOLD mode ************************************************/
    [NAV_STATE_COURSE_HOLD_INITIALIZE] = {
        .persistentId = NAV_PERSISTENT_ID_COURSE_HOLD_INITIALIZE,
        .onEntry = navOnEnteringState_NAV_STATE_COURSE_HOLD_INITIALIZE,
        .timeoutMs = 0,
        .stateFlags = NAV_REQUIRE_ANGLE,
        .mapToFlightModes = NAV_COURSE_HOLD_MODE,
        .mwState = MW_NAV_STATE_NONE,
        .mwError = MW_NAV_ERROR_NONE,
        .onEvent = {
            [NAV_FSM_EVENT_SUCCESS]                        = NAV_STATE_COURSE_HOLD_IN_PROGRESS,
            [NAV_FSM_EVENT_ERROR]                          = NAV_STATE_IDLE,
            [NAV_FSM_EVENT_SWITCH_TO_IDLE]                 = NAV_STATE_IDLE,
        }
    },

    [NAV_STATE_COURSE_HOLD_IN_PROGRESS] = {
        .persistentId = NAV_PERSISTENT_ID_COURSE_HOLD_IN_PROGRESS,
        .onEntry = navOnEnteringState_NAV_STATE_COURSE_HOLD_IN_PROGRESS,
        .timeoutMs = 10,
        .stateFlags = NAV_CTL_POS | NAV_CTL_YAW | NAV_REQUIRE_ANGLE | NAV_RC_POS | NAV_RC_YAW,
        .mapToFlightModes = NAV_COURSE_HOLD_MODE,
        .mwState = MW_NAV_STATE_NONE,
        .mwError = MW_NAV_ERROR_NONE,
        .onEvent = {
            [NAV_FSM_EVENT_TIMEOUT]                        = NAV_STATE_COURSE_HOLD_IN_PROGRESS,    // re-process the state
            [NAV_FSM_EVENT_SWITCH_TO_IDLE]                 = NAV_STATE_IDLE,
            [NAV_FSM_EVENT_SWITCH_TO_ALTHOLD]              = NAV_STATE_ALTHOLD_INITIALIZE,
            [NAV_FSM_EVENT_SWITCH_TO_POSHOLD_3D]           = NAV_STATE_POSHOLD_3D_INITIALIZE,
            [NAV_FSM_EVENT_SWITCH_TO_CRUISE]               = NAV_STATE_CRUISE_INITIALIZE,
            [NAV_FSM_EVENT_SWITCH_TO_COURSE_ADJ]           = NAV_STATE_COURSE_HOLD_ADJUSTING,
            [NAV_FSM_EVENT_SWITCH_TO_RTH]                  = NAV_STATE_RTH_INITIALIZE,
            [NAV_FSM_EVENT_SWITCH_TO_WAYPOINT]             = NAV_STATE_WAYPOINT_INITIALIZE,
            [NAV_FSM_EVENT_SWITCH_TO_EMERGENCY_LANDING]    = NAV_STATE_EMERGENCY_LANDING_INITIALIZE,
        }
    },

        [NAV_STATE_COURSE_HOLD_ADJUSTING] = {
        .persistentId = NAV_PERSISTENT_ID_COURSE_HOLD_ADJUSTING,
        .onEntry = navOnEnteringState_NAV_STATE_COURSE_HOLD_ADJUSTING,
        .timeoutMs = 10,
        .stateFlags =  NAV_REQUIRE_ANGLE | NAV_RC_POS,
        .mapToFlightModes = NAV_COURSE_HOLD_MODE,
        .mwState = MW_NAV_STATE_NONE,
        .mwError = MW_NAV_ERROR_NONE,
        .onEvent = {
            [NAV_FSM_EVENT_SUCCESS]                        = NAV_STATE_COURSE_HOLD_IN_PROGRESS,
            [NAV_FSM_EVENT_TIMEOUT]                        = NAV_STATE_COURSE_HOLD_ADJUSTING,
            [NAV_FSM_EVENT_ERROR]                          = NAV_STATE_IDLE,
            [NAV_FSM_EVENT_SWITCH_TO_IDLE]                 = NAV_STATE_IDLE,
            [NAV_FSM_EVENT_SWITCH_TO_ALTHOLD]              = NAV_STATE_ALTHOLD_INITIALIZE,
            [NAV_FSM_EVENT_SWITCH_TO_POSHOLD_3D]           = NAV_STATE_POSHOLD_3D_INITIALIZE,
            [NAV_FSM_EVENT_SWITCH_TO_CRUISE]               = NAV_STATE_CRUISE_INITIALIZE,
            [NAV_FSM_EVENT_SWITCH_TO_RTH]                  = NAV_STATE_RTH_INITIALIZE,
            [NAV_FSM_EVENT_SWITCH_TO_WAYPOINT]             = NAV_STATE_WAYPOINT_INITIALIZE,
            [NAV_FSM_EVENT_SWITCH_TO_EMERGENCY_LANDING]    = NAV_STATE_EMERGENCY_LANDING_INITIALIZE,
        }
    },

    /** CRUISE_3D mode ************************************************/
    [NAV_STATE_CRUISE_INITIALIZE] = {
        .persistentId = NAV_PERSISTENT_ID_CRUISE_INITIALIZE,
        .onEntry = navOnEnteringState_NAV_STATE_CRUISE_INITIALIZE,
        .timeoutMs = 0,
        .stateFlags = NAV_REQUIRE_ANGLE,
        .mapToFlightModes = NAV_ALTHOLD_MODE | NAV_COURSE_HOLD_MODE,
        .mwState = MW_NAV_STATE_NONE,
        .mwError = MW_NAV_ERROR_NONE,
        .onEvent = {
            [NAV_FSM_EVENT_SUCCESS]                        = NAV_STATE_CRUISE_IN_PROGRESS,
            [NAV_FSM_EVENT_ERROR]                          = NAV_STATE_IDLE,
            [NAV_FSM_EVENT_SWITCH_TO_IDLE]                 = NAV_STATE_IDLE,
        }
    },

    [NAV_STATE_CRUISE_IN_PROGRESS] = {
        .persistentId = NAV_PERSISTENT_ID_CRUISE_IN_PROGRESS,
        .onEntry = navOnEnteringState_NAV_STATE_CRUISE_IN_PROGRESS,
        .timeoutMs = 10,
        .stateFlags = NAV_CTL_POS | NAV_CTL_YAW | NAV_CTL_ALT | NAV_REQUIRE_ANGLE | NAV_RC_POS | NAV_RC_YAW | NAV_RC_ALT,
        .mapToFlightModes = NAV_ALTHOLD_MODE | NAV_COURSE_HOLD_MODE,
        .mwState = MW_NAV_STATE_NONE,
        .mwError = MW_NAV_ERROR_NONE,
        .onEvent = {
            [NAV_FSM_EVENT_TIMEOUT]                        = NAV_STATE_CRUISE_IN_PROGRESS,    // re-process the state
            [NAV_FSM_EVENT_SWITCH_TO_IDLE]                 = NAV_STATE_IDLE,
            [NAV_FSM_EVENT_SWITCH_TO_ALTHOLD]              = NAV_STATE_ALTHOLD_INITIALIZE,
            [NAV_FSM_EVENT_SWITCH_TO_POSHOLD_3D]           = NAV_STATE_POSHOLD_3D_INITIALIZE,
            [NAV_FSM_EVENT_SWITCH_TO_COURSE_HOLD]          = NAV_STATE_COURSE_HOLD_INITIALIZE,
            [NAV_FSM_EVENT_SWITCH_TO_COURSE_ADJ]           = NAV_STATE_CRUISE_ADJUSTING,
            [NAV_FSM_EVENT_SWITCH_TO_RTH]                  = NAV_STATE_RTH_INITIALIZE,
            [NAV_FSM_EVENT_SWITCH_TO_WAYPOINT]             = NAV_STATE_WAYPOINT_INITIALIZE,
            [NAV_FSM_EVENT_SWITCH_TO_EMERGENCY_LANDING]    = NAV_STATE_EMERGENCY_LANDING_INITIALIZE,
        }
    },

    [NAV_STATE_CRUISE_ADJUSTING] = {
        .persistentId = NAV_PERSISTENT_ID_CRUISE_ADJUSTING,
        .onEntry = navOnEnteringState_NAV_STATE_CRUISE_ADJUSTING,
        .timeoutMs = 10,
        .stateFlags =  NAV_CTL_ALT | NAV_REQUIRE_ANGLE | NAV_RC_POS | NAV_RC_ALT,
        .mapToFlightModes = NAV_ALTHOLD_MODE | NAV_COURSE_HOLD_MODE,
        .mwState = MW_NAV_STATE_NONE,
        .mwError = MW_NAV_ERROR_NONE,
        .onEvent = {
            [NAV_FSM_EVENT_SUCCESS]                        = NAV_STATE_CRUISE_IN_PROGRESS,
            [NAV_FSM_EVENT_TIMEOUT]                        = NAV_STATE_CRUISE_ADJUSTING,
            [NAV_FSM_EVENT_ERROR]                          = NAV_STATE_IDLE,
            [NAV_FSM_EVENT_SWITCH_TO_IDLE]                 = NAV_STATE_IDLE,
            [NAV_FSM_EVENT_SWITCH_TO_ALTHOLD]              = NAV_STATE_ALTHOLD_INITIALIZE,
            [NAV_FSM_EVENT_SWITCH_TO_POSHOLD_3D]           = NAV_STATE_POSHOLD_3D_INITIALIZE,
            [NAV_FSM_EVENT_SWITCH_TO_COURSE_HOLD]          = NAV_STATE_COURSE_HOLD_INITIALIZE,
            [NAV_FSM_EVENT_SWITCH_TO_RTH]                  = NAV_STATE_RTH_INITIALIZE,
            [NAV_FSM_EVENT_SWITCH_TO_WAYPOINT]             = NAV_STATE_WAYPOINT_INITIALIZE,
            [NAV_FSM_EVENT_SWITCH_TO_EMERGENCY_LANDING]    = NAV_STATE_EMERGENCY_LANDING_INITIALIZE,
        }
    },

    /** RTH_3D mode ************************************************/
    [NAV_STATE_RTH_INITIALIZE] = {
        .persistentId = NAV_PERSISTENT_ID_RTH_INITIALIZE,
        .onEntry = navOnEnteringState_NAV_STATE_RTH_INITIALIZE,
        .timeoutMs = 10,
        .stateFlags = NAV_CTL_ALT | NAV_CTL_POS | NAV_CTL_YAW | NAV_REQUIRE_ANGLE | NAV_REQUIRE_MAGHOLD | NAV_REQUIRE_THRTILT | NAV_AUTO_RTH,
        .mapToFlightModes = NAV_RTH_MODE | NAV_ALTHOLD_MODE,
        .mwState = MW_NAV_STATE_RTH_START,
        .mwError = MW_NAV_ERROR_NONE,
        .onEvent = {
            [NAV_FSM_EVENT_TIMEOUT]                             = NAV_STATE_RTH_INITIALIZE,      // re-process the state
            [NAV_FSM_EVENT_SUCCESS]                             = NAV_STATE_RTH_CLIMB_TO_SAFE_ALT,
            [NAV_FSM_EVENT_SWITCH_TO_NAV_STATE_RTH_TRACKBACK]   = NAV_STATE_RTH_TRACKBACK,
            [NAV_FSM_EVENT_SWITCH_TO_EMERGENCY_LANDING]         = NAV_STATE_EMERGENCY_LANDING_INITIALIZE,
            [NAV_FSM_EVENT_SWITCH_TO_RTH_LANDING]               = NAV_STATE_RTH_HOVER_PRIOR_TO_LANDING,
            [NAV_FSM_EVENT_SWITCH_TO_IDLE]                      = NAV_STATE_IDLE,
        }
    },

    [NAV_STATE_RTH_CLIMB_TO_SAFE_ALT] = {
        .persistentId = NAV_PERSISTENT_ID_RTH_CLIMB_TO_SAFE_ALT,
        .onEntry = navOnEnteringState_NAV_STATE_RTH_CLIMB_TO_SAFE_ALT,
        .timeoutMs = 10,
        .stateFlags = NAV_CTL_ALT | NAV_CTL_POS | NAV_CTL_YAW | NAV_REQUIRE_ANGLE | NAV_REQUIRE_MAGHOLD | NAV_REQUIRE_THRTILT | NAV_AUTO_RTH | NAV_RC_POS | NAV_RC_YAW,     // allow pos adjustment while climbind to safe alt
        .mapToFlightModes = NAV_RTH_MODE | NAV_ALTHOLD_MODE,
        .mwState = MW_NAV_STATE_RTH_CLIMB,
        .mwError = MW_NAV_ERROR_WAIT_FOR_RTH_ALT,
        .onEvent = {
            [NAV_FSM_EVENT_TIMEOUT]                        = NAV_STATE_RTH_CLIMB_TO_SAFE_ALT,   // re-process the state
            [NAV_FSM_EVENT_SUCCESS]                        = NAV_STATE_RTH_HEAD_HOME,
            [NAV_FSM_EVENT_SWITCH_TO_IDLE]                 = NAV_STATE_IDLE,
            [NAV_FSM_EVENT_SWITCH_TO_ALTHOLD]              = NAV_STATE_ALTHOLD_INITIALIZE,
            [NAV_FSM_EVENT_SWITCH_TO_POSHOLD_3D]           = NAV_STATE_POSHOLD_3D_INITIALIZE,
            [NAV_FSM_EVENT_SWITCH_TO_EMERGENCY_LANDING]    = NAV_STATE_EMERGENCY_LANDING_INITIALIZE,
            [NAV_FSM_EVENT_SWITCH_TO_COURSE_HOLD]          = NAV_STATE_COURSE_HOLD_INITIALIZE,
            [NAV_FSM_EVENT_SWITCH_TO_CRUISE]               = NAV_STATE_CRUISE_INITIALIZE,
        }
    },

    [NAV_STATE_RTH_TRACKBACK] = {
        .persistentId = NAV_PERSISTENT_ID_RTH_TRACKBACK,
        .onEntry = navOnEnteringState_NAV_STATE_RTH_TRACKBACK,
        .timeoutMs = 10,
        .stateFlags = NAV_CTL_ALT | NAV_CTL_POS | NAV_CTL_YAW | NAV_REQUIRE_ANGLE | NAV_REQUIRE_MAGHOLD | NAV_REQUIRE_THRTILT | NAV_AUTO_RTH,
        .mapToFlightModes = NAV_RTH_MODE | NAV_ALTHOLD_MODE,
        .mwState = MW_NAV_STATE_RTH_ENROUTE,
        .mwError = MW_NAV_ERROR_NONE,
        .onEvent = {
            [NAV_FSM_EVENT_TIMEOUT]                             = NAV_STATE_RTH_TRACKBACK,           // re-process the state
            [NAV_FSM_EVENT_SWITCH_TO_NAV_STATE_RTH_INITIALIZE]  = NAV_STATE_RTH_INITIALIZE,
            [NAV_FSM_EVENT_SWITCH_TO_EMERGENCY_LANDING]         = NAV_STATE_EMERGENCY_LANDING_INITIALIZE,
            [NAV_FSM_EVENT_SWITCH_TO_IDLE]                      = NAV_STATE_IDLE,
            [NAV_FSM_EVENT_SWITCH_TO_ALTHOLD]                   = NAV_STATE_ALTHOLD_INITIALIZE,
            [NAV_FSM_EVENT_SWITCH_TO_POSHOLD_3D]                = NAV_STATE_POSHOLD_3D_INITIALIZE,
            [NAV_FSM_EVENT_SWITCH_TO_COURSE_HOLD]               = NAV_STATE_COURSE_HOLD_INITIALIZE,
            [NAV_FSM_EVENT_SWITCH_TO_CRUISE]                    = NAV_STATE_CRUISE_INITIALIZE,
        }
    },

    [NAV_STATE_RTH_HEAD_HOME] = {
        .persistentId = NAV_PERSISTENT_ID_RTH_HEAD_HOME,
        .onEntry = navOnEnteringState_NAV_STATE_RTH_HEAD_HOME,
        .timeoutMs = 10,
        .stateFlags = NAV_CTL_ALT | NAV_CTL_POS | NAV_CTL_YAW | NAV_REQUIRE_ANGLE | NAV_REQUIRE_MAGHOLD | NAV_REQUIRE_THRTILT | NAV_AUTO_RTH | NAV_RC_POS | NAV_RC_YAW,
        .mapToFlightModes = NAV_RTH_MODE | NAV_ALTHOLD_MODE,
        .mwState = MW_NAV_STATE_RTH_ENROUTE,
        .mwError = MW_NAV_ERROR_NONE,
        .onEvent = {
            [NAV_FSM_EVENT_TIMEOUT]                        = NAV_STATE_RTH_HEAD_HOME,           // re-process the state
            [NAV_FSM_EVENT_SUCCESS]                        = NAV_STATE_RTH_HOVER_PRIOR_TO_LANDING,
            [NAV_FSM_EVENT_SWITCH_TO_IDLE]                 = NAV_STATE_IDLE,
            [NAV_FSM_EVENT_SWITCH_TO_ALTHOLD]              = NAV_STATE_ALTHOLD_INITIALIZE,
            [NAV_FSM_EVENT_SWITCH_TO_POSHOLD_3D]           = NAV_STATE_POSHOLD_3D_INITIALIZE,
            [NAV_FSM_EVENT_SWITCH_TO_EMERGENCY_LANDING]    = NAV_STATE_EMERGENCY_LANDING_INITIALIZE,
            [NAV_FSM_EVENT_SWITCH_TO_COURSE_HOLD]          = NAV_STATE_COURSE_HOLD_INITIALIZE,
            [NAV_FSM_EVENT_SWITCH_TO_CRUISE]               = NAV_STATE_CRUISE_INITIALIZE,
        }
    },

    [NAV_STATE_RTH_HOVER_PRIOR_TO_LANDING] = {
        .persistentId = NAV_PERSISTENT_ID_RTH_HOVER_PRIOR_TO_LANDING,
        .onEntry = navOnEnteringState_NAV_STATE_RTH_HOVER_PRIOR_TO_LANDING,
        .timeoutMs = 500,
        .stateFlags = NAV_CTL_ALT | NAV_CTL_POS | NAV_CTL_YAW | NAV_REQUIRE_ANGLE | NAV_REQUIRE_MAGHOLD | NAV_REQUIRE_THRTILT | NAV_AUTO_RTH | NAV_RC_POS | NAV_RC_YAW,
        .mapToFlightModes = NAV_RTH_MODE | NAV_ALTHOLD_MODE,
        .mwState = MW_NAV_STATE_LAND_SETTLE,
        .mwError = MW_NAV_ERROR_NONE,
        .onEvent = {
            [NAV_FSM_EVENT_TIMEOUT]                        = NAV_STATE_RTH_HOVER_PRIOR_TO_LANDING,
            [NAV_FSM_EVENT_SUCCESS]                        = NAV_STATE_RTH_LANDING,
            [NAV_FSM_EVENT_SWITCH_TO_RTH_HOVER_ABOVE_HOME] = NAV_STATE_RTH_HOVER_ABOVE_HOME,
            [NAV_FSM_EVENT_SWITCH_TO_IDLE]                 = NAV_STATE_IDLE,
            [NAV_FSM_EVENT_SWITCH_TO_ALTHOLD]              = NAV_STATE_ALTHOLD_INITIALIZE,
            [NAV_FSM_EVENT_SWITCH_TO_POSHOLD_3D]           = NAV_STATE_POSHOLD_3D_INITIALIZE,
            [NAV_FSM_EVENT_SWITCH_TO_EMERGENCY_LANDING]    = NAV_STATE_EMERGENCY_LANDING_INITIALIZE,
            [NAV_FSM_EVENT_SWITCH_TO_COURSE_HOLD]          = NAV_STATE_COURSE_HOLD_INITIALIZE,
            [NAV_FSM_EVENT_SWITCH_TO_CRUISE]               = NAV_STATE_CRUISE_INITIALIZE,
        }
    },

    [NAV_STATE_RTH_HOVER_ABOVE_HOME] = {
        .persistentId = NAV_PERSISTENT_ID_RTH_HOVER_ABOVE_HOME,
        .onEntry = navOnEnteringState_NAV_STATE_RTH_HOVER_ABOVE_HOME,
        .timeoutMs = 10,
        .stateFlags = NAV_CTL_ALT | NAV_CTL_POS | NAV_CTL_YAW | NAV_REQUIRE_ANGLE | NAV_REQUIRE_MAGHOLD | NAV_REQUIRE_THRTILT | NAV_AUTO_RTH | NAV_RC_POS | NAV_RC_YAW | NAV_RC_ALT,
        .mapToFlightModes = NAV_RTH_MODE | NAV_ALTHOLD_MODE,
        .mwState = MW_NAV_STATE_HOVER_ABOVE_HOME,
        .mwError = MW_NAV_ERROR_NONE,
        .onEvent = {
            [NAV_FSM_EVENT_TIMEOUT]                        = NAV_STATE_RTH_HOVER_ABOVE_HOME,
            [NAV_FSM_EVENT_SWITCH_TO_IDLE]                 = NAV_STATE_IDLE,
            [NAV_FSM_EVENT_SWITCH_TO_ALTHOLD]              = NAV_STATE_ALTHOLD_INITIALIZE,
            [NAV_FSM_EVENT_SWITCH_TO_POSHOLD_3D]           = NAV_STATE_POSHOLD_3D_INITIALIZE,
            [NAV_FSM_EVENT_SWITCH_TO_EMERGENCY_LANDING]    = NAV_STATE_EMERGENCY_LANDING_INITIALIZE,
            [NAV_FSM_EVENT_SWITCH_TO_COURSE_HOLD]          = NAV_STATE_COURSE_HOLD_INITIALIZE,
            [NAV_FSM_EVENT_SWITCH_TO_CRUISE]               = NAV_STATE_CRUISE_INITIALIZE,
        }
    },

    [NAV_STATE_RTH_LANDING] = {
        .persistentId = NAV_PERSISTENT_ID_RTH_LANDING,
        .onEntry = navOnEnteringState_NAV_STATE_RTH_LANDING,
        .timeoutMs = 10,
        .stateFlags = NAV_CTL_ALT | NAV_CTL_POS | NAV_CTL_YAW | NAV_CTL_LAND | NAV_REQUIRE_ANGLE | NAV_REQUIRE_MAGHOLD | NAV_REQUIRE_THRTILT | NAV_AUTO_RTH | NAV_RC_POS | NAV_RC_YAW,
        .mapToFlightModes = NAV_RTH_MODE | NAV_ALTHOLD_MODE,
        .mwState = MW_NAV_STATE_LAND_IN_PROGRESS,
        .mwError = MW_NAV_ERROR_LANDING,
        .onEvent = {
            [NAV_FSM_EVENT_TIMEOUT]                        = NAV_STATE_RTH_LANDING,         // re-process state
            [NAV_FSM_EVENT_SUCCESS]                        = NAV_STATE_RTH_FINISHING,
            [NAV_FSM_EVENT_SWITCH_TO_IDLE]                 = NAV_STATE_IDLE,
            [NAV_FSM_EVENT_SWITCH_TO_ALTHOLD]              = NAV_STATE_ALTHOLD_INITIALIZE,
            [NAV_FSM_EVENT_SWITCH_TO_POSHOLD_3D]           = NAV_STATE_POSHOLD_3D_INITIALIZE,
            [NAV_FSM_EVENT_SWITCH_TO_EMERGENCY_LANDING]    = NAV_STATE_EMERGENCY_LANDING_INITIALIZE,
        }
    },

    [NAV_STATE_RTH_FINISHING] = {
        .persistentId = NAV_PERSISTENT_ID_RTH_FINISHING,
        .onEntry = navOnEnteringState_NAV_STATE_RTH_FINISHING,
        .timeoutMs = 0,
        .stateFlags = NAV_CTL_ALT | NAV_CTL_POS | NAV_CTL_YAW | NAV_REQUIRE_ANGLE | NAV_REQUIRE_MAGHOLD | NAV_REQUIRE_THRTILT | NAV_AUTO_RTH,
        .mapToFlightModes = NAV_RTH_MODE | NAV_ALTHOLD_MODE,
        .mwState = MW_NAV_STATE_LAND_IN_PROGRESS,
        .mwError = MW_NAV_ERROR_LANDING,
        .onEvent = {
            [NAV_FSM_EVENT_SUCCESS]                        = NAV_STATE_RTH_FINISHED,
            [NAV_FSM_EVENT_SWITCH_TO_IDLE]                 = NAV_STATE_IDLE,
        }
    },

    [NAV_STATE_RTH_FINISHED] = {
        .persistentId = NAV_PERSISTENT_ID_RTH_FINISHED,
        .onEntry = navOnEnteringState_NAV_STATE_RTH_FINISHED,
        .timeoutMs = 10,
        .stateFlags = NAV_CTL_ALT | NAV_REQUIRE_ANGLE | NAV_REQUIRE_THRTILT | NAV_AUTO_RTH,
        .mapToFlightModes = NAV_RTH_MODE | NAV_ALTHOLD_MODE,
        .mwState = MW_NAV_STATE_LANDED,
        .mwError = MW_NAV_ERROR_NONE,
        .onEvent = {
            [NAV_FSM_EVENT_TIMEOUT]                        = NAV_STATE_RTH_FINISHED,         // re-process state
            [NAV_FSM_EVENT_SWITCH_TO_IDLE]                 = NAV_STATE_IDLE,
            [NAV_FSM_EVENT_SWITCH_TO_ALTHOLD]              = NAV_STATE_ALTHOLD_INITIALIZE,
            [NAV_FSM_EVENT_SWITCH_TO_POSHOLD_3D]           = NAV_STATE_POSHOLD_3D_INITIALIZE,
            [NAV_FSM_EVENT_SWITCH_TO_EMERGENCY_LANDING]    = NAV_STATE_EMERGENCY_LANDING_INITIALIZE,
        }
    },

    /** WAYPOINT mode ************************************************/
    [NAV_STATE_WAYPOINT_INITIALIZE] = {
        .persistentId = NAV_PERSISTENT_ID_WAYPOINT_INITIALIZE,
        .onEntry = navOnEnteringState_NAV_STATE_WAYPOINT_INITIALIZE,
        .timeoutMs = 0,
        .stateFlags = NAV_CTL_ALT | NAV_CTL_POS | NAV_CTL_YAW | NAV_REQUIRE_ANGLE | NAV_REQUIRE_MAGHOLD | NAV_REQUIRE_THRTILT | NAV_AUTO_WP,
        .mapToFlightModes = NAV_WP_MODE | NAV_ALTHOLD_MODE,
        .mwState = MW_NAV_STATE_PROCESS_NEXT,
        .mwError = MW_NAV_ERROR_NONE,
        .onEvent = {
            [NAV_FSM_EVENT_SUCCESS]                        = NAV_STATE_WAYPOINT_PRE_ACTION,
            [NAV_FSM_EVENT_ERROR]                          = NAV_STATE_IDLE,
            [NAV_FSM_EVENT_SWITCH_TO_IDLE]                 = NAV_STATE_IDLE,
            [NAV_FSM_EVENT_SWITCH_TO_WAYPOINT_FINISHED]    = NAV_STATE_WAYPOINT_FINISHED,
        }
    },

    [NAV_STATE_WAYPOINT_PRE_ACTION] = {
        .persistentId = NAV_PERSISTENT_ID_WAYPOINT_PRE_ACTION,
        .onEntry = navOnEnteringState_NAV_STATE_WAYPOINT_PRE_ACTION,
        .timeoutMs = 10,
        .stateFlags = NAV_CTL_ALT | NAV_CTL_POS | NAV_CTL_YAW | NAV_REQUIRE_ANGLE | NAV_REQUIRE_MAGHOLD | NAV_REQUIRE_THRTILT | NAV_AUTO_WP,
        .mapToFlightModes = NAV_WP_MODE | NAV_ALTHOLD_MODE,
        .mwState = MW_NAV_STATE_PROCESS_NEXT,
        .mwError = MW_NAV_ERROR_NONE,
        .onEvent = {
            [NAV_FSM_EVENT_TIMEOUT]                     = NAV_STATE_WAYPOINT_PRE_ACTION,   // re-process the state (for JUMP)
            [NAV_FSM_EVENT_SUCCESS]                     = NAV_STATE_WAYPOINT_IN_PROGRESS,
            [NAV_FSM_EVENT_ERROR]                       = NAV_STATE_IDLE,
            [NAV_FSM_EVENT_SWITCH_TO_IDLE]              = NAV_STATE_IDLE,
            [NAV_FSM_EVENT_SWITCH_TO_RTH]               = NAV_STATE_RTH_INITIALIZE,
            [NAV_FSM_EVENT_SWITCH_TO_WAYPOINT_FINISHED] = NAV_STATE_WAYPOINT_FINISHED,
        }
    },

    [NAV_STATE_WAYPOINT_IN_PROGRESS] = {
        .persistentId = NAV_PERSISTENT_ID_WAYPOINT_IN_PROGRESS,
        .onEntry = navOnEnteringState_NAV_STATE_WAYPOINT_IN_PROGRESS,
        .timeoutMs = 10,
        .stateFlags = NAV_CTL_ALT | NAV_CTL_POS | NAV_CTL_YAW | NAV_REQUIRE_ANGLE | NAV_REQUIRE_MAGHOLD | NAV_REQUIRE_THRTILT | NAV_AUTO_WP,
        .mapToFlightModes = NAV_WP_MODE | NAV_ALTHOLD_MODE,
        .mwState = MW_NAV_STATE_WP_ENROUTE,
        .mwError = MW_NAV_ERROR_NONE,
        .onEvent = {
            [NAV_FSM_EVENT_TIMEOUT]                        = NAV_STATE_WAYPOINT_IN_PROGRESS,   // re-process the state
            [NAV_FSM_EVENT_SUCCESS]                        = NAV_STATE_WAYPOINT_REACHED,       // successfully reached waypoint
            [NAV_FSM_EVENT_SWITCH_TO_IDLE]                 = NAV_STATE_IDLE,
            [NAV_FSM_EVENT_SWITCH_TO_ALTHOLD]              = NAV_STATE_ALTHOLD_INITIALIZE,
            [NAV_FSM_EVENT_SWITCH_TO_POSHOLD_3D]           = NAV_STATE_POSHOLD_3D_INITIALIZE,
            [NAV_FSM_EVENT_SWITCH_TO_RTH]                  = NAV_STATE_RTH_INITIALIZE,
            [NAV_FSM_EVENT_SWITCH_TO_EMERGENCY_LANDING]    = NAV_STATE_EMERGENCY_LANDING_INITIALIZE,
            [NAV_FSM_EVENT_SWITCH_TO_COURSE_HOLD]          = NAV_STATE_COURSE_HOLD_INITIALIZE,
            [NAV_FSM_EVENT_SWITCH_TO_CRUISE]               = NAV_STATE_CRUISE_INITIALIZE,
        }
    },

    [NAV_STATE_WAYPOINT_REACHED] = {
        .persistentId = NAV_PERSISTENT_ID_WAYPOINT_REACHED,
        .onEntry = navOnEnteringState_NAV_STATE_WAYPOINT_REACHED,
        .timeoutMs = 10,
        .stateFlags = NAV_CTL_ALT | NAV_CTL_POS | NAV_CTL_YAW | NAV_REQUIRE_ANGLE | NAV_REQUIRE_MAGHOLD | NAV_REQUIRE_THRTILT | NAV_AUTO_WP,
        .mapToFlightModes = NAV_WP_MODE | NAV_ALTHOLD_MODE,
        .mwState = MW_NAV_STATE_PROCESS_NEXT,
        .mwError = MW_NAV_ERROR_NONE,
        .onEvent = {
            [NAV_FSM_EVENT_TIMEOUT]                     = NAV_STATE_WAYPOINT_REACHED,   // re-process state
            [NAV_FSM_EVENT_SUCCESS]                     = NAV_STATE_WAYPOINT_NEXT,
            [NAV_FSM_EVENT_SWITCH_TO_WAYPOINT_HOLD_TIME] = NAV_STATE_WAYPOINT_HOLD_TIME,
            [NAV_FSM_EVENT_SWITCH_TO_WAYPOINT_FINISHED] = NAV_STATE_WAYPOINT_FINISHED,
            [NAV_FSM_EVENT_SWITCH_TO_WAYPOINT_RTH_LAND] = NAV_STATE_WAYPOINT_RTH_LAND,
            [NAV_FSM_EVENT_SWITCH_TO_IDLE]              = NAV_STATE_IDLE,
            [NAV_FSM_EVENT_SWITCH_TO_ALTHOLD]           = NAV_STATE_ALTHOLD_INITIALIZE,
            [NAV_FSM_EVENT_SWITCH_TO_POSHOLD_3D]        = NAV_STATE_POSHOLD_3D_INITIALIZE,
            [NAV_FSM_EVENT_SWITCH_TO_RTH]               = NAV_STATE_RTH_INITIALIZE,
            [NAV_FSM_EVENT_SWITCH_TO_EMERGENCY_LANDING] = NAV_STATE_EMERGENCY_LANDING_INITIALIZE,
            [NAV_FSM_EVENT_SWITCH_TO_COURSE_HOLD]       = NAV_STATE_COURSE_HOLD_INITIALIZE,
            [NAV_FSM_EVENT_SWITCH_TO_CRUISE]            = NAV_STATE_CRUISE_INITIALIZE,
        }
    },

    [NAV_STATE_WAYPOINT_HOLD_TIME] = {
        .persistentId = NAV_PERSISTENT_ID_WAYPOINT_HOLD_TIME,                             // There is no state for timed hold?
        .onEntry = navOnEnteringState_NAV_STATE_WAYPOINT_HOLD_TIME,
        .timeoutMs = 10,
        .stateFlags = NAV_CTL_ALT | NAV_CTL_POS | NAV_CTL_YAW | NAV_REQUIRE_ANGLE | NAV_REQUIRE_MAGHOLD | NAV_REQUIRE_THRTILT | NAV_AUTO_WP,
        .mapToFlightModes = NAV_WP_MODE | NAV_ALTHOLD_MODE,
        .mwState = MW_NAV_STATE_HOLD_TIMED,
        .mwError = MW_NAV_ERROR_NONE,
        .onEvent = {
            [NAV_FSM_EVENT_TIMEOUT]                        = NAV_STATE_WAYPOINT_HOLD_TIME,     // re-process the state
            [NAV_FSM_EVENT_SUCCESS]                        = NAV_STATE_WAYPOINT_NEXT,          // successfully reached waypoint
            [NAV_FSM_EVENT_SWITCH_TO_IDLE]                 = NAV_STATE_IDLE,
            [NAV_FSM_EVENT_SWITCH_TO_ALTHOLD]              = NAV_STATE_ALTHOLD_INITIALIZE,
            [NAV_FSM_EVENT_SWITCH_TO_POSHOLD_3D]           = NAV_STATE_POSHOLD_3D_INITIALIZE,
            [NAV_FSM_EVENT_SWITCH_TO_RTH]                  = NAV_STATE_RTH_INITIALIZE,
            [NAV_FSM_EVENT_SWITCH_TO_EMERGENCY_LANDING]    = NAV_STATE_EMERGENCY_LANDING_INITIALIZE,
            [NAV_FSM_EVENT_SWITCH_TO_COURSE_HOLD]          = NAV_STATE_COURSE_HOLD_INITIALIZE,
            [NAV_FSM_EVENT_SWITCH_TO_CRUISE]               = NAV_STATE_CRUISE_INITIALIZE,
        }
    },

    [NAV_STATE_WAYPOINT_RTH_LAND] = {
        .persistentId = NAV_PERSISTENT_ID_WAYPOINT_RTH_LAND,
        .onEntry = navOnEnteringState_NAV_STATE_WAYPOINT_RTH_LAND,
        .timeoutMs = 10,
        .stateFlags = NAV_CTL_ALT | NAV_CTL_POS | NAV_CTL_YAW | NAV_CTL_LAND | NAV_REQUIRE_ANGLE | NAV_REQUIRE_MAGHOLD | NAV_REQUIRE_THRTILT | NAV_AUTO_WP,
        .mapToFlightModes = NAV_WP_MODE | NAV_ALTHOLD_MODE,
        .mwState = MW_NAV_STATE_LAND_IN_PROGRESS,
        .mwError = MW_NAV_ERROR_LANDING,
        .onEvent = {
            [NAV_FSM_EVENT_TIMEOUT]                        = NAV_STATE_WAYPOINT_RTH_LAND,   // re-process state
            [NAV_FSM_EVENT_SUCCESS]                        = NAV_STATE_WAYPOINT_FINISHED,
            [NAV_FSM_EVENT_SWITCH_TO_IDLE]                 = NAV_STATE_IDLE,
            [NAV_FSM_EVENT_SWITCH_TO_ALTHOLD]              = NAV_STATE_ALTHOLD_INITIALIZE,
            [NAV_FSM_EVENT_SWITCH_TO_POSHOLD_3D]           = NAV_STATE_POSHOLD_3D_INITIALIZE,
            [NAV_FSM_EVENT_SWITCH_TO_RTH]                  = NAV_STATE_RTH_INITIALIZE,
            [NAV_FSM_EVENT_SWITCH_TO_EMERGENCY_LANDING]    = NAV_STATE_EMERGENCY_LANDING_INITIALIZE,
            [NAV_FSM_EVENT_SWITCH_TO_COURSE_HOLD]          = NAV_STATE_COURSE_HOLD_INITIALIZE,
            [NAV_FSM_EVENT_SWITCH_TO_CRUISE]               = NAV_STATE_CRUISE_INITIALIZE,
        }
    },

    [NAV_STATE_WAYPOINT_NEXT] = {
        .persistentId = NAV_PERSISTENT_ID_WAYPOINT_NEXT,
        .onEntry = navOnEnteringState_NAV_STATE_WAYPOINT_NEXT,
        .timeoutMs = 0,
        .stateFlags = NAV_CTL_ALT | NAV_CTL_POS | NAV_CTL_YAW | NAV_REQUIRE_ANGLE | NAV_REQUIRE_MAGHOLD | NAV_REQUIRE_THRTILT | NAV_AUTO_WP,
        .mapToFlightModes = NAV_WP_MODE | NAV_ALTHOLD_MODE,
        .mwState = MW_NAV_STATE_PROCESS_NEXT,
        .mwError = MW_NAV_ERROR_NONE,
        .onEvent = {
            [NAV_FSM_EVENT_SUCCESS]                        = NAV_STATE_WAYPOINT_PRE_ACTION,
            [NAV_FSM_EVENT_SWITCH_TO_WAYPOINT_FINISHED]    = NAV_STATE_WAYPOINT_FINISHED,
        }
    },

    [NAV_STATE_WAYPOINT_FINISHED] = {
        .persistentId = NAV_PERSISTENT_ID_WAYPOINT_FINISHED,
        .onEntry = navOnEnteringState_NAV_STATE_WAYPOINT_FINISHED,
        .timeoutMs = 10,
        .stateFlags = NAV_CTL_ALT | NAV_CTL_POS | NAV_CTL_YAW | NAV_REQUIRE_ANGLE | NAV_REQUIRE_MAGHOLD | NAV_REQUIRE_THRTILT | NAV_AUTO_WP | NAV_AUTO_WP_DONE,
        .mapToFlightModes = NAV_WP_MODE | NAV_ALTHOLD_MODE,
        .mwState = MW_NAV_STATE_WP_ENROUTE,
        .mwError = MW_NAV_ERROR_FINISH,
        .onEvent = {
            [NAV_FSM_EVENT_TIMEOUT]                        = NAV_STATE_WAYPOINT_FINISHED,   // re-process state
            [NAV_FSM_EVENT_SWITCH_TO_IDLE]                 = NAV_STATE_IDLE,
            [NAV_FSM_EVENT_SWITCH_TO_ALTHOLD]              = NAV_STATE_ALTHOLD_INITIALIZE,
            [NAV_FSM_EVENT_SWITCH_TO_POSHOLD_3D]           = NAV_STATE_POSHOLD_3D_INITIALIZE,
            [NAV_FSM_EVENT_SWITCH_TO_RTH]                  = NAV_STATE_RTH_INITIALIZE,
            [NAV_FSM_EVENT_SWITCH_TO_EMERGENCY_LANDING]    = NAV_STATE_EMERGENCY_LANDING_INITIALIZE,
            [NAV_FSM_EVENT_SWITCH_TO_COURSE_HOLD]          = NAV_STATE_COURSE_HOLD_INITIALIZE,
            [NAV_FSM_EVENT_SWITCH_TO_CRUISE]               = NAV_STATE_CRUISE_INITIALIZE,
        }
    },

    /** EMERGENCY LANDING ************************************************/
    [NAV_STATE_EMERGENCY_LANDING_INITIALIZE] = {
        .persistentId = NAV_PERSISTENT_ID_EMERGENCY_LANDING_INITIALIZE,
        .onEntry = navOnEnteringState_NAV_STATE_EMERGENCY_LANDING_INITIALIZE,
        .timeoutMs = 0,
        .stateFlags = NAV_CTL_EMERG | NAV_REQUIRE_ANGLE,
        .mapToFlightModes = 0,
        .mwState = MW_NAV_STATE_EMERGENCY_LANDING,
        .mwError = MW_NAV_ERROR_LANDING,
        .onEvent = {
            [NAV_FSM_EVENT_SUCCESS]                        = NAV_STATE_EMERGENCY_LANDING_IN_PROGRESS,
            [NAV_FSM_EVENT_ERROR]                          = NAV_STATE_IDLE,
            [NAV_FSM_EVENT_SWITCH_TO_IDLE]                 = NAV_STATE_IDLE,
            [NAV_FSM_EVENT_SWITCH_TO_ALTHOLD]              = NAV_STATE_ALTHOLD_INITIALIZE,
            [NAV_FSM_EVENT_SWITCH_TO_RTH]                  = NAV_STATE_RTH_INITIALIZE,
            [NAV_FSM_EVENT_SWITCH_TO_WAYPOINT]             = NAV_STATE_WAYPOINT_INITIALIZE,
        }
    },

    [NAV_STATE_EMERGENCY_LANDING_IN_PROGRESS] = {
        .persistentId = NAV_PERSISTENT_ID_EMERGENCY_LANDING_IN_PROGRESS,
        .onEntry = navOnEnteringState_NAV_STATE_EMERGENCY_LANDING_IN_PROGRESS,
        .timeoutMs = 10,
        .stateFlags = NAV_CTL_EMERG | NAV_REQUIRE_ANGLE,
        .mapToFlightModes = 0,
        .mwState = MW_NAV_STATE_EMERGENCY_LANDING,
        .mwError = MW_NAV_ERROR_LANDING,
        .onEvent = {
            [NAV_FSM_EVENT_TIMEOUT]                        = NAV_STATE_EMERGENCY_LANDING_IN_PROGRESS,    // re-process the state
            [NAV_FSM_EVENT_SUCCESS]                        = NAV_STATE_EMERGENCY_LANDING_FINISHED,
            [NAV_FSM_EVENT_SWITCH_TO_IDLE]                 = NAV_STATE_IDLE,
            [NAV_FSM_EVENT_SWITCH_TO_ALTHOLD]              = NAV_STATE_ALTHOLD_INITIALIZE,
            [NAV_FSM_EVENT_SWITCH_TO_RTH]                  = NAV_STATE_RTH_INITIALIZE,
            [NAV_FSM_EVENT_SWITCH_TO_WAYPOINT]             = NAV_STATE_WAYPOINT_INITIALIZE,
        }
    },

    [NAV_STATE_EMERGENCY_LANDING_FINISHED] = {
        .persistentId = NAV_PERSISTENT_ID_EMERGENCY_LANDING_FINISHED,
        .onEntry = navOnEnteringState_NAV_STATE_EMERGENCY_LANDING_FINISHED,
        .timeoutMs = 10,
        .stateFlags = NAV_CTL_EMERG | NAV_REQUIRE_ANGLE,
        .mapToFlightModes = 0,
        .mwState = MW_NAV_STATE_LANDED,
        .mwError = MW_NAV_ERROR_LANDING,
        .onEvent = {
            [NAV_FSM_EVENT_TIMEOUT]                        = NAV_STATE_EMERGENCY_LANDING_FINISHED,
            [NAV_FSM_EVENT_SWITCH_TO_IDLE]                 = NAV_STATE_IDLE,
        }
    },

    [NAV_STATE_LAUNCH_INITIALIZE] = {
        .persistentId = NAV_PERSISTENT_ID_LAUNCH_INITIALIZE,
        .onEntry = navOnEnteringState_NAV_STATE_LAUNCH_INITIALIZE,
        .timeoutMs = 0,
        .stateFlags = NAV_REQUIRE_ANGLE,
        .mapToFlightModes = NAV_LAUNCH_MODE,
        .mwState = MW_NAV_STATE_NONE,
        .mwError = MW_NAV_ERROR_NONE,
        .onEvent = {
            [NAV_FSM_EVENT_SUCCESS]                        = NAV_STATE_LAUNCH_WAIT,
            [NAV_FSM_EVENT_ERROR]                          = NAV_STATE_IDLE,
            [NAV_FSM_EVENT_SWITCH_TO_IDLE]                 = NAV_STATE_IDLE,
        }
    },

    [NAV_STATE_LAUNCH_WAIT] = {
        .persistentId = NAV_PERSISTENT_ID_LAUNCH_WAIT,
        .onEntry = navOnEnteringState_NAV_STATE_LAUNCH_WAIT,
        .timeoutMs = 10,
        .stateFlags = NAV_CTL_LAUNCH | NAV_REQUIRE_ANGLE,
        .mapToFlightModes = NAV_LAUNCH_MODE,
        .mwState = MW_NAV_STATE_NONE,
        .mwError = MW_NAV_ERROR_NONE,
        .onEvent = {
            [NAV_FSM_EVENT_TIMEOUT]                        = NAV_STATE_LAUNCH_WAIT,    // re-process the state
            [NAV_FSM_EVENT_SUCCESS]                        = NAV_STATE_LAUNCH_IN_PROGRESS,
            [NAV_FSM_EVENT_ERROR]                          = NAV_STATE_IDLE,
            [NAV_FSM_EVENT_SWITCH_TO_IDLE]                 = NAV_STATE_IDLE,
        }
    },

    [NAV_STATE_LAUNCH_IN_PROGRESS] = {
        .persistentId = NAV_PERSISTENT_ID_LAUNCH_IN_PROGRESS,
        .onEntry = navOnEnteringState_NAV_STATE_LAUNCH_IN_PROGRESS,
        .timeoutMs = 10,
        .stateFlags = NAV_CTL_LAUNCH | NAV_REQUIRE_ANGLE,
        .mapToFlightModes = NAV_LAUNCH_MODE,
        .mwState = MW_NAV_STATE_NONE,
        .mwError = MW_NAV_ERROR_NONE,
        .onEvent = {
            [NAV_FSM_EVENT_TIMEOUT]                        = NAV_STATE_LAUNCH_IN_PROGRESS,    // re-process the state
            [NAV_FSM_EVENT_SUCCESS]                        = NAV_STATE_IDLE,
            [NAV_FSM_EVENT_ERROR]                          = NAV_STATE_IDLE,
            [NAV_FSM_EVENT_SWITCH_TO_IDLE]                 = NAV_STATE_IDLE,
        }
    },
};

static navigationFSMStateFlags_t navGetStateFlags(navigationFSMState_t state)
{
    return navFSM[state].stateFlags;
}

static flightModeFlags_e navGetMappedFlightModes(navigationFSMState_t state)
{
    return navFSM[state].mapToFlightModes;
}

navigationFSMStateFlags_t navGetCurrentStateFlags(void)
{
    return navGetStateFlags(posControl.navState);
}

static bool navTerrainFollowingRequested(void)
{
    // Terrain following not supported on FIXED WING aircraft yet
    return !STATE(FIXED_WING_LEGACY) && IS_RC_MODE_ACTIVE(BOXSURFACE);
}

/*************************************************************************************************/
static navigationFSMEvent_t navOnEnteringState_NAV_STATE_IDLE(navigationFSMState_t previousState)
{
    UNUSED(previousState);

    resetAltitudeController(false);
    resetHeadingController();
    resetPositionController();

    return NAV_FSM_EVENT_NONE;
}

static navigationFSMEvent_t navOnEnteringState_NAV_STATE_ALTHOLD_INITIALIZE(navigationFSMState_t previousState)
{
    const navigationFSMStateFlags_t prevFlags = navGetStateFlags(previousState);
    const bool terrainFollowingToggled = (posControl.flags.isTerrainFollowEnabled != navTerrainFollowingRequested());

    resetGCSFlags();

    // If surface tracking mode changed value - reset altitude controller
    if ((prevFlags & NAV_CTL_ALT) == 0 || terrainFollowingToggled) {
        resetAltitudeController(navTerrainFollowingRequested());
    }

    if (((prevFlags & NAV_CTL_ALT) == 0) || ((prevFlags & NAV_AUTO_RTH) != 0) || ((prevFlags & NAV_AUTO_WP) != 0) || terrainFollowingToggled) {
        setupAltitudeController();
        setDesiredPosition(&navGetCurrentActualPositionAndVelocity()->pos, posControl.actualState.yaw, NAV_POS_UPDATE_Z);  // This will reset surface offset
    }

    return NAV_FSM_EVENT_SUCCESS;
}

static navigationFSMEvent_t navOnEnteringState_NAV_STATE_ALTHOLD_IN_PROGRESS(navigationFSMState_t previousState)
{
    UNUSED(previousState);

    // If GCS was disabled - reset altitude setpoint
    if (posControl.flags.isGCSAssistedNavigationReset) {
        setDesiredPosition(&navGetCurrentActualPositionAndVelocity()->pos, posControl.actualState.yaw, NAV_POS_UPDATE_Z);
        resetGCSFlags();
    }

    return NAV_FSM_EVENT_NONE;
}

static navigationFSMEvent_t navOnEnteringState_NAV_STATE_POSHOLD_3D_INITIALIZE(navigationFSMState_t previousState)
{
    const navigationFSMStateFlags_t prevFlags = navGetStateFlags(previousState);
    const bool terrainFollowingToggled = (posControl.flags.isTerrainFollowEnabled != navTerrainFollowingRequested());

    resetGCSFlags();

    if ((prevFlags & NAV_CTL_POS) == 0) {
        resetPositionController();
    }

    if ((prevFlags & NAV_CTL_ALT) == 0 || terrainFollowingToggled) {
        resetAltitudeController(navTerrainFollowingRequested());
        setupAltitudeController();
    }

    if (((prevFlags & NAV_CTL_ALT) == 0) || ((prevFlags & NAV_AUTO_RTH) != 0) || ((prevFlags & NAV_AUTO_WP) != 0) || terrainFollowingToggled) {
        setDesiredPosition(&navGetCurrentActualPositionAndVelocity()->pos, posControl.actualState.yaw, NAV_POS_UPDATE_Z);  // This will reset surface offset
    }

    if ((previousState != NAV_STATE_RTH_HOVER_PRIOR_TO_LANDING) && (previousState != NAV_STATE_RTH_HOVER_ABOVE_HOME) && (previousState != NAV_STATE_RTH_LANDING)) {
        fpVector3_t targetHoldPos;
        calculateInitialHoldPosition(&targetHoldPos);
        setDesiredPosition(&targetHoldPos, posControl.actualState.yaw, NAV_POS_UPDATE_XY | NAV_POS_UPDATE_HEADING);
    }

    return NAV_FSM_EVENT_SUCCESS;
}

static navigationFSMEvent_t navOnEnteringState_NAV_STATE_POSHOLD_3D_IN_PROGRESS(navigationFSMState_t previousState)
{
    UNUSED(previousState);

    // If GCS was disabled - reset 2D pos setpoint
    if (posControl.flags.isGCSAssistedNavigationReset) {
        fpVector3_t targetHoldPos;
        calculateInitialHoldPosition(&targetHoldPos);
        setDesiredPosition(&navGetCurrentActualPositionAndVelocity()->pos, posControl.actualState.yaw, NAV_POS_UPDATE_Z);
        setDesiredPosition(&targetHoldPos, posControl.actualState.yaw, NAV_POS_UPDATE_XY | NAV_POS_UPDATE_HEADING);
        resetGCSFlags();
    }

    return NAV_FSM_EVENT_NONE;
}
/////////////////

static navigationFSMEvent_t navOnEnteringState_NAV_STATE_COURSE_HOLD_INITIALIZE(navigationFSMState_t previousState)
{
    const navigationFSMStateFlags_t prevFlags = navGetStateFlags(previousState);

    if (!STATE(FIXED_WING_LEGACY)) { return NAV_FSM_EVENT_ERROR; } // Only on FW for now

    DEBUG_SET(DEBUG_CRUISE, 0, 1);
    if (checkForPositionSensorTimeout()) {
        return NAV_FSM_EVENT_SWITCH_TO_IDLE;
    }  // Switch to IDLE if we do not have an healty position. Try the next iteration.

    if (!(prevFlags & NAV_CTL_POS)) {
        resetPositionController();
    }

    posControl.cruise.yaw = posControl.actualState.yaw; // Store the yaw to follow
    posControl.cruise.previousYaw = posControl.cruise.yaw;
    posControl.cruise.lastYawAdjustmentTime = 0;

    return NAV_FSM_EVENT_SUCCESS; // Go to CRUISE_XD_IN_PROGRESS state
}

static navigationFSMEvent_t navOnEnteringState_NAV_STATE_COURSE_HOLD_IN_PROGRESS(navigationFSMState_t previousState)
{
    const timeMs_t currentTimeMs = millis();

    if (checkForPositionSensorTimeout()) {
        return NAV_FSM_EVENT_SWITCH_TO_IDLE;
    } // Switch to IDLE if we do not have an healty position. Do the CRUISE init the next iteration.

    DEBUG_SET(DEBUG_CRUISE, 0, 2);
    DEBUG_SET(DEBUG_CRUISE, 2, 0);

    if (posControl.flags.isAdjustingPosition) {
        return NAV_FSM_EVENT_SWITCH_TO_COURSE_ADJ;
    }

    // User is yawing. We record the desidered yaw and we change the desidered target in the meanwhile
    if (posControl.flags.isAdjustingHeading) {
        timeMs_t timeDifference = currentTimeMs - posControl.cruise.lastYawAdjustmentTime;
        if (timeDifference > 100) timeDifference = 0; // if adjustment was called long time ago, reset the time difference.
        float rateTarget = scaleRangef((float)rcCommand[YAW], -500.0f, 500.0f, -DEGREES_TO_CENTIDEGREES(navConfig()->fw.cruise_yaw_rate), DEGREES_TO_CENTIDEGREES(navConfig()->fw.cruise_yaw_rate));
        float centidegsPerIteration = rateTarget * timeDifference * 0.001f;
        posControl.cruise.yaw = wrap_36000(posControl.cruise.yaw - centidegsPerIteration);
        DEBUG_SET(DEBUG_CRUISE, 1, CENTIDEGREES_TO_DEGREES(posControl.cruise.yaw));
        posControl.cruise.lastYawAdjustmentTime = currentTimeMs;
    }

    if (currentTimeMs - posControl.cruise.lastYawAdjustmentTime > 4000)
        posControl.cruise.previousYaw = posControl.cruise.yaw;

    uint32_t distance = gpsSol.groundSpeed * 60; // next WP to be reached in 60s [cm]

    if ((previousState == NAV_STATE_COURSE_HOLD_INITIALIZE) || (previousState == NAV_STATE_COURSE_HOLD_ADJUSTING)
            || (previousState == NAV_STATE_CRUISE_INITIALIZE) || (previousState == NAV_STATE_CRUISE_ADJUSTING)
            || posControl.flags.isAdjustingHeading) {
        calculateFarAwayTarget(&posControl.cruise.targetPos, posControl.cruise.yaw, distance);
        DEBUG_SET(DEBUG_CRUISE, 2, 1);
    } else if (calculateDistanceToDestination(&posControl.cruise.targetPos) <= (navConfig()->fw.loiter_radius * 1.10f)) { //10% margin
        calculateNewCruiseTarget(&posControl.cruise.targetPos, posControl.cruise.yaw, distance);
        DEBUG_SET(DEBUG_CRUISE, 2, 2);
    }

    setDesiredPosition(&posControl.cruise.targetPos, posControl.cruise.yaw, NAV_POS_UPDATE_XY);

    return NAV_FSM_EVENT_NONE;
}

static navigationFSMEvent_t navOnEnteringState_NAV_STATE_COURSE_HOLD_ADJUSTING(navigationFSMState_t previousState)
{
    UNUSED(previousState);
    DEBUG_SET(DEBUG_CRUISE, 0, 3);

    // User is rolling, changing manually direction. Wait until it is done and then restore CRUISE
    if (posControl.flags.isAdjustingPosition) {
        posControl.cruise.yaw = posControl.actualState.yaw; //store current heading
        posControl.cruise.lastYawAdjustmentTime = millis();
        return NAV_FSM_EVENT_NONE;  // reprocess the state
    }

    resetPositionController();

    return NAV_FSM_EVENT_SUCCESS; // go back to the CRUISE_XD_IN_PROGRESS state
}

static navigationFSMEvent_t navOnEnteringState_NAV_STATE_CRUISE_INITIALIZE(navigationFSMState_t previousState)
{
    if (!STATE(FIXED_WING_LEGACY)) { return NAV_FSM_EVENT_ERROR; } // only on FW for now

    navOnEnteringState_NAV_STATE_ALTHOLD_INITIALIZE(previousState);

    return navOnEnteringState_NAV_STATE_COURSE_HOLD_INITIALIZE(previousState);
}

static navigationFSMEvent_t navOnEnteringState_NAV_STATE_CRUISE_IN_PROGRESS(navigationFSMState_t previousState)
{
    navOnEnteringState_NAV_STATE_ALTHOLD_IN_PROGRESS(previousState);

    return navOnEnteringState_NAV_STATE_COURSE_HOLD_IN_PROGRESS(previousState);
}

static navigationFSMEvent_t navOnEnteringState_NAV_STATE_CRUISE_ADJUSTING(navigationFSMState_t previousState)
{
    navOnEnteringState_NAV_STATE_ALTHOLD_IN_PROGRESS(previousState);

    return navOnEnteringState_NAV_STATE_COURSE_HOLD_ADJUSTING(previousState);
}

static navigationFSMEvent_t navOnEnteringState_NAV_STATE_RTH_INITIALIZE(navigationFSMState_t previousState)
{
    navigationFSMStateFlags_t prevFlags = navGetStateFlags(previousState);

    if ((posControl.flags.estHeadingStatus == EST_NONE) || (posControl.flags.estAltStatus == EST_NONE) || !STATE(GPS_FIX_HOME)) {
        // Heading sensor, altitude sensor and HOME fix are mandatory for RTH. If not satisfied - switch to emergency landing
        // Relevant to failsafe forced RTH only. Switched RTH blocked in selectNavEventFromBoxModeInput if sensors unavailable.
        // If we are in dead-reckoning mode - also fail, since coordinates may be unreliable
        return NAV_FSM_EVENT_SWITCH_TO_EMERGENCY_LANDING;
    }

    if (STATE(FIXED_WING_LEGACY) && (posControl.homeDistance < navConfig()->general.min_rth_distance) && !posControl.flags.forcedRTHActivated) {
        // Prevent RTH from activating on airplanes if too close to home unless it's a failsafe RTH
        return NAV_FSM_EVENT_SWITCH_TO_IDLE;
    }

    // If we have valid position sensor or configured to ignore it's loss at initial stage - continue
    if ((posControl.flags.estPosStatus >= EST_USABLE) || navConfig()->general.flags.rth_climb_ignore_emerg) {
        // Reset altitude and position controllers if necessary
        if ((prevFlags & NAV_CTL_POS) == 0) {
            resetPositionController();
        }

        // Reset altitude controller if it was not enabled or if we are in terrain follow mode
        if ((prevFlags & NAV_CTL_ALT) == 0 || posControl.flags.isTerrainFollowEnabled) {
            // Make sure surface tracking is not enabled - RTH uses global altitude, not AGL
            resetAltitudeController(false);
            setupAltitudeController();
        }

        // If close to home - reset home position and land
        if (posControl.homeDistance < navConfig()->general.min_rth_distance) {
            setHomePosition(&navGetCurrentActualPositionAndVelocity()->pos, posControl.actualState.yaw, NAV_POS_UPDATE_XY | NAV_POS_UPDATE_HEADING, NAV_HOME_VALID_ALL);
            setDesiredPosition(&navGetCurrentActualPositionAndVelocity()->pos, posControl.actualState.yaw, NAV_POS_UPDATE_XY | NAV_POS_UPDATE_Z | NAV_POS_UPDATE_HEADING);

            return NAV_FSM_EVENT_SWITCH_TO_RTH_LANDING;   // NAV_STATE_RTH_HOVER_PRIOR_TO_LANDING
        }
        else {
            // Switch to RTH trackback
            bool trackbackActive = navConfig()->general.flags.rth_trackback_mode == RTH_TRACKBACK_ON ||
                                   (navConfig()->general.flags.rth_trackback_mode == RTH_TRACKBACK_FS && posControl.flags.forcedRTHActivated);

            if (trackbackActive && posControl.activeRthTBPointIndex >= 0 && !isWaypointMissionRTHActive()) {
                updateRthTrackback(true);       // save final trackpoint for altitude and max trackback distance reference
                posControl.flags.rthTrackbackActive = true;
                calculateAndSetActiveWaypointToLocalPosition(rthGetTrackbackPos());
                return NAV_FSM_EVENT_SWITCH_TO_NAV_STATE_RTH_TRACKBACK;
            }

            fpVector3_t targetHoldPos;

            if (STATE(FIXED_WING_LEGACY)) {
                // Airplane - climbout before heading home
                if (navConfig()->general.flags.rth_climb_first == RTH_CLIMB_ON_FW_SPIRAL) {
                    // Spiral climb centered at xy of RTH activation
                    calculateInitialHoldPosition(&targetHoldPos);
                } else {
                    calculateFarAwayTarget(&targetHoldPos, posControl.actualState.yaw, 100000.0f);  // 1km away Linear climb
                }
            } else {
                // Multicopter, hover and climb
                calculateInitialHoldPosition(&targetHoldPos);

                // Initialize RTH sanity check to prevent fly-aways on RTH
                // For airplanes this is delayed until climb-out is finished
                initializeRTHSanityChecker();
            }

            setDesiredPosition(&targetHoldPos, posControl.actualState.yaw, NAV_POS_UPDATE_XY | NAV_POS_UPDATE_HEADING);

            return NAV_FSM_EVENT_SUCCESS;   // NAV_STATE_RTH_CLIMB_TO_SAFE_ALT
        }
    }
    /* Position sensor failure timeout - land. Land immediately if failsafe RTH and timeout disabled (set to 0) */
    else if (checkForPositionSensorTimeout() || (!navConfig()->general.pos_failure_timeout && posControl.flags.forcedRTHActivated)) {
        return NAV_FSM_EVENT_SWITCH_TO_EMERGENCY_LANDING;
    }
    /* No valid POS sensor but still within valid timeout - wait */
    return NAV_FSM_EVENT_NONE;
}

static navigationFSMEvent_t navOnEnteringState_NAV_STATE_RTH_CLIMB_TO_SAFE_ALT(navigationFSMState_t previousState)
{
    UNUSED(previousState);

    if (!STATE(ALTITUDE_CONTROL)) {
        //If altitude control is not a thing, switch to RTH in progress instead
        return NAV_FSM_EVENT_SUCCESS; //Will cause NAV_STATE_RTH_HEAD_HOME
    }

    rthAltControlStickOverrideCheck(PITCH);

    /* Position sensor failure timeout and not configured to ignore GPS loss - land */
    if ((posControl.flags.estHeadingStatus == EST_NONE) ||
        (checkForPositionSensorTimeout() && !navConfig()->general.flags.rth_climb_ignore_emerg)) {
        return NAV_FSM_EVENT_SWITCH_TO_EMERGENCY_LANDING;
    }

    const uint8_t rthClimbMarginPercent = STATE(FIXED_WING_LEGACY) ? FW_RTH_CLIMB_MARGIN_PERCENT : MR_RTH_CLIMB_MARGIN_PERCENT;
    const float rthAltitudeMargin = MAX(FW_RTH_CLIMB_MARGIN_MIN_CM, (rthClimbMarginPercent/100.0) * fabsf(posControl.rthState.rthInitialAltitude - posControl.rthState.homePosition.pos.z));

    // If we reached desired initial RTH altitude or we don't want to climb first
    if (((navGetCurrentActualPositionAndVelocity()->pos.z - posControl.rthState.rthInitialAltitude) > -rthAltitudeMargin) || (navConfig()->general.flags.rth_climb_first == RTH_CLIMB_OFF) || rthAltControlStickOverrideCheck(ROLL) || rthClimbStageActiveAndComplete()) {

        // Delayed initialization for RTH sanity check on airplanes - allow to finish climb first as it can take some distance
        if (STATE(FIXED_WING_LEGACY)) {
            initializeRTHSanityChecker();
        }

        // Save initial home distance for future use
        posControl.rthState.rthInitialDistance = posControl.homeDistance;
        fpVector3_t * tmpHomePos = rthGetHomeTargetPosition(RTH_HOME_ENROUTE_INITIAL);

        if (navConfig()->general.flags.rth_tail_first && !STATE(FIXED_WING_LEGACY)) {
            setDesiredPosition(tmpHomePos, 0, NAV_POS_UPDATE_XY | NAV_POS_UPDATE_Z | NAV_POS_UPDATE_BEARING_TAIL_FIRST);
        }
        else {
            setDesiredPosition(tmpHomePos, 0, NAV_POS_UPDATE_XY | NAV_POS_UPDATE_Z | NAV_POS_UPDATE_BEARING);
        }

        return NAV_FSM_EVENT_SUCCESS;   // NAV_STATE_RTH_HEAD_HOME

    } else {

        fpVector3_t * tmpHomePos = rthGetHomeTargetPosition(RTH_HOME_ENROUTE_INITIAL);

        /* For multi-rotors execute sanity check during initial ascent as well */
        if (!STATE(FIXED_WING_LEGACY) && !validateRTHSanityChecker()) {
            return NAV_FSM_EVENT_SWITCH_TO_EMERGENCY_LANDING;
        }

        // Climb to safe altitude and turn to correct direction
        if (STATE(FIXED_WING_LEGACY)) {
            if (navConfig()->general.flags.rth_climb_first == RTH_CLIMB_ON_FW_SPIRAL) {
                float altitudeChangeDirection = (tmpHomePos->z += FW_RTH_CLIMB_OVERSHOOT_CM) > navGetCurrentActualPositionAndVelocity()->pos.z ? 1 : -1;
                updateClimbRateToAltitudeController(altitudeChangeDirection * navConfig()->general.max_auto_climb_rate, ROC_TO_ALT_NORMAL);
            } else {
                tmpHomePos->z += FW_RTH_CLIMB_OVERSHOOT_CM;
                setDesiredPosition(tmpHomePos, 0, NAV_POS_UPDATE_Z);
            }
        } else {
            // Until the initial climb phase is complete target slightly *above* the cruise altitude to ensure we actually reach
            // it in a reasonable time. Immediately after we finish this phase - target the original altitude.
            tmpHomePos->z += MR_RTH_CLIMB_OVERSHOOT_CM;

            if (navConfig()->general.flags.rth_tail_first) {
                setDesiredPosition(tmpHomePos, 0, NAV_POS_UPDATE_Z | NAV_POS_UPDATE_BEARING_TAIL_FIRST);
            } else {
                setDesiredPosition(tmpHomePos, 0, NAV_POS_UPDATE_Z | NAV_POS_UPDATE_BEARING);
            }
        }

        return NAV_FSM_EVENT_NONE;
    }
}

static navigationFSMEvent_t navOnEnteringState_NAV_STATE_RTH_TRACKBACK(navigationFSMState_t previousState)
{
    UNUSED(previousState);

    /* If position sensors unavailable - land immediately */
    if ((posControl.flags.estHeadingStatus == EST_NONE) || checkForPositionSensorTimeout()) {
        return NAV_FSM_EVENT_SWITCH_TO_EMERGENCY_LANDING;
    }

    if (posControl.flags.estPosStatus >= EST_USABLE) {
        const int32_t distFromStartTrackback = calculateDistanceToDestination(&posControl.rthTBPointsList[posControl.rthTBLastSavedIndex]) / 100;
        const bool cancelTrackback = distFromStartTrackback > navConfig()->general.rth_trackback_distance ||
                                     (rthAltControlStickOverrideCheck(ROLL) && !posControl.flags.forcedRTHActivated);

        if (posControl.activeRthTBPointIndex < 0 || cancelTrackback) {
            posControl.rthTBWrapAroundCounter = posControl.activeRthTBPointIndex = -1;
            posControl.flags.rthTrackbackActive = false;
            return NAV_FSM_EVENT_SWITCH_TO_NAV_STATE_RTH_INITIALIZE;    // procede to home after final trackback point
        }

        if (isWaypointReached(&posControl.activeWaypoint, false) || isWaypointMissed(&posControl.activeWaypoint)) {
            posControl.activeRthTBPointIndex--;

            if (posControl.rthTBWrapAroundCounter > -1 && posControl.activeRthTBPointIndex < 0) {
                posControl.activeRthTBPointIndex = NAV_RTH_TRACKBACK_POINTS - 1;
            }
            calculateAndSetActiveWaypointToLocalPosition(rthGetTrackbackPos());

            if (posControl.activeRthTBPointIndex - posControl.rthTBWrapAroundCounter == 0) {
                posControl.rthTBWrapAroundCounter = posControl.activeRthTBPointIndex = -1;
            }
        } else {
            setDesiredPosition(rthGetTrackbackPos(), 0, NAV_POS_UPDATE_XY | NAV_POS_UPDATE_Z | NAV_POS_UPDATE_BEARING);
        }
    }

    return NAV_FSM_EVENT_NONE;
}

static navigationFSMEvent_t navOnEnteringState_NAV_STATE_RTH_HEAD_HOME(navigationFSMState_t previousState)
{
    UNUSED(previousState);

    rthAltControlStickOverrideCheck(PITCH);

    /* If position sensors unavailable - land immediately */
    if ((posControl.flags.estHeadingStatus == EST_NONE) || !validateRTHSanityChecker()) {
        return NAV_FSM_EVENT_SWITCH_TO_EMERGENCY_LANDING;
    }

    // If we have position sensor - continue home
    if ((posControl.flags.estPosStatus >= EST_USABLE)) {
        fpVector3_t * tmpHomePos = rthGetHomeTargetPosition(RTH_HOME_ENROUTE_PROPORTIONAL);

        if (isWaypointPositionReached(tmpHomePos, true)) {
            // Successfully reached position target - update XYZ-position
            setDesiredPosition(tmpHomePos, posControl.rthState.homePosition.yaw, NAV_POS_UPDATE_XY | NAV_POS_UPDATE_Z | NAV_POS_UPDATE_HEADING);
            return NAV_FSM_EVENT_SUCCESS;       // NAV_STATE_RTH_HOVER_PRIOR_TO_LANDING
        } else {
            setDesiredPosition(tmpHomePos, 0, NAV_POS_UPDATE_Z | NAV_POS_UPDATE_XY);
            return NAV_FSM_EVENT_NONE;
        }
    }
    /* Position sensor failure timeout - land */
    else if (checkForPositionSensorTimeout()) {
        return NAV_FSM_EVENT_SWITCH_TO_EMERGENCY_LANDING;
    }
    /* No valid POS sensor but still within valid timeout - wait */
    return NAV_FSM_EVENT_NONE;
}

static navigationFSMEvent_t navOnEnteringState_NAV_STATE_RTH_HOVER_PRIOR_TO_LANDING(navigationFSMState_t previousState)
{
    UNUSED(previousState);

    //On ROVER and BOAT we immediately switch to the next event
    if (!STATE(ALTITUDE_CONTROL)) {
        return NAV_FSM_EVENT_SUCCESS;
    }

    /* If position sensors unavailable - land immediately (wait for timeout on GPS) */
    if ((posControl.flags.estHeadingStatus == EST_NONE) || checkForPositionSensorTimeout() || !validateRTHSanityChecker()) {
        return NAV_FSM_EVENT_SWITCH_TO_EMERGENCY_LANDING;
    }

    // If position ok OR within valid timeout - continue
    // Wait until target heading is reached for MR (with 15 deg margin for error), or continue for Fixed Wing
    if ((ABS(wrap_18000(posControl.rthState.homePosition.yaw - posControl.actualState.yaw)) < DEGREES_TO_CENTIDEGREES(15)) || STATE(FIXED_WING_LEGACY)) {
        resetLandingDetector();     // force reset landing detector just in case
        updateClimbRateToAltitudeController(0, ROC_TO_ALT_RESET);
        return navigationRTHAllowsLanding() ? NAV_FSM_EVENT_SUCCESS : NAV_FSM_EVENT_SWITCH_TO_RTH_HOVER_ABOVE_HOME; // success = land
    } else {
        fpVector3_t * tmpHomePos = rthGetHomeTargetPosition(RTH_HOME_ENROUTE_FINAL);
        setDesiredPosition(tmpHomePos, posControl.rthState.homePosition.yaw, NAV_POS_UPDATE_XY | NAV_POS_UPDATE_Z | NAV_POS_UPDATE_HEADING);
        return NAV_FSM_EVENT_NONE;
    }
}

static navigationFSMEvent_t navOnEnteringState_NAV_STATE_RTH_HOVER_ABOVE_HOME(navigationFSMState_t previousState)
{
    UNUSED(previousState);

    /* If position sensors unavailable - land immediately (wait for timeout on GPS) */
    if (posControl.flags.estHeadingStatus == EST_NONE || checkForPositionSensorTimeout() || !validateRTHSanityChecker()) {
        return NAV_FSM_EVENT_SWITCH_TO_EMERGENCY_LANDING;
    }

    fpVector3_t * tmpHomePos = rthGetHomeTargetPosition(RTH_HOME_FINAL_HOVER);

    if (navConfig()->general.rth_home_altitude) {
        float timeToReachHomeAltitude = fabsf(tmpHomePos->z - navGetCurrentActualPositionAndVelocity()->pos.z) / navConfig()->general.max_auto_climb_rate;

        if (timeToReachHomeAltitude < 1) {
            // we almost reached the target home altitude so set the desired altitude to the desired home altitude
            setDesiredPosition(tmpHomePos, 0, NAV_POS_UPDATE_Z);
        } else {
            float altitudeChangeDirection = tmpHomePos->z > navGetCurrentActualPositionAndVelocity()->pos.z ? 1 : -1;
            updateClimbRateToAltitudeController(altitudeChangeDirection * navConfig()->general.max_auto_climb_rate, ROC_TO_ALT_NORMAL);
        }
    }
    else {
        setDesiredPosition(tmpHomePos, 0, NAV_POS_UPDATE_Z);
    }

    return NAV_FSM_EVENT_NONE;
}

static navigationFSMEvent_t navOnEnteringState_NAV_STATE_RTH_LANDING(navigationFSMState_t previousState)
{
    UNUSED(previousState);

    //On ROVER and BOAT we immediately switch to the next event
    if (!STATE(ALTITUDE_CONTROL)) {
        return NAV_FSM_EVENT_SUCCESS;
    }

    if (!ARMING_FLAG(ARMED) || STATE(LANDING_DETECTED)) {
        return NAV_FSM_EVENT_SUCCESS;
    }

    /* If position sensors unavailable - land immediately (wait for timeout on GPS)
     * Continue to check for RTH sanity during landing */
    if (posControl.flags.estHeadingStatus == EST_NONE || checkForPositionSensorTimeout() || !validateRTHSanityChecker()) {
        return NAV_FSM_EVENT_SWITCH_TO_EMERGENCY_LANDING;
    }

    float descentVelLimited = 0;

    // A safeguard - if surface altitude sensors is available and it is reading < 50cm altitude - drop to low descend speed
    if ((posControl.flags.estAglStatus == EST_TRUSTED) && posControl.actualState.agl.pos.z < 50.0f) {
        // land_descent_rate == 200 : descend speed = 30 cm/s, gentle touchdown
        // Do not allow descent velocity slower than -30cm/s so the landing detector works.
        descentVelLimited = navConfig()->general.land_minalt_vspd;
    } else {
        // Ramp down descent velocity from 100% at maxAlt altitude to 25% from minAlt to 0cm.
        float descentVelScaled = scaleRangef(navGetCurrentActualPositionAndVelocity()->pos.z,
                                                navConfig()->general.land_slowdown_minalt, navConfig()->general.land_slowdown_maxalt,
                                                navConfig()->general.land_minalt_vspd, navConfig()->general.land_maxalt_vspd);

        descentVelLimited = constrainf(descentVelScaled, navConfig()->general.land_minalt_vspd, navConfig()->general.land_maxalt_vspd);
    }

    updateClimbRateToAltitudeController(-descentVelLimited, ROC_TO_ALT_NORMAL);

    return NAV_FSM_EVENT_NONE;
}

static navigationFSMEvent_t navOnEnteringState_NAV_STATE_RTH_FINISHING(navigationFSMState_t previousState)
{
    UNUSED(previousState);

    //On ROVER and BOAT disarm immediately
    if (!STATE(ALTITUDE_CONTROL)) {
        disarm(DISARM_NAVIGATION);
    }

    return NAV_FSM_EVENT_SUCCESS;
}

static navigationFSMEvent_t navOnEnteringState_NAV_STATE_RTH_FINISHED(navigationFSMState_t previousState)
{
    // Stay in this state
    UNUSED(previousState);

    if (STATE(ALTITUDE_CONTROL)) {
        updateClimbRateToAltitudeController(-1.1f * navConfig()->general.land_minalt_vspd, ROC_TO_ALT_NORMAL);  // FIXME
    }

    // Prevent I-terms growing when already landed
    pidResetErrorAccumulators();
    return NAV_FSM_EVENT_NONE;
}

static navigationFSMEvent_t navOnEnteringState_NAV_STATE_WAYPOINT_INITIALIZE(navigationFSMState_t previousState)
{
    UNUSED(previousState);

    if (posControl.waypointCount == 0 || !posControl.waypointListValid) {
        return NAV_FSM_EVENT_ERROR;
    }
    else {
        // Prepare controllers
        resetPositionController();

        // Make sure surface tracking is not enabled - RTH uses global altitude, not AGL
        resetAltitudeController(false);
        setupAltitudeController();
/*
  Use p3 as the volatile jump counter, allowing embedded, rearmed jumps
  Using p3 minimises the risk of saving an invalid counter if a mission is aborted.
*/
        if (posControl.activeWaypointIndex == 0 || posControl.wpMissionRestart) {
            setupJumpCounters();
            posControl.activeWaypointIndex = 0;
            wpHeadingControl.mode = NAV_WP_HEAD_MODE_NONE;
        }

        if (navConfig()->general.flags.waypoint_mission_restart == WP_MISSION_SWITCH) {
            posControl.wpMissionRestart = posControl.activeWaypointIndex ? !posControl.wpMissionRestart : false;
        } else {
            posControl.wpMissionRestart = navConfig()->general.flags.waypoint_mission_restart == WP_MISSION_START;
        }

        return NAV_FSM_EVENT_SUCCESS;   // will switch to NAV_STATE_WAYPOINT_PRE_ACTION
    }
}

static navigationFSMEvent_t nextForNonGeoStates(void)
{
        /* simple helper for non-geographical states that just set other data */
    const bool isLastWaypoint = (posControl.waypointList[posControl.activeWaypointIndex].flag == NAV_WP_FLAG_LAST) || (posControl.activeWaypointIndex >= (posControl.waypointCount - 1));

    if (isLastWaypoint) {
            // non-geo state is the last waypoint, switch to finish.
        return NAV_FSM_EVENT_SWITCH_TO_WAYPOINT_FINISHED;
    } else {
            // Finished non-geo,  move to next WP
        posControl.activeWaypointIndex++;
        return NAV_FSM_EVENT_NONE; // re-process the state passing to the next WP
    }
}

static navigationFSMEvent_t navOnEnteringState_NAV_STATE_WAYPOINT_PRE_ACTION(navigationFSMState_t previousState)
{
    /* A helper function to do waypoint-specific action */
    UNUSED(previousState);

    switch ((navWaypointActions_e)posControl.waypointList[posControl.activeWaypointIndex].action) {
        case NAV_WP_ACTION_HOLD_TIME:
        case NAV_WP_ACTION_WAYPOINT:
        case NAV_WP_ACTION_LAND:
            calculateAndSetActiveWaypoint(&posControl.waypointList[posControl.activeWaypointIndex]);
            posControl.wpInitialDistance = calculateDistanceToDestination(&posControl.activeWaypoint.pos);
            posControl.wpInitialAltitude = posControl.actualState.abs.pos.z;
            posControl.wpAltitudeReached = false;
            return NAV_FSM_EVENT_SUCCESS;       // will switch to NAV_STATE_WAYPOINT_IN_PROGRESS

                // We use p3 as the volatile jump counter (p2 is the static value)
        case NAV_WP_ACTION_JUMP:
            if(posControl.waypointList[posControl.activeWaypointIndex].p3 != -1){
                if(posControl.waypointList[posControl.activeWaypointIndex].p3 == 0){
                    resetJumpCounter();
                    return nextForNonGeoStates();
                }
                else
                {
                    posControl.waypointList[posControl.activeWaypointIndex].p3--;
                }
            }
            posControl.activeWaypointIndex = posControl.waypointList[posControl.activeWaypointIndex].p1;
            return NAV_FSM_EVENT_NONE; // re-process the state passing to the next WP

        case NAV_WP_ACTION_SET_POI:
            if (STATE(MULTIROTOR)) {
                wpHeadingControl.mode = NAV_WP_HEAD_MODE_POI;
                mapWaypointToLocalPosition(&wpHeadingControl.poi_pos,
                                           &posControl.waypointList[posControl.activeWaypointIndex], GEO_ALT_RELATIVE);
            }
            return nextForNonGeoStates();

        case NAV_WP_ACTION_SET_HEAD:
            if (STATE(MULTIROTOR)) {
                if (posControl.waypointList[posControl.activeWaypointIndex].p1 < 0 ||
                    posControl.waypointList[posControl.activeWaypointIndex].p1 > 359) {
                    wpHeadingControl.mode = NAV_WP_HEAD_MODE_NONE;
                } else {
                    wpHeadingControl.mode = NAV_WP_HEAD_MODE_FIXED;
                    wpHeadingControl.heading = DEGREES_TO_CENTIDEGREES(posControl.waypointList[posControl.activeWaypointIndex].p1);
                }
            }
            return nextForNonGeoStates();

        case NAV_WP_ACTION_RTH:
            posControl.wpMissionRestart = true;
            return NAV_FSM_EVENT_SWITCH_TO_RTH;
    };

    UNREACHABLE();
}

static navigationFSMEvent_t navOnEnteringState_NAV_STATE_WAYPOINT_IN_PROGRESS(navigationFSMState_t previousState)
{
    UNUSED(previousState);

    // If no position sensor available - land immediately
    if ((posControl.flags.estPosStatus >= EST_USABLE) && (posControl.flags.estHeadingStatus >= EST_USABLE)) {
        switch ((navWaypointActions_e)posControl.waypointList[posControl.activeWaypointIndex].action) {
            case NAV_WP_ACTION_HOLD_TIME:
            case NAV_WP_ACTION_WAYPOINT:
            case NAV_WP_ACTION_LAND:
                if (isWaypointReached(&posControl.activeWaypoint, false) || isWaypointMissed(&posControl.activeWaypoint)) {
                    return NAV_FSM_EVENT_SUCCESS;   // will switch to NAV_STATE_WAYPOINT_REACHED
                }
                else {
                    fpVector3_t tmpWaypoint;
                    tmpWaypoint.x = posControl.activeWaypoint.pos.x;
                    tmpWaypoint.y = posControl.activeWaypoint.pos.y;
                    tmpWaypoint.z = scaleRangef(constrainf(posControl.wpDistance, posControl.wpInitialDistance / 10.0f, posControl.wpInitialDistance),
                        posControl.wpInitialDistance, posControl.wpInitialDistance / 10.0f,
                        posControl.wpInitialAltitude, posControl.activeWaypoint.pos.z);
                    setDesiredPosition(&tmpWaypoint, 0, NAV_POS_UPDATE_XY | NAV_POS_UPDATE_Z | NAV_POS_UPDATE_BEARING);
                    if(STATE(MULTIROTOR)) {
                        switch (wpHeadingControl.mode) {
                            case NAV_WP_HEAD_MODE_NONE:
                                break;
                            case NAV_WP_HEAD_MODE_FIXED:
                                setDesiredPosition(NULL, wpHeadingControl.heading, NAV_POS_UPDATE_HEADING);
                                break;
                            case NAV_WP_HEAD_MODE_POI:
                                setDesiredPosition(&wpHeadingControl.poi_pos, 0, NAV_POS_UPDATE_BEARING);
                                break;
                        }
                    }
                    return NAV_FSM_EVENT_NONE;      // will re-process state in >10ms
                }
                break;

            case NAV_WP_ACTION_JUMP:
            case NAV_WP_ACTION_SET_HEAD:
            case NAV_WP_ACTION_SET_POI:
            case NAV_WP_ACTION_RTH:
                UNREACHABLE();
        }
    }
    /* If position sensors unavailable - land immediately (wait for timeout on GPS) */
    else if (checkForPositionSensorTimeout() || (posControl.flags.estHeadingStatus == EST_NONE)) {
        return NAV_FSM_EVENT_SWITCH_TO_EMERGENCY_LANDING;
    }

    return NAV_FSM_EVENT_NONE;      // will re-process state in >10ms
}

static navigationFSMEvent_t navOnEnteringState_NAV_STATE_WAYPOINT_REACHED(navigationFSMState_t previousState)
{
    UNUSED(previousState);

    if (navConfig()->general.flags.waypoint_enforce_altitude) {
        posControl.wpAltitudeReached = isWaypointAltitudeReached();
    }

    switch ((navWaypointActions_e)posControl.waypointList[posControl.activeWaypointIndex].action) {
        case NAV_WP_ACTION_WAYPOINT:
            if (navConfig()->general.flags.waypoint_enforce_altitude && !posControl.wpAltitudeReached) {
                return NAV_FSM_EVENT_SWITCH_TO_WAYPOINT_HOLD_TIME;
            } else {
                return NAV_FSM_EVENT_SUCCESS;   // NAV_STATE_WAYPOINT_NEXT
            }

        case NAV_WP_ACTION_JUMP:
        case NAV_WP_ACTION_SET_HEAD:
        case NAV_WP_ACTION_SET_POI:
        case NAV_WP_ACTION_RTH:
            UNREACHABLE();

        case NAV_WP_ACTION_LAND:
            return NAV_FSM_EVENT_SWITCH_TO_WAYPOINT_RTH_LAND;

        case NAV_WP_ACTION_HOLD_TIME:
            // Save the current time for the time the waypoint was reached
            posControl.wpReachedTime = millis();
            return NAV_FSM_EVENT_SWITCH_TO_WAYPOINT_HOLD_TIME;
    }

    UNREACHABLE();
}

static navigationFSMEvent_t navOnEnteringState_NAV_STATE_WAYPOINT_HOLD_TIME(navigationFSMState_t previousState)
{
    UNUSED(previousState);

    /* If position sensors unavailable - land immediately (wait for timeout on GPS) */
    if (posControl.flags.estHeadingStatus == EST_NONE || checkForPositionSensorTimeout()) {
        return NAV_FSM_EVENT_SWITCH_TO_EMERGENCY_LANDING;
    }

    if (navConfig()->general.flags.waypoint_enforce_altitude && !posControl.wpAltitudeReached) {
        // Adjust altitude to waypoint setting
        if (STATE(AIRPLANE)) {
            int8_t altitudeChangeDirection = posControl.activeWaypoint.pos.z > navGetCurrentActualPositionAndVelocity()->pos.z ? 1 : -1;
            updateClimbRateToAltitudeController(altitudeChangeDirection * navConfig()->general.max_auto_climb_rate, ROC_TO_ALT_NORMAL);
        } else {
            setDesiredPosition(&posControl.activeWaypoint.pos, 0, NAV_POS_UPDATE_Z);
        }

        posControl.wpAltitudeReached = isWaypointAltitudeReached();

        if (posControl.wpAltitudeReached) {
            posControl.wpReachedTime = millis();
        } else {
            return NAV_FSM_EVENT_NONE;
        }
    }

    timeMs_t currentTime = millis();

    if (posControl.waypointList[posControl.activeWaypointIndex].p1 <= 0 ||
        (posControl.wpReachedTime != 0 && currentTime - posControl.wpReachedTime >= (timeMs_t)posControl.waypointList[posControl.activeWaypointIndex].p1*1000L)) {
        return NAV_FSM_EVENT_SUCCESS;
    }

    return NAV_FSM_EVENT_NONE;      // will re-process state in >10ms
}

static navigationFSMEvent_t navOnEnteringState_NAV_STATE_WAYPOINT_RTH_LAND(navigationFSMState_t previousState)
{
    UNUSED(previousState);

    const navigationFSMEvent_t landEvent = navOnEnteringState_NAV_STATE_RTH_LANDING(previousState);
    if (landEvent == NAV_FSM_EVENT_SUCCESS) {
        // Landing controller returned success - invoke RTH finishing state and finish the waypoint
        navOnEnteringState_NAV_STATE_RTH_FINISHING(previousState);
        return NAV_FSM_EVENT_SUCCESS;
    }
    else {
        return NAV_FSM_EVENT_NONE;
    }
}

static navigationFSMEvent_t navOnEnteringState_NAV_STATE_WAYPOINT_NEXT(navigationFSMState_t previousState)
{
    UNUSED(previousState);

    if (isLastMissionWaypoint()) {      // Last waypoint reached
        return NAV_FSM_EVENT_SWITCH_TO_WAYPOINT_FINISHED;
    }
    else {
        // Waypoint reached, do something and move on to next waypoint
        posControl.activeWaypointIndex++;
        return NAV_FSM_EVENT_SUCCESS;   // will switch to NAV_STATE_WAYPOINT_PRE_ACTION
    }
}

static navigationFSMEvent_t navOnEnteringState_NAV_STATE_WAYPOINT_FINISHED(navigationFSMState_t previousState)
{
    UNUSED(previousState);

    clearJumpCounters();
    posControl.wpMissionRestart = true;

    /* If position sensors unavailable - land immediately (wait for timeout on GPS) */
    if (posControl.flags.estHeadingStatus == EST_NONE || checkForPositionSensorTimeout()) {
        return NAV_FSM_EVENT_SWITCH_TO_EMERGENCY_LANDING;
    }

    return NAV_FSM_EVENT_NONE;      // will re-process state in >10ms
}

static navigationFSMEvent_t navOnEnteringState_NAV_STATE_EMERGENCY_LANDING_INITIALIZE(navigationFSMState_t previousState)
{
    // TODO:
    UNUSED(previousState);

    // Emergency landing MAY use common altitude controller if vertical position is valid - initialize it
    // Make sure terrain following is not enabled
    resetAltitudeController(false);

    return NAV_FSM_EVENT_SUCCESS;
}

static navigationFSMEvent_t navOnEnteringState_NAV_STATE_EMERGENCY_LANDING_IN_PROGRESS(navigationFSMState_t previousState)
{
    UNUSED(previousState);

    if (STATE(LANDING_DETECTED)) {
        return NAV_FSM_EVENT_SUCCESS;
    }

    return NAV_FSM_EVENT_NONE;
}

static navigationFSMEvent_t navOnEnteringState_NAV_STATE_EMERGENCY_LANDING_FINISHED(navigationFSMState_t previousState)
{
    UNUSED(previousState);

    rcCommand[THROTTLE] = getThrottleIdleValue();
    ENABLE_STATE(NAV_MOTOR_STOP_OR_IDLE);

    return NAV_FSM_EVENT_NONE;
}

static navigationFSMEvent_t navOnEnteringState_NAV_STATE_LAUNCH_INITIALIZE(navigationFSMState_t previousState)
{
    const timeUs_t currentTimeUs = micros();
    UNUSED(previousState);

    resetFixedWingLaunchController(currentTimeUs);

    return NAV_FSM_EVENT_SUCCESS;   // NAV_STATE_LAUNCH_WAIT
}

static navigationFSMEvent_t navOnEnteringState_NAV_STATE_LAUNCH_WAIT(navigationFSMState_t previousState)
{
    const timeUs_t currentTimeUs = micros();
    UNUSED(previousState);

    // Continue immediately to launch in progress if manual launch throttle used
    if (navConfig()->fw.launch_manual_throttle) {
        return NAV_FSM_EVENT_SUCCESS;
    }

    if (fixedWingLaunchStatus() == FW_LAUNCH_DETECTED) {
        enableFixedWingLaunchController(currentTimeUs);
        return NAV_FSM_EVENT_SUCCESS;   // NAV_STATE_LAUNCH_IN_PROGRESS
    }

    // abort NAV_LAUNCH_MODE by moving sticks with low throttle or throttle stick < launch idle throttle
    if (abortLaunchAllowed() && isRollPitchStickDeflected(navConfig()->fw.launch_abort_deadband)) {
        abortFixedWingLaunch();
        return NAV_FSM_EVENT_SWITCH_TO_IDLE;
    }

    return NAV_FSM_EVENT_NONE;
}

static navigationFSMEvent_t navOnEnteringState_NAV_STATE_LAUNCH_IN_PROGRESS(navigationFSMState_t previousState)
{
    UNUSED(previousState);

    if (fixedWingLaunchStatus() >= FW_LAUNCH_ABORTED) {
        return NAV_FSM_EVENT_SUCCESS;
    }

    return NAV_FSM_EVENT_NONE;
}

static navigationFSMState_t navSetNewFSMState(navigationFSMState_t newState)
{
    navigationFSMState_t previousState;

    previousState = posControl.navState;
    if (posControl.navState != newState) {
        posControl.navState = newState;
        posControl.navPersistentId = navFSM[newState].persistentId;
    }
    return previousState;
}

static void navProcessFSMEvents(navigationFSMEvent_t injectedEvent)
{
    const timeMs_t currentMillis = millis();
    navigationFSMState_t previousState;
    static timeMs_t lastStateProcessTime = 0;

    /* Process new injected event if event defined,
     * otherwise process timeout event if defined */
    if (injectedEvent != NAV_FSM_EVENT_NONE && navFSM[posControl.navState].onEvent[injectedEvent] != NAV_STATE_UNDEFINED) {
        /* Update state */
        previousState = navSetNewFSMState(navFSM[posControl.navState].onEvent[injectedEvent]);
    } else if ((navFSM[posControl.navState].timeoutMs > 0) && (navFSM[posControl.navState].onEvent[NAV_FSM_EVENT_TIMEOUT] != NAV_STATE_UNDEFINED) &&
            ((currentMillis - lastStateProcessTime) >= navFSM[posControl.navState].timeoutMs)) {
        /* Update state */
        previousState = navSetNewFSMState(navFSM[posControl.navState].onEvent[NAV_FSM_EVENT_TIMEOUT]);
    }

    if (previousState) {    /* If state updated call new state's entry function */
        while (navFSM[posControl.navState].onEntry) {
            navigationFSMEvent_t newEvent = navFSM[posControl.navState].onEntry(previousState);

            if ((newEvent != NAV_FSM_EVENT_NONE) && (navFSM[posControl.navState].onEvent[newEvent] != NAV_STATE_UNDEFINED)) {
                previousState = navSetNewFSMState(navFSM[posControl.navState].onEvent[newEvent]);
            }
            else {
                break;
            }
        }

        lastStateProcessTime = currentMillis;
    }

    /* Update public system state information */
    NAV_Status.mode = MW_GPS_MODE_NONE;

    if (ARMING_FLAG(ARMED)) {
        navigationFSMStateFlags_t navStateFlags = navGetStateFlags(posControl.navState);

        if (navStateFlags & NAV_AUTO_RTH) {
            NAV_Status.mode = MW_GPS_MODE_RTH;
        }
        else if (navStateFlags & NAV_AUTO_WP) {
            NAV_Status.mode = MW_GPS_MODE_NAV;
        }
        else if (navStateFlags & NAV_CTL_EMERG) {
            NAV_Status.mode = MW_GPS_MODE_EMERG;
        }
        else if (navStateFlags & NAV_CTL_POS) {
            NAV_Status.mode = MW_GPS_MODE_HOLD;
        }
    }

    NAV_Status.state = navFSM[posControl.navState].mwState;
    NAV_Status.error = navFSM[posControl.navState].mwError;

    NAV_Status.flags = 0;
    if (posControl.flags.isAdjustingPosition)   NAV_Status.flags |= MW_NAV_FLAG_ADJUSTING_POSITION;
    if (posControl.flags.isAdjustingAltitude)   NAV_Status.flags |= MW_NAV_FLAG_ADJUSTING_ALTITUDE;

    NAV_Status.activeWpNumber = posControl.activeWaypointIndex + 1;
    NAV_Status.activeWpAction = 0;
    if ((posControl.activeWaypointIndex >= 0) && (posControl.activeWaypointIndex < NAV_MAX_WAYPOINTS)) {
        NAV_Status.activeWpAction = posControl.waypointList[posControl.activeWaypointIndex].action;
    }
}

static fpVector3_t * rthGetHomeTargetPosition(rthTargetMode_e mode)
{
    posControl.rthState.homeTmpWaypoint = posControl.rthState.homePosition.pos;

    switch (mode) {
        case RTH_HOME_ENROUTE_INITIAL:
            posControl.rthState.homeTmpWaypoint.z = posControl.rthState.rthInitialAltitude;
            break;

        case RTH_HOME_ENROUTE_PROPORTIONAL:
            {
                float rthTotalDistanceToTravel = posControl.rthState.rthInitialDistance - (STATE(FIXED_WING_LEGACY) ? navConfig()->fw.loiter_radius : 0);
                if (rthTotalDistanceToTravel >= 100) {
                    float ratioNotTravelled = constrainf(posControl.homeDistance / rthTotalDistanceToTravel, 0.0f, 1.0f);
                    posControl.rthState.homeTmpWaypoint.z = (posControl.rthState.rthInitialAltitude * ratioNotTravelled) + (posControl.rthState.rthFinalAltitude * (1.0f - ratioNotTravelled));
                }
                else {
                    posControl.rthState.homeTmpWaypoint.z = posControl.rthState.rthFinalAltitude;
                }
            }
            break;

        case RTH_HOME_ENROUTE_FINAL:
            posControl.rthState.homeTmpWaypoint.z = posControl.rthState.rthFinalAltitude;
            break;

        case RTH_HOME_FINAL_HOVER:
            if (navConfig()->general.rth_home_altitude) {
                posControl.rthState.homeTmpWaypoint.z = posControl.rthState.homePosition.pos.z + navConfig()->general.rth_home_altitude;
            }
            else {
                // If home altitude not defined - fall back to final ENROUTE altitude
                posControl.rthState.homeTmpWaypoint.z = posControl.rthState.rthFinalAltitude;
            }
            break;

        case RTH_HOME_FINAL_LAND:
            // if WP mission p2 > 0 use p2 value as landing elevation (in meters !) (otherwise default to takeoff home elevation)
            if (FLIGHT_MODE(NAV_WP_MODE) && posControl.waypointList[posControl.activeWaypointIndex].action == NAV_WP_ACTION_LAND && posControl.waypointList[posControl.activeWaypointIndex].p2 != 0) {
                posControl.rthState.homeTmpWaypoint.z = posControl.waypointList[posControl.activeWaypointIndex].p2 * 100;   // 100 -> m to cm
                if (waypointMissionAltConvMode(posControl.waypointList[posControl.activeWaypointIndex].p3) == GEO_ALT_ABSOLUTE) {
                    posControl.rthState.homeTmpWaypoint.z -= posControl.gpsOrigin.alt;  // correct to relative if absolute SL altitude datum used
                }
            }
            break;
    }

    return &posControl.rthState.homeTmpWaypoint;
}

/*-----------------------------------------------------------
 * Detects if thrust vector is facing downwards
 *-----------------------------------------------------------*/
bool isThrustFacingDownwards(void)
{
    // Tilt angle <= 80 deg; cos(80) = 0.17364817766693034885171662676931
    return (calculateCosTiltAngle() >= 0.173648178f);
}

/*-----------------------------------------------------------
 * Checks if position sensor (GPS) is failing for a specified timeout (if enabled)
 *-----------------------------------------------------------*/
bool checkForPositionSensorTimeout(void)
{
    if (navConfig()->general.pos_failure_timeout) {
        if ((posControl.flags.estPosStatus == EST_NONE) && ((millis() - posControl.lastValidPositionTimeMs) > (1000 * navConfig()->general.pos_failure_timeout))) {
            return true;
        }
        else {
            return false;
        }
    }
    else {
        // Timeout not defined, never fail
        return false;
    }
}

/*-----------------------------------------------------------
 * Processes an update to XY-position and velocity
 *-----------------------------------------------------------*/
void updateActualHorizontalPositionAndVelocity(bool estPosValid, bool estVelValid, float newX, float newY, float newVelX, float newVelY)
{
    posControl.actualState.abs.pos.x = newX;
    posControl.actualState.abs.pos.y = newY;
    posControl.actualState.abs.vel.x = newVelX;
    posControl.actualState.abs.vel.y = newVelY;

    posControl.actualState.agl.pos.x = newX;
    posControl.actualState.agl.pos.y = newY;
    posControl.actualState.agl.vel.x = newVelX;
    posControl.actualState.agl.vel.y = newVelY;

    posControl.actualState.velXY = calc_length_pythagorean_2D(newVelX, newVelY);

    // CASE 1: POS & VEL valid
    if (estPosValid && estVelValid) {
        posControl.flags.estPosStatus = EST_TRUSTED;
        posControl.flags.estVelStatus = EST_TRUSTED;
        posControl.flags.horizontalPositionDataNew = true;
        posControl.lastValidPositionTimeMs = millis();
    }
    // CASE 1: POS invalid, VEL valid
    else if (!estPosValid && estVelValid) {
        posControl.flags.estPosStatus = EST_USABLE;     // Pos usable, but not trusted
        posControl.flags.estVelStatus = EST_TRUSTED;
        posControl.flags.horizontalPositionDataNew = true;
        posControl.lastValidPositionTimeMs = millis();
    }
    // CASE 3: can't use pos/vel data
    else {
        posControl.flags.estPosStatus = EST_NONE;
        posControl.flags.estVelStatus = EST_NONE;
        posControl.flags.horizontalPositionDataNew = false;
    }

    //Update blackbox data
    navLatestActualPosition[X] = newX;
    navLatestActualPosition[Y] = newY;
    navActualVelocity[X] = constrain(newVelX, -32678, 32767);
    navActualVelocity[Y] = constrain(newVelY, -32678, 32767);
}

/*-----------------------------------------------------------
 * Processes an update to Z-position and velocity
 *-----------------------------------------------------------*/
void updateActualAltitudeAndClimbRate(bool estimateValid, float newAltitude, float newVelocity, float surfaceDistance, float surfaceVelocity, navigationEstimateStatus_e surfaceStatus)
{
    posControl.actualState.abs.pos.z = newAltitude;
    posControl.actualState.abs.vel.z = newVelocity;

    posControl.actualState.agl.pos.z = surfaceDistance;
    posControl.actualState.agl.vel.z = surfaceVelocity;

    // Update altitude that would be used when executing RTH
    if (estimateValid) {
        updateDesiredRTHAltitude();

        // If we acquired new surface reference - changing from NONE/USABLE -> TRUSTED
        if ((surfaceStatus == EST_TRUSTED) && (posControl.flags.estAglStatus != EST_TRUSTED)) {
            // If we are in terrain-following modes - signal that we should update the surface tracking setpoint
            //      NONE/USABLE means that we were flying blind, now we should lock to surface
            //updateSurfaceTrackingSetpoint();
        }

        posControl.flags.estAglStatus = surfaceStatus;  // Could be TRUSTED or USABLE
        posControl.flags.estAltStatus = EST_TRUSTED;
        posControl.flags.verticalPositionDataNew = true;
        posControl.lastValidAltitudeTimeMs = millis();
    }
    else {
        posControl.flags.estAltStatus = EST_NONE;
        posControl.flags.estAglStatus = EST_NONE;
        posControl.flags.verticalPositionDataNew = false;
    }

    if (ARMING_FLAG(ARMED)) {
        if ((posControl.flags.estAglStatus == EST_TRUSTED) && surfaceDistance > 0) {
            if (posControl.actualState.surfaceMin > 0) {
                posControl.actualState.surfaceMin = MIN(posControl.actualState.surfaceMin, surfaceDistance);
            }
            else {
                posControl.actualState.surfaceMin = surfaceDistance;
            }
        }
    }
    else {
        posControl.actualState.surfaceMin = -1;
    }

    //Update blackbox data
    navLatestActualPosition[Z] = navGetCurrentActualPositionAndVelocity()->pos.z;
    navActualVelocity[Z] = constrain(navGetCurrentActualPositionAndVelocity()->vel.z, -32678, 32767);
}

/*-----------------------------------------------------------
 * Processes an update to estimated heading
 *-----------------------------------------------------------*/
void updateActualHeading(bool headingValid, int32_t newHeading)
{
    /* Update heading. Check if we're acquiring a valid heading for the
     * first time and update home heading accordingly.
     */

    navigationEstimateStatus_e newEstHeading = headingValid ? EST_TRUSTED : EST_NONE;

#ifdef USE_DEV_TOOLS
    if (systemConfig()->groundTestMode && STATE(AIRPLANE)) {
        newEstHeading = EST_TRUSTED;
    }
#endif
    if (newEstHeading >= EST_USABLE && posControl.flags.estHeadingStatus < EST_USABLE &&
        (posControl.rthState.homeFlags & (NAV_HOME_VALID_XY | NAV_HOME_VALID_Z)) &&
        (posControl.rthState.homeFlags & NAV_HOME_VALID_HEADING) == 0) {

        // Home was stored using the fake heading (assuming boot as 0deg). Calculate
        // the offset from the fake to the actual yaw and apply the same rotation
        // to the home point.
        int32_t fakeToRealYawOffset = newHeading - posControl.actualState.yaw;

        posControl.rthState.homePosition.yaw += fakeToRealYawOffset;
        if (posControl.rthState.homePosition.yaw < 0) {
            posControl.rthState.homePosition.yaw += DEGREES_TO_CENTIDEGREES(360);
        }
        if (posControl.rthState.homePosition.yaw >= DEGREES_TO_CENTIDEGREES(360)) {
            posControl.rthState.homePosition.yaw -= DEGREES_TO_CENTIDEGREES(360);
        }
        posControl.rthState.homeFlags |= NAV_HOME_VALID_HEADING;
    }
    posControl.actualState.yaw = newHeading;
    posControl.flags.estHeadingStatus = newEstHeading;

    /* Precompute sin/cos of yaw angle */
    posControl.actualState.sinYaw = sin_approx(CENTIDEGREES_TO_RADIANS(newHeading));
    posControl.actualState.cosYaw = cos_approx(CENTIDEGREES_TO_RADIANS(newHeading));
}

/*-----------------------------------------------------------
 * Returns pointer to currently used position (ABS or AGL) depending on surface tracking status
 *-----------------------------------------------------------*/
const navEstimatedPosVel_t * navGetCurrentActualPositionAndVelocity(void)
{
    return posControl.flags.isTerrainFollowEnabled ? &posControl.actualState.agl : &posControl.actualState.abs;
}

/*-----------------------------------------------------------
 * Calculates distance and bearing to destination point
 *-----------------------------------------------------------*/
static uint32_t calculateDistanceFromDelta(float deltaX, float deltaY)
{
    return calc_length_pythagorean_2D(deltaX, deltaY);
}

static int32_t calculateBearingFromDelta(float deltaX, float deltaY)
{
    return wrap_36000(RADIANS_TO_CENTIDEGREES(atan2_approx(deltaY, deltaX)));
}

uint32_t calculateDistanceToDestination(const fpVector3_t * destinationPos)
{
    const navEstimatedPosVel_t *posvel = navGetCurrentActualPositionAndVelocity();
    const float deltaX = destinationPos->x - posvel->pos.x;
    const float deltaY = destinationPos->y - posvel->pos.y;

    return calculateDistanceFromDelta(deltaX, deltaY);
}

int32_t calculateBearingToDestination(const fpVector3_t * destinationPos)
{
    const navEstimatedPosVel_t *posvel = navGetCurrentActualPositionAndVelocity();
    const float deltaX = destinationPos->x - posvel->pos.x;
    const float deltaY = destinationPos->y - posvel->pos.y;

    return calculateBearingFromDelta(deltaX, deltaY);
}

bool navCalculatePathToDestination(navDestinationPath_t *result, const fpVector3_t * destinationPos)
{
    if (posControl.flags.estPosStatus == EST_NONE ||
        posControl.flags.estHeadingStatus == EST_NONE) {

        return false;
    }

    const navEstimatedPosVel_t *posvel = navGetCurrentActualPositionAndVelocity();
    const float deltaX = destinationPos->x - posvel->pos.x;
    const float deltaY = destinationPos->y - posvel->pos.y;

    result->distance = calculateDistanceFromDelta(deltaX, deltaY);
    result->bearing = calculateBearingFromDelta(deltaX, deltaY);
    return true;
}

/*-----------------------------------------------------------
 * Check if waypoint is/was reached. Assume that waypoint-yaw stores initial bearing
 *-----------------------------------------------------------*/
bool isWaypointMissed(const navWaypointPosition_t * waypoint)
{
    int32_t bearingError = calculateBearingToDestination(&waypoint->pos) - waypoint->yaw;
    bearingError = wrap_18000(bearingError);

    return ABS(bearingError) > 10000; // TRUE if we passed the waypoint by 100 degrees
}

static bool isWaypointPositionReached(const fpVector3_t * pos, const bool isWaypointHome)
{
    // We consider waypoint reached if within specified radius
    posControl.wpDistance = calculateDistanceToDestination(pos);

    if (STATE(FIXED_WING_LEGACY) && isWaypointHome) {
        // Airplane will do a circular loiter over home and might never approach it closer than waypoint_radius - need extra check
        return (posControl.wpDistance <= navConfig()->general.waypoint_radius)
                || (posControl.wpDistance <= (navConfig()->fw.loiter_radius * 1.10f));  // 10% margin of desired circular loiter radius
    }
    else {
        return (posControl.wpDistance <= navConfig()->general.waypoint_radius);
    }
}

bool isWaypointReached(const navWaypointPosition_t * waypoint, const bool isWaypointHome)
{
    return isWaypointPositionReached(&waypoint->pos, isWaypointHome);
}

bool isWaypointAltitudeReached(void)
{
    return ABS(navGetCurrentActualPositionAndVelocity()->pos.z - posControl.activeWaypoint.pos.z) < WP_ALTITUDE_MARGIN_CM;
}

static void updateHomePositionCompatibility(void)
{
    geoConvertLocalToGeodetic(&GPS_home, &posControl.gpsOrigin, &posControl.rthState.homePosition.pos);
    GPS_distanceToHome = posControl.homeDistance * 0.01f;
    GPS_directionToHome = posControl.homeDirection * 0.01f;
}

// Backdoor for RTH estimator
float getFinalRTHAltitude(void)
{
    return posControl.rthState.rthFinalAltitude;
}

/*-----------------------------------------------------------
 * Update the RTH Altitudes
 *-----------------------------------------------------------*/
static void updateDesiredRTHAltitude(void)
{
    if (ARMING_FLAG(ARMED)) {
        if (!((navGetStateFlags(posControl.navState) & NAV_AUTO_RTH)
          || ((navGetStateFlags(posControl.navState) & NAV_AUTO_WP) && posControl.waypointList[posControl.activeWaypointIndex].action == NAV_WP_ACTION_RTH))) {
            switch (navConfig()->general.flags.rth_climb_first_stage_mode) {
                case NAV_RTH_CLIMB_STAGE_AT_LEAST:
                    posControl.rthState.rthClimbStageAltitude = posControl.rthState.homePosition.pos.z + navConfig()->general.rth_climb_first_stage_altitude;
                    break;
                case NAV_RTH_CLIMB_STAGE_EXTRA:
                    posControl.rthState.rthClimbStageAltitude = posControl.actualState.abs.pos.z + navConfig()->general.rth_climb_first_stage_altitude;
                    break;
            }

            switch (navConfig()->general.flags.rth_alt_control_mode) {
                case NAV_RTH_NO_ALT:
                    posControl.rthState.rthInitialAltitude = posControl.actualState.abs.pos.z;
                    posControl.rthState.rthFinalAltitude = posControl.rthState.rthInitialAltitude;
                    break;

                case NAV_RTH_EXTRA_ALT: // Maintain current altitude + predefined safety margin
                    posControl.rthState.rthInitialAltitude = posControl.actualState.abs.pos.z + navConfig()->general.rth_altitude;
                    posControl.rthState.rthFinalAltitude = posControl.rthState.rthInitialAltitude;
                    break;

                case NAV_RTH_MAX_ALT:
                    posControl.rthState.rthInitialAltitude = MAX(posControl.rthState.rthInitialAltitude, posControl.actualState.abs.pos.z);
                    if (navConfig()->general.rth_altitude > 0) {
                        posControl.rthState.rthInitialAltitude = MAX(posControl.rthState.rthInitialAltitude, posControl.rthState.homePosition.pos.z + navConfig()->general.rth_altitude);
                    }
                    posControl.rthState.rthFinalAltitude = posControl.rthState.rthInitialAltitude;
                    break;

                case NAV_RTH_AT_LEAST_ALT:  // Climb to at least some predefined altitude above home
                    posControl.rthState.rthInitialAltitude = MAX(posControl.rthState.homePosition.pos.z + navConfig()->general.rth_altitude, posControl.actualState.abs.pos.z);
                    posControl.rthState.rthFinalAltitude = posControl.rthState.rthInitialAltitude;
                    break;

                case NAV_RTH_AT_LEAST_ALT_LINEAR_DESCENT:
                    posControl.rthState.rthInitialAltitude = MAX(posControl.rthState.homePosition.pos.z + navConfig()->general.rth_altitude, posControl.actualState.abs.pos.z);
                    posControl.rthState.rthFinalAltitude = posControl.rthState.homePosition.pos.z + navConfig()->general.rth_altitude;
                    break;

                case NAV_RTH_CONST_ALT:     // Climb/descend to predefined altitude above home
                default:
                    posControl.rthState.rthInitialAltitude = posControl.rthState.homePosition.pos.z + navConfig()->general.rth_altitude;
                    posControl.rthState.rthFinalAltitude = posControl.rthState.rthInitialAltitude;
            }
        }
    } else {
        posControl.rthState.rthClimbStageAltitude = posControl.actualState.abs.pos.z;
        posControl.rthState.rthInitialAltitude = posControl.actualState.abs.pos.z;
        posControl.rthState.rthFinalAltitude = posControl.actualState.abs.pos.z;
    }
}

/*-----------------------------------------------------------
 * RTH sanity test logic
 *-----------------------------------------------------------*/
void initializeRTHSanityChecker(void)
{
    const timeMs_t currentTimeMs = millis();

    posControl.rthSanityChecker.lastCheckTime = currentTimeMs;
    posControl.rthSanityChecker.rthSanityOK = true;
    posControl.rthSanityChecker.minimalDistanceToHome = calculateDistanceToDestination(&posControl.rthState.homePosition.pos);
}

bool validateRTHSanityChecker(void)
{
    const timeMs_t currentTimeMs = millis();

    // Ability to disable sanity checker
    if (navConfig()->general.rth_abort_threshold == 0) {
        return true;
    }

    // Check at 10Hz rate
    if ((currentTimeMs - posControl.rthSanityChecker.lastCheckTime) > 100) {
        const float currentDistanceToHome = calculateDistanceToDestination(&posControl.rthState.homePosition.pos);
        posControl.rthSanityChecker.lastCheckTime = currentTimeMs;

        if (currentDistanceToHome < posControl.rthSanityChecker.minimalDistanceToHome) {
            posControl.rthSanityChecker.minimalDistanceToHome = currentDistanceToHome;
        } else {
            // If while doing RTH we got even farther away from home - RTH is doing something crazy
            posControl.rthSanityChecker.rthSanityOK = (currentDistanceToHome - posControl.rthSanityChecker.minimalDistanceToHome) < navConfig()->general.rth_abort_threshold;
        }
    }

    return posControl.rthSanityChecker.rthSanityOK;
}

/*-----------------------------------------------------------
 * Reset home position to current position
 *-----------------------------------------------------------*/
void setHomePosition(const fpVector3_t * pos, int32_t yaw, navSetWaypointFlags_t useMask, navigationHomeFlags_t homeFlags)
{
    // XY-position
    if ((useMask & NAV_POS_UPDATE_XY) != 0) {
        posControl.rthState.homePosition.pos.x = pos->x;
        posControl.rthState.homePosition.pos.y = pos->y;
        if (homeFlags & NAV_HOME_VALID_XY) {
            posControl.rthState.homeFlags |= NAV_HOME_VALID_XY;
        } else {
            posControl.rthState.homeFlags &= ~NAV_HOME_VALID_XY;
        }
    }

    // Z-position
    if ((useMask & NAV_POS_UPDATE_Z) != 0) {
        posControl.rthState.homePosition.pos.z = pos->z;
        if (homeFlags & NAV_HOME_VALID_Z) {
            posControl.rthState.homeFlags |= NAV_HOME_VALID_Z;
        } else {
            posControl.rthState.homeFlags &= ~NAV_HOME_VALID_Z;
        }
    }

    // Heading
    if ((useMask & NAV_POS_UPDATE_HEADING) != 0) {
        // Heading
        posControl.rthState.homePosition.yaw = yaw;
        if (homeFlags & NAV_HOME_VALID_HEADING) {
            posControl.rthState.homeFlags |= NAV_HOME_VALID_HEADING;
        } else {
            posControl.rthState.homeFlags &= ~NAV_HOME_VALID_HEADING;
        }
    }

    posControl.homeDistance = 0;
    posControl.homeDirection = 0;

    // Update target RTH altitude as a waypoint above home
    updateDesiredRTHAltitude();

    //  Reset RTH sanity checker for new home position if RTH active
    if (FLIGHT_MODE(NAV_RTH_MODE)) {
        initializeRTHSanityChecker();
    }

    updateHomePositionCompatibility();
    ENABLE_STATE(GPS_FIX_HOME);
}

static navigationHomeFlags_t navigationActualStateHomeValidity(void)
{
    navigationHomeFlags_t flags = 0;

    if (posControl.flags.estPosStatus >= EST_USABLE) {
        flags |= NAV_HOME_VALID_XY | NAV_HOME_VALID_Z;
    }

    if (posControl.flags.estHeadingStatus >= EST_USABLE) {
        flags |= NAV_HOME_VALID_HEADING;
    }

    return flags;
}

#if defined(USE_SAFE_HOME)

void checkSafeHomeState(bool shouldBeEnabled)
{
    const bool safehomeNotApplicable = navConfig()->general.flags.safehome_usage_mode == SAFEHOME_USAGE_OFF ||
                                       posControl.flags.rthTrackbackActive ||
                                       (!safehome_applied && posControl.homeDistance < navConfig()->general.min_rth_distance);

	if (safehomeNotApplicable) {
		shouldBeEnabled = false;
	} else if (navConfig()->general.flags.safehome_usage_mode == SAFEHOME_USAGE_RTH_FS && shouldBeEnabled) {
		// if safehomes are only used with failsafe and we're trying to enable safehome
		// then enable the safehome only with failsafe
		shouldBeEnabled = posControl.flags.forcedRTHActivated;
	}
    // no safe homes found when arming or safehome feature in the correct state, then we don't need to do anything
	if (safehome_distance == 0 || (safehome_applied == shouldBeEnabled)) {
		return;
	}
    if (shouldBeEnabled) {
		// set home to safehome
        setHomePosition(&nearestSafeHome, 0, NAV_POS_UPDATE_XY | NAV_POS_UPDATE_Z | NAV_POS_UPDATE_HEADING, navigationActualStateHomeValidity());
		safehome_applied = true;
	} else {
		// set home to original arming point
        setHomePosition(&original_rth_home, 0, NAV_POS_UPDATE_XY | NAV_POS_UPDATE_Z | NAV_POS_UPDATE_HEADING, navigationActualStateHomeValidity());
		safehome_applied = false;
	}
	// if we've changed the home position, update the distance and direction
    updateHomePosition();
}

/***********************************************************
 *  See if there are any safehomes near where we are arming.
 *  If so, save the nearest one in case we need it later for RTH.
 **********************************************************/
bool findNearestSafeHome(void)
{
    safehome_index = -1;
    uint32_t nearest_safehome_distance = navConfig()->general.safehome_max_distance + 1;
    uint32_t distance_to_current;
    fpVector3_t currentSafeHome;
    gpsLocation_t shLLH;
    shLLH.alt = 0;
    for (uint8_t i = 0; i < MAX_SAFE_HOMES; i++) {
		if (!safeHomeConfig(i)->enabled)
		    continue;

        shLLH.lat = safeHomeConfig(i)->lat;
        shLLH.lon = safeHomeConfig(i)->lon;
        geoConvertGeodeticToLocal(&currentSafeHome, &posControl.gpsOrigin, &shLLH, GEO_ALT_RELATIVE);
        distance_to_current = calculateDistanceToDestination(&currentSafeHome);
        if (distance_to_current < nearest_safehome_distance) {
             // this safehome is the nearest so far - keep track of it.
             safehome_index = i;
             nearest_safehome_distance = distance_to_current;
             nearestSafeHome.x = currentSafeHome.x;
             nearestSafeHome.y = currentSafeHome.y;
             nearestSafeHome.z = currentSafeHome.z;
        }
    }
    if (safehome_index >= 0) {
		safehome_distance = nearest_safehome_distance;
    } else {
        safehome_distance = 0;
    }
    return safehome_distance > 0;
}
#endif

/*-----------------------------------------------------------
 * Update home position, calculate distance and bearing to home
 *-----------------------------------------------------------*/
void updateHomePosition(void)
{
    // Disarmed and have a valid position, constantly update home
    if (!ARMING_FLAG(ARMED)) {
        if (posControl.flags.estPosStatus >= EST_USABLE) {
            const navigationHomeFlags_t validHomeFlags = NAV_HOME_VALID_XY | NAV_HOME_VALID_Z;
            bool setHome = (posControl.rthState.homeFlags & validHomeFlags) != validHomeFlags;
            switch ((nav_reset_type_e)positionEstimationConfig()->reset_home_type) {
                case NAV_RESET_NEVER:
                    break;
                case NAV_RESET_ON_FIRST_ARM:
                    setHome |= !ARMING_FLAG(WAS_EVER_ARMED);
                    break;
                case NAV_RESET_ON_EACH_ARM:
                    setHome = true;
                    break;
            }
            if (setHome) {
#if defined(USE_SAFE_HOME)
                findNearestSafeHome();
#endif
                setHomePosition(&posControl.actualState.abs.pos, posControl.actualState.yaw, NAV_POS_UPDATE_XY | NAV_POS_UPDATE_Z | NAV_POS_UPDATE_HEADING, navigationActualStateHomeValidity());
                // save the current location in case it is replaced by a safehome or HOME_RESET
                original_rth_home.x = posControl.rthState.homePosition.pos.x;
                original_rth_home.y = posControl.rthState.homePosition.pos.y;
                original_rth_home.z = posControl.rthState.homePosition.pos.z;
            }
        }
    }
    else {
        static bool isHomeResetAllowed = false;

        // If pilot so desires he may reset home position to current position
        if (IS_RC_MODE_ACTIVE(BOXHOMERESET)) {
            if (isHomeResetAllowed && !FLIGHT_MODE(FAILSAFE_MODE) && !FLIGHT_MODE(NAV_RTH_MODE) && !FLIGHT_MODE(NAV_WP_MODE) && (posControl.flags.estPosStatus >= EST_USABLE)) {
                const navSetWaypointFlags_t homeUpdateFlags = STATE(GPS_FIX_HOME) ? (NAV_POS_UPDATE_XY | NAV_POS_UPDATE_HEADING) : (NAV_POS_UPDATE_XY | NAV_POS_UPDATE_Z | NAV_POS_UPDATE_HEADING);
                setHomePosition(&posControl.actualState.abs.pos, posControl.actualState.yaw, homeUpdateFlags, navigationActualStateHomeValidity());
                isHomeResetAllowed = false;
            }
        }
        else {
            isHomeResetAllowed = true;
        }

        // Update distance and direction to home if armed (home is not updated when armed)
        if (STATE(GPS_FIX_HOME)) {
            fpVector3_t * tmpHomePos = rthGetHomeTargetPosition(RTH_HOME_FINAL_LAND);
            posControl.homeDistance = calculateDistanceToDestination(tmpHomePos);
            posControl.homeDirection = calculateBearingToDestination(tmpHomePos);
            updateHomePositionCompatibility();
        }
    }
}

/* -----------------------------------------------------------
 * Override RTH preset altitude and Climb First option
 * using Pitch/Roll stick held for > 1 seconds
 * Climb First override limited to Fixed Wing only
 * Roll also cancels RTH trackback on Fixed Wing and Multirotor
 *-----------------------------------------------------------*/
static bool rthAltControlStickOverrideCheck(unsigned axis)
{
    if (!navConfig()->general.flags.rth_alt_control_override || posControl.flags.forcedRTHActivated ||
        (axis == ROLL && STATE(MULTIROTOR) && !posControl.flags.rthTrackbackActive)) {
        return false;
    }
    static timeMs_t rthOverrideStickHoldStartTime[2];

    if (rxGetChannelValue(axis) > rxConfig()->maxcheck) {
        timeDelta_t holdTime = millis() - rthOverrideStickHoldStartTime[axis];

        if (!rthOverrideStickHoldStartTime[axis]) {
            rthOverrideStickHoldStartTime[axis] = millis();
        } else if (ABS(1500 - holdTime) < 500) {    // 1s delay to activate, activation duration limited to 1 sec
            if (axis == PITCH) {           // PITCH down to override preset altitude reset to current altitude
                posControl.rthState.rthInitialAltitude = posControl.actualState.abs.pos.z;
                posControl.rthState.rthFinalAltitude = posControl.rthState.rthInitialAltitude;
                return true;
            } else if (axis == ROLL) {     // ROLL right to override climb first
                return true;
            }
        }
    } else {
        rthOverrideStickHoldStartTime[axis] = 0;
    }

    return false;
}

/* ---------------------------------------------------
 * If climb stage is being used, see if it is time to
 * transiton in to turn.
 * Limited to fixed wing only.
 * --------------------------------------------------- */
 bool rthClimbStageActiveAndComplete() {
    if ((STATE(FIXED_WING_LEGACY) || STATE(AIRPLANE)) && (navConfig()->general.rth_climb_first_stage_altitude > 0)) {
        if (posControl.actualState.abs.pos.z >= posControl.rthState.rthClimbStageAltitude) {
            return true;
        }
    }

    return false;
 }

/* --------------------------------------------------------------------------------
 * == RTH Trackback ==
 * Saves track during flight which is used during RTH to back track
 * along arrival route rather than immediately heading directly toward home.
 * Max desired trackback distance set by user or limited by number of available points.
 * Reverts to normal RTH heading direct to home when end of track reached.
 * Trackpoints logged with precedence for course/altitude changes. Distance based changes
 * only logged if no course/altitude changes logged over an extended distance.
 * --------------------------------------------------------------------------------- */
 static void updateRthTrackback(bool forceSaveTrackPoint)
{
    if (navConfig()->general.flags.rth_trackback_mode == RTH_TRACKBACK_OFF || FLIGHT_MODE(NAV_RTH_MODE) || !ARMING_FLAG(ARMED)) {
        return;
    }

    // Record trackback points based on significant change in course/altitude until
    // points limit reached. Overwrite older points from then on.
    if (posControl.flags.estPosStatus >= EST_USABLE && posControl.flags.estAltStatus >= EST_USABLE) {
        static int32_t previousTBTripDist;      // cm
        static int16_t previousTBCourse;        // degrees
        static int16_t previousTBAltitude;      // meters
        static uint8_t distanceCounter = 0;
        bool saveTrackpoint = forceSaveTrackPoint;
        bool GPSCourseIsValid = isGPSHeadingValid();

        // start recording when some distance from home, 50m seems reasonable.
        if (posControl.activeRthTBPointIndex < 0) {
            saveTrackpoint = posControl.homeDistance > METERS_TO_CENTIMETERS(50);

            previousTBCourse = CENTIDEGREES_TO_DEGREES(posControl.actualState.yaw);
            previousTBTripDist = posControl.totalTripDistance;
        } else {
            // Minimum distance increment between course change track points when GPS course valid - set to 10m
            const bool distanceIncrement = posControl.totalTripDistance - previousTBTripDist > METERS_TO_CENTIMETERS(10);

            // Altitude change
            if (ABS(previousTBAltitude - CENTIMETERS_TO_METERS(posControl.actualState.abs.pos.z)) > 10) {   // meters
                saveTrackpoint = true;
            } else if (distanceIncrement && GPSCourseIsValid) {
                // Course change - set to 45 degrees
                if (ABS(wrap_18000(DEGREES_TO_CENTIDEGREES(DECIDEGREES_TO_DEGREES(gpsSol.groundCourse) - previousTBCourse))) > DEGREES_TO_CENTIDEGREES(45)) {
                    saveTrackpoint = true;
                } else if (distanceCounter >= 9) {
                    // Distance based trackpoint logged if at least 10 distance increments occur without altitude or course change
                    // and deviation from projected course path > 20m
                    float distToPrevPoint = calculateDistanceToDestination(&posControl.rthTBPointsList[posControl.activeRthTBPointIndex]);

                    fpVector3_t virtualCoursePoint;
                    virtualCoursePoint.x = posControl.rthTBPointsList[posControl.activeRthTBPointIndex].x + distToPrevPoint * cos_approx(DEGREES_TO_RADIANS(previousTBCourse));
                    virtualCoursePoint.y = posControl.rthTBPointsList[posControl.activeRthTBPointIndex].y + distToPrevPoint * sin_approx(DEGREES_TO_RADIANS(previousTBCourse));

                    saveTrackpoint = calculateDistanceToDestination(&virtualCoursePoint) > METERS_TO_CENTIMETERS(20);
                }
                distanceCounter++;
                previousTBTripDist = posControl.totalTripDistance;
            } else if (!GPSCourseIsValid) {
                // if no reliable course revert to basic distance logging based on direct distance from last point - set to 20m
                saveTrackpoint = calculateDistanceToDestination(&posControl.rthTBPointsList[posControl.activeRthTBPointIndex]) > METERS_TO_CENTIMETERS(20);
                previousTBTripDist = posControl.totalTripDistance;
            }
        }

        // when trackpoint store full, overwrite from start of store using 'rthTBWrapAroundCounter' to track overwrite position
        if (saveTrackpoint) {
            if (posControl.activeRthTBPointIndex == (NAV_RTH_TRACKBACK_POINTS - 1)) {   // wraparound to start
                posControl.rthTBWrapAroundCounter = posControl.activeRthTBPointIndex = 0;
            } else {
                posControl.activeRthTBPointIndex++;
                if (posControl.rthTBWrapAroundCounter > -1) {   // track wraparound overwrite position after store first filled
                    posControl.rthTBWrapAroundCounter = posControl.activeRthTBPointIndex;
                }
            }
            posControl.rthTBPointsList[posControl.activeRthTBPointIndex] = posControl.actualState.abs.pos;

            posControl.rthTBLastSavedIndex = posControl.activeRthTBPointIndex;
            previousTBAltitude = CENTIMETERS_TO_METERS(posControl.actualState.abs.pos.z);
            previousTBCourse = GPSCourseIsValid ? DECIDEGREES_TO_DEGREES(gpsSol.groundCourse) : previousTBCourse;
            distanceCounter = 0;
        }
    }
}

static fpVector3_t * rthGetTrackbackPos(void)
{
    // ensure trackback altitude never lower than altitude of start point
    if (posControl.rthTBPointsList[posControl.activeRthTBPointIndex].z < posControl.rthTBPointsList[posControl.rthTBLastSavedIndex].z) {
        posControl.rthTBPointsList[posControl.activeRthTBPointIndex].z = posControl.rthTBPointsList[posControl.rthTBLastSavedIndex].z;
    }

    return &posControl.rthTBPointsList[posControl.activeRthTBPointIndex];
}

/*-----------------------------------------------------------
 * Update flight statistics
 *-----------------------------------------------------------*/
static void updateNavigationFlightStatistics(void)
{
    static timeMs_t previousTimeMs = 0;
    const timeMs_t currentTimeMs = millis();
    const timeDelta_t timeDeltaMs = currentTimeMs - previousTimeMs;
    previousTimeMs = currentTimeMs;

    if (ARMING_FLAG(ARMED)) {
        posControl.totalTripDistance += posControl.actualState.velXY * MS2S(timeDeltaMs);
    }
}

uint32_t getTotalTravelDistance(void)
{
    return lrintf(posControl.totalTripDistance);
}

/*-----------------------------------------------------------
 * Calculate platform-specific hold position (account for deceleration)
 *-----------------------------------------------------------*/
void calculateInitialHoldPosition(fpVector3_t * pos)
{
    if (STATE(FIXED_WING_LEGACY)) { // FIXED_WING_LEGACY
        calculateFixedWingInitialHoldPosition(pos);
    }
    else {
        calculateMulticopterInitialHoldPosition(pos);
    }
}

/*-----------------------------------------------------------
 * Set active XYZ-target and desired heading
 *-----------------------------------------------------------*/
void setDesiredPosition(const fpVector3_t * pos, int32_t yaw, navSetWaypointFlags_t useMask)
{
    // XY-position update is allowed only when not braking in NAV_CRUISE_BRAKING
    if ((useMask & NAV_POS_UPDATE_XY) != 0 && !STATE(NAV_CRUISE_BRAKING)) {
        posControl.desiredState.pos.x = pos->x;
        posControl.desiredState.pos.y = pos->y;
    }

    // Z-position
    if ((useMask & NAV_POS_UPDATE_Z) != 0) {
        updateClimbRateToAltitudeController(0, ROC_TO_ALT_RESET);   // Reset RoC/RoD -> altitude controller
        posControl.desiredState.pos.z = pos->z;
    }

    // Heading
    if ((useMask & NAV_POS_UPDATE_HEADING) != 0) {
        // Heading
        posControl.desiredState.yaw = yaw;
    }
    else if ((useMask & NAV_POS_UPDATE_BEARING) != 0) {
        posControl.desiredState.yaw = calculateBearingToDestination(pos);
    }
    else if ((useMask & NAV_POS_UPDATE_BEARING_TAIL_FIRST) != 0) {
        posControl.desiredState.yaw = wrap_36000(calculateBearingToDestination(pos) - 18000);
    }
}

void calculateFarAwayTarget(fpVector3_t * farAwayPos, int32_t yaw, int32_t distance)
{
    farAwayPos->x = navGetCurrentActualPositionAndVelocity()->pos.x + distance * cos_approx(CENTIDEGREES_TO_RADIANS(yaw));
    farAwayPos->y = navGetCurrentActualPositionAndVelocity()->pos.y + distance * sin_approx(CENTIDEGREES_TO_RADIANS(yaw));
    farAwayPos->z = navGetCurrentActualPositionAndVelocity()->pos.z;
}

void calculateNewCruiseTarget(fpVector3_t * origin, int32_t yaw, int32_t distance)
{
    origin->x = origin->x + distance * cos_approx(CENTIDEGREES_TO_RADIANS(yaw));
    origin->y = origin->y + distance * sin_approx(CENTIDEGREES_TO_RADIANS(yaw));
    origin->z = origin->z;
}

/*-----------------------------------------------------------
 * NAV land detector
 *-----------------------------------------------------------*/
void updateLandingStatus(void)
{
    if (STATE(AIRPLANE) && !navConfig()->general.flags.disarm_on_landing) {
        return;     // no point using this with a fixed wing if not set to disarm
    }

    static bool landingDetectorIsActive;

    DEBUG_SET(DEBUG_LANDING, 0, landingDetectorIsActive);
    DEBUG_SET(DEBUG_LANDING, 1, STATE(LANDING_DETECTED));

    if (!ARMING_FLAG(ARMED)) {
        resetLandingDetector();
        landingDetectorIsActive = false;
        if (!IS_RC_MODE_ACTIVE(BOXARM)) {
            DISABLE_ARMING_FLAG(ARMING_DISABLED_LANDING_DETECTED);
        }
        return;
    }

    if (!landingDetectorIsActive) {
        if (isFlightDetected()) {
            landingDetectorIsActive = true;
            resetLandingDetector();
        }
    } else if (STATE(LANDING_DETECTED)) {
        pidResetErrorAccumulators();
        if (navConfig()->general.flags.disarm_on_landing) {
            ENABLE_ARMING_FLAG(ARMING_DISABLED_LANDING_DETECTED);
            disarm(DISARM_LANDING);
        } else if (!navigationIsFlyingAutonomousMode()) {
            // for multirotor only - reactivate landing detector without disarm when throttle raised toward hover throttle
            landingDetectorIsActive = rxGetChannelValue(THROTTLE) < (0.5 * (currentBatteryProfile->nav.mc.hover_throttle + getThrottleIdleValue()));
        }
    } else if (isLandingDetected()) {
        ENABLE_STATE(LANDING_DETECTED);
    }
}

bool isLandingDetected(void)
{
    return STATE(AIRPLANE) ? isFixedWingLandingDetected() : isMulticopterLandingDetected();
}

void resetLandingDetector(void)
{
    DISABLE_STATE(LANDING_DETECTED);
    posControl.flags.resetLandingDetector = true;
}

bool isFlightDetected(void)
{
    return STATE(AIRPLANE) ? isFixedWingFlying() : isMulticopterFlying();
}

/*-----------------------------------------------------------
 * Z-position controller
 *-----------------------------------------------------------*/
void updateClimbRateToAltitudeController(float desiredClimbRate, climbRateToAltitudeControllerMode_e mode)
{
    static timeUs_t lastUpdateTimeUs;
    timeUs_t currentTimeUs = micros();

    // Terrain following uses different altitude measurement
    const float altitudeToUse = navGetCurrentActualPositionAndVelocity()->pos.z;

    if (mode == ROC_TO_ALT_RESET) {
        lastUpdateTimeUs = currentTimeUs;
        posControl.desiredState.pos.z = altitudeToUse;
    }
    else {      // ROC_TO_ALT_NORMAL

        /*
         * If max altitude is set, reset climb rate if altitude is reached and climb rate is > 0
         * In other words, when altitude is reached, allow it only to shrink
         */
        if (navConfig()->general.max_altitude > 0 &&
            altitudeToUse >= navConfig()->general.max_altitude &&
            desiredClimbRate > 0
        ) {
            desiredClimbRate = 0;
        }

        if (STATE(FIXED_WING_LEGACY)) {
            // Fixed wing climb rate controller is open-loop. We simply move the known altitude target
            float timeDelta = US2S(currentTimeUs - lastUpdateTimeUs);

            if (timeDelta <= HZ2S(MIN_POSITION_UPDATE_RATE_HZ)) {
                posControl.desiredState.pos.z += desiredClimbRate * timeDelta;
                posControl.desiredState.pos.z = constrainf(posControl.desiredState.pos.z, altitudeToUse - 500, altitudeToUse + 500);    // FIXME: calculate sanity limits in a smarter way
            }
        }
        else {
            // Multicopter climb-rate control is closed-loop, it's possible to directly calculate desired altitude setpoint to yield the required RoC/RoD
            posControl.desiredState.pos.z = altitudeToUse + (desiredClimbRate / posControl.pids.pos[Z].param.kP);
        }

        lastUpdateTimeUs = currentTimeUs;
    }
}

static void resetAltitudeController(bool useTerrainFollowing)
{
    // Set terrain following flag
    posControl.flags.isTerrainFollowEnabled = useTerrainFollowing;

    if (STATE(FIXED_WING_LEGACY)) {
        resetFixedWingAltitudeController();
    }
    else {
        resetMulticopterAltitudeController();
    }
}

static void setupAltitudeController(void)
{
    if (STATE(FIXED_WING_LEGACY)) {
        setupFixedWingAltitudeController();
    }
    else {
        setupMulticopterAltitudeController();
    }
}

static bool adjustAltitudeFromRCInput(void)
{
    if (STATE(FIXED_WING_LEGACY)) {
        return adjustFixedWingAltitudeFromRCInput();
    }
    else {
        return adjustMulticopterAltitudeFromRCInput();
    }
}

/*-----------------------------------------------------------
 * Jump Counter support functions
 *-----------------------------------------------------------*/
static void setupJumpCounters(void)
{
    for (uint8_t wp = 0; wp < posControl.waypointCount ; wp++) {
        if (posControl.waypointList[wp].action == NAV_WP_ACTION_JUMP){
            posControl.waypointList[wp].p3 = posControl.waypointList[wp].p2;
        }
    }
}

static void resetJumpCounter(void)
{
        // reset the volatile counter from the set / static value
    posControl.waypointList[posControl.activeWaypointIndex].p3 =
        posControl.waypointList[posControl.activeWaypointIndex].p2;
}

static void clearJumpCounters(void)
{
    for (uint8_t wp = 0; wp < posControl.waypointCount ; wp++) {
        if (posControl.waypointList[wp].action == NAV_WP_ACTION_JUMP) {
            posControl.waypointList[wp].p3 = 0;
        }
    }
}



/*-----------------------------------------------------------
 * Heading controller (pass-through to MAG mode)
 *-----------------------------------------------------------*/
static void resetHeadingController(void)
{
    if (STATE(FIXED_WING_LEGACY)) {
        resetFixedWingHeadingController();
    }
    else {
        resetMulticopterHeadingController();
    }
}

static bool adjustHeadingFromRCInput(void)
{
    if (STATE(FIXED_WING_LEGACY)) {
        return adjustFixedWingHeadingFromRCInput();
    }
    else {
        return adjustMulticopterHeadingFromRCInput();
    }
}

/*-----------------------------------------------------------
 * XY Position controller
 *-----------------------------------------------------------*/
static void resetPositionController(void)
{
    if (STATE(FIXED_WING_LEGACY)) {
        resetFixedWingPositionController();
    }
    else {
        resetMulticopterPositionController();
        resetMulticopterBrakingMode();
    }
}

static bool adjustPositionFromRCInput(void)
{
    bool retValue;

    if (STATE(FIXED_WING_LEGACY)) {
        retValue = adjustFixedWingPositionFromRCInput();
    }
    else {

        const int16_t rcPitchAdjustment = applyDeadbandRescaled(rcCommand[PITCH], rcControlsConfig()->pos_hold_deadband, -500, 500);
        const int16_t rcRollAdjustment = applyDeadbandRescaled(rcCommand[ROLL], rcControlsConfig()->pos_hold_deadband, -500, 500);

        retValue = adjustMulticopterPositionFromRCInput(rcPitchAdjustment, rcRollAdjustment);
    }

    return retValue;
}

/*-----------------------------------------------------------
 * WP controller
 *-----------------------------------------------------------*/
void resetGCSFlags(void)
{
    posControl.flags.isGCSAssistedNavigationReset = false;
    posControl.flags.isGCSAssistedNavigationEnabled = false;
}

void getWaypoint(uint8_t wpNumber, navWaypoint_t * wpData)
{
    /* Default waypoint to send */
    wpData->action = NAV_WP_ACTION_RTH;
    wpData->lat = 0;
    wpData->lon = 0;
    wpData->alt = 0;
    wpData->p1 = 0;
    wpData->p2 = 0;
    wpData->p3 = 0;
    wpData->flag = NAV_WP_FLAG_LAST;

    // WP #0 - special waypoint - HOME
    if (wpNumber == 0) {
        if (STATE(GPS_FIX_HOME)) {
            wpData->lat = GPS_home.lat;
            wpData->lon = GPS_home.lon;
            wpData->alt = GPS_home.alt;
        }
    }
    // WP #255 - special waypoint - directly get actualPosition
    else if (wpNumber == 255) {
        gpsLocation_t wpLLH;

        geoConvertLocalToGeodetic(&wpLLH, &posControl.gpsOrigin, &navGetCurrentActualPositionAndVelocity()->pos);

        wpData->lat = wpLLH.lat;
        wpData->lon = wpLLH.lon;
        wpData->alt = wpLLH.alt;
    }
    // WP #254 - special waypoint - get desiredPosition that was set by ground control station if in 3D-guided mode
    else if (wpNumber == 254) {
        navigationFSMStateFlags_t navStateFlags = navGetStateFlags(posControl.navState);

        if ((posControl.gpsOrigin.valid) && (navStateFlags & NAV_CTL_ALT) && (navStateFlags & NAV_CTL_POS)) {
            gpsLocation_t wpLLH;

            geoConvertLocalToGeodetic(&wpLLH, &posControl.gpsOrigin, &posControl.desiredState.pos);

            wpData->lat = wpLLH.lat;
            wpData->lon = wpLLH.lon;
            wpData->alt = wpLLH.alt;
        }
    }
    // WP #1 - #60 - common waypoints - pre-programmed mission
    else if ((wpNumber >= 1) && (wpNumber <= NAV_MAX_WAYPOINTS)) {
        if (wpNumber <= posControl.waypointCount) {
            *wpData = posControl.waypointList[wpNumber - 1];
            if(wpData->action == NAV_WP_ACTION_JUMP) {
                wpData->p1 += 1; // make WP # (vice index)
            }

        }
    }
}

void setWaypoint(uint8_t wpNumber, const navWaypoint_t * wpData)
{
    gpsLocation_t wpLLH;
    navWaypointPosition_t wpPos;

    // Pre-fill structure to convert to local coordinates
    wpLLH.lat = wpData->lat;
    wpLLH.lon = wpData->lon;
    wpLLH.alt = wpData->alt;

    // WP #0 - special waypoint - HOME
    if ((wpNumber == 0) && ARMING_FLAG(ARMED) && (posControl.flags.estPosStatus >= EST_USABLE) && posControl.gpsOrigin.valid && posControl.flags.isGCSAssistedNavigationEnabled) {
        // Forcibly set home position. Note that this is only valid if already armed, otherwise home will be reset instantly
        geoConvertGeodeticToLocal(&wpPos.pos, &posControl.gpsOrigin, &wpLLH, GEO_ALT_RELATIVE);
        setHomePosition(&wpPos.pos, 0, NAV_POS_UPDATE_XY | NAV_POS_UPDATE_Z | NAV_POS_UPDATE_HEADING, NAV_HOME_VALID_ALL);
    }
    // WP #255 - special waypoint - directly set desiredPosition
    // Only valid when armed and in poshold mode
    else if ((wpNumber == 255) && (wpData->action == NAV_WP_ACTION_WAYPOINT) &&
             ARMING_FLAG(ARMED) && (posControl.flags.estPosStatus == EST_TRUSTED) && posControl.gpsOrigin.valid && posControl.flags.isGCSAssistedNavigationEnabled &&
             (posControl.navState == NAV_STATE_POSHOLD_3D_IN_PROGRESS)) {
        // Convert to local coordinates
        geoConvertGeodeticToLocal(&wpPos.pos, &posControl.gpsOrigin, &wpLLH, GEO_ALT_RELATIVE);

        navSetWaypointFlags_t waypointUpdateFlags = NAV_POS_UPDATE_XY;

        // If we received global altitude == 0, use current altitude
        if (wpData->alt != 0) {
            waypointUpdateFlags |= NAV_POS_UPDATE_Z;
        }

        if (wpData->p1 > 0 && wpData->p1 < 360) {
            waypointUpdateFlags |= NAV_POS_UPDATE_HEADING;
        }

        setDesiredPosition(&wpPos.pos, DEGREES_TO_CENTIDEGREES(wpData->p1), waypointUpdateFlags);
    }
    // WP #1 - #NAV_MAX_WAYPOINTS - common waypoints - pre-programmed mission
    else if ((wpNumber >= 1) && (wpNumber <= NAV_MAX_WAYPOINTS) && !ARMING_FLAG(ARMED)) {
        if (wpData->action == NAV_WP_ACTION_WAYPOINT || wpData->action == NAV_WP_ACTION_JUMP || wpData->action == NAV_WP_ACTION_RTH || wpData->action == NAV_WP_ACTION_HOLD_TIME || wpData->action == NAV_WP_ACTION_LAND || wpData->action == NAV_WP_ACTION_SET_POI || wpData->action == NAV_WP_ACTION_SET_HEAD ) {
            // Only allow upload next waypoint (continue upload mission) or first waypoint (new mission)
            static int8_t nonGeoWaypointCount = 0;

            if (wpNumber == (posControl.waypointCount + 1) || wpNumber == 1) {
                if (wpNumber == 1) {
                    resetWaypointList();
                }
                posControl.waypointList[wpNumber - 1] = *wpData;
                if(wpData->action == NAV_WP_ACTION_SET_POI || wpData->action == NAV_WP_ACTION_SET_HEAD || wpData->action == NAV_WP_ACTION_JUMP) {
                    nonGeoWaypointCount += 1;
                    if(wpData->action == NAV_WP_ACTION_JUMP) {
                        posControl.waypointList[wpNumber - 1].p1 -= 1; // make index (vice WP #)
                    }
                }

                posControl.waypointCount = wpNumber;
                posControl.waypointListValid = (wpData->flag == NAV_WP_FLAG_LAST);
                posControl.geoWaypointCount = posControl.waypointCount - nonGeoWaypointCount;
                if (posControl.waypointListValid) {
                    nonGeoWaypointCount = 0;
                }
            }
        }
    }
}

void resetWaypointList(void)
{
    /* Can only reset waypoint list if not armed */
    if (!ARMING_FLAG(ARMED)) {
        posControl.waypointCount = 0;
        posControl.waypointListValid = false;
        posControl.geoWaypointCount = 0;
#ifdef USE_MULTI_MISSION
        posControl.loadedMultiMissionIndex = 0;
        posControl.loadedMultiMissionStartWP = 0;
        posControl.loadedMultiMissionWPCount = 0;
#endif
    }
}

bool isWaypointListValid(void)
{
    return posControl.waypointListValid;
}

int getWaypointCount(void)
{
    return posControl.waypointCount;
}
#ifdef USE_MULTI_MISSION
void selectMultiMissionIndex(int8_t increment)
{
    if (posControl.multiMissionCount > 1) {     // stick selection only active when multi mission loaded
        navConfigMutable()->general.waypoint_multi_mission_index = constrain(navConfigMutable()->general.waypoint_multi_mission_index + increment, 0, posControl.multiMissionCount);
    }
}

void setMultiMissionOnArm(void)
{
    if (posControl.multiMissionCount > 1 && posControl.loadedMultiMissionWPCount) {
        posControl.waypointCount = posControl.loadedMultiMissionWPCount;

        for (int8_t i = 0; i < NAV_MAX_WAYPOINTS; i++) {
            posControl.waypointList[i] = posControl.waypointList[i + posControl.loadedMultiMissionStartWP];
            if (i == posControl.waypointCount - 1) {
                break;
            }
        }

        posControl.loadedMultiMissionStartWP = 0;
        posControl.loadedMultiMissionWPCount = 0;
    }
}

bool checkMissionCount(int8_t waypoint)
{
    if (nonVolatileWaypointList(waypoint)->flag == NAV_WP_FLAG_LAST) {
        posControl.multiMissionCount += 1;  // count up no missions in multi mission WP file
        if (waypoint != NAV_MAX_WAYPOINTS - 1) {
            return (nonVolatileWaypointList(waypoint + 1)->flag == NAV_WP_FLAG_LAST &&
                    nonVolatileWaypointList(waypoint + 1)->action ==NAV_WP_ACTION_RTH);
            // end of multi mission file if successive NAV_WP_FLAG_LAST and default action (RTH)
        }
    }
    return false;
}
#endif  // multi mission
#ifdef NAV_NON_VOLATILE_WAYPOINT_STORAGE
bool loadNonVolatileWaypointList(bool clearIfLoaded)
{
#ifdef USE_MULTI_MISSION
    /* multi_mission_index 0 only used for non NVM missions - don't load.
     * Don't load if mission planner WP count > 0 */
    if (ARMING_FLAG(ARMED) || !navConfig()->general.waypoint_multi_mission_index || posControl.wpPlannerActiveWPIndex) {
#else
    if (ARMING_FLAG(ARMED) || posControl.wpPlannerActiveWPIndex) {
#endif
        return false;
    }

    // if forced and waypoints are already loaded, just unload them.
    if (clearIfLoaded && posControl.waypointCount > 0) {
        resetWaypointList();
        return false;
    }
#ifdef USE_MULTI_MISSION
    /* Reset multi mission index to 1 if exceeds number of available missions */
    if (navConfig()->general.waypoint_multi_mission_index > posControl.multiMissionCount) {
        navConfigMutable()->general.waypoint_multi_mission_index = 1;
    }
    posControl.multiMissionCount = 0;
    posControl.loadedMultiMissionWPCount = 0;
    int8_t loadedMultiMissionGeoWPCount;
#endif
    for (int i = 0; i < NAV_MAX_WAYPOINTS; i++) {
        setWaypoint(i + 1, nonVolatileWaypointList(i));
#ifdef USE_MULTI_MISSION
        /* store details of selected mission */
        if ((posControl.multiMissionCount + 1 == navConfig()->general.waypoint_multi_mission_index)) {
            // mission start WP
            if (posControl.loadedMultiMissionWPCount == 0) {
                posControl.loadedMultiMissionWPCount = 1;   // start marker only, value here unimportant (but not 0)
                posControl.loadedMultiMissionStartWP = i;
                loadedMultiMissionGeoWPCount = posControl.geoWaypointCount;
            }
            // mission end WP
            if (posControl.waypointList[i].flag == NAV_WP_FLAG_LAST) {
                posControl.loadedMultiMissionWPCount = i - posControl.loadedMultiMissionStartWP + 1;
                loadedMultiMissionGeoWPCount = posControl.geoWaypointCount - loadedMultiMissionGeoWPCount + 1;
            }
        }

        /* count up number of missions */
        if (checkMissionCount(i)) {
            break;
        }
    }

    posControl.geoWaypointCount = loadedMultiMissionGeoWPCount;
    posControl.loadedMultiMissionIndex = posControl.multiMissionCount ? navConfig()->general.waypoint_multi_mission_index : 0;

    /* Mission sanity check failed - reset the list
     * Also reset if no selected mission loaded (shouldn't happen) */
    if (!posControl.waypointListValid || !posControl.loadedMultiMissionWPCount) {
#else
        // check this is the last waypoint
        if (nonVolatileWaypointList(i)->flag == NAV_WP_FLAG_LAST) {
            break;
        }
    }
    // Mission sanity check failed - reset the list
    if (!posControl.waypointListValid) {
#endif
        resetWaypointList();
    }

    return posControl.waypointListValid;
}

bool saveNonVolatileWaypointList(void)
{
    if (ARMING_FLAG(ARMED) || !posControl.waypointListValid)
        return false;

    for (int i = 0; i < NAV_MAX_WAYPOINTS; i++) {
        getWaypoint(i + 1, nonVolatileWaypointListMutable(i));
    }
#ifdef USE_MULTI_MISSION
    navConfigMutable()->general.waypoint_multi_mission_index = 1;    // reset selected mission to 1 when new entries saved
#endif
    saveConfigAndNotify();

    return true;
}
#endif

#if defined(USE_SAFE_HOME)

void resetSafeHomes(void)
{
    memset(safeHomeConfigMutable(0), 0, sizeof(navSafeHome_t) * MAX_SAFE_HOMES);
}
#endif

static void mapWaypointToLocalPosition(fpVector3_t * localPos, const navWaypoint_t * waypoint, geoAltitudeConversionMode_e altConv)
{
    gpsLocation_t wpLLH;

    /* Default to home position if lat & lon = 0 or HOME flag set
     * Applicable to WAYPOINT, HOLD_TIME & LANDING WP types */
    if ((waypoint->lat == 0 && waypoint->lon == 0) || waypoint->flag == NAV_WP_FLAG_HOME) {
        wpLLH.lat = GPS_home.lat;
        wpLLH.lon = GPS_home.lon;
    } else {
        wpLLH.lat = waypoint->lat;
        wpLLH.lon = waypoint->lon;
    }
    wpLLH.alt = waypoint->alt;

    geoConvertGeodeticToLocal(localPos, &posControl.gpsOrigin, &wpLLH, altConv);
}

static void calculateAndSetActiveWaypointToLocalPosition(const fpVector3_t * pos)
{
    posControl.activeWaypoint.pos = *pos;

    // Calculate initial bearing towards waypoint and store it in waypoint yaw parameter (this will further be used to detect missed waypoints)
    posControl.activeWaypoint.yaw = calculateBearingToDestination(pos);

    // Set desired position to next waypoint (XYZ-controller)
    setDesiredPosition(&posControl.activeWaypoint.pos, posControl.activeWaypoint.yaw, NAV_POS_UPDATE_XY | NAV_POS_UPDATE_Z | NAV_POS_UPDATE_HEADING);
}

geoAltitudeConversionMode_e waypointMissionAltConvMode(geoAltitudeDatumFlag_e datumFlag)
{
    return datumFlag == NAV_WP_MSL_DATUM ? GEO_ALT_ABSOLUTE : GEO_ALT_RELATIVE;
}

static void calculateAndSetActiveWaypoint(const navWaypoint_t * waypoint)
{
    fpVector3_t localPos;
    mapWaypointToLocalPosition(&localPos, waypoint, waypointMissionAltConvMode(waypoint->p3));
    calculateAndSetActiveWaypointToLocalPosition(&localPos);
}

/* Checks if active waypoint is last in mission */
bool isLastMissionWaypoint(void)
{
    return FLIGHT_MODE(NAV_WP_MODE) && (posControl.activeWaypointIndex >= (posControl.waypointCount - 1) ||
            (posControl.waypointList[posControl.activeWaypointIndex].flag == NAV_WP_FLAG_LAST));
}

/* Checks if Nav hold position is active */
bool isNavHoldPositionActive(void)
{
    // WP mode last WP hold and Timed hold positions
    if (FLIGHT_MODE(NAV_WP_MODE)) {
        return isLastMissionWaypoint() || NAV_Status.state == MW_NAV_STATE_HOLD_TIMED;
    }
    // RTH mode (spiral climb and Home positions but excluding RTH Trackback point positions) and POSHOLD mode
    return (FLIGHT_MODE(NAV_RTH_MODE) && !posControl.flags.rthTrackbackActive) || FLIGHT_MODE(NAV_POSHOLD_MODE);
}

float getActiveWaypointSpeed(void)
{
    if (posControl.flags.isAdjustingPosition) {
        // In manual control mode use different cap for speed
        return navConfig()->general.max_manual_speed;
    }
    else {
        uint16_t waypointSpeed = navConfig()->general.auto_speed;

        if (navGetStateFlags(posControl.navState) & NAV_AUTO_WP) {
            if (posControl.waypointCount > 0 && (posControl.waypointList[posControl.activeWaypointIndex].action == NAV_WP_ACTION_WAYPOINT || posControl.waypointList[posControl.activeWaypointIndex].action == NAV_WP_ACTION_HOLD_TIME || posControl.waypointList[posControl.activeWaypointIndex].action == NAV_WP_ACTION_LAND)) {
                float wpSpecificSpeed = 0.0f;
                if(posControl.waypointList[posControl.activeWaypointIndex].action == NAV_WP_ACTION_HOLD_TIME)
                    wpSpecificSpeed = posControl.waypointList[posControl.activeWaypointIndex].p2; // P1 is hold time
                else
                    wpSpecificSpeed = posControl.waypointList[posControl.activeWaypointIndex].p1; // default case

                if (wpSpecificSpeed >= 50.0f && wpSpecificSpeed <= navConfig()->general.max_auto_speed) {
                    waypointSpeed = wpSpecificSpeed;
                } else if (wpSpecificSpeed > navConfig()->general.max_auto_speed) {
                    waypointSpeed = navConfig()->general.max_auto_speed;
                }
            }
        }

        return waypointSpeed;
    }
}

/*-----------------------------------------------------------
 * Process adjustments to alt, pos and yaw controllers
 *-----------------------------------------------------------*/
static void processNavigationRCAdjustments(void)
{
    /* Process pilot's RC input. Disable all pilot's input when in FAILSAFE_MODE */
    navigationFSMStateFlags_t navStateFlags = navGetStateFlags(posControl.navState);
    if ((navStateFlags & NAV_RC_ALT) && (!FLIGHT_MODE(FAILSAFE_MODE))) {
        posControl.flags.isAdjustingAltitude = adjustAltitudeFromRCInput();
    }
    else {
        posControl.flags.isAdjustingAltitude = false;
    }

    if (navStateFlags & NAV_RC_POS) {
        posControl.flags.isAdjustingPosition = adjustPositionFromRCInput() && !FLIGHT_MODE(FAILSAFE_MODE);
        if (STATE(MULTIROTOR) && FLIGHT_MODE(FAILSAFE_MODE)) {
            resetMulticopterBrakingMode();
        }
    }
    else {
        posControl.flags.isAdjustingPosition = false;
    }

    if ((navStateFlags & NAV_RC_YAW) && (!FLIGHT_MODE(FAILSAFE_MODE))) {
        posControl.flags.isAdjustingHeading = adjustHeadingFromRCInput();
    }
    else {
        posControl.flags.isAdjustingHeading = false;
    }
}

/*-----------------------------------------------------------
 * A main function to call position controllers at loop rate
 *-----------------------------------------------------------*/
void applyWaypointNavigationAndAltitudeHold(void)
{
    const timeUs_t currentTimeUs = micros();

    //Updata blackbox data
    navFlags = 0;
    if (posControl.flags.estAltStatus == EST_TRUSTED)       navFlags |= (1 << 0);
    if (posControl.flags.estAglStatus == EST_TRUSTED)       navFlags |= (1 << 1);
    if (posControl.flags.estPosStatus == EST_TRUSTED)       navFlags |= (1 << 2);
    if (posControl.flags.isTerrainFollowEnabled)            navFlags |= (1 << 3);
#if defined(NAV_GPS_GLITCH_DETECTION)
    if (isGPSGlitchDetected())                              navFlags |= (1 << 4);
#endif
    if (posControl.flags.estHeadingStatus == EST_TRUSTED)   navFlags |= (1 << 5);

    // Reset all navigation requests - NAV controllers will set them if necessary
    DISABLE_STATE(NAV_MOTOR_STOP_OR_IDLE);

    // No navigation when disarmed
    if (!ARMING_FLAG(ARMED)) {
        // If we are disarmed, abort forced RTH or Emergency Landing
        posControl.flags.forcedRTHActivated = false;
        posControl.flags.forcedEmergLandingActivated = false;
        //  ensure WP missions always restart from first waypoint after disarm
        posControl.activeWaypointIndex = 0;
        // Reset RTH trackback
        posControl.activeRthTBPointIndex = -1;
        posControl.flags.rthTrackbackActive = false;
        posControl.rthTBWrapAroundCounter = -1;

        return;
    }

    /* Reset flags */
    posControl.flags.horizontalPositionDataConsumed = false;
    posControl.flags.verticalPositionDataConsumed = false;

    /* Process controllers */
    navigationFSMStateFlags_t navStateFlags = navGetStateFlags(posControl.navState);
    if (STATE(ROVER) || STATE(BOAT)) {
        applyRoverBoatNavigationController(navStateFlags, currentTimeUs);
    } else if (STATE(FIXED_WING_LEGACY)) {
        applyFixedWingNavigationController(navStateFlags, currentTimeUs);
    }
    else {
        applyMulticopterNavigationController(navStateFlags, currentTimeUs);
    }

    /* Consume position data */
    if (posControl.flags.horizontalPositionDataConsumed)
        posControl.flags.horizontalPositionDataNew = false;

    if (posControl.flags.verticalPositionDataConsumed)
        posControl.flags.verticalPositionDataNew = false;

    //Update blackbox data
    if (posControl.flags.isAdjustingPosition)       navFlags |= (1 << 6);
    if (posControl.flags.isAdjustingAltitude)       navFlags |= (1 << 7);
    if (posControl.flags.isAdjustingHeading)        navFlags |= (1 << 8);

    navTargetPosition[X] = lrintf(posControl.desiredState.pos.x);
    navTargetPosition[Y] = lrintf(posControl.desiredState.pos.y);
    navTargetPosition[Z] = lrintf(posControl.desiredState.pos.z);
}

/*-----------------------------------------------------------
 * Set CF's FLIGHT_MODE from current NAV_MODE
 *-----------------------------------------------------------*/
void switchNavigationFlightModes(void)
{
    const flightModeFlags_e enabledNavFlightModes = navGetMappedFlightModes(posControl.navState);
    const flightModeFlags_e disabledFlightModes = (NAV_ALTHOLD_MODE | NAV_RTH_MODE | NAV_POSHOLD_MODE | NAV_WP_MODE | NAV_LAUNCH_MODE | NAV_COURSE_HOLD_MODE) & (~enabledNavFlightModes);
    DISABLE_FLIGHT_MODE(disabledFlightModes);
    ENABLE_FLIGHT_MODE(enabledNavFlightModes);
}

/*-----------------------------------------------------------
 * desired NAV_MODE from combination of FLIGHT_MODE flags
 *-----------------------------------------------------------*/
static bool canActivateAltHoldMode(void)
{
    return (posControl.flags.estAltStatus >= EST_USABLE);
}

static bool canActivatePosHoldMode(void)
{
    return (posControl.flags.estPosStatus >= EST_USABLE) && (posControl.flags.estVelStatus == EST_TRUSTED) && (posControl.flags.estHeadingStatus >= EST_USABLE);
}

static bool canActivateNavigationModes(void)
{
    return (posControl.flags.estPosStatus == EST_TRUSTED) && (posControl.flags.estVelStatus == EST_TRUSTED) && (posControl.flags.estHeadingStatus >= EST_USABLE);
}

static bool isWaypointMissionValid(void)
{
    return posControl.waypointListValid && (posControl.waypointCount > 0);
}

static navigationFSMEvent_t selectNavEventFromBoxModeInput(void)
{
    static bool canActivateWaypoint = false;
    static bool canActivateLaunchMode = false;

    //We can switch modes only when ARMED
    if (ARMING_FLAG(ARMED)) {
        // Ask failsafe system if we can use navigation system
        if (failsafeBypassNavigation()) {
            return NAV_FSM_EVENT_SWITCH_TO_IDLE;
        }

        // Flags if we can activate certain nav modes (check if we have required sensors and they provide valid data)
        const bool canActivateAltHold    = canActivateAltHoldMode();
        const bool canActivatePosHold    = canActivatePosHoldMode();
        const bool canActivateNavigation = canActivateNavigationModes();
        const bool isExecutingRTH        = navGetStateFlags(posControl.navState) & NAV_AUTO_RTH;
        checkSafeHomeState(isExecutingRTH || posControl.flags.forcedRTHActivated);

        // deactivate rth trackback if RTH not active
        if (posControl.flags.rthTrackbackActive) {
            posControl.flags.rthTrackbackActive = isExecutingRTH;
        }

        /* Emergency landing triggered by failsafe when Failsafe procedure set to Landing */
        if (posControl.flags.forcedEmergLandingActivated) {
            return NAV_FSM_EVENT_SWITCH_TO_EMERGENCY_LANDING;
        }

        /* Keep Emergency landing mode active once triggered.
         * If caused by sensor failure - landing auto cancelled if sensors working again or when WP and RTH deselected or if Althold selected.
         * If caused by RTH Sanity Checking - landing cancelled if RTH deselected.
         * Remains active if failsafe active regardless of mode selections */
        if (navigationIsExecutingAnEmergencyLanding()) {
            bool autonomousNavIsPossible = canActivateNavigation && canActivateAltHold && STATE(GPS_FIX_HOME);
            bool emergLandingCancel = (!autonomousNavIsPossible &&
                                      ((IS_RC_MODE_ACTIVE(BOXNAVALTHOLD) && canActivateAltHold) || !(IS_RC_MODE_ACTIVE(BOXNAVWP) || IS_RC_MODE_ACTIVE(BOXNAVRTH)))) ||
                                      (autonomousNavIsPossible && !IS_RC_MODE_ACTIVE(BOXNAVRTH));

            if ((!posControl.rthSanityChecker.rthSanityOK || !autonomousNavIsPossible) && (!emergLandingCancel || FLIGHT_MODE(FAILSAFE_MODE))) {
                return NAV_FSM_EVENT_SWITCH_TO_EMERGENCY_LANDING;
            }
        }
        posControl.rthSanityChecker.rthSanityOK = true;

        // Keep canActivateWaypoint flag at FALSE if there is no mission loaded
        // Also block WP mission if we are executing RTH
        if (!isWaypointMissionValid() || isExecutingRTH) {
            canActivateWaypoint = false;
        }

        /* Airplane specific modes */
        if (STATE(AIRPLANE)) {
            // LAUNCH mode has priority over any other NAV mode
            if (isNavLaunchEnabled()) {     // FIXME: Only available for fixed wing aircrafts now
                if (canActivateLaunchMode) {
                    canActivateLaunchMode = false;
                    return NAV_FSM_EVENT_SWITCH_TO_LAUNCH;
                }
                else if FLIGHT_MODE(NAV_LAUNCH_MODE) {
                    // Make sure we don't bail out to IDLE
                    return NAV_FSM_EVENT_NONE;
                }
            }
            else {
                // If we were in LAUNCH mode - force switch to IDLE only if the throttle is low or throttle stick < launch idle throttle
                if (FLIGHT_MODE(NAV_LAUNCH_MODE)) {
                    if (abortLaunchAllowed()) {
                        return NAV_FSM_EVENT_SWITCH_TO_IDLE;
                    } else {
                        return NAV_FSM_EVENT_NONE;
                    }
                }
            }

            /* Soaring mode, disables altitude control in Position hold and Course hold modes.
             * Pitch allowed to freefloat within defined Angle mode deadband */
            if (IS_RC_MODE_ACTIVE(BOXSOARING) && (FLIGHT_MODE(NAV_POSHOLD_MODE) || FLIGHT_MODE(NAV_COURSE_HOLD_MODE))) {
                if (!FLIGHT_MODE(SOARING_MODE)) {
                    ENABLE_FLIGHT_MODE(SOARING_MODE);
                }
            } else {
                DISABLE_FLIGHT_MODE(SOARING_MODE);
            }
        }

        // Failsafe_RTH (can override MANUAL)
        if (posControl.flags.forcedRTHActivated) {
            // If we request forced RTH - attempt to activate it no matter what
            // This might switch to emergency landing controller if GPS is unavailable
            return NAV_FSM_EVENT_SWITCH_TO_RTH;
        }

        /* Pilot-triggered RTH (can override MANUAL), also fall-back for WP if there is no mission loaded
         * Prevent MANUAL falling back to RTH if selected during active mission (canActivateWaypoint is set false on MANUAL selection)
         * Also prevent WP falling back to RTH if WP mission planner is active */
        const bool blockWPFallback = IS_RC_MODE_ACTIVE(BOXMANUAL) || posControl.flags.wpMissionPlannerActive;
        if (IS_RC_MODE_ACTIVE(BOXNAVRTH) || (IS_RC_MODE_ACTIVE(BOXNAVWP) && !canActivateWaypoint && !blockWPFallback)) {
            // Check for isExecutingRTH to prevent switching our from RTH in case of a brief GPS loss
            // If don't keep this, loss of any of the canActivateNavigation && canActivateAltHold
            // will kick us out of RTH state machine via NAV_FSM_EVENT_SWITCH_TO_IDLE and will prevent any of the fall-back
            // logic to kick in (waiting for GPS on airplanes, switch to emergency landing etc)
            if (isExecutingRTH || (canActivateNavigation && canActivateAltHold && STATE(GPS_FIX_HOME))) {
                return NAV_FSM_EVENT_SWITCH_TO_RTH;
            }
        }

        // MANUAL mode has priority over WP/PH/AH
        if (IS_RC_MODE_ACTIVE(BOXMANUAL)) {
            canActivateWaypoint = false;    // Block WP mode if we are in PASSTHROUGH mode
            return NAV_FSM_EVENT_SWITCH_TO_IDLE;
        }

        // Pilot-activated waypoint mission. Fall-back to RTH in case of no mission loaded
        // Block activation if using WP Mission Planner
        if (IS_RC_MODE_ACTIVE(BOXNAVWP) && !posControl.flags.wpMissionPlannerActive) {
            if (FLIGHT_MODE(NAV_WP_MODE) || (canActivateWaypoint && canActivateNavigation && canActivateAltHold && STATE(GPS_FIX_HOME)))
                return NAV_FSM_EVENT_SWITCH_TO_WAYPOINT;
        }
        else {
            // Arm the state variable if the WP BOX mode is not enabled
            canActivateWaypoint = true;
        }

        if (IS_RC_MODE_ACTIVE(BOXNAVPOSHOLD)) {
            if (FLIGHT_MODE(NAV_POSHOLD_MODE) || (canActivatePosHold && canActivateAltHold))
                return NAV_FSM_EVENT_SWITCH_TO_POSHOLD_3D;
        }

        // CRUISE has priority over COURSE_HOLD and AH
        if (IS_RC_MODE_ACTIVE(BOXNAVCRUISE)) {
            if ((FLIGHT_MODE(NAV_COURSE_HOLD_MODE) && FLIGHT_MODE(NAV_ALTHOLD_MODE)) || (canActivatePosHold && canActivateAltHold))
                return NAV_FSM_EVENT_SWITCH_TO_CRUISE;
        }

        // PH has priority over COURSE_HOLD
        // CRUISE has priority on AH
        if (IS_RC_MODE_ACTIVE(BOXNAVCOURSEHOLD)) {

            if (IS_RC_MODE_ACTIVE(BOXNAVALTHOLD) && ((FLIGHT_MODE(NAV_COURSE_HOLD_MODE) && FLIGHT_MODE(NAV_ALTHOLD_MODE)) || (canActivatePosHold && canActivateAltHold)))
                return NAV_FSM_EVENT_SWITCH_TO_CRUISE;

            if (FLIGHT_MODE(NAV_COURSE_HOLD_MODE) || (canActivatePosHold))
                return NAV_FSM_EVENT_SWITCH_TO_COURSE_HOLD;

        }

        if (IS_RC_MODE_ACTIVE(BOXNAVALTHOLD)) {
            if ((FLIGHT_MODE(NAV_ALTHOLD_MODE)) || (canActivateAltHold))
                return NAV_FSM_EVENT_SWITCH_TO_ALTHOLD;
        }
    }
    else {
        canActivateWaypoint = false;

        // Launch mode can be activated if feature FW_LAUNCH is enabled or BOX is turned on prior to arming (avoid switching to LAUNCH in flight)
        canActivateLaunchMode = isNavLaunchEnabled();
    }

    return NAV_FSM_EVENT_SWITCH_TO_IDLE;
}

/*-----------------------------------------------------------
 * An indicator that throttle tilt compensation is forced
 *-----------------------------------------------------------*/
bool navigationRequiresThrottleTiltCompensation(void)
{
    return !STATE(FIXED_WING_LEGACY) && (navGetStateFlags(posControl.navState) & NAV_REQUIRE_THRTILT);
}

/*-----------------------------------------------------------
 * An indicator that ANGLE mode must be forced per NAV requirement
 *-----------------------------------------------------------*/
bool navigationRequiresAngleMode(void)
{
    const navigationFSMStateFlags_t currentState = navGetStateFlags(posControl.navState);
    return (currentState & NAV_REQUIRE_ANGLE) || ((currentState & NAV_REQUIRE_ANGLE_FW) && STATE(FIXED_WING_LEGACY));
}

/*-----------------------------------------------------------
 * An indicator that TURN ASSISTANCE is required for navigation
 *-----------------------------------------------------------*/
bool navigationRequiresTurnAssistance(void)
{
    const navigationFSMStateFlags_t currentState = navGetStateFlags(posControl.navState);
    if (STATE(FIXED_WING_LEGACY)) {
        // For airplanes turn assistant is always required when controlling position
        return (currentState & (NAV_CTL_POS | NAV_CTL_ALT));
    }
    else {
        return false;
    }
}

/**
 * An indicator that NAV is in charge of heading control (a signal to disable other heading controllers)
 */
int8_t navigationGetHeadingControlState(void)
{
    // For airplanes report as manual heading control
    if (STATE(FIXED_WING_LEGACY)) {
        return NAV_HEADING_CONTROL_MANUAL;
    }

    // For multirotors it depends on navigation system mode
    if (navGetStateFlags(posControl.navState) & NAV_REQUIRE_MAGHOLD) {
        if (posControl.flags.isAdjustingHeading) {
            return NAV_HEADING_CONTROL_MANUAL;
        }
        else {
            return NAV_HEADING_CONTROL_AUTO;
        }
    }
    else {
        return NAV_HEADING_CONTROL_NONE;
    }
}

bool navigationTerrainFollowingEnabled(void)
{
    return posControl.flags.isTerrainFollowEnabled;
}

uint32_t distanceToFirstWP(void)
{
    fpVector3_t startingWaypointPos;
#ifdef USE_MULTI_MISSION
    mapWaypointToLocalPosition(&startingWaypointPos, &posControl.waypointList[posControl.loadedMultiMissionStartWP], GEO_ALT_RELATIVE);
#else
    mapWaypointToLocalPosition(&startingWaypointPos, &posControl.waypointList[0], GEO_ALT_RELATIVE);
#endif
    return calculateDistanceToDestination(&startingWaypointPos);
}

bool navigationPositionEstimateIsHealthy(void)
{
    return (posControl.flags.estPosStatus >= EST_USABLE) && STATE(GPS_FIX_HOME);
}

navArmingBlocker_e navigationIsBlockingArming(bool *usedBypass)
{
    const bool navBoxModesEnabled = IS_RC_MODE_ACTIVE(BOXNAVRTH) || IS_RC_MODE_ACTIVE(BOXNAVWP) || IS_RC_MODE_ACTIVE(BOXNAVPOSHOLD) || (STATE(FIXED_WING_LEGACY) && IS_RC_MODE_ACTIVE(BOXNAVALTHOLD)) || (STATE(FIXED_WING_LEGACY) && (IS_RC_MODE_ACTIVE(BOXNAVCOURSEHOLD) || IS_RC_MODE_ACTIVE(BOXNAVCRUISE)));
    const bool navLaunchComboModesEnabled = isNavLaunchEnabled() && (IS_RC_MODE_ACTIVE(BOXNAVRTH) || IS_RC_MODE_ACTIVE(BOXNAVWP) || IS_RC_MODE_ACTIVE(BOXNAVALTHOLD) || IS_RC_MODE_ACTIVE(BOXNAVCOURSEHOLD) || IS_RC_MODE_ACTIVE(BOXNAVCRUISE));

    if (usedBypass) {
        *usedBypass = false;
    }

    // Apply extra arming safety only if pilot has any of GPS modes configured
    if ((isUsingNavigationModes() || failsafeMayRequireNavigationMode()) && !navigationPositionEstimateIsHealthy()) {
        if (navConfig()->general.flags.extra_arming_safety == NAV_EXTRA_ARMING_SAFETY_ALLOW_BYPASS &&
            (STATE(NAV_EXTRA_ARMING_SAFETY_BYPASSED) || checkStickPosition(YAW_HI))) {
            if (usedBypass) {
                *usedBypass = true;
            }
            return NAV_ARMING_BLOCKER_NONE;
        }
        return NAV_ARMING_BLOCKER_MISSING_GPS_FIX;
    }

    // Don't allow arming if any of NAV modes is active
    if (!ARMING_FLAG(ARMED) && navBoxModesEnabled && !navLaunchComboModesEnabled) {
        return NAV_ARMING_BLOCKER_NAV_IS_ALREADY_ACTIVE;
    }

    // Don't allow arming if first waypoint is farther than configured safe distance
    if ((posControl.waypointCount > 0) && (navConfig()->general.waypoint_safe_distance != 0)) {
        if (distanceToFirstWP() > navConfig()->general.waypoint_safe_distance && !checkStickPosition(YAW_HI)) {
            return NAV_ARMING_BLOCKER_FIRST_WAYPOINT_TOO_FAR;
        }
    }

        /*
         * Don't allow arming if any of JUMP waypoint has invalid settings
         * First WP can't be JUMP
         * Can't jump to immediately adjacent WPs (pointless)
         * Can't jump beyond WP list
         * Only jump to geo-referenced WP types
         */
#ifdef USE_MULTI_MISSION
         // Only perform check when mission loaded at start of posControl.waypointList
    if (posControl.waypointCount && !posControl.loadedMultiMissionStartWP) {
#else
    if (posControl.waypointCount) {
#endif
        for (uint8_t wp = 0; wp < posControl.waypointCount; wp++){
            if (posControl.waypointList[wp].action == NAV_WP_ACTION_JUMP){
                if((wp == 0) || ((posControl.waypointList[wp].p1 > (wp-2)) && (posControl.waypointList[wp].p1 < (wp+2)) ) || (posControl.waypointList[wp].p1 >=  posControl.waypointCount) || (posControl.waypointList[wp].p2 < -1)) {
                    return NAV_ARMING_BLOCKER_JUMP_WAYPOINT_ERROR;
                }
                    /* check for target geo-ref sanity */
                uint16_t target = posControl.waypointList[wp].p1;
                if(!(posControl.waypointList[target].action == NAV_WP_ACTION_WAYPOINT || posControl.waypointList[target].action == NAV_WP_ACTION_HOLD_TIME || posControl.waypointList[target].action == NAV_WP_ACTION_LAND)) {
                    return NAV_ARMING_BLOCKER_JUMP_WAYPOINT_ERROR;
                }
            }
        }
    }

    return NAV_ARMING_BLOCKER_NONE;
}

/**
 * Indicate ready/not ready status
 */
static void updateReadyStatus(void)
{
    static bool posReadyBeepDone = false;

    /* Beep out READY_BEEP once when position lock is firstly acquired and HOME set */
    if (navigationPositionEstimateIsHealthy() && !posReadyBeepDone) {
        beeper(BEEPER_READY_BEEP);
        posReadyBeepDone = true;
    }
}

void updateFlightBehaviorModifiers(void)
{
    if (posControl.flags.isGCSAssistedNavigationEnabled && !IS_RC_MODE_ACTIVE(BOXGCSNAV)) {
        posControl.flags.isGCSAssistedNavigationReset = true;
    }

    posControl.flags.isGCSAssistedNavigationEnabled = IS_RC_MODE_ACTIVE(BOXGCSNAV);
}

/* On the fly WP mission planner mode allows WP missions to be setup during navigation.
 * Uses the WP mode switch to save WP at current location (WP mode disabled when active)
 * Mission can be flown after mission planner mode switched off and saved after disarm. */

void updateWpMissionPlanner(void)
{
    static timeMs_t resetTimerStart = 0;
    if (IS_RC_MODE_ACTIVE(BOXPLANWPMISSION) && !(FLIGHT_MODE(NAV_WP_MODE) || isWaypointMissionRTHActive())) {
        const bool positionTrusted = posControl.flags.estAltStatus == EST_TRUSTED && posControl.flags.estPosStatus == EST_TRUSTED && STATE(GPS_FIX);

        posControl.flags.wpMissionPlannerActive = true;
        if (millis() - resetTimerStart < 1000 && navConfig()->general.flags.mission_planner_reset) {
            posControl.waypointCount = posControl.wpPlannerActiveWPIndex = 0;
            posControl.waypointListValid = false;
            posControl.wpMissionPlannerStatus = WP_PLAN_WAIT;
        }
        if (positionTrusted && posControl.wpMissionPlannerStatus != WP_PLAN_FULL) {
            missionPlannerSetWaypoint();
        } else {
            posControl.wpMissionPlannerStatus = posControl.wpMissionPlannerStatus == WP_PLAN_FULL ? WP_PLAN_FULL : WP_PLAN_WAIT;
        }
    } else if (posControl.flags.wpMissionPlannerActive) {
        posControl.flags.wpMissionPlannerActive = false;
        posControl.activeWaypointIndex = 0;
        resetTimerStart = millis();
    }
}

void missionPlannerSetWaypoint(void)
{
    static bool boxWPModeIsReset = true;

    boxWPModeIsReset = !boxWPModeIsReset ? !IS_RC_MODE_ACTIVE(BOXNAVWP) : boxWPModeIsReset; // only able to save new WP when WP mode reset
    posControl.wpMissionPlannerStatus = boxWPModeIsReset ? boxWPModeIsReset : posControl.wpMissionPlannerStatus;  // hold save status until WP mode reset

    if (!boxWPModeIsReset || !IS_RC_MODE_ACTIVE(BOXNAVWP)) {
        return;
    }

    if (!posControl.wpPlannerActiveWPIndex) {   // reset existing mission data before adding first WP
        resetWaypointList();
    }

    gpsLocation_t wpLLH;
    geoConvertLocalToGeodetic(&wpLLH, &posControl.gpsOrigin, &navGetCurrentActualPositionAndVelocity()->pos);

    posControl.waypointList[posControl.wpPlannerActiveWPIndex].action = 1;
    posControl.waypointList[posControl.wpPlannerActiveWPIndex].lat = wpLLH.lat;
    posControl.waypointList[posControl.wpPlannerActiveWPIndex].lon = wpLLH.lon;
    posControl.waypointList[posControl.wpPlannerActiveWPIndex].alt = wpLLH.alt;
    posControl.waypointList[posControl.wpPlannerActiveWPIndex].p1 = posControl.waypointList[posControl.wpPlannerActiveWPIndex].p2 = 0;
    posControl.waypointList[posControl.wpPlannerActiveWPIndex].p3 = 1;                      // use absolute altitude datum
    posControl.waypointList[posControl.wpPlannerActiveWPIndex].flag = NAV_WP_FLAG_LAST;
    posControl.waypointListValid = true;

    if (posControl.wpPlannerActiveWPIndex) {
        posControl.waypointList[posControl.wpPlannerActiveWPIndex - 1].flag = 0; // rollling reset of previous end of mission flag when new WP added
    }

    posControl.wpPlannerActiveWPIndex += 1;
    posControl.waypointCount = posControl.geoWaypointCount = posControl.wpPlannerActiveWPIndex;
    posControl.wpMissionPlannerStatus = posControl.waypointCount == NAV_MAX_WAYPOINTS ? WP_PLAN_FULL : WP_PLAN_OK;
    boxWPModeIsReset = false;
}

/**
 * Process NAV mode transition and WP/RTH state machine
 *  Update rate: RX (data driven or 50Hz)
 */
void updateWaypointsAndNavigationMode(void)
{
    /* Initiate home position update */
    updateHomePosition();

    /* Update flight statistics */
    updateNavigationFlightStatistics();

    /* Update NAV ready status */
    updateReadyStatus();

    // Update flight behaviour modifiers
    updateFlightBehaviorModifiers();

    // Process switch to a different navigation mode (if needed)
    navProcessFSMEvents(selectNavEventFromBoxModeInput());

    // Process pilot's RC input to adjust behaviour
    processNavigationRCAdjustments();

    // Map navMode back to enabled flight modes
    switchNavigationFlightModes();

    // Update WP mission planner
    updateWpMissionPlanner();

    // Update RTH trackback
    updateRthTrackback(false);

    //Update Blackbox data
    navCurrentState = (int16_t)posControl.navPersistentId;
}

/*-----------------------------------------------------------
 * NAV main control functions
 *-----------------------------------------------------------*/
void navigationUsePIDs(void)
{
    /** Multicopter PIDs */
    // Brake time parameter
    posControl.posDecelerationTime = (float)navConfig()->mc.posDecelerationTime / 100.0f;

    // Position controller expo (taret vel expo for MC)
    posControl.posResponseExpo = constrainf((float)navConfig()->mc.posResponseExpo / 100.0f, 0.0f, 1.0f);

    // Initialize position hold P-controller
    for (int axis = 0; axis < 2; axis++) {
        navPidInit(
            &posControl.pids.pos[axis],
            (float)pidProfile()->bank_mc.pid[PID_POS_XY].P / 100.0f,
            0.0f,
            0.0f,
            0.0f,
            NAV_DTERM_CUT_HZ,
            0.0f
        );

        navPidInit(&posControl.pids.vel[axis], (float)pidProfile()->bank_mc.pid[PID_VEL_XY].P / 20.0f,
                                               (float)pidProfile()->bank_mc.pid[PID_VEL_XY].I / 100.0f,
                                               (float)pidProfile()->bank_mc.pid[PID_VEL_XY].D / 100.0f,
                                               (float)pidProfile()->bank_mc.pid[PID_VEL_XY].FF / 100.0f,
                                               pidProfile()->navVelXyDTermLpfHz,
                                               0.0f
        );
    }

    /*
     * Set coefficients used in MC VEL_XY
     */
    multicopterPosXyCoefficients.dTermAttenuation = pidProfile()->navVelXyDtermAttenuation / 100.0f;
    multicopterPosXyCoefficients.dTermAttenuationStart = pidProfile()->navVelXyDtermAttenuationStart / 100.0f;
    multicopterPosXyCoefficients.dTermAttenuationEnd = pidProfile()->navVelXyDtermAttenuationEnd / 100.0f;

#ifdef USE_MR_BRAKING_MODE
    multicopterPosXyCoefficients.breakingBoostFactor = (float) navConfig()->mc.braking_boost_factor / 100.0f;
#endif

    // Initialize altitude hold PID-controllers (pos_z, vel_z, acc_z
    navPidInit(
        &posControl.pids.pos[Z],
        (float)pidProfile()->bank_mc.pid[PID_POS_Z].P / 100.0f,
        0.0f,
        0.0f,
        0.0f,
        NAV_DTERM_CUT_HZ,
        0.0f
    );

    navPidInit(&posControl.pids.vel[Z], (float)pidProfile()->bank_mc.pid[PID_VEL_Z].P / 66.7f,
                                        (float)pidProfile()->bank_mc.pid[PID_VEL_Z].I / 20.0f,
                                        (float)pidProfile()->bank_mc.pid[PID_VEL_Z].D / 100.0f,
                                        0.0f,
                                        NAV_VEL_Z_DERIVATIVE_CUT_HZ,
                                        NAV_VEL_Z_ERROR_CUT_HZ
    );

    // Initialize surface tracking PID
    navPidInit(&posControl.pids.surface, 2.0f,
                                         0.0f,
                                         0.0f,
                                         0.0f,
                                         NAV_DTERM_CUT_HZ,
                                         0.0f
    );

    /** Airplane PIDs */
    // Initialize fixed wing PID controllers
    navPidInit(&posControl.pids.fw_nav, (float)pidProfile()->bank_fw.pid[PID_POS_XY].P / 100.0f,
                                        (float)pidProfile()->bank_fw.pid[PID_POS_XY].I / 100.0f,
                                        (float)pidProfile()->bank_fw.pid[PID_POS_XY].D / 100.0f,
                                        0.0f,
                                        NAV_DTERM_CUT_HZ,
                                        0.0f
    );

    navPidInit(&posControl.pids.fw_alt, (float)pidProfile()->bank_fw.pid[PID_POS_Z].P / 10.0f,
                                        (float)pidProfile()->bank_fw.pid[PID_POS_Z].I / 10.0f,
                                        (float)pidProfile()->bank_fw.pid[PID_POS_Z].D / 10.0f,
                                        0.0f,
                                        NAV_DTERM_CUT_HZ,
                                        0.0f
    );

    navPidInit(&posControl.pids.fw_heading, (float)pidProfile()->bank_fw.pid[PID_POS_HEADING].P / 10.0f,
                                        (float)pidProfile()->bank_fw.pid[PID_POS_HEADING].I / 10.0f,
                                        (float)pidProfile()->bank_fw.pid[PID_POS_HEADING].D / 100.0f,
                                        0.0f,
                                        2.0f,
                                        0.0f
    );
}

void navigationInit(void)
{
    /* Initial state */
    posControl.navState = NAV_STATE_IDLE;

    posControl.flags.horizontalPositionDataNew = false;
    posControl.flags.verticalPositionDataNew = false;

    posControl.flags.estAltStatus = EST_NONE;
    posControl.flags.estPosStatus = EST_NONE;
    posControl.flags.estVelStatus = EST_NONE;
    posControl.flags.estHeadingStatus = EST_NONE;
    posControl.flags.estAglStatus = EST_NONE;

    posControl.flags.forcedRTHActivated = false;
    posControl.flags.forcedEmergLandingActivated = false;
    posControl.waypointCount = 0;
    posControl.activeWaypointIndex = 0;
    posControl.waypointListValid = false;
    posControl.wpPlannerActiveWPIndex = 0;
    posControl.flags.wpMissionPlannerActive = false;
#ifdef USE_MULTI_MISSION
    posControl.multiMissionCount = 0;
    posControl.loadedMultiMissionStartWP = 0;
#endif
    /* Set initial surface invalid */
    posControl.actualState.surfaceMin = -1.0f;

    /* Reset statistics */
    posControl.totalTripDistance = 0.0f;

    /* Use system config */
    navigationUsePIDs();

    if (
        mixerConfig()->platformType == PLATFORM_BOAT ||
        mixerConfig()->platformType == PLATFORM_ROVER ||
        navConfig()->fw.useFwNavYawControl
    ) {
        ENABLE_STATE(FW_HEADING_USE_YAW);
    } else {
        DISABLE_STATE(FW_HEADING_USE_YAW);
    }
#if defined(NAV_NON_VOLATILE_WAYPOINT_STORAGE)
    /* configure WP missions at boot */
#ifdef USE_MULTI_MISSION
    for (int8_t i = 0; i < NAV_MAX_WAYPOINTS; i++) {    // check number missions in NVM
        if (checkMissionCount(i)) {
            break;
        }
    }
    /* set index to 1 if saved mission index > available missions */
    if (navConfig()->general.waypoint_multi_mission_index > posControl.multiMissionCount) {
        navConfigMutable()->general.waypoint_multi_mission_index = 1;
    }
#endif
    /* load mission on boot */
    if (navConfig()->general.waypoint_load_on_boot) {
        loadNonVolatileWaypointList(false);
    }
#endif
}

/*-----------------------------------------------------------
 * Access to estimated position/velocity data
 *-----------------------------------------------------------*/
float getEstimatedActualVelocity(int axis)
{
    return navGetCurrentActualPositionAndVelocity()->vel.v[axis];
}

float getEstimatedActualPosition(int axis)
{
    return navGetCurrentActualPositionAndVelocity()->pos.v[axis];
}

/*-----------------------------------------------------------
 * Ability to execute RTH on external event
 *-----------------------------------------------------------*/
void activateForcedRTH(void)
{
    abortFixedWingLaunch();
    posControl.flags.forcedRTHActivated = true;
    checkSafeHomeState(true);
    navProcessFSMEvents(selectNavEventFromBoxModeInput());
}

void abortForcedRTH(void)
{
    // Disable failsafe RTH and make sure we back out of navigation mode to IDLE
    // If any navigation mode was active prior to RTH it will be re-enabled with next RX update
    posControl.flags.forcedRTHActivated = false;
    checkSafeHomeState(false);
    navProcessFSMEvents(NAV_FSM_EVENT_SWITCH_TO_IDLE);
}

rthState_e getStateOfForcedRTH(void)
{
    /* If forced RTH activated and in AUTO_RTH or EMERG state */
    if (posControl.flags.forcedRTHActivated && (navGetStateFlags(posControl.navState) & (NAV_AUTO_RTH | NAV_CTL_EMERG))) {
        if (posControl.navState == NAV_STATE_RTH_FINISHED || posControl.navState == NAV_STATE_EMERGENCY_LANDING_FINISHED) {
            return RTH_HAS_LANDED;
        }
        else {
            return RTH_IN_PROGRESS;
        }
    }
    else {
        return RTH_IDLE;
    }
}

/*-----------------------------------------------------------
 * Ability to execute Emergency Landing on external event
 *-----------------------------------------------------------*/
void activateForcedEmergLanding(void)
{
    abortFixedWingLaunch();
    posControl.flags.forcedEmergLandingActivated = true;
    navProcessFSMEvents(selectNavEventFromBoxModeInput());
}

void abortForcedEmergLanding(void)
{
    // Disable emergency landing and make sure we back out of navigation mode to IDLE
    // If any navigation mode was active prior to emergency landing it will be re-enabled with next RX update
    posControl.flags.forcedEmergLandingActivated = false;
    navProcessFSMEvents(NAV_FSM_EVENT_SWITCH_TO_IDLE);
}

emergLandState_e getStateOfForcedEmergLanding(void)
{
    /* If forced emergency landing activated and in EMERG state */
    if (posControl.flags.forcedEmergLandingActivated && (navGetStateFlags(posControl.navState) & NAV_CTL_EMERG)) {
        if (posControl.navState == NAV_STATE_EMERGENCY_LANDING_FINISHED) {
            return EMERG_LAND_HAS_LANDED;
        } else {
            return EMERG_LAND_IN_PROGRESS;
        }
    } else {
        return EMERG_LAND_IDLE;
    }
}

bool isWaypointMissionRTHActive(void)
{
    return (navGetStateFlags(posControl.navState) & NAV_AUTO_RTH) && IS_RC_MODE_ACTIVE(BOXNAVWP) &&
           !(IS_RC_MODE_ACTIVE(BOXNAVRTH) || posControl.flags.forcedRTHActivated);
}

bool navigationIsExecutingAnEmergencyLanding(void)
{
    return navGetCurrentStateFlags() & NAV_CTL_EMERG;
}

bool navigationInAutomaticThrottleMode(void)
{
    navigationFSMStateFlags_t stateFlags = navGetCurrentStateFlags();
    return (stateFlags & (NAV_CTL_ALT | NAV_CTL_EMERG | NAV_CTL_LAND)) ||
           ((stateFlags & NAV_CTL_LAUNCH) && !navConfig()->fw.launch_manual_throttle);
}

bool navigationIsControllingThrottle(void)
{
    // Note that this makes a detour into mixer code to evaluate actual motor status
    return navigationInAutomaticThrottleMode() && getMotorStatus() != MOTOR_STOPPED_USER && !FLIGHT_MODE(SOARING_MODE);
}

bool navigationIsControllingAltitude(void) {
    navigationFSMStateFlags_t stateFlags = navGetCurrentStateFlags();
    return (stateFlags & NAV_CTL_ALT);
}

bool navigationIsFlyingAutonomousMode(void)
{
    navigationFSMStateFlags_t stateFlags = navGetCurrentStateFlags();
    return (stateFlags & (NAV_AUTO_RTH | NAV_AUTO_WP));
}

bool navigationRTHAllowsLanding(void)
{
    // WP mission RTH landing setting
    if (isWaypointMissionRTHActive() && isWaypointMissionValid()) {
        return posControl.waypointList[posControl.waypointCount - 1].p1 > 0;
    }

    // normal RTH landing setting
    navRTHAllowLanding_e allow = navConfig()->general.flags.rth_allow_landing;
    return allow == NAV_RTH_ALLOW_LANDING_ALWAYS ||
        (allow == NAV_RTH_ALLOW_LANDING_FS_ONLY && FLIGHT_MODE(FAILSAFE_MODE));
}

bool isNavLaunchEnabled(void)
{
    return IS_RC_MODE_ACTIVE(BOXNAVLAUNCH) || feature(FEATURE_FW_LAUNCH);
}

bool abortLaunchAllowed(void)
{
    // allow NAV_LAUNCH_MODE to be aborted if throttle is low or throttle stick position is < launch idle throttle setting
    throttleStatus_e throttleStatus = calculateThrottleStatus(THROTTLE_STATUS_TYPE_RC);
    return throttleStatus == THROTTLE_LOW || throttleStickMixedValue() < currentBatteryProfile->nav.fw.launch_idle_throttle;
}

int32_t navigationGetHomeHeading(void)
{
    return posControl.rthState.homePosition.yaw;
}

// returns m/s
float calculateAverageSpeed() {
    float flightTime = getFlightTime();
    if (flightTime == 0.0f) return 0;
    return (float)getTotalTravelDistance() / (flightTime * 100);
}

const navigationPIDControllers_t* getNavigationPIDControllers(void) {
    return &posControl.pids;
}

bool isAdjustingPosition(void) {
    return posControl.flags.isAdjustingPosition;
}

bool isAdjustingHeading(void) {
    return posControl.flags.isAdjustingHeading;
}

int32_t getCruiseHeadingAdjustment(void) {
    return wrap_18000(posControl.cruise.yaw - posControl.cruise.previousYaw);
}<|MERGE_RESOLUTION|>--- conflicted
+++ resolved
@@ -203,11 +203,6 @@
         .launch_max_altitude = SETTING_NAV_FW_LAUNCH_MAX_ALTITUDE_DEFAULT,      // cm, altitude where to consider launch ended
         .launch_climb_angle = SETTING_NAV_FW_LAUNCH_CLIMB_ANGLE_DEFAULT,        // 18 degrees
         .launch_max_angle = SETTING_NAV_FW_LAUNCH_MAX_ANGLE_DEFAULT,            // 45 deg
-<<<<<<< HEAD
-=======
-        .launch_manual_throttle = SETTING_NAV_FW_LAUNCH_MANUAL_THROTTLE_DEFAULT,// OFF
->>>>>>> 359030d8
-        .launch_abort_deadband = SETTING_NAV_FW_LAUNCH_ABORT_DEADBAND_DEFAULT,  // 100 us
         .cruise_yaw_rate  = SETTING_NAV_FW_CRUISE_YAW_RATE_DEFAULT,             // 20dps
         .allow_manual_thr_increase = SETTING_NAV_FW_ALLOW_MANUAL_THR_INCREASE_DEFAULT,
         .useFwNavYawControl = SETTING_NAV_USE_FW_YAW_CONTROL_DEFAULT,
