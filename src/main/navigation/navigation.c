--- conflicted
+++ resolved
@@ -154,7 +154,7 @@
         .land_detect_sensitivity = SETTING_NAV_LAND_DETECT_SENSITIVITY_DEFAULT,                 // Changes sensitivity of landing detection
         .auto_disarm_delay = SETTING_NAV_AUTO_DISARM_DELAY_DEFAULT,                             // 2000 ms - time delay to disarm when auto disarm after landing enabled
         .rth_linear_descent_start_distance = SETTING_NAV_RTH_LINEAR_DESCENT_START_DISTANCE_DEFAULT,
-        .cruise_yaw_rate  = SETTING_NAV_CRUISE_YAW_RATE_DEFAULT,                                // 20dps
+        .cruise_yaw_rate = SETTING_NAV_CRUISE_YAW_RATE_DEFAULT,                                // 20dps
         .rth_fs_landing_delay = SETTING_NAV_RTH_FS_LANDING_DELAY_DEFAULT,                       // Delay before landing in FS. 0 = immedate landing
     },
 
@@ -183,18 +183,11 @@
 
     // Fixed wing
     .fw = {
-<<<<<<< HEAD
-        .max_bank_angle = SETTING_NAV_FW_BANK_ANGLE_DEFAULT,                            // degrees
-        .max_climb_angle = SETTING_NAV_FW_CLIMB_ANGLE_DEFAULT,                          // degrees
-        .max_dive_angle = SETTING_NAV_FW_DIVE_ANGLE_DEFAULT,                            // degrees
-        .cruise_speed = SETTING_NAV_FW_CRUISE_SPEED_DEFAULT,                            // cm/s
-=======
         .max_bank_angle = SETTING_NAV_FW_BANK_ANGLE_DEFAULT,                    // degrees
         .max_manual_climb_rate = SETTING_NAV_FW_MANUAL_CLIMB_RATE_DEFAULT,      // 3 m/s
         .max_climb_angle = SETTING_NAV_FW_CLIMB_ANGLE_DEFAULT,                  // degrees
         .max_dive_angle = SETTING_NAV_FW_DIVE_ANGLE_DEFAULT,                    // degrees
         .cruise_speed = SETTING_NAV_FW_CRUISE_SPEED_DEFAULT,                    // cm/s
->>>>>>> 93b6b10d
         .control_smoothness = SETTING_NAV_FW_CONTROL_SMOOTHNESS_DEFAULT,
         .pitch_to_throttle_smooth = SETTING_NAV_FW_PITCH2THR_SMOOTHING_DEFAULT,
         .pitch_to_throttle_thresh = SETTING_NAV_FW_PITCH2THR_THRESHOLD_DEFAULT,
@@ -206,8 +199,6 @@
         .land_dive_angle = SETTING_NAV_FW_LAND_DIVE_ANGLE_DEFAULT,                      // 2 degrees dive by default
 
         // Fixed wing launch
-<<<<<<< HEAD
-
         .launch_velocity_thresh = SETTING_NAV_FW_LAUNCH_VELOCITY_DEFAULT,               // 3 m/s
         .launch_accel_thresh = SETTING_NAV_FW_LAUNCH_ACCEL_DEFAULT,                     // cm/s/s (1.9*G)
         .launch_time_thresh = SETTING_NAV_FW_LAUNCH_DETECT_TIME_DEFAULT,                // 40ms
@@ -223,24 +214,7 @@
         .launch_max_angle = SETTING_NAV_FW_LAUNCH_MAX_ANGLE_DEFAULT,                    // 45 deg
         .launch_manual_throttle = SETTING_NAV_FW_LAUNCH_MANUAL_THROTTLE_DEFAULT,        // OFF
         .launch_abort_deadband = SETTING_NAV_FW_LAUNCH_ABORT_DEADBAND_DEFAULT,          // 100 us
-        .cruise_yaw_rate  = SETTING_NAV_FW_CRUISE_YAW_RATE_DEFAULT,                     // 20dps
-=======
-        .launch_velocity_thresh = SETTING_NAV_FW_LAUNCH_VELOCITY_DEFAULT,       // 3 m/s
-        .launch_accel_thresh = SETTING_NAV_FW_LAUNCH_ACCEL_DEFAULT,             // cm/s/s (1.9*G)
-        .launch_time_thresh = SETTING_NAV_FW_LAUNCH_DETECT_TIME_DEFAULT,        // 40ms
-        .launch_motor_timer = SETTING_NAV_FW_LAUNCH_MOTOR_DELAY_DEFAULT,        // ms
-        .launch_idle_motor_timer = SETTING_NAV_FW_LAUNCH_IDLE_MOTOR_DELAY_DEFAULT,   // ms
-        .launch_motor_spinup_time = SETTING_NAV_FW_LAUNCH_SPINUP_TIME_DEFAULT,  // ms, time to gredually increase throttle from idle to launch
-        .launch_end_time = SETTING_NAV_FW_LAUNCH_END_TIME_DEFAULT,              // ms, time to gradually decrease/increase throttle and decrease pitch angle from launch to the current flight mode
-        .launch_min_time = SETTING_NAV_FW_LAUNCH_MIN_TIME_DEFAULT,              // ms, min time in launch mode
-        .launch_timeout = SETTING_NAV_FW_LAUNCH_TIMEOUT_DEFAULT,                // ms, timeout for launch procedure
-        .launch_max_altitude = SETTING_NAV_FW_LAUNCH_MAX_ALTITUDE_DEFAULT,      // cm, altitude where to consider launch ended
-        .launch_climb_angle = SETTING_NAV_FW_LAUNCH_CLIMB_ANGLE_DEFAULT,        // 18 degrees
-        .launch_max_angle = SETTING_NAV_FW_LAUNCH_MAX_ANGLE_DEFAULT,            // 45 deg
-        .launch_manual_throttle = SETTING_NAV_FW_LAUNCH_MANUAL_THROTTLE_DEFAULT,// OFF
-        .launch_abort_deadband = SETTING_NAV_FW_LAUNCH_ABORT_DEADBAND_DEFAULT,  // 100 us
-
->>>>>>> 93b6b10d
+
         .allow_manual_thr_increase = SETTING_NAV_FW_ALLOW_MANUAL_THR_INCREASE_DEFAULT,
         .useFwNavYawControl = SETTING_NAV_USE_FW_YAW_CONTROL_DEFAULT,
         .yawControlDeadband = SETTING_NAV_FW_YAW_DEADBAND_DEFAULT,
