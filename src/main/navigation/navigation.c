/*
 * This file is part of Cleanflight.
 *
 * Cleanflight is free software: you can redistribute it and/or modify
 * it under the terms of the GNU General Public License as published by
 * the Free Software Foundation, either version 3 of the License, or
 * (at your option) any later version.
 *
 * Cleanflight is distributed in the hope that it will be useful,
 * but WITHOUT ANY WARRANTY; without even the implied warranty of
 * MERCHANTABILITY or FITNESS FOR A PARTICULAR PURPOSE.  See the
 * GNU General Public License for more details.
 *
 * You should have received a copy of the GNU General Public License
 * along with Cleanflight.  If not, see <http://www.gnu.org/licenses/>.
 */

#include <stdbool.h>
#include <stdint.h>
#include <math.h>
#include <string.h>

#include "platform.h"

#include "build/debug.h"

#include "common/axis.h"
#include "common/filter.h"
#include "common/maths.h"
#include "common/utils.h"

#include "config/parameter_group.h"
#include "config/parameter_group_ids.h"

#include "drivers/time.h"

#include "fc/fc_core.h"
#include "fc/config.h"
#include "fc/multifunction.h"
#include "fc/rc_controls.h"
#include "fc/rc_modes.h"
#include "fc/runtime_config.h"
#ifdef USE_MULTI_MISSION
#include "fc/rc_adjustments.h"
#include "fc/cli.h"
#endif
#include "fc/settings.h"

#include "flight/imu.h"
#include "flight/mixer_profile.h"
#include "flight/pid.h"

#include "io/beeper.h"
#include "io/gps.h"

#include "navigation/navigation.h"
#include "navigation/navigation_private.h"

#include "rx/rx.h"

#include "sensors/sensors.h"
#include "sensors/acceleration.h"
#include "sensors/boardalignment.h"
#include "sensors/battery.h"
#include "sensors/gyro.h"

#include "programming/global_variables.h"

// Multirotors:
#define MR_RTH_CLIMB_OVERSHOOT_CM   100  // target this amount of cm *above* the target altitude to ensure it is actually reached (Vz > 0 at target alt)
#define MR_RTH_CLIMB_MARGIN_MIN_CM  100  // start cruising home this amount of cm *before* reaching the cruise altitude (while continuing the ascend)
#define MR_RTH_CLIMB_MARGIN_PERCENT 15   // on high RTH altitudes use even bigger margin - percent of the altitude set
#define MR_RTH_LAND_MARGIN_CM       2000 // pause landing if this amount of cm *before* remaining to the home point (2D distance)

// Planes:
#define FW_RTH_CLIMB_OVERSHOOT_CM   100
#define FW_RTH_CLIMB_MARGIN_MIN_CM  100
#define FW_RTH_CLIMB_MARGIN_PERCENT 15

/*-----------------------------------------------------------
 * Compatibility for home position
 *-----------------------------------------------------------*/
gpsLocation_t GPS_home;
uint32_t      GPS_distanceToHome;        // distance to home point in meters
int16_t       GPS_directionToHome;       // direction to home point in degrees

radar_pois_t radar_pois[RADAR_MAX_POIS];

#if defined(USE_SAFE_HOME)
PG_REGISTER_ARRAY(navSafeHome_t, MAX_SAFE_HOMES, safeHomeConfig, PG_SAFE_HOME_CONFIG , 0);
#endif

// waypoint 254, 255 are special waypoints
STATIC_ASSERT(NAV_MAX_WAYPOINTS < 254, NAV_MAX_WAYPOINTS_exceeded_allowable_range);

#if defined(NAV_NON_VOLATILE_WAYPOINT_STORAGE)
PG_REGISTER_ARRAY(navWaypoint_t, NAV_MAX_WAYPOINTS, nonVolatileWaypointList, PG_WAYPOINT_MISSION_STORAGE, 2);
#endif

PG_REGISTER_WITH_RESET_TEMPLATE(navConfig_t, navConfig, PG_NAV_CONFIG, 6);

PG_RESET_TEMPLATE(navConfig_t, navConfig,
    .general = {

        .flags = {
            .extra_arming_safety = SETTING_NAV_EXTRA_ARMING_SAFETY_DEFAULT,
            .user_control_mode = SETTING_NAV_USER_CONTROL_MODE_DEFAULT,
            .rth_alt_control_mode = SETTING_NAV_RTH_ALT_MODE_DEFAULT,
            .rth_climb_first = SETTING_NAV_RTH_CLIMB_FIRST_DEFAULT,                         // Climb first, turn after reaching safe altitude
            .rth_climb_first_stage_mode = SETTING_NAV_RTH_CLIMB_FIRST_STAGE_MODE_DEFAULT,   // To determine how rth_climb_first_stage_altitude is used
            .rth_climb_ignore_emerg = SETTING_NAV_RTH_CLIMB_IGNORE_EMERG_DEFAULT,           // Ignore GPS loss on initial climb
            .rth_tail_first = SETTING_NAV_RTH_TAIL_FIRST_DEFAULT,
            .disarm_on_landing = SETTING_NAV_DISARM_ON_LANDING_DEFAULT,
            .rth_allow_landing = SETTING_NAV_RTH_ALLOW_LANDING_DEFAULT,
            .rth_alt_control_override = SETTING_NAV_RTH_ALT_CONTROL_OVERRIDE_DEFAULT,       // Override RTH Altitude and Climb First using Pitch and Roll stick
            .nav_overrides_motor_stop = SETTING_NAV_OVERRIDES_MOTOR_STOP_DEFAULT,
            .safehome_usage_mode = SETTING_SAFEHOME_USAGE_MODE_DEFAULT,
            .mission_planner_reset = SETTING_NAV_MISSION_PLANNER_RESET_DEFAULT,             // Allow mode switch toggle to reset Mission Planner WPs
            .waypoint_mission_restart = SETTING_NAV_WP_MISSION_RESTART_DEFAULT,             // WP mission restart action
            .soaring_motor_stop = SETTING_NAV_FW_SOARING_MOTOR_STOP_DEFAULT,                // stops motor when Saoring mode enabled
            .rth_trackback_mode = SETTING_NAV_RTH_TRACKBACK_MODE_DEFAULT,                   // RTH trackback useage mode
            .rth_use_linear_descent = SETTING_NAV_RTH_USE_LINEAR_DESCENT_DEFAULT,           // Use linear descent during RTH
            .landing_bump_detection = SETTING_NAV_LANDING_BUMP_DETECTION_DEFAULT,           // Detect landing based on touchdown G bump
        },

        // General navigation parameters
        .pos_failure_timeout = SETTING_NAV_POSITION_TIMEOUT_DEFAULT,                            // 5 sec
        .waypoint_radius = SETTING_NAV_WP_RADIUS_DEFAULT,                                       // 2m diameter
        .waypoint_safe_distance = SETTING_NAV_WP_MAX_SAFE_DISTANCE_DEFAULT,                         // Metres - first waypoint should be closer than this
#ifdef USE_MULTI_MISSION
        .waypoint_multi_mission_index = SETTING_NAV_WP_MULTI_MISSION_INDEX_DEFAULT,             // mission index selected from multi mission WP entry
#endif
        .waypoint_load_on_boot = SETTING_NAV_WP_LOAD_ON_BOOT_DEFAULT,                           // load waypoints automatically during boot
        .auto_speed = SETTING_NAV_AUTO_SPEED_DEFAULT,                                           // speed in autonomous modes (3 m/s = 10.8 km/h)
        .min_ground_speed = SETTING_NAV_MIN_GROUND_SPEED_DEFAULT,                               // Minimum ground speed (m/s) 
        .max_auto_speed = SETTING_NAV_MAX_AUTO_SPEED_DEFAULT,                                   // max allowed speed autonomous modes
        .max_auto_climb_rate = SETTING_NAV_AUTO_CLIMB_RATE_DEFAULT,                             // 5 m/s
        .max_manual_speed = SETTING_NAV_MANUAL_SPEED_DEFAULT,
        .max_manual_climb_rate = SETTING_NAV_MANUAL_CLIMB_RATE_DEFAULT,
        .land_slowdown_minalt = SETTING_NAV_LAND_SLOWDOWN_MINALT_DEFAULT,                       // altitude in centimeters
        .land_slowdown_maxalt = SETTING_NAV_LAND_SLOWDOWN_MAXALT_DEFAULT,                       // altitude in meters
        .land_minalt_vspd = SETTING_NAV_LAND_MINALT_VSPD_DEFAULT,                               // centimeters/s
        .land_maxalt_vspd = SETTING_NAV_LAND_MAXALT_VSPD_DEFAULT,                               // centimeters/s
        .emerg_descent_rate = SETTING_NAV_EMERG_LANDING_SPEED_DEFAULT,                          // centimeters/s
        .min_rth_distance = SETTING_NAV_MIN_RTH_DISTANCE_DEFAULT,                               // centimeters, if closer than this land immediately
        .rth_altitude = SETTING_NAV_RTH_ALTITUDE_DEFAULT,                                       // altitude in centimeters
        .rth_home_altitude = SETTING_NAV_RTH_HOME_ALTITUDE_DEFAULT,                             // altitude in centimeters
        .rth_climb_first_stage_altitude = SETTING_NAV_RTH_CLIMB_FIRST_STAGE_ALTITUDE_DEFAULT,   // altitude in centimetres, 0= off
        .rth_abort_threshold = SETTING_NAV_RTH_ABORT_THRESHOLD_DEFAULT,                         // centimeters - 500m should be safe for all aircraft
        .max_terrain_follow_altitude = SETTING_NAV_MAX_TERRAIN_FOLLOW_ALT_DEFAULT,              // max altitude in centimeters in terrain following mode
        .safehome_max_distance = SETTING_SAFEHOME_MAX_DISTANCE_DEFAULT,                         // Max distance that a safehome is from the arming point
        .max_altitude = SETTING_NAV_MAX_ALTITUDE_DEFAULT,
        .rth_trackback_distance = SETTING_NAV_RTH_TRACKBACK_DISTANCE_DEFAULT,                   // Max distance allowed for RTH trackback
        .waypoint_enforce_altitude = SETTING_NAV_WP_ENFORCE_ALTITUDE_DEFAULT,                   // Forces set wp altitude to be achieved
        .land_detect_sensitivity = SETTING_NAV_LAND_DETECT_SENSITIVITY_DEFAULT,                 // Changes sensitivity of landing detection
        .auto_disarm_delay = SETTING_NAV_AUTO_DISARM_DELAY_DEFAULT,                             // 2000 ms - time delay to disarm when auto disarm after landing enabled
        .rth_linear_descent_start_distance = SETTING_NAV_RTH_LINEAR_DESCENT_START_DISTANCE_DEFAULT,
        .cruise_yaw_rate  = SETTING_NAV_CRUISE_YAW_RATE_DEFAULT,                                // 20dps
        .rth_fs_landing_delay = SETTING_NAV_RTH_FS_LANDING_DELAY_DEFAULT,                       // Delay before landing in FS. 0 = immedate landing
    },

    // MC-specific
    .mc = {
        .max_bank_angle = SETTING_NAV_MC_BANK_ANGLE_DEFAULT,                          // degrees

#ifdef USE_MR_BRAKING_MODE
        .braking_speed_threshold = SETTING_NAV_MC_BRAKING_SPEED_THRESHOLD_DEFAULT,               // Braking can become active above 1m/s
        .braking_disengage_speed = SETTING_NAV_MC_BRAKING_DISENGAGE_SPEED_DEFAULT,               // Stop when speed goes below 0.75m/s
        .braking_timeout = SETTING_NAV_MC_BRAKING_TIMEOUT_DEFAULT,                               // Timeout barking after 2s
        .braking_boost_factor = SETTING_NAV_MC_BRAKING_BOOST_FACTOR_DEFAULT,                     // A 100% boost by default
        .braking_boost_timeout = SETTING_NAV_MC_BRAKING_BOOST_TIMEOUT_DEFAULT,                   // Timout boost after 750ms
        .braking_boost_speed_threshold = SETTING_NAV_MC_BRAKING_BOOST_SPEED_THRESHOLD_DEFAULT,   // Boost can happen only above 1.5m/s
        .braking_boost_disengage_speed = SETTING_NAV_MC_BRAKING_BOOST_DISENGAGE_SPEED_DEFAULT,   // Disable boost at 1m/s
        .braking_bank_angle = SETTING_NAV_MC_BRAKING_BANK_ANGLE_DEFAULT,                        // Max braking angle
#endif

        .posDecelerationTime = SETTING_NAV_MC_POS_DECELERATION_TIME_DEFAULT,        // posDecelerationTime * 100
        .posResponseExpo = SETTING_NAV_MC_POS_EXPO_DEFAULT,                         // posResponseExpo * 100
        .slowDownForTurning = SETTING_NAV_MC_WP_SLOWDOWN_DEFAULT,
        .althold_throttle_type = SETTING_NAV_MC_ALTHOLD_THROTTLE_DEFAULT,           // STICK
    },

    // Fixed wing
    .fw = {
        .max_bank_angle = SETTING_NAV_FW_BANK_ANGLE_DEFAULT,                    // degrees
        .max_climb_angle = SETTING_NAV_FW_CLIMB_ANGLE_DEFAULT,                  // degrees
        .max_dive_angle = SETTING_NAV_FW_DIVE_ANGLE_DEFAULT,                    // degrees
        .cruise_speed = SETTING_NAV_FW_CRUISE_SPEED_DEFAULT,                    // cm/s
        .control_smoothness = SETTING_NAV_FW_CONTROL_SMOOTHNESS_DEFAULT,
        .pitch_to_throttle_smooth = SETTING_NAV_FW_PITCH2THR_SMOOTHING_DEFAULT,
        .pitch_to_throttle_thresh = SETTING_NAV_FW_PITCH2THR_THRESHOLD_DEFAULT,
        .minThrottleDownPitchAngle = SETTING_FW_MIN_THROTTLE_DOWN_PITCH_DEFAULT,
        .loiter_radius = SETTING_NAV_FW_LOITER_RADIUS_DEFAULT,                  // 75m
        .loiter_direction = SETTING_FW_LOITER_DIRECTION_DEFAULT,

        //Fixed wing landing
        .land_dive_angle = SETTING_NAV_FW_LAND_DIVE_ANGLE_DEFAULT,              // 2 degrees dive by default

        // Fixed wing launch
        .launch_velocity_thresh = SETTING_NAV_FW_LAUNCH_VELOCITY_DEFAULT,       // 3 m/s
        .launch_accel_thresh = SETTING_NAV_FW_LAUNCH_ACCEL_DEFAULT,             // cm/s/s (1.9*G)
        .launch_time_thresh = SETTING_NAV_FW_LAUNCH_DETECT_TIME_DEFAULT,        // 40ms
        .launch_motor_timer = SETTING_NAV_FW_LAUNCH_MOTOR_DELAY_DEFAULT,        // ms
        .launch_idle_motor_timer = SETTING_NAV_FW_LAUNCH_IDLE_MOTOR_DELAY_DEFAULT,   // ms
        .launch_motor_spinup_time = SETTING_NAV_FW_LAUNCH_SPINUP_TIME_DEFAULT,  // ms, time to gredually increase throttle from idle to launch
        .launch_end_time = SETTING_NAV_FW_LAUNCH_END_TIME_DEFAULT,              // ms, time to gradually decrease/increase throttle and decrease pitch angle from launch to the current flight mode
        .launch_min_time = SETTING_NAV_FW_LAUNCH_MIN_TIME_DEFAULT,              // ms, min time in launch mode
        .launch_timeout = SETTING_NAV_FW_LAUNCH_TIMEOUT_DEFAULT,                // ms, timeout for launch procedure
        .launch_max_altitude = SETTING_NAV_FW_LAUNCH_MAX_ALTITUDE_DEFAULT,      // cm, altitude where to consider launch ended
        .launch_climb_angle = SETTING_NAV_FW_LAUNCH_CLIMB_ANGLE_DEFAULT,        // 18 degrees
        .launch_max_angle = SETTING_NAV_FW_LAUNCH_MAX_ANGLE_DEFAULT,            // 45 deg
        .launch_manual_throttle = SETTING_NAV_FW_LAUNCH_MANUAL_THROTTLE_DEFAULT,// OFF
        .launch_abort_deadband = SETTING_NAV_FW_LAUNCH_ABORT_DEADBAND_DEFAULT,  // 100 us

        .allow_manual_thr_increase = SETTING_NAV_FW_ALLOW_MANUAL_THR_INCREASE_DEFAULT,
        .useFwNavYawControl = SETTING_NAV_USE_FW_YAW_CONTROL_DEFAULT,
        .yawControlDeadband = SETTING_NAV_FW_YAW_DEADBAND_DEFAULT,
        .soaring_pitch_deadband = SETTING_NAV_FW_SOARING_PITCH_DEADBAND_DEFAULT,// pitch angle mode deadband when Saoring mode enabled
        .wp_tracking_accuracy = SETTING_NAV_FW_WP_TRACKING_ACCURACY_DEFAULT,    // 0, improves course tracking accuracy during FW WP missions
        .wp_tracking_max_angle = SETTING_NAV_FW_WP_TRACKING_MAX_ANGLE_DEFAULT,  // 60 degs
        .wp_turn_smoothing = SETTING_NAV_FW_WP_TURN_SMOOTHING_DEFAULT,          // 0, smooths turns during FW WP mode missions
    }
);

/* NAV variables */
static navWapointHeading_t wpHeadingControl;
navigationPosControl_t posControl;
navSystemStatus_t NAV_Status;
static bool landingDetectorIsActive;

EXTENDED_FASTRAM multicopterPosXyCoefficients_t multicopterPosXyCoefficients;

// Blackbox states
int16_t navCurrentState;
int16_t navActualVelocity[3];
int16_t navDesiredVelocity[3];
int32_t navTargetPosition[3];
int32_t navLatestActualPosition[3];
int16_t navActualHeading;
uint16_t navDesiredHeading;
int16_t navActualSurface;
uint16_t navFlags;
uint16_t navEPH;
uint16_t navEPV;
int16_t navAccNEU[3];
//End of blackbox states

static fpVector3_t * rthGetHomeTargetPosition(rthTargetMode_e mode);
static void updateDesiredRTHAltitude(void);
static void resetAltitudeController(bool useTerrainFollowing);
static void resetPositionController(void);
static void setupAltitudeController(void);
static void resetHeadingController(void);
void resetGCSFlags(void);

static void setupJumpCounters(void);
static void resetJumpCounter(void);
static void clearJumpCounters(void);

static void calculateAndSetActiveWaypoint(const navWaypoint_t * waypoint);
static void calculateAndSetActiveWaypointToLocalPosition(const fpVector3_t * pos);
void calculateInitialHoldPosition(fpVector3_t * pos);
void calculateFarAwayTarget(fpVector3_t * farAwayPos, int32_t bearing, int32_t distance);
static bool isWaypointReached(const fpVector3_t * waypointPos, const int32_t * waypointBearing);
bool isWaypointAltitudeReached(void);
static void mapWaypointToLocalPosition(fpVector3_t * localPos, const navWaypoint_t * waypoint, geoAltitudeConversionMode_e altConv);
static navigationFSMEvent_t nextForNonGeoStates(void);
static bool isWaypointMissionValid(void);
void missionPlannerSetWaypoint(void);

void initializeRTHSanityChecker(void);
bool validateRTHSanityChecker(void);
void updateHomePosition(void);
bool abortLaunchAllowed(void);

static bool rthAltControlStickOverrideCheck(unsigned axis);

static void updateRthTrackback(bool forceSaveTrackPoint);
static fpVector3_t * rthGetTrackbackPos(void);

/*************************************************************************************************/
static navigationFSMEvent_t navOnEnteringState_NAV_STATE_IDLE(navigationFSMState_t previousState);
static navigationFSMEvent_t navOnEnteringState_NAV_STATE_ALTHOLD_INITIALIZE(navigationFSMState_t previousState);
static navigationFSMEvent_t navOnEnteringState_NAV_STATE_ALTHOLD_IN_PROGRESS(navigationFSMState_t previousState);
static navigationFSMEvent_t navOnEnteringState_NAV_STATE_POSHOLD_3D_INITIALIZE(navigationFSMState_t previousState);
static navigationFSMEvent_t navOnEnteringState_NAV_STATE_POSHOLD_3D_IN_PROGRESS(navigationFSMState_t previousState);
static navigationFSMEvent_t navOnEnteringState_NAV_STATE_COURSE_HOLD_INITIALIZE(navigationFSMState_t previousState);
static navigationFSMEvent_t navOnEnteringState_NAV_STATE_COURSE_HOLD_IN_PROGRESS(navigationFSMState_t previousState);
static navigationFSMEvent_t navOnEnteringState_NAV_STATE_COURSE_HOLD_ADJUSTING(navigationFSMState_t previousState);
static navigationFSMEvent_t navOnEnteringState_NAV_STATE_CRUISE_INITIALIZE(navigationFSMState_t previousState);
static navigationFSMEvent_t navOnEnteringState_NAV_STATE_CRUISE_IN_PROGRESS(navigationFSMState_t previousState);
static navigationFSMEvent_t navOnEnteringState_NAV_STATE_CRUISE_ADJUSTING(navigationFSMState_t previousState);
static navigationFSMEvent_t navOnEnteringState_NAV_STATE_RTH_INITIALIZE(navigationFSMState_t previousState);
static navigationFSMEvent_t navOnEnteringState_NAV_STATE_RTH_CLIMB_TO_SAFE_ALT(navigationFSMState_t previousState);
static navigationFSMEvent_t navOnEnteringState_NAV_STATE_RTH_TRACKBACK(navigationFSMState_t previousState);
static navigationFSMEvent_t navOnEnteringState_NAV_STATE_RTH_HEAD_HOME(navigationFSMState_t previousState);
static navigationFSMEvent_t navOnEnteringState_NAV_STATE_RTH_HOVER_PRIOR_TO_LANDING(navigationFSMState_t previousState);
static navigationFSMEvent_t navOnEnteringState_NAV_STATE_RTH_HOVER_ABOVE_HOME(navigationFSMState_t previousState);
static navigationFSMEvent_t navOnEnteringState_NAV_STATE_RTH_LANDING(navigationFSMState_t previousState);
static navigationFSMEvent_t navOnEnteringState_NAV_STATE_RTH_FINISHING(navigationFSMState_t previousState);
static navigationFSMEvent_t navOnEnteringState_NAV_STATE_RTH_FINISHED(navigationFSMState_t previousState);
static navigationFSMEvent_t navOnEnteringState_NAV_STATE_WAYPOINT_INITIALIZE(navigationFSMState_t previousState);
static navigationFSMEvent_t navOnEnteringState_NAV_STATE_WAYPOINT_PRE_ACTION(navigationFSMState_t previousState);
static navigationFSMEvent_t navOnEnteringState_NAV_STATE_WAYPOINT_IN_PROGRESS(navigationFSMState_t previousState);
static navigationFSMEvent_t navOnEnteringState_NAV_STATE_WAYPOINT_REACHED(navigationFSMState_t previousState);
static navigationFSMEvent_t navOnEnteringState_NAV_STATE_WAYPOINT_HOLD_TIME(navigationFSMState_t previousState);
static navigationFSMEvent_t navOnEnteringState_NAV_STATE_WAYPOINT_NEXT(navigationFSMState_t previousState);
static navigationFSMEvent_t navOnEnteringState_NAV_STATE_WAYPOINT_FINISHED(navigationFSMState_t previousState);
static navigationFSMEvent_t navOnEnteringState_NAV_STATE_WAYPOINT_RTH_LAND(navigationFSMState_t previousState);
static navigationFSMEvent_t navOnEnteringState_NAV_STATE_EMERGENCY_LANDING_INITIALIZE(navigationFSMState_t previousState);
static navigationFSMEvent_t navOnEnteringState_NAV_STATE_EMERGENCY_LANDING_IN_PROGRESS(navigationFSMState_t previousState);
static navigationFSMEvent_t navOnEnteringState_NAV_STATE_EMERGENCY_LANDING_FINISHED(navigationFSMState_t previousState);
static navigationFSMEvent_t navOnEnteringState_NAV_STATE_LAUNCH_INITIALIZE(navigationFSMState_t previousState);
static navigationFSMEvent_t navOnEnteringState_NAV_STATE_LAUNCH_WAIT(navigationFSMState_t previousState);
static navigationFSMEvent_t navOnEnteringState_NAV_STATE_LAUNCH_IN_PROGRESS(navigationFSMState_t previousState);
static navigationFSMEvent_t navOnEnteringState_NAV_STATE_MIXERAT_INITIALIZE(navigationFSMState_t previousState);
static navigationFSMEvent_t navOnEnteringState_NAV_STATE_MIXERAT_IN_PROGRESS(navigationFSMState_t previousState);
static navigationFSMEvent_t navOnEnteringState_NAV_STATE_MIXERAT_ABORT(navigationFSMState_t previousState);

static const navigationFSMStateDescriptor_t navFSM[NAV_STATE_COUNT] = {
    /** Idle state ******************************************************/
    [NAV_STATE_IDLE] = {
        .persistentId = NAV_PERSISTENT_ID_IDLE,
        .onEntry = navOnEnteringState_NAV_STATE_IDLE,
        .timeoutMs = 0,
        .stateFlags = 0,
        .mapToFlightModes = 0,
        .mwState = MW_NAV_STATE_NONE,
        .mwError = MW_NAV_ERROR_NONE,
        .onEvent    = {
            [NAV_FSM_EVENT_SWITCH_TO_ALTHOLD]              = NAV_STATE_ALTHOLD_INITIALIZE,
            [NAV_FSM_EVENT_SWITCH_TO_POSHOLD_3D]           = NAV_STATE_POSHOLD_3D_INITIALIZE,
            [NAV_FSM_EVENT_SWITCH_TO_RTH]                  = NAV_STATE_RTH_INITIALIZE,
            [NAV_FSM_EVENT_SWITCH_TO_WAYPOINT]             = NAV_STATE_WAYPOINT_INITIALIZE,
            [NAV_FSM_EVENT_SWITCH_TO_EMERGENCY_LANDING]    = NAV_STATE_EMERGENCY_LANDING_INITIALIZE,
            [NAV_FSM_EVENT_SWITCH_TO_LAUNCH]               = NAV_STATE_LAUNCH_INITIALIZE,
            [NAV_FSM_EVENT_SWITCH_TO_COURSE_HOLD]          = NAV_STATE_COURSE_HOLD_INITIALIZE,
            [NAV_FSM_EVENT_SWITCH_TO_CRUISE]               = NAV_STATE_CRUISE_INITIALIZE,
            [NAV_FSM_EVENT_SWITCH_TO_MIXERAT]              = NAV_STATE_MIXERAT_INITIALIZE,
        }
    },

    /** ALTHOLD mode ***************************************************/
    [NAV_STATE_ALTHOLD_INITIALIZE] = {
        .persistentId = NAV_PERSISTENT_ID_ALTHOLD_INITIALIZE,
        .onEntry = navOnEnteringState_NAV_STATE_ALTHOLD_INITIALIZE,
        .timeoutMs = 0,
        .stateFlags = NAV_CTL_ALT | NAV_REQUIRE_ANGLE_FW | NAV_REQUIRE_THRTILT,
        .mapToFlightModes = NAV_ALTHOLD_MODE,
        .mwState = MW_NAV_STATE_NONE,
        .mwError = MW_NAV_ERROR_NONE,
        .onEvent = {
            [NAV_FSM_EVENT_SUCCESS]                        = NAV_STATE_ALTHOLD_IN_PROGRESS,
            [NAV_FSM_EVENT_ERROR]                          = NAV_STATE_IDLE,
            [NAV_FSM_EVENT_SWITCH_TO_IDLE]                 = NAV_STATE_IDLE,
        }
    },

    [NAV_STATE_ALTHOLD_IN_PROGRESS] = {
        .persistentId = NAV_PERSISTENT_ID_ALTHOLD_IN_PROGRESS,
        .onEntry = navOnEnteringState_NAV_STATE_ALTHOLD_IN_PROGRESS,
        .timeoutMs = 10,
        .stateFlags = NAV_CTL_ALT | NAV_REQUIRE_ANGLE_FW | NAV_REQUIRE_THRTILT | NAV_RC_ALT,
        .mapToFlightModes = NAV_ALTHOLD_MODE,
        .mwState = MW_NAV_STATE_NONE,
        .mwError = MW_NAV_ERROR_NONE,
        .onEvent = {
            [NAV_FSM_EVENT_TIMEOUT]                        = NAV_STATE_ALTHOLD_IN_PROGRESS,    // re-process the state
            [NAV_FSM_EVENT_SWITCH_TO_IDLE]                 = NAV_STATE_IDLE,
            [NAV_FSM_EVENT_SWITCH_TO_POSHOLD_3D]           = NAV_STATE_POSHOLD_3D_INITIALIZE,
            [NAV_FSM_EVENT_SWITCH_TO_RTH]                  = NAV_STATE_RTH_INITIALIZE,
            [NAV_FSM_EVENT_SWITCH_TO_WAYPOINT]             = NAV_STATE_WAYPOINT_INITIALIZE,
            [NAV_FSM_EVENT_SWITCH_TO_EMERGENCY_LANDING]    = NAV_STATE_EMERGENCY_LANDING_INITIALIZE,
            [NAV_FSM_EVENT_SWITCH_TO_COURSE_HOLD]          = NAV_STATE_COURSE_HOLD_INITIALIZE,
            [NAV_FSM_EVENT_SWITCH_TO_CRUISE]               = NAV_STATE_CRUISE_INITIALIZE,
        }
    },

    /** POSHOLD_3D mode ************************************************/
    [NAV_STATE_POSHOLD_3D_INITIALIZE] = {
        .persistentId = NAV_PERSISTENT_ID_POSHOLD_3D_INITIALIZE,
        .onEntry = navOnEnteringState_NAV_STATE_POSHOLD_3D_INITIALIZE,
        .timeoutMs = 0,
        .stateFlags = NAV_CTL_ALT | NAV_CTL_POS | NAV_REQUIRE_ANGLE | NAV_REQUIRE_THRTILT,
        .mapToFlightModes = NAV_ALTHOLD_MODE | NAV_POSHOLD_MODE,
        .mwState = MW_NAV_STATE_HOLD_INFINIT,
        .mwError = MW_NAV_ERROR_NONE,
        .onEvent = {
            [NAV_FSM_EVENT_SUCCESS]                        = NAV_STATE_POSHOLD_3D_IN_PROGRESS,
            [NAV_FSM_EVENT_ERROR]                          = NAV_STATE_IDLE,
            [NAV_FSM_EVENT_SWITCH_TO_IDLE]                 = NAV_STATE_IDLE,
        }
    },

    [NAV_STATE_POSHOLD_3D_IN_PROGRESS] = {
        .persistentId = NAV_PERSISTENT_ID_POSHOLD_3D_IN_PROGRESS,
        .onEntry = navOnEnteringState_NAV_STATE_POSHOLD_3D_IN_PROGRESS,
        .timeoutMs = 10,
        .stateFlags = NAV_CTL_ALT | NAV_CTL_POS | NAV_CTL_YAW | NAV_REQUIRE_ANGLE | NAV_REQUIRE_THRTILT | NAV_RC_ALT | NAV_RC_POS | NAV_RC_YAW,
        .mapToFlightModes = NAV_ALTHOLD_MODE | NAV_POSHOLD_MODE,
        .mwState = MW_NAV_STATE_HOLD_INFINIT,
        .mwError = MW_NAV_ERROR_NONE,
        .onEvent = {
            [NAV_FSM_EVENT_TIMEOUT]                        = NAV_STATE_POSHOLD_3D_IN_PROGRESS,    // re-process the state
            [NAV_FSM_EVENT_SWITCH_TO_IDLE]                 = NAV_STATE_IDLE,
            [NAV_FSM_EVENT_SWITCH_TO_ALTHOLD]              = NAV_STATE_ALTHOLD_INITIALIZE,
            [NAV_FSM_EVENT_SWITCH_TO_RTH]                  = NAV_STATE_RTH_INITIALIZE,
            [NAV_FSM_EVENT_SWITCH_TO_WAYPOINT]             = NAV_STATE_WAYPOINT_INITIALIZE,
            [NAV_FSM_EVENT_SWITCH_TO_EMERGENCY_LANDING]    = NAV_STATE_EMERGENCY_LANDING_INITIALIZE,
            [NAV_FSM_EVENT_SWITCH_TO_COURSE_HOLD]          = NAV_STATE_COURSE_HOLD_INITIALIZE,
            [NAV_FSM_EVENT_SWITCH_TO_CRUISE]               = NAV_STATE_CRUISE_INITIALIZE,
        }
    },
    /** CRUISE_HOLD mode ************************************************/
    [NAV_STATE_COURSE_HOLD_INITIALIZE] = {
        .persistentId = NAV_PERSISTENT_ID_COURSE_HOLD_INITIALIZE,
        .onEntry = navOnEnteringState_NAV_STATE_COURSE_HOLD_INITIALIZE,
        .timeoutMs = 0,
        .stateFlags = NAV_REQUIRE_ANGLE,
        .mapToFlightModes = NAV_COURSE_HOLD_MODE,
        .mwState = MW_NAV_STATE_NONE,
        .mwError = MW_NAV_ERROR_NONE,
        .onEvent = {
            [NAV_FSM_EVENT_SUCCESS]                        = NAV_STATE_COURSE_HOLD_IN_PROGRESS,
            [NAV_FSM_EVENT_ERROR]                          = NAV_STATE_IDLE,
            [NAV_FSM_EVENT_SWITCH_TO_IDLE]                 = NAV_STATE_IDLE,
        }
    },

    [NAV_STATE_COURSE_HOLD_IN_PROGRESS] = {
        .persistentId = NAV_PERSISTENT_ID_COURSE_HOLD_IN_PROGRESS,
        .onEntry = navOnEnteringState_NAV_STATE_COURSE_HOLD_IN_PROGRESS,
        .timeoutMs = 10,
        .stateFlags = NAV_CTL_POS | NAV_CTL_YAW | NAV_REQUIRE_ANGLE | NAV_REQUIRE_MAGHOLD | NAV_RC_POS | NAV_RC_YAW,
        .mapToFlightModes = NAV_COURSE_HOLD_MODE,
        .mwState = MW_NAV_STATE_NONE,
        .mwError = MW_NAV_ERROR_NONE,
        .onEvent = {
            [NAV_FSM_EVENT_TIMEOUT]                        = NAV_STATE_COURSE_HOLD_IN_PROGRESS,    // re-process the state
            [NAV_FSM_EVENT_SWITCH_TO_IDLE]                 = NAV_STATE_IDLE,
            [NAV_FSM_EVENT_SWITCH_TO_ALTHOLD]              = NAV_STATE_ALTHOLD_INITIALIZE,
            [NAV_FSM_EVENT_SWITCH_TO_POSHOLD_3D]           = NAV_STATE_POSHOLD_3D_INITIALIZE,
            [NAV_FSM_EVENT_SWITCH_TO_CRUISE]               = NAV_STATE_CRUISE_INITIALIZE,
            [NAV_FSM_EVENT_SWITCH_TO_COURSE_ADJ]           = NAV_STATE_COURSE_HOLD_ADJUSTING,
            [NAV_FSM_EVENT_SWITCH_TO_RTH]                  = NAV_STATE_RTH_INITIALIZE,
            [NAV_FSM_EVENT_SWITCH_TO_WAYPOINT]             = NAV_STATE_WAYPOINT_INITIALIZE,
            [NAV_FSM_EVENT_SWITCH_TO_EMERGENCY_LANDING]    = NAV_STATE_EMERGENCY_LANDING_INITIALIZE,
        }
    },

        [NAV_STATE_COURSE_HOLD_ADJUSTING] = {
        .persistentId = NAV_PERSISTENT_ID_COURSE_HOLD_ADJUSTING,
        .onEntry = navOnEnteringState_NAV_STATE_COURSE_HOLD_ADJUSTING,
        .timeoutMs = 10,
        .stateFlags =  NAV_REQUIRE_ANGLE | NAV_RC_POS,
        .mapToFlightModes = NAV_COURSE_HOLD_MODE,
        .mwState = MW_NAV_STATE_NONE,
        .mwError = MW_NAV_ERROR_NONE,
        .onEvent = {
            [NAV_FSM_EVENT_SUCCESS]                        = NAV_STATE_COURSE_HOLD_IN_PROGRESS,
            [NAV_FSM_EVENT_TIMEOUT]                        = NAV_STATE_COURSE_HOLD_ADJUSTING,
            [NAV_FSM_EVENT_ERROR]                          = NAV_STATE_IDLE,
            [NAV_FSM_EVENT_SWITCH_TO_IDLE]                 = NAV_STATE_IDLE,
            [NAV_FSM_EVENT_SWITCH_TO_ALTHOLD]              = NAV_STATE_ALTHOLD_INITIALIZE,
            [NAV_FSM_EVENT_SWITCH_TO_POSHOLD_3D]           = NAV_STATE_POSHOLD_3D_INITIALIZE,
            [NAV_FSM_EVENT_SWITCH_TO_CRUISE]               = NAV_STATE_CRUISE_INITIALIZE,
            [NAV_FSM_EVENT_SWITCH_TO_RTH]                  = NAV_STATE_RTH_INITIALIZE,
            [NAV_FSM_EVENT_SWITCH_TO_WAYPOINT]             = NAV_STATE_WAYPOINT_INITIALIZE,
            [NAV_FSM_EVENT_SWITCH_TO_EMERGENCY_LANDING]    = NAV_STATE_EMERGENCY_LANDING_INITIALIZE,
        }
    },

    /** CRUISE_3D mode ************************************************/
    [NAV_STATE_CRUISE_INITIALIZE] = {
        .persistentId = NAV_PERSISTENT_ID_CRUISE_INITIALIZE,
        .onEntry = navOnEnteringState_NAV_STATE_CRUISE_INITIALIZE,
        .timeoutMs = 0,
        .stateFlags = NAV_REQUIRE_ANGLE,
        .mapToFlightModes = NAV_ALTHOLD_MODE | NAV_COURSE_HOLD_MODE,
        .mwState = MW_NAV_STATE_NONE,
        .mwError = MW_NAV_ERROR_NONE,
        .onEvent = {
            [NAV_FSM_EVENT_SUCCESS]                        = NAV_STATE_CRUISE_IN_PROGRESS,
            [NAV_FSM_EVENT_ERROR]                          = NAV_STATE_IDLE,
            [NAV_FSM_EVENT_SWITCH_TO_IDLE]                 = NAV_STATE_IDLE,
        }
    },

    [NAV_STATE_CRUISE_IN_PROGRESS] = {
        .persistentId = NAV_PERSISTENT_ID_CRUISE_IN_PROGRESS,
        .onEntry = navOnEnteringState_NAV_STATE_CRUISE_IN_PROGRESS,
        .timeoutMs = 10,
        .stateFlags = NAV_CTL_ALT | NAV_CTL_POS | NAV_CTL_YAW | NAV_REQUIRE_ANGLE | NAV_REQUIRE_MAGHOLD | NAV_REQUIRE_THRTILT | NAV_RC_POS | NAV_RC_YAW | NAV_RC_ALT,
        .mapToFlightModes = NAV_ALTHOLD_MODE | NAV_COURSE_HOLD_MODE,
        .mwState = MW_NAV_STATE_NONE,
        .mwError = MW_NAV_ERROR_NONE,
        .onEvent = {
            [NAV_FSM_EVENT_TIMEOUT]                        = NAV_STATE_CRUISE_IN_PROGRESS,    // re-process the state
            [NAV_FSM_EVENT_SWITCH_TO_IDLE]                 = NAV_STATE_IDLE,
            [NAV_FSM_EVENT_SWITCH_TO_ALTHOLD]              = NAV_STATE_ALTHOLD_INITIALIZE,
            [NAV_FSM_EVENT_SWITCH_TO_POSHOLD_3D]           = NAV_STATE_POSHOLD_3D_INITIALIZE,
            [NAV_FSM_EVENT_SWITCH_TO_COURSE_HOLD]          = NAV_STATE_COURSE_HOLD_INITIALIZE,
            [NAV_FSM_EVENT_SWITCH_TO_COURSE_ADJ]           = NAV_STATE_CRUISE_ADJUSTING,
            [NAV_FSM_EVENT_SWITCH_TO_RTH]                  = NAV_STATE_RTH_INITIALIZE,
            [NAV_FSM_EVENT_SWITCH_TO_WAYPOINT]             = NAV_STATE_WAYPOINT_INITIALIZE,
            [NAV_FSM_EVENT_SWITCH_TO_EMERGENCY_LANDING]    = NAV_STATE_EMERGENCY_LANDING_INITIALIZE,
        }
    },

    [NAV_STATE_CRUISE_ADJUSTING] = {
        .persistentId = NAV_PERSISTENT_ID_CRUISE_ADJUSTING,
        .onEntry = navOnEnteringState_NAV_STATE_CRUISE_ADJUSTING,
        .timeoutMs = 10,
        .stateFlags =  NAV_CTL_ALT | NAV_REQUIRE_ANGLE | NAV_RC_POS | NAV_RC_ALT,
        .mapToFlightModes = NAV_ALTHOLD_MODE | NAV_COURSE_HOLD_MODE,
        .mwState = MW_NAV_STATE_NONE,
        .mwError = MW_NAV_ERROR_NONE,
        .onEvent = {
            [NAV_FSM_EVENT_SUCCESS]                        = NAV_STATE_CRUISE_IN_PROGRESS,
            [NAV_FSM_EVENT_TIMEOUT]                        = NAV_STATE_CRUISE_ADJUSTING,
            [NAV_FSM_EVENT_ERROR]                          = NAV_STATE_IDLE,
            [NAV_FSM_EVENT_SWITCH_TO_IDLE]                 = NAV_STATE_IDLE,
            [NAV_FSM_EVENT_SWITCH_TO_ALTHOLD]              = NAV_STATE_ALTHOLD_INITIALIZE,
            [NAV_FSM_EVENT_SWITCH_TO_POSHOLD_3D]           = NAV_STATE_POSHOLD_3D_INITIALIZE,
            [NAV_FSM_EVENT_SWITCH_TO_COURSE_HOLD]          = NAV_STATE_COURSE_HOLD_INITIALIZE,
            [NAV_FSM_EVENT_SWITCH_TO_RTH]                  = NAV_STATE_RTH_INITIALIZE,
            [NAV_FSM_EVENT_SWITCH_TO_WAYPOINT]             = NAV_STATE_WAYPOINT_INITIALIZE,
            [NAV_FSM_EVENT_SWITCH_TO_EMERGENCY_LANDING]    = NAV_STATE_EMERGENCY_LANDING_INITIALIZE,
        }
    },

    /** RTH_3D mode ************************************************/
    [NAV_STATE_RTH_INITIALIZE] = {
        .persistentId = NAV_PERSISTENT_ID_RTH_INITIALIZE,
        .onEntry = navOnEnteringState_NAV_STATE_RTH_INITIALIZE,
        .timeoutMs = 10,
        .stateFlags = NAV_CTL_ALT | NAV_CTL_POS | NAV_CTL_YAW | NAV_REQUIRE_ANGLE | NAV_REQUIRE_MAGHOLD | NAV_REQUIRE_THRTILT | NAV_AUTO_RTH,
        .mapToFlightModes = NAV_RTH_MODE | NAV_ALTHOLD_MODE,
        .mwState = MW_NAV_STATE_RTH_START,
        .mwError = MW_NAV_ERROR_NONE,
        .onEvent = {
            [NAV_FSM_EVENT_TIMEOUT]                             = NAV_STATE_RTH_INITIALIZE,      // re-process the state
            [NAV_FSM_EVENT_SUCCESS]                             = NAV_STATE_RTH_CLIMB_TO_SAFE_ALT,
            [NAV_FSM_EVENT_SWITCH_TO_NAV_STATE_RTH_TRACKBACK]   = NAV_STATE_RTH_TRACKBACK,
            [NAV_FSM_EVENT_SWITCH_TO_EMERGENCY_LANDING]         = NAV_STATE_EMERGENCY_LANDING_INITIALIZE,
            [NAV_FSM_EVENT_SWITCH_TO_RTH_LANDING]               = NAV_STATE_RTH_HOVER_PRIOR_TO_LANDING,
            [NAV_FSM_EVENT_SWITCH_TO_IDLE]                      = NAV_STATE_IDLE,
        }
    },

    [NAV_STATE_RTH_CLIMB_TO_SAFE_ALT] = {
        .persistentId = NAV_PERSISTENT_ID_RTH_CLIMB_TO_SAFE_ALT,
        .onEntry = navOnEnteringState_NAV_STATE_RTH_CLIMB_TO_SAFE_ALT,
        .timeoutMs = 10,
        .stateFlags = NAV_CTL_ALT | NAV_CTL_POS | NAV_CTL_YAW | NAV_REQUIRE_ANGLE | NAV_REQUIRE_MAGHOLD | NAV_REQUIRE_THRTILT | NAV_AUTO_RTH | NAV_RC_POS | NAV_RC_YAW,     // allow pos adjustment while climbind to safe alt
        .mapToFlightModes = NAV_RTH_MODE | NAV_ALTHOLD_MODE,
        .mwState = MW_NAV_STATE_RTH_CLIMB,
        .mwError = MW_NAV_ERROR_WAIT_FOR_RTH_ALT,
        .onEvent = {
            [NAV_FSM_EVENT_TIMEOUT]                        = NAV_STATE_RTH_CLIMB_TO_SAFE_ALT,   // re-process the state
            [NAV_FSM_EVENT_SUCCESS]                        = NAV_STATE_RTH_HEAD_HOME,
            [NAV_FSM_EVENT_SWITCH_TO_IDLE]                 = NAV_STATE_IDLE,
            [NAV_FSM_EVENT_SWITCH_TO_ALTHOLD]              = NAV_STATE_ALTHOLD_INITIALIZE,
            [NAV_FSM_EVENT_SWITCH_TO_POSHOLD_3D]           = NAV_STATE_POSHOLD_3D_INITIALIZE,
            [NAV_FSM_EVENT_SWITCH_TO_EMERGENCY_LANDING]    = NAV_STATE_EMERGENCY_LANDING_INITIALIZE,
            [NAV_FSM_EVENT_SWITCH_TO_COURSE_HOLD]          = NAV_STATE_COURSE_HOLD_INITIALIZE,
            [NAV_FSM_EVENT_SWITCH_TO_CRUISE]               = NAV_STATE_CRUISE_INITIALIZE,
        }
    },

    [NAV_STATE_RTH_TRACKBACK] = {
        .persistentId = NAV_PERSISTENT_ID_RTH_TRACKBACK,
        .onEntry = navOnEnteringState_NAV_STATE_RTH_TRACKBACK,
        .timeoutMs = 10,
        .stateFlags = NAV_CTL_ALT | NAV_CTL_POS | NAV_CTL_YAW | NAV_REQUIRE_ANGLE | NAV_REQUIRE_MAGHOLD | NAV_REQUIRE_THRTILT | NAV_AUTO_RTH,
        .mapToFlightModes = NAV_RTH_MODE | NAV_ALTHOLD_MODE,
        .mwState = MW_NAV_STATE_RTH_ENROUTE,
        .mwError = MW_NAV_ERROR_NONE,
        .onEvent = {
            [NAV_FSM_EVENT_TIMEOUT]                             = NAV_STATE_RTH_TRACKBACK,           // re-process the state
            [NAV_FSM_EVENT_SWITCH_TO_NAV_STATE_RTH_INITIALIZE]  = NAV_STATE_RTH_INITIALIZE,
            [NAV_FSM_EVENT_SWITCH_TO_EMERGENCY_LANDING]         = NAV_STATE_EMERGENCY_LANDING_INITIALIZE,
            [NAV_FSM_EVENT_SWITCH_TO_IDLE]                      = NAV_STATE_IDLE,
            [NAV_FSM_EVENT_SWITCH_TO_ALTHOLD]                   = NAV_STATE_ALTHOLD_INITIALIZE,
            [NAV_FSM_EVENT_SWITCH_TO_POSHOLD_3D]                = NAV_STATE_POSHOLD_3D_INITIALIZE,
            [NAV_FSM_EVENT_SWITCH_TO_COURSE_HOLD]               = NAV_STATE_COURSE_HOLD_INITIALIZE,
            [NAV_FSM_EVENT_SWITCH_TO_CRUISE]                    = NAV_STATE_CRUISE_INITIALIZE,
        }
    },

    [NAV_STATE_RTH_HEAD_HOME] = {
        .persistentId = NAV_PERSISTENT_ID_RTH_HEAD_HOME,
        .onEntry = navOnEnteringState_NAV_STATE_RTH_HEAD_HOME,
        .timeoutMs = 10,
        .stateFlags = NAV_CTL_ALT | NAV_CTL_POS | NAV_CTL_YAW | NAV_REQUIRE_ANGLE | NAV_REQUIRE_MAGHOLD | NAV_REQUIRE_THRTILT | NAV_AUTO_RTH | NAV_RC_POS | NAV_RC_YAW,
        .mapToFlightModes = NAV_RTH_MODE | NAV_ALTHOLD_MODE,
        .mwState = MW_NAV_STATE_RTH_ENROUTE,
        .mwError = MW_NAV_ERROR_NONE,
        .onEvent = {
            [NAV_FSM_EVENT_TIMEOUT]                        = NAV_STATE_RTH_HEAD_HOME,           // re-process the state
            [NAV_FSM_EVENT_SUCCESS]                        = NAV_STATE_RTH_HOVER_PRIOR_TO_LANDING,
            [NAV_FSM_EVENT_SWITCH_TO_IDLE]                 = NAV_STATE_IDLE,
            [NAV_FSM_EVENT_SWITCH_TO_ALTHOLD]              = NAV_STATE_ALTHOLD_INITIALIZE,
            [NAV_FSM_EVENT_SWITCH_TO_POSHOLD_3D]           = NAV_STATE_POSHOLD_3D_INITIALIZE,
            [NAV_FSM_EVENT_SWITCH_TO_EMERGENCY_LANDING]    = NAV_STATE_EMERGENCY_LANDING_INITIALIZE,
            [NAV_FSM_EVENT_SWITCH_TO_COURSE_HOLD]          = NAV_STATE_COURSE_HOLD_INITIALIZE,
            [NAV_FSM_EVENT_SWITCH_TO_CRUISE]               = NAV_STATE_CRUISE_INITIALIZE,
            [NAV_FSM_EVENT_SWITCH_TO_MIXERAT]              = NAV_STATE_MIXERAT_INITIALIZE,
        }
    },

    [NAV_STATE_RTH_HOVER_PRIOR_TO_LANDING] = {
        .persistentId = NAV_PERSISTENT_ID_RTH_HOVER_PRIOR_TO_LANDING,
        .onEntry = navOnEnteringState_NAV_STATE_RTH_HOVER_PRIOR_TO_LANDING,
        .timeoutMs = 500,
        .stateFlags = NAV_CTL_ALT | NAV_CTL_POS | NAV_CTL_YAW | NAV_REQUIRE_ANGLE | NAV_REQUIRE_MAGHOLD | NAV_REQUIRE_THRTILT | NAV_AUTO_RTH | NAV_RC_POS | NAV_RC_YAW,
        .mapToFlightModes = NAV_RTH_MODE | NAV_ALTHOLD_MODE,
        .mwState = MW_NAV_STATE_LAND_SETTLE,
        .mwError = MW_NAV_ERROR_NONE,
        .onEvent = {
            [NAV_FSM_EVENT_TIMEOUT]                        = NAV_STATE_RTH_HOVER_PRIOR_TO_LANDING,
            [NAV_FSM_EVENT_SUCCESS]                        = NAV_STATE_RTH_LANDING,
            [NAV_FSM_EVENT_SWITCH_TO_RTH_HOVER_ABOVE_HOME] = NAV_STATE_RTH_HOVER_ABOVE_HOME,
            [NAV_FSM_EVENT_SWITCH_TO_IDLE]                 = NAV_STATE_IDLE,
            [NAV_FSM_EVENT_SWITCH_TO_ALTHOLD]              = NAV_STATE_ALTHOLD_INITIALIZE,
            [NAV_FSM_EVENT_SWITCH_TO_POSHOLD_3D]           = NAV_STATE_POSHOLD_3D_INITIALIZE,
            [NAV_FSM_EVENT_SWITCH_TO_EMERGENCY_LANDING]    = NAV_STATE_EMERGENCY_LANDING_INITIALIZE,
            [NAV_FSM_EVENT_SWITCH_TO_COURSE_HOLD]          = NAV_STATE_COURSE_HOLD_INITIALIZE,
            [NAV_FSM_EVENT_SWITCH_TO_CRUISE]               = NAV_STATE_CRUISE_INITIALIZE,
        }
    },

    [NAV_STATE_RTH_HOVER_ABOVE_HOME] = {
        .persistentId = NAV_PERSISTENT_ID_RTH_HOVER_ABOVE_HOME,
        .onEntry = navOnEnteringState_NAV_STATE_RTH_HOVER_ABOVE_HOME,
        .timeoutMs = 10,
        .stateFlags = NAV_CTL_ALT | NAV_CTL_POS | NAV_CTL_YAW | NAV_REQUIRE_ANGLE | NAV_REQUIRE_MAGHOLD | NAV_REQUIRE_THRTILT | NAV_AUTO_RTH | NAV_RC_POS | NAV_RC_YAW | NAV_RC_ALT,
        .mapToFlightModes = NAV_RTH_MODE | NAV_ALTHOLD_MODE,
        .mwState = MW_NAV_STATE_HOVER_ABOVE_HOME,
        .mwError = MW_NAV_ERROR_NONE,
        .onEvent = {
            [NAV_FSM_EVENT_TIMEOUT]                        = NAV_STATE_RTH_HOVER_ABOVE_HOME,
            [NAV_FSM_EVENT_SWITCH_TO_IDLE]                 = NAV_STATE_IDLE,
            [NAV_FSM_EVENT_SWITCH_TO_ALTHOLD]              = NAV_STATE_ALTHOLD_INITIALIZE,
            [NAV_FSM_EVENT_SWITCH_TO_POSHOLD_3D]           = NAV_STATE_POSHOLD_3D_INITIALIZE,
            [NAV_FSM_EVENT_SWITCH_TO_EMERGENCY_LANDING]    = NAV_STATE_EMERGENCY_LANDING_INITIALIZE,
            [NAV_FSM_EVENT_SWITCH_TO_COURSE_HOLD]          = NAV_STATE_COURSE_HOLD_INITIALIZE,
            [NAV_FSM_EVENT_SWITCH_TO_CRUISE]               = NAV_STATE_CRUISE_INITIALIZE,
        }
    },

    [NAV_STATE_RTH_LANDING] = {
        .persistentId = NAV_PERSISTENT_ID_RTH_LANDING,
        .onEntry = navOnEnteringState_NAV_STATE_RTH_LANDING,
        .timeoutMs = 10,
        .stateFlags = NAV_CTL_ALT | NAV_CTL_POS | NAV_CTL_YAW | NAV_CTL_LAND | NAV_REQUIRE_ANGLE | NAV_REQUIRE_MAGHOLD | NAV_REQUIRE_THRTILT | NAV_AUTO_RTH | NAV_RC_POS | NAV_RC_YAW,
        .mapToFlightModes = NAV_RTH_MODE | NAV_ALTHOLD_MODE,
        .mwState = MW_NAV_STATE_LAND_IN_PROGRESS,
        .mwError = MW_NAV_ERROR_LANDING,
        .onEvent = {
            [NAV_FSM_EVENT_TIMEOUT]                        = NAV_STATE_RTH_LANDING,         // re-process state
            [NAV_FSM_EVENT_SUCCESS]                        = NAV_STATE_RTH_FINISHING,
            [NAV_FSM_EVENT_SWITCH_TO_IDLE]                 = NAV_STATE_IDLE,
            [NAV_FSM_EVENT_SWITCH_TO_ALTHOLD]              = NAV_STATE_ALTHOLD_INITIALIZE,
            [NAV_FSM_EVENT_SWITCH_TO_POSHOLD_3D]           = NAV_STATE_POSHOLD_3D_INITIALIZE,
            [NAV_FSM_EVENT_SWITCH_TO_EMERGENCY_LANDING]    = NAV_STATE_EMERGENCY_LANDING_INITIALIZE,
            [NAV_FSM_EVENT_SWITCH_TO_MIXERAT]              = NAV_STATE_MIXERAT_INITIALIZE,
        }
    },

    [NAV_STATE_RTH_FINISHING] = {
        .persistentId = NAV_PERSISTENT_ID_RTH_FINISHING,
        .onEntry = navOnEnteringState_NAV_STATE_RTH_FINISHING,
        .timeoutMs = 0,
        .stateFlags = NAV_CTL_ALT | NAV_CTL_POS | NAV_CTL_YAW | NAV_CTL_LAND | NAV_REQUIRE_ANGLE | NAV_REQUIRE_MAGHOLD | NAV_REQUIRE_THRTILT | NAV_AUTO_RTH,
        .mapToFlightModes = NAV_RTH_MODE | NAV_ALTHOLD_MODE,
        .mwState = MW_NAV_STATE_LAND_IN_PROGRESS,
        .mwError = MW_NAV_ERROR_LANDING,
        .onEvent = {
            [NAV_FSM_EVENT_SUCCESS]                        = NAV_STATE_RTH_FINISHED,
            [NAV_FSM_EVENT_SWITCH_TO_IDLE]                 = NAV_STATE_IDLE,
        }
    },

    [NAV_STATE_RTH_FINISHED] = {
        .persistentId = NAV_PERSISTENT_ID_RTH_FINISHED,
        .onEntry = navOnEnteringState_NAV_STATE_RTH_FINISHED,
        .timeoutMs = 10,
        .stateFlags = NAV_CTL_ALT | NAV_CTL_LAND | NAV_REQUIRE_ANGLE | NAV_REQUIRE_THRTILT | NAV_AUTO_RTH,
        .mapToFlightModes = NAV_RTH_MODE | NAV_ALTHOLD_MODE,
        .mwState = MW_NAV_STATE_LANDED,
        .mwError = MW_NAV_ERROR_NONE,
        .onEvent = {
            [NAV_FSM_EVENT_TIMEOUT]                        = NAV_STATE_RTH_FINISHED,         // re-process state
            [NAV_FSM_EVENT_SWITCH_TO_IDLE]                 = NAV_STATE_IDLE,
            [NAV_FSM_EVENT_SWITCH_TO_ALTHOLD]              = NAV_STATE_ALTHOLD_INITIALIZE,
            [NAV_FSM_EVENT_SWITCH_TO_POSHOLD_3D]           = NAV_STATE_POSHOLD_3D_INITIALIZE,
            [NAV_FSM_EVENT_SWITCH_TO_EMERGENCY_LANDING]    = NAV_STATE_EMERGENCY_LANDING_INITIALIZE,
        }
    },

    /** WAYPOINT mode ************************************************/
    [NAV_STATE_WAYPOINT_INITIALIZE] = {
        .persistentId = NAV_PERSISTENT_ID_WAYPOINT_INITIALIZE,
        .onEntry = navOnEnteringState_NAV_STATE_WAYPOINT_INITIALIZE,
        .timeoutMs = 0,
        .stateFlags = NAV_CTL_ALT | NAV_CTL_POS | NAV_CTL_YAW | NAV_REQUIRE_ANGLE | NAV_REQUIRE_MAGHOLD | NAV_REQUIRE_THRTILT | NAV_AUTO_WP,
        .mapToFlightModes = NAV_WP_MODE | NAV_ALTHOLD_MODE,
        .mwState = MW_NAV_STATE_PROCESS_NEXT,
        .mwError = MW_NAV_ERROR_NONE,
        .onEvent = {
            [NAV_FSM_EVENT_SUCCESS]                        = NAV_STATE_WAYPOINT_PRE_ACTION,
            [NAV_FSM_EVENT_ERROR]                          = NAV_STATE_IDLE,
            [NAV_FSM_EVENT_SWITCH_TO_IDLE]                 = NAV_STATE_IDLE,
            [NAV_FSM_EVENT_SWITCH_TO_WAYPOINT_FINISHED]    = NAV_STATE_WAYPOINT_FINISHED,
        }
    },

    [NAV_STATE_WAYPOINT_PRE_ACTION] = {
        .persistentId = NAV_PERSISTENT_ID_WAYPOINT_PRE_ACTION,
        .onEntry = navOnEnteringState_NAV_STATE_WAYPOINT_PRE_ACTION,
        .timeoutMs = 10,
        .stateFlags = NAV_CTL_ALT | NAV_CTL_POS | NAV_CTL_YAW | NAV_REQUIRE_ANGLE | NAV_REQUIRE_MAGHOLD | NAV_REQUIRE_THRTILT | NAV_AUTO_WP,
        .mapToFlightModes = NAV_WP_MODE | NAV_ALTHOLD_MODE,
        .mwState = MW_NAV_STATE_PROCESS_NEXT,
        .mwError = MW_NAV_ERROR_NONE,
        .onEvent = {
            [NAV_FSM_EVENT_TIMEOUT]                     = NAV_STATE_WAYPOINT_PRE_ACTION,   // re-process the state (for JUMP)
            [NAV_FSM_EVENT_SUCCESS]                     = NAV_STATE_WAYPOINT_IN_PROGRESS,
            [NAV_FSM_EVENT_ERROR]                       = NAV_STATE_IDLE,
            [NAV_FSM_EVENT_SWITCH_TO_IDLE]              = NAV_STATE_IDLE,
            [NAV_FSM_EVENT_SWITCH_TO_RTH]               = NAV_STATE_RTH_INITIALIZE,
            [NAV_FSM_EVENT_SWITCH_TO_WAYPOINT_FINISHED] = NAV_STATE_WAYPOINT_FINISHED,
        }
    },

    [NAV_STATE_WAYPOINT_IN_PROGRESS] = {
        .persistentId = NAV_PERSISTENT_ID_WAYPOINT_IN_PROGRESS,
        .onEntry = navOnEnteringState_NAV_STATE_WAYPOINT_IN_PROGRESS,
        .timeoutMs = 10,
        .stateFlags = NAV_CTL_ALT | NAV_CTL_POS | NAV_CTL_YAW | NAV_REQUIRE_ANGLE | NAV_REQUIRE_MAGHOLD | NAV_REQUIRE_THRTILT | NAV_AUTO_WP,
        .mapToFlightModes = NAV_WP_MODE | NAV_ALTHOLD_MODE,
        .mwState = MW_NAV_STATE_WP_ENROUTE,
        .mwError = MW_NAV_ERROR_NONE,
        .onEvent = {
            [NAV_FSM_EVENT_TIMEOUT]                        = NAV_STATE_WAYPOINT_IN_PROGRESS,   // re-process the state
            [NAV_FSM_EVENT_SUCCESS]                        = NAV_STATE_WAYPOINT_REACHED,       // successfully reached waypoint
            [NAV_FSM_EVENT_SWITCH_TO_IDLE]                 = NAV_STATE_IDLE,
            [NAV_FSM_EVENT_SWITCH_TO_ALTHOLD]              = NAV_STATE_ALTHOLD_INITIALIZE,
            [NAV_FSM_EVENT_SWITCH_TO_POSHOLD_3D]           = NAV_STATE_POSHOLD_3D_INITIALIZE,
            [NAV_FSM_EVENT_SWITCH_TO_RTH]                  = NAV_STATE_RTH_INITIALIZE,
            [NAV_FSM_EVENT_SWITCH_TO_EMERGENCY_LANDING]    = NAV_STATE_EMERGENCY_LANDING_INITIALIZE,
            [NAV_FSM_EVENT_SWITCH_TO_COURSE_HOLD]          = NAV_STATE_COURSE_HOLD_INITIALIZE,
            [NAV_FSM_EVENT_SWITCH_TO_CRUISE]               = NAV_STATE_CRUISE_INITIALIZE,
        }
    },

    [NAV_STATE_WAYPOINT_REACHED] = {
        .persistentId = NAV_PERSISTENT_ID_WAYPOINT_REACHED,
        .onEntry = navOnEnteringState_NAV_STATE_WAYPOINT_REACHED,
        .timeoutMs = 10,
        .stateFlags = NAV_CTL_ALT | NAV_CTL_POS | NAV_CTL_YAW | NAV_REQUIRE_ANGLE | NAV_REQUIRE_MAGHOLD | NAV_REQUIRE_THRTILT | NAV_AUTO_WP,
        .mapToFlightModes = NAV_WP_MODE | NAV_ALTHOLD_MODE,
        .mwState = MW_NAV_STATE_PROCESS_NEXT,
        .mwError = MW_NAV_ERROR_NONE,
        .onEvent = {
            [NAV_FSM_EVENT_TIMEOUT]                     = NAV_STATE_WAYPOINT_REACHED,   // re-process state
            [NAV_FSM_EVENT_SUCCESS]                     = NAV_STATE_WAYPOINT_NEXT,
            [NAV_FSM_EVENT_SWITCH_TO_WAYPOINT_HOLD_TIME] = NAV_STATE_WAYPOINT_HOLD_TIME,
            [NAV_FSM_EVENT_SWITCH_TO_WAYPOINT_FINISHED] = NAV_STATE_WAYPOINT_FINISHED,
            [NAV_FSM_EVENT_SWITCH_TO_WAYPOINT_RTH_LAND] = NAV_STATE_WAYPOINT_RTH_LAND,
            [NAV_FSM_EVENT_SWITCH_TO_IDLE]              = NAV_STATE_IDLE,
            [NAV_FSM_EVENT_SWITCH_TO_ALTHOLD]           = NAV_STATE_ALTHOLD_INITIALIZE,
            [NAV_FSM_EVENT_SWITCH_TO_POSHOLD_3D]        = NAV_STATE_POSHOLD_3D_INITIALIZE,
            [NAV_FSM_EVENT_SWITCH_TO_RTH]               = NAV_STATE_RTH_INITIALIZE,
            [NAV_FSM_EVENT_SWITCH_TO_EMERGENCY_LANDING] = NAV_STATE_EMERGENCY_LANDING_INITIALIZE,
            [NAV_FSM_EVENT_SWITCH_TO_COURSE_HOLD]       = NAV_STATE_COURSE_HOLD_INITIALIZE,
            [NAV_FSM_EVENT_SWITCH_TO_CRUISE]            = NAV_STATE_CRUISE_INITIALIZE,
        }
    },

    [NAV_STATE_WAYPOINT_HOLD_TIME] = {
        .persistentId = NAV_PERSISTENT_ID_WAYPOINT_HOLD_TIME,                             // There is no state for timed hold?
        .onEntry = navOnEnteringState_NAV_STATE_WAYPOINT_HOLD_TIME,
        .timeoutMs = 10,
        .stateFlags = NAV_CTL_ALT | NAV_CTL_POS | NAV_CTL_YAW | NAV_REQUIRE_ANGLE | NAV_REQUIRE_MAGHOLD | NAV_REQUIRE_THRTILT | NAV_AUTO_WP,
        .mapToFlightModes = NAV_WP_MODE | NAV_ALTHOLD_MODE,
        .mwState = MW_NAV_STATE_HOLD_TIMED,
        .mwError = MW_NAV_ERROR_NONE,
        .onEvent = {
            [NAV_FSM_EVENT_TIMEOUT]                        = NAV_STATE_WAYPOINT_HOLD_TIME,     // re-process the state
            [NAV_FSM_EVENT_SUCCESS]                        = NAV_STATE_WAYPOINT_NEXT,          // successfully reached waypoint
            [NAV_FSM_EVENT_SWITCH_TO_IDLE]                 = NAV_STATE_IDLE,
            [NAV_FSM_EVENT_SWITCH_TO_ALTHOLD]              = NAV_STATE_ALTHOLD_INITIALIZE,
            [NAV_FSM_EVENT_SWITCH_TO_POSHOLD_3D]           = NAV_STATE_POSHOLD_3D_INITIALIZE,
            [NAV_FSM_EVENT_SWITCH_TO_RTH]                  = NAV_STATE_RTH_INITIALIZE,
            [NAV_FSM_EVENT_SWITCH_TO_EMERGENCY_LANDING]    = NAV_STATE_EMERGENCY_LANDING_INITIALIZE,
            [NAV_FSM_EVENT_SWITCH_TO_COURSE_HOLD]          = NAV_STATE_COURSE_HOLD_INITIALIZE,
            [NAV_FSM_EVENT_SWITCH_TO_CRUISE]               = NAV_STATE_CRUISE_INITIALIZE,
        }
    },

    [NAV_STATE_WAYPOINT_RTH_LAND] = {
        .persistentId = NAV_PERSISTENT_ID_WAYPOINT_RTH_LAND,
        .onEntry = navOnEnteringState_NAV_STATE_WAYPOINT_RTH_LAND,
        .timeoutMs = 10,
        .stateFlags = NAV_CTL_ALT | NAV_CTL_POS | NAV_CTL_YAW | NAV_CTL_LAND | NAV_REQUIRE_ANGLE | NAV_REQUIRE_MAGHOLD | NAV_REQUIRE_THRTILT | NAV_AUTO_WP,
        .mapToFlightModes = NAV_WP_MODE | NAV_ALTHOLD_MODE,
        .mwState = MW_NAV_STATE_LAND_IN_PROGRESS,
        .mwError = MW_NAV_ERROR_LANDING,
        .onEvent = {
            [NAV_FSM_EVENT_TIMEOUT]                        = NAV_STATE_WAYPOINT_RTH_LAND,   // re-process state
            [NAV_FSM_EVENT_SUCCESS]                        = NAV_STATE_WAYPOINT_FINISHED,
            [NAV_FSM_EVENT_SWITCH_TO_IDLE]                 = NAV_STATE_IDLE,
            [NAV_FSM_EVENT_SWITCH_TO_ALTHOLD]              = NAV_STATE_ALTHOLD_INITIALIZE,
            [NAV_FSM_EVENT_SWITCH_TO_POSHOLD_3D]           = NAV_STATE_POSHOLD_3D_INITIALIZE,
            [NAV_FSM_EVENT_SWITCH_TO_RTH]                  = NAV_STATE_RTH_INITIALIZE,
            [NAV_FSM_EVENT_SWITCH_TO_EMERGENCY_LANDING]    = NAV_STATE_EMERGENCY_LANDING_INITIALIZE,
            [NAV_FSM_EVENT_SWITCH_TO_COURSE_HOLD]          = NAV_STATE_COURSE_HOLD_INITIALIZE,
            [NAV_FSM_EVENT_SWITCH_TO_CRUISE]               = NAV_STATE_CRUISE_INITIALIZE,
            [NAV_FSM_EVENT_SWITCH_TO_MIXERAT]              = NAV_STATE_MIXERAT_INITIALIZE,
        }
    },

    [NAV_STATE_WAYPOINT_NEXT] = {
        .persistentId = NAV_PERSISTENT_ID_WAYPOINT_NEXT,
        .onEntry = navOnEnteringState_NAV_STATE_WAYPOINT_NEXT,
        .timeoutMs = 0,
        .stateFlags = NAV_CTL_ALT | NAV_CTL_POS | NAV_CTL_YAW | NAV_REQUIRE_ANGLE | NAV_REQUIRE_MAGHOLD | NAV_REQUIRE_THRTILT | NAV_AUTO_WP,
        .mapToFlightModes = NAV_WP_MODE | NAV_ALTHOLD_MODE,
        .mwState = MW_NAV_STATE_PROCESS_NEXT,
        .mwError = MW_NAV_ERROR_NONE,
        .onEvent = {
            [NAV_FSM_EVENT_SUCCESS]                        = NAV_STATE_WAYPOINT_PRE_ACTION,
            [NAV_FSM_EVENT_SWITCH_TO_WAYPOINT_FINISHED]    = NAV_STATE_WAYPOINT_FINISHED,
        }
    },

    [NAV_STATE_WAYPOINT_FINISHED] = {
        .persistentId = NAV_PERSISTENT_ID_WAYPOINT_FINISHED,
        .onEntry = navOnEnteringState_NAV_STATE_WAYPOINT_FINISHED,
        .timeoutMs = 10,
        .stateFlags = NAV_CTL_ALT | NAV_CTL_POS | NAV_CTL_YAW | NAV_REQUIRE_ANGLE | NAV_REQUIRE_MAGHOLD | NAV_REQUIRE_THRTILT | NAV_AUTO_WP | NAV_AUTO_WP_DONE,
        .mapToFlightModes = NAV_WP_MODE | NAV_ALTHOLD_MODE,
        .mwState = MW_NAV_STATE_WP_ENROUTE,
        .mwError = MW_NAV_ERROR_FINISH,
        .onEvent = {
            [NAV_FSM_EVENT_TIMEOUT]                        = NAV_STATE_WAYPOINT_FINISHED,   // re-process state
            [NAV_FSM_EVENT_SWITCH_TO_IDLE]                 = NAV_STATE_IDLE,
            [NAV_FSM_EVENT_SWITCH_TO_ALTHOLD]              = NAV_STATE_ALTHOLD_INITIALIZE,
            [NAV_FSM_EVENT_SWITCH_TO_POSHOLD_3D]           = NAV_STATE_POSHOLD_3D_INITIALIZE,
            [NAV_FSM_EVENT_SWITCH_TO_RTH]                  = NAV_STATE_RTH_INITIALIZE,
            [NAV_FSM_EVENT_SWITCH_TO_EMERGENCY_LANDING]    = NAV_STATE_EMERGENCY_LANDING_INITIALIZE,
            [NAV_FSM_EVENT_SWITCH_TO_COURSE_HOLD]          = NAV_STATE_COURSE_HOLD_INITIALIZE,
            [NAV_FSM_EVENT_SWITCH_TO_CRUISE]               = NAV_STATE_CRUISE_INITIALIZE,
        }
    },

    /** EMERGENCY LANDING ************************************************/
    [NAV_STATE_EMERGENCY_LANDING_INITIALIZE] = {
        .persistentId = NAV_PERSISTENT_ID_EMERGENCY_LANDING_INITIALIZE,
        .onEntry = navOnEnteringState_NAV_STATE_EMERGENCY_LANDING_INITIALIZE,
        .timeoutMs = 0,
        .stateFlags = NAV_CTL_EMERG | NAV_REQUIRE_ANGLE,
        .mapToFlightModes = 0,
        .mwState = MW_NAV_STATE_EMERGENCY_LANDING,
        .mwError = MW_NAV_ERROR_LANDING,
        .onEvent = {
            [NAV_FSM_EVENT_SUCCESS]                        = NAV_STATE_EMERGENCY_LANDING_IN_PROGRESS,
            [NAV_FSM_EVENT_ERROR]                          = NAV_STATE_IDLE,
            [NAV_FSM_EVENT_SWITCH_TO_IDLE]                 = NAV_STATE_IDLE,
            [NAV_FSM_EVENT_SWITCH_TO_ALTHOLD]              = NAV_STATE_ALTHOLD_INITIALIZE,
            [NAV_FSM_EVENT_SWITCH_TO_RTH]                  = NAV_STATE_RTH_INITIALIZE,
            [NAV_FSM_EVENT_SWITCH_TO_WAYPOINT]             = NAV_STATE_WAYPOINT_INITIALIZE,
        }
    },

    [NAV_STATE_EMERGENCY_LANDING_IN_PROGRESS] = {
        .persistentId = NAV_PERSISTENT_ID_EMERGENCY_LANDING_IN_PROGRESS,
        .onEntry = navOnEnteringState_NAV_STATE_EMERGENCY_LANDING_IN_PROGRESS,
        .timeoutMs = 10,
        .stateFlags = NAV_CTL_EMERG | NAV_REQUIRE_ANGLE,
        .mapToFlightModes = 0,
        .mwState = MW_NAV_STATE_EMERGENCY_LANDING,
        .mwError = MW_NAV_ERROR_LANDING,
        .onEvent = {
            [NAV_FSM_EVENT_TIMEOUT]                        = NAV_STATE_EMERGENCY_LANDING_IN_PROGRESS,    // re-process the state
            [NAV_FSM_EVENT_SUCCESS]                        = NAV_STATE_EMERGENCY_LANDING_FINISHED,
            [NAV_FSM_EVENT_SWITCH_TO_IDLE]                 = NAV_STATE_IDLE,
            [NAV_FSM_EVENT_SWITCH_TO_ALTHOLD]              = NAV_STATE_ALTHOLD_INITIALIZE,
            [NAV_FSM_EVENT_SWITCH_TO_RTH]                  = NAV_STATE_RTH_INITIALIZE,
            [NAV_FSM_EVENT_SWITCH_TO_WAYPOINT]             = NAV_STATE_WAYPOINT_INITIALIZE,
        }
    },

    [NAV_STATE_EMERGENCY_LANDING_FINISHED] = {
        .persistentId = NAV_PERSISTENT_ID_EMERGENCY_LANDING_FINISHED,
        .onEntry = navOnEnteringState_NAV_STATE_EMERGENCY_LANDING_FINISHED,
        .timeoutMs = 10,
        .stateFlags = NAV_CTL_EMERG | NAV_REQUIRE_ANGLE,
        .mapToFlightModes = 0,
        .mwState = MW_NAV_STATE_LANDED,
        .mwError = MW_NAV_ERROR_LANDING,
        .onEvent = {
            [NAV_FSM_EVENT_TIMEOUT]                        = NAV_STATE_EMERGENCY_LANDING_FINISHED,
            [NAV_FSM_EVENT_SWITCH_TO_IDLE]                 = NAV_STATE_IDLE,
        }
    },

    [NAV_STATE_LAUNCH_INITIALIZE] = {
        .persistentId = NAV_PERSISTENT_ID_LAUNCH_INITIALIZE,
        .onEntry = navOnEnteringState_NAV_STATE_LAUNCH_INITIALIZE,
        .timeoutMs = 0,
        .stateFlags = NAV_REQUIRE_ANGLE,
        .mapToFlightModes = NAV_LAUNCH_MODE,
        .mwState = MW_NAV_STATE_NONE,
        .mwError = MW_NAV_ERROR_NONE,
        .onEvent = {
            [NAV_FSM_EVENT_SUCCESS]                        = NAV_STATE_LAUNCH_WAIT,
            [NAV_FSM_EVENT_ERROR]                          = NAV_STATE_IDLE,
            [NAV_FSM_EVENT_SWITCH_TO_IDLE]                 = NAV_STATE_IDLE,
        }
    },

    [NAV_STATE_LAUNCH_WAIT] = {
        .persistentId = NAV_PERSISTENT_ID_LAUNCH_WAIT,
        .onEntry = navOnEnteringState_NAV_STATE_LAUNCH_WAIT,
        .timeoutMs = 10,
        .stateFlags = NAV_CTL_LAUNCH | NAV_REQUIRE_ANGLE,
        .mapToFlightModes = NAV_LAUNCH_MODE,
        .mwState = MW_NAV_STATE_NONE,
        .mwError = MW_NAV_ERROR_NONE,
        .onEvent = {
            [NAV_FSM_EVENT_TIMEOUT]                        = NAV_STATE_LAUNCH_WAIT,    // re-process the state
            [NAV_FSM_EVENT_SUCCESS]                        = NAV_STATE_LAUNCH_IN_PROGRESS,
            [NAV_FSM_EVENT_ERROR]                          = NAV_STATE_IDLE,
            [NAV_FSM_EVENT_SWITCH_TO_IDLE]                 = NAV_STATE_IDLE,
        }
    },

    [NAV_STATE_LAUNCH_IN_PROGRESS] = {
        .persistentId = NAV_PERSISTENT_ID_LAUNCH_IN_PROGRESS,
        .onEntry = navOnEnteringState_NAV_STATE_LAUNCH_IN_PROGRESS,
        .timeoutMs = 10,
        .stateFlags = NAV_CTL_LAUNCH | NAV_REQUIRE_ANGLE,
        .mapToFlightModes = NAV_LAUNCH_MODE,
        .mwState = MW_NAV_STATE_NONE,
        .mwError = MW_NAV_ERROR_NONE,
        .onEvent = {
            [NAV_FSM_EVENT_TIMEOUT]                        = NAV_STATE_LAUNCH_IN_PROGRESS,    // re-process the state
            [NAV_FSM_EVENT_SUCCESS]                        = NAV_STATE_IDLE,
            [NAV_FSM_EVENT_ERROR]                          = NAV_STATE_IDLE,
            [NAV_FSM_EVENT_SWITCH_TO_IDLE]                 = NAV_STATE_IDLE,
        }
    },

    /** MIXER AUTOMATED TRANSITION mode, alternated althod ***************************************************/
    [NAV_STATE_MIXERAT_INITIALIZE] = {
        .persistentId = NAV_PERSISTENT_ID_MIXERAT_INITIALIZE,
        .onEntry = navOnEnteringState_NAV_STATE_MIXERAT_INITIALIZE,
        .timeoutMs = 0,
        .stateFlags = NAV_CTL_ALT | NAV_REQUIRE_ANGLE | NAV_REQUIRE_THRTILT | NAV_MIXERAT,
        .mapToFlightModes = NAV_ALTHOLD_MODE,
        .mwState = MW_NAV_STATE_NONE,
        .mwError = MW_NAV_ERROR_NONE,
        .onEvent = {
            [NAV_FSM_EVENT_SUCCESS]                        = NAV_STATE_MIXERAT_IN_PROGRESS,
            [NAV_FSM_EVENT_ERROR]                          = NAV_STATE_IDLE,
            [NAV_FSM_EVENT_SWITCH_TO_IDLE]                 = NAV_STATE_IDLE,
        }
    },

    [NAV_STATE_MIXERAT_IN_PROGRESS] = {
        .persistentId = NAV_PERSISTENT_ID_MIXERAT_IN_PROGRESS,
        .onEntry = navOnEnteringState_NAV_STATE_MIXERAT_IN_PROGRESS,
        .timeoutMs = 10,
        .stateFlags = NAV_CTL_ALT | NAV_REQUIRE_ANGLE | NAV_REQUIRE_THRTILT | NAV_MIXERAT,
        .mapToFlightModes = NAV_ALTHOLD_MODE,
        .mwState = MW_NAV_STATE_NONE,
        .mwError = MW_NAV_ERROR_NONE,
        .onEvent = {
            [NAV_FSM_EVENT_TIMEOUT]                        = NAV_STATE_MIXERAT_IN_PROGRESS,    // re-process the state
            [NAV_FSM_EVENT_SWITCH_TO_IDLE]                 = NAV_STATE_MIXERAT_ABORT,
            [NAV_FSM_EVENT_SWITCH_TO_RTH_HEAD_HOME]        = NAV_STATE_RTH_HEAD_HOME, //switch to its pending state
            [NAV_FSM_EVENT_SWITCH_TO_RTH_LANDING]          = NAV_STATE_RTH_LANDING, //switch to its pending state
        }
    },
    [NAV_STATE_MIXERAT_ABORT] = {
        .persistentId = NAV_PERSISTENT_ID_MIXERAT_ABORT,
        .onEntry = navOnEnteringState_NAV_STATE_MIXERAT_ABORT, //will not switch to its pending state
        .timeoutMs = 10,
        .stateFlags = NAV_CTL_ALT | NAV_REQUIRE_ANGLE | NAV_REQUIRE_THRTILT,
        .mapToFlightModes = NAV_ALTHOLD_MODE,
        .mwState = MW_NAV_STATE_NONE,
        .mwError = MW_NAV_ERROR_NONE,
        .onEvent = {
            [NAV_FSM_EVENT_SUCCESS]                        = NAV_STATE_IDLE,
            [NAV_FSM_EVENT_SWITCH_TO_IDLE]                 = NAV_STATE_IDLE,

        }
    },
};

static navigationFSMStateFlags_t navGetStateFlags(navigationFSMState_t state)
{
    return navFSM[state].stateFlags;
}

flightModeFlags_e navGetMappedFlightModes(navigationFSMState_t state)
{
    return navFSM[state].mapToFlightModes;
}

navigationFSMStateFlags_t navGetCurrentStateFlags(void)
{
    return navGetStateFlags(posControl.navState);
}

static bool navTerrainFollowingRequested(void)
{
    // Terrain following not supported on FIXED WING aircraft yet
    return !STATE(FIXED_WING_LEGACY) && IS_RC_MODE_ACTIVE(BOXSURFACE);
}

/*************************************************************************************************/
static navigationFSMEvent_t navOnEnteringState_NAV_STATE_IDLE(navigationFSMState_t previousState)
{
    UNUSED(previousState);

    resetAltitudeController(false);
    resetHeadingController();
    resetPositionController();

    return NAV_FSM_EVENT_NONE;
}

static navigationFSMEvent_t navOnEnteringState_NAV_STATE_ALTHOLD_INITIALIZE(navigationFSMState_t previousState)
{
    const navigationFSMStateFlags_t prevFlags = navGetStateFlags(previousState);
    const bool terrainFollowingToggled = (posControl.flags.isTerrainFollowEnabled != navTerrainFollowingRequested());

    resetGCSFlags();

    // Prepare altitude controller if idle, RTH or WP modes active or surface mode status changed
    if (!(prevFlags & NAV_CTL_ALT) || (prevFlags & NAV_AUTO_RTH) || (prevFlags & NAV_AUTO_WP) || terrainFollowingToggled) {
        resetAltitudeController(navTerrainFollowingRequested());
        setupAltitudeController();
        setDesiredPosition(&navGetCurrentActualPositionAndVelocity()->pos, posControl.actualState.yaw, NAV_POS_UPDATE_Z);  // This will reset surface offset
    }

    return NAV_FSM_EVENT_SUCCESS;
}

static navigationFSMEvent_t navOnEnteringState_NAV_STATE_ALTHOLD_IN_PROGRESS(navigationFSMState_t previousState)
{
    UNUSED(previousState);

    // If GCS was disabled - reset altitude setpoint
    if (posControl.flags.isGCSAssistedNavigationReset) {
        setDesiredPosition(&navGetCurrentActualPositionAndVelocity()->pos, posControl.actualState.yaw, NAV_POS_UPDATE_Z);
        resetGCSFlags();
    }

    return NAV_FSM_EVENT_NONE;
}

static navigationFSMEvent_t navOnEnteringState_NAV_STATE_POSHOLD_3D_INITIALIZE(navigationFSMState_t previousState)
{
    const navigationFSMStateFlags_t prevFlags = navGetStateFlags(previousState);
    const bool terrainFollowingToggled = (posControl.flags.isTerrainFollowEnabled != navTerrainFollowingRequested());

    resetGCSFlags();

    // Prepare altitude controller if idle, RTH or WP modes active or surface mode status changed
    if (!(prevFlags & NAV_CTL_ALT) || (prevFlags & NAV_AUTO_RTH) || (prevFlags & NAV_AUTO_WP) || terrainFollowingToggled) {
        resetAltitudeController(navTerrainFollowingRequested());
        setupAltitudeController();
        setDesiredPosition(&navGetCurrentActualPositionAndVelocity()->pos, posControl.actualState.yaw, NAV_POS_UPDATE_Z);  // This will reset surface offset
    }

    // Prepare position controller if idle or current Mode NOT active in position hold state
    if (previousState != NAV_STATE_RTH_HOVER_PRIOR_TO_LANDING && previousState != NAV_STATE_RTH_HOVER_ABOVE_HOME &&
        previousState != NAV_STATE_RTH_LANDING && previousState != NAV_STATE_WAYPOINT_RTH_LAND &&
        previousState != NAV_STATE_WAYPOINT_FINISHED && previousState != NAV_STATE_WAYPOINT_HOLD_TIME)
        {
        resetPositionController();

        fpVector3_t targetHoldPos;
        calculateInitialHoldPosition(&targetHoldPos);
        setDesiredPosition(&targetHoldPos, posControl.actualState.yaw, NAV_POS_UPDATE_XY | NAV_POS_UPDATE_HEADING);
    }

    return NAV_FSM_EVENT_SUCCESS;
}

static navigationFSMEvent_t navOnEnteringState_NAV_STATE_POSHOLD_3D_IN_PROGRESS(navigationFSMState_t previousState)
{
    UNUSED(previousState);

    // If GCS was disabled - reset 2D pos setpoint
    if (posControl.flags.isGCSAssistedNavigationReset) {
        fpVector3_t targetHoldPos;
        calculateInitialHoldPosition(&targetHoldPos);
        setDesiredPosition(&navGetCurrentActualPositionAndVelocity()->pos, posControl.actualState.yaw, NAV_POS_UPDATE_Z);
        setDesiredPosition(&targetHoldPos, posControl.actualState.yaw, NAV_POS_UPDATE_XY | NAV_POS_UPDATE_HEADING);
        resetGCSFlags();
    }

    return NAV_FSM_EVENT_NONE;
}

static navigationFSMEvent_t navOnEnteringState_NAV_STATE_COURSE_HOLD_INITIALIZE(navigationFSMState_t previousState)
{
    UNUSED(previousState);

    if (STATE(MULTIROTOR) && !navConfig()->general.cruise_yaw_rate) {  // course hold not possible on MR without yaw control
        return NAV_FSM_EVENT_ERROR;
    }

    DEBUG_SET(DEBUG_CRUISE, 0, 1);
    // Switch to IDLE if we do not have an healty position. Try the next iteration.
    if (checkForPositionSensorTimeout()) {
        return NAV_FSM_EVENT_SWITCH_TO_IDLE;
    }

    resetPositionController();

    if (STATE(AIRPLANE)) {
        posControl.cruise.course = posControl.actualState.cog;  // Store the course to follow
    } else {    // Multicopter
        posControl.cruise.course = posControl.actualState.yaw;
        posControl.cruise.multicopterSpeed = constrainf(posControl.actualState.velXY, 10.0f, navConfig()->general.max_manual_speed);
        posControl.desiredState.pos = posControl.actualState.abs.pos;
    }
    posControl.cruise.previousCourse = posControl.cruise.course;
    posControl.cruise.lastCourseAdjustmentTime = 0;

    return NAV_FSM_EVENT_SUCCESS; // Go to NAV_STATE_COURSE_HOLD_IN_PROGRESS state
}

static navigationFSMEvent_t navOnEnteringState_NAV_STATE_COURSE_HOLD_IN_PROGRESS(navigationFSMState_t previousState)
{
    UNUSED(previousState);

    const timeMs_t currentTimeMs = millis();

    // Switch to IDLE if we do not have an healty position. Do the CRUISE init the next iteration.
    if (checkForPositionSensorTimeout()) {
        return NAV_FSM_EVENT_SWITCH_TO_IDLE;
    }

    DEBUG_SET(DEBUG_CRUISE, 0, 2);
    DEBUG_SET(DEBUG_CRUISE, 2, 0);

    if (STATE(AIRPLANE) && posControl.flags.isAdjustingPosition) {  // inhibit for MR, pitch/roll only adjusts speed using pitch
        return NAV_FSM_EVENT_SWITCH_TO_COURSE_ADJ;
    }

    const bool mcRollStickHeadingAdjustmentActive = STATE(MULTIROTOR) && ABS(rcCommand[ROLL]) > rcControlsConfig()->pos_hold_deadband;

    // User demanding yaw -> yaw stick on FW, yaw or roll sticks on MR
    // We record the desired course and change the desired target in the meanwhile
    if (posControl.flags.isAdjustingHeading || mcRollStickHeadingAdjustmentActive) {
        int16_t cruiseYawRate = DEGREES_TO_CENTIDEGREES(navConfig()->general.cruise_yaw_rate);
        int16_t headingAdjustCommand = rcCommand[YAW];
        if (mcRollStickHeadingAdjustmentActive && ABS(rcCommand[ROLL]) > ABS(headingAdjustCommand)) {
            headingAdjustCommand = -rcCommand[ROLL];
        }

        timeMs_t timeDifference = currentTimeMs - posControl.cruise.lastCourseAdjustmentTime;
        if (timeDifference > 100) timeDifference = 0;   // if adjustment was called long time ago, reset the time difference.
        float rateTarget = scaleRangef((float)headingAdjustCommand, -500.0f, 500.0f, -cruiseYawRate, cruiseYawRate);
        float centidegsPerIteration = rateTarget * MS2S(timeDifference);
        posControl.cruise.course = wrap_36000(posControl.cruise.course - centidegsPerIteration);
        DEBUG_SET(DEBUG_CRUISE, 1, CENTIDEGREES_TO_DEGREES(posControl.cruise.course));
        posControl.cruise.lastCourseAdjustmentTime = currentTimeMs;
    } else if (currentTimeMs - posControl.cruise.lastCourseAdjustmentTime > 4000) {
        posControl.cruise.previousCourse = posControl.cruise.course;
    }

    setDesiredPosition(NULL, posControl.cruise.course, NAV_POS_UPDATE_HEADING);

    return NAV_FSM_EVENT_NONE;
}

static navigationFSMEvent_t navOnEnteringState_NAV_STATE_COURSE_HOLD_ADJUSTING(navigationFSMState_t previousState)
{
    UNUSED(previousState);
    DEBUG_SET(DEBUG_CRUISE, 0, 3);

    // User is rolling, changing manually direction. Wait until it is done and then restore CRUISE
    if (posControl.flags.isAdjustingPosition) {
        posControl.cruise.course = posControl.actualState.cog;  //store current course
        posControl.cruise.lastCourseAdjustmentTime = millis();
        return NAV_FSM_EVENT_NONE;  // reprocess the state
    }

    resetPositionController();

    return NAV_FSM_EVENT_SUCCESS; // go back to NAV_STATE_COURSE_HOLD_IN_PROGRESS state
}

static navigationFSMEvent_t navOnEnteringState_NAV_STATE_CRUISE_INITIALIZE(navigationFSMState_t previousState)
{
    if (STATE(MULTIROTOR) && !navConfig()->general.cruise_yaw_rate) {  // course hold not possible on MR without yaw control
        return NAV_FSM_EVENT_ERROR;
    }

    navOnEnteringState_NAV_STATE_ALTHOLD_INITIALIZE(previousState);

    return navOnEnteringState_NAV_STATE_COURSE_HOLD_INITIALIZE(previousState);
}

static navigationFSMEvent_t navOnEnteringState_NAV_STATE_CRUISE_IN_PROGRESS(navigationFSMState_t previousState)
{
    navOnEnteringState_NAV_STATE_ALTHOLD_IN_PROGRESS(previousState);

    return navOnEnteringState_NAV_STATE_COURSE_HOLD_IN_PROGRESS(previousState);
}

static navigationFSMEvent_t navOnEnteringState_NAV_STATE_CRUISE_ADJUSTING(navigationFSMState_t previousState)
{
    navOnEnteringState_NAV_STATE_ALTHOLD_IN_PROGRESS(previousState);

    return navOnEnteringState_NAV_STATE_COURSE_HOLD_ADJUSTING(previousState);
}

static navigationFSMEvent_t navOnEnteringState_NAV_STATE_RTH_INITIALIZE(navigationFSMState_t previousState)
{
    UNUSED(previousState);

    if (navConfig()->general.flags.rth_use_linear_descent && posControl.rthState.rthLinearDescentActive)
                posControl.rthState.rthLinearDescentActive = false;

    if ((posControl.flags.estHeadingStatus == EST_NONE) || (posControl.flags.estAltStatus == EST_NONE) || !STATE(GPS_FIX_HOME)) {
        // Heading sensor, altitude sensor and HOME fix are mandatory for RTH. If not satisfied - switch to emergency landing
        // Relevant to failsafe forced RTH only. Switched RTH blocked in selectNavEventFromBoxModeInput if sensors unavailable.
        // If we are in dead-reckoning mode - also fail, since coordinates may be unreliable
        return NAV_FSM_EVENT_SWITCH_TO_EMERGENCY_LANDING;
    }

    if (STATE(FIXED_WING_LEGACY) && (posControl.homeDistance < navConfig()->general.min_rth_distance) && !posControl.flags.forcedRTHActivated) {
        // Prevent RTH from activating on airplanes if too close to home unless it's a failsafe RTH
        return NAV_FSM_EVENT_SWITCH_TO_IDLE;
    }

    // If we have valid position sensor or configured to ignore it's loss at initial stage - continue
    if ((posControl.flags.estPosStatus >= EST_USABLE) || navConfig()->general.flags.rth_climb_ignore_emerg) {
        // Prepare controllers
        resetPositionController();
        resetAltitudeController(false);     // Make sure surface tracking is not enabled - RTH uses global altitude, not AGL
        setupAltitudeController();

        // If close to home - reset home position and land
        if (posControl.homeDistance < navConfig()->general.min_rth_distance) {
            setHomePosition(&navGetCurrentActualPositionAndVelocity()->pos, posControl.actualState.yaw, NAV_POS_UPDATE_XY | NAV_POS_UPDATE_HEADING, NAV_HOME_VALID_ALL);
            setDesiredPosition(&navGetCurrentActualPositionAndVelocity()->pos, posControl.actualState.yaw, NAV_POS_UPDATE_XY | NAV_POS_UPDATE_Z | NAV_POS_UPDATE_HEADING);

            return NAV_FSM_EVENT_SWITCH_TO_RTH_LANDING;   // NAV_STATE_RTH_HOVER_PRIOR_TO_LANDING
        }
        else {
            // Switch to RTH trackback
            bool trackbackActive = navConfig()->general.flags.rth_trackback_mode == RTH_TRACKBACK_ON ||
                                   (navConfig()->general.flags.rth_trackback_mode == RTH_TRACKBACK_FS && posControl.flags.forcedRTHActivated);

            if (trackbackActive && posControl.activeRthTBPointIndex >= 0 && !isWaypointMissionRTHActive()) {
                updateRthTrackback(true);       // save final trackpoint for altitude and max trackback distance reference
                posControl.flags.rthTrackbackActive = true;
                calculateAndSetActiveWaypointToLocalPosition(rthGetTrackbackPos());
                return NAV_FSM_EVENT_SWITCH_TO_NAV_STATE_RTH_TRACKBACK;
            }

            fpVector3_t targetHoldPos;

            if (STATE(FIXED_WING_LEGACY)) {
                // Airplane - climbout before heading home
                if (navConfig()->general.flags.rth_climb_first == RTH_CLIMB_ON_FW_SPIRAL) {
                    // Spiral climb centered at xy of RTH activation
                    calculateInitialHoldPosition(&targetHoldPos);
                } else {
                    calculateFarAwayTarget(&targetHoldPos, posControl.actualState.cog, 100000.0f);  // 1km away Linear climb
                }
            } else {
                // Multicopter, hover and climb
                calculateInitialHoldPosition(&targetHoldPos);

                // Initialize RTH sanity check to prevent fly-aways on RTH
                // For airplanes this is delayed until climb-out is finished
                initializeRTHSanityChecker();
            }

            setDesiredPosition(&targetHoldPos, posControl.actualState.yaw, NAV_POS_UPDATE_XY | NAV_POS_UPDATE_HEADING);

            return NAV_FSM_EVENT_SUCCESS;   // NAV_STATE_RTH_CLIMB_TO_SAFE_ALT
        }
    }
    /* Position sensor failure timeout - land. Land immediately if failsafe RTH and timeout disabled (set to 0) */
    else if (checkForPositionSensorTimeout() || (!navConfig()->general.pos_failure_timeout && posControl.flags.forcedRTHActivated)) {
        return NAV_FSM_EVENT_SWITCH_TO_EMERGENCY_LANDING;
    }
    /* No valid POS sensor but still within valid timeout - wait */
    return NAV_FSM_EVENT_NONE;
}

static navigationFSMEvent_t navOnEnteringState_NAV_STATE_RTH_CLIMB_TO_SAFE_ALT(navigationFSMState_t previousState)
{
    UNUSED(previousState);

    if (!STATE(ALTITUDE_CONTROL)) {
        //If altitude control is not a thing, switch to RTH in progress instead
        return NAV_FSM_EVENT_SUCCESS; //Will cause NAV_STATE_RTH_HEAD_HOME
    }

    rthAltControlStickOverrideCheck(PITCH);

    /* Position sensor failure timeout and not configured to ignore GPS loss - land */
    if ((posControl.flags.estHeadingStatus == EST_NONE) ||
        (checkForPositionSensorTimeout() && !navConfig()->general.flags.rth_climb_ignore_emerg)) {
        return NAV_FSM_EVENT_SWITCH_TO_EMERGENCY_LANDING;
    }

    const uint8_t rthClimbMarginPercent = STATE(FIXED_WING_LEGACY) ? FW_RTH_CLIMB_MARGIN_PERCENT : MR_RTH_CLIMB_MARGIN_PERCENT;
    const float rthAltitudeMargin = MAX(FW_RTH_CLIMB_MARGIN_MIN_CM, (rthClimbMarginPercent/100.0f) * fabsf(posControl.rthState.rthInitialAltitude - posControl.rthState.homePosition.pos.z));

    // If we reached desired initial RTH altitude or we don't want to climb first
    if (((navGetCurrentActualPositionAndVelocity()->pos.z - posControl.rthState.rthInitialAltitude) > -rthAltitudeMargin) || (navConfig()->general.flags.rth_climb_first == RTH_CLIMB_OFF) || rthAltControlStickOverrideCheck(ROLL) || rthClimbStageActiveAndComplete()) {

        // Delayed initialization for RTH sanity check on airplanes - allow to finish climb first as it can take some distance
        if (STATE(FIXED_WING_LEGACY)) {
            initializeRTHSanityChecker();
        }

        // Save initial home distance for future use
        posControl.rthState.rthInitialDistance = posControl.homeDistance;
        fpVector3_t * tmpHomePos = rthGetHomeTargetPosition(RTH_HOME_ENROUTE_INITIAL);

        if (navConfig()->general.flags.rth_tail_first && !STATE(FIXED_WING_LEGACY)) {
            setDesiredPosition(tmpHomePos, 0, NAV_POS_UPDATE_XY | NAV_POS_UPDATE_Z | NAV_POS_UPDATE_BEARING_TAIL_FIRST);
        }
        else {
            setDesiredPosition(tmpHomePos, 0, NAV_POS_UPDATE_XY | NAV_POS_UPDATE_Z | NAV_POS_UPDATE_BEARING);
        }

        return NAV_FSM_EVENT_SUCCESS;   // NAV_STATE_RTH_HEAD_HOME

    } else {

        fpVector3_t * tmpHomePos = rthGetHomeTargetPosition(RTH_HOME_ENROUTE_INITIAL);

        /* For multi-rotors execute sanity check during initial ascent as well */
        if (!STATE(FIXED_WING_LEGACY) && !validateRTHSanityChecker()) {
            return NAV_FSM_EVENT_SWITCH_TO_EMERGENCY_LANDING;
        }

        // Climb to safe altitude and turn to correct direction
        // Until the initial climb phase is complete target slightly *above* the cruise altitude to ensure we actually reach
        // it in a reasonable time. Immediately after we finish this phase - target the original altitude.
        if (STATE(FIXED_WING_LEGACY)) {
            tmpHomePos->z += FW_RTH_CLIMB_OVERSHOOT_CM;
            setDesiredPosition(tmpHomePos, 0, NAV_POS_UPDATE_Z);
        } else {
            tmpHomePos->z += MR_RTH_CLIMB_OVERSHOOT_CM;

            if (navConfig()->general.flags.rth_tail_first) {
                setDesiredPosition(tmpHomePos, 0, NAV_POS_UPDATE_Z | NAV_POS_UPDATE_BEARING_TAIL_FIRST);
            } else {
                setDesiredPosition(tmpHomePos, 0, NAV_POS_UPDATE_Z | NAV_POS_UPDATE_BEARING);
            }
        }

        return NAV_FSM_EVENT_NONE;
    }
}

static navigationFSMEvent_t navOnEnteringState_NAV_STATE_RTH_TRACKBACK(navigationFSMState_t previousState)
{
    UNUSED(previousState);

    /* If position sensors unavailable - land immediately */
    if ((posControl.flags.estHeadingStatus == EST_NONE) || checkForPositionSensorTimeout()) {
        return NAV_FSM_EVENT_SWITCH_TO_EMERGENCY_LANDING;
    }

    if (posControl.flags.estPosStatus >= EST_USABLE) {
        const int32_t distFromStartTrackback = calculateDistanceToDestination(&posControl.rthTBPointsList[posControl.rthTBLastSavedIndex]) / 100;
#ifdef USE_MULTI_FUNCTIONS
        const bool overrideTrackback = rthAltControlStickOverrideCheck(ROLL) || MULTI_FUNC_FLAG(MF_SUSPEND_TRACKBACK);
#else
        const bool overrideTrackback = rthAltControlStickOverrideCheck(ROLL);
#endif
        const bool cancelTrackback = distFromStartTrackback > navConfig()->general.rth_trackback_distance ||
                                     (overrideTrackback && !posControl.flags.forcedRTHActivated);

        if (posControl.activeRthTBPointIndex < 0 || cancelTrackback) {
            posControl.rthTBWrapAroundCounter = posControl.activeRthTBPointIndex = -1;
            posControl.flags.rthTrackbackActive = false;
            return NAV_FSM_EVENT_SWITCH_TO_NAV_STATE_RTH_INITIALIZE;    // procede to home after final trackback point
        }

        if (isWaypointReached(&posControl.activeWaypoint.pos, &posControl.activeWaypoint.bearing)) {
            posControl.activeRthTBPointIndex--;

            if (posControl.rthTBWrapAroundCounter > -1 && posControl.activeRthTBPointIndex < 0) {
                posControl.activeRthTBPointIndex = NAV_RTH_TRACKBACK_POINTS - 1;
            }
            calculateAndSetActiveWaypointToLocalPosition(rthGetTrackbackPos());

            if (posControl.activeRthTBPointIndex - posControl.rthTBWrapAroundCounter == 0) {
                posControl.rthTBWrapAroundCounter = posControl.activeRthTBPointIndex = -1;
            }
        } else {
            setDesiredPosition(rthGetTrackbackPos(), 0, NAV_POS_UPDATE_XY | NAV_POS_UPDATE_Z | NAV_POS_UPDATE_BEARING);
        }
    }

    return NAV_FSM_EVENT_NONE;
}

static navigationFSMEvent_t navOnEnteringState_NAV_STATE_RTH_HEAD_HOME(navigationFSMState_t previousState)
{
    UNUSED(previousState);

    rthAltControlStickOverrideCheck(PITCH);

    /* If position sensors unavailable - land immediately */
    if ((posControl.flags.estHeadingStatus == EST_NONE) || !validateRTHSanityChecker()) {
        return NAV_FSM_EVENT_SWITCH_TO_EMERGENCY_LANDING;
    }

    if (checkMixerATRequired(MIXERAT_REQUEST_RTH) && (calculateDistanceToDestination(&posControl.rthState.homePosition.pos) > (navConfig()->fw.loiter_radius * 3))){
        return NAV_FSM_EVENT_SWITCH_TO_MIXERAT;
    }

    if (navConfig()->general.flags.rth_use_linear_descent && navConfig()->general.rth_home_altitude > 0) {
        // Check linear descent status
        uint32_t homeDistance = calculateDistanceToDestination(&posControl.rthState.homePosition.pos);

        if (homeDistance <= METERS_TO_CENTIMETERS(navConfig()->general.rth_linear_descent_start_distance)) {
            posControl.rthState.rthFinalAltitude = posControl.rthState.homePosition.pos.z + navConfig()->general.rth_home_altitude;
            posControl.rthState.rthLinearDescentActive = true;
        }
    }

    // If we have position sensor - continue home
    if ((posControl.flags.estPosStatus >= EST_USABLE)) {
        fpVector3_t * tmpHomePos = rthGetHomeTargetPosition(RTH_HOME_ENROUTE_PROPORTIONAL);

        if (isWaypointReached(tmpHomePos, 0)) {
            // Successfully reached position target - update XYZ-position
            setDesiredPosition(tmpHomePos, posControl.rthState.homePosition.heading, NAV_POS_UPDATE_XY | NAV_POS_UPDATE_Z | NAV_POS_UPDATE_HEADING);
<<<<<<< HEAD
            posControl.landingDelay = 0;
=======
            
            if (navConfig()->general.flags.rth_use_linear_descent && posControl.rthState.rthLinearDescentActive)
                posControl.rthState.rthLinearDescentActive = false;

>>>>>>> b39a2dcd
            return NAV_FSM_EVENT_SUCCESS;       // NAV_STATE_RTH_HOVER_PRIOR_TO_LANDING
        } else {
            setDesiredPosition(tmpHomePos, 0, NAV_POS_UPDATE_Z | NAV_POS_UPDATE_XY);
            return NAV_FSM_EVENT_NONE;
        }
    }
    /* Position sensor failure timeout - land */
    else if (checkForPositionSensorTimeout()) {
        return NAV_FSM_EVENT_SWITCH_TO_EMERGENCY_LANDING;
    }
    /* No valid POS sensor but still within valid timeout - wait */
    return NAV_FSM_EVENT_NONE;
}

static navigationFSMEvent_t navOnEnteringState_NAV_STATE_RTH_HOVER_PRIOR_TO_LANDING(navigationFSMState_t previousState)
{
    UNUSED(previousState);

    //On ROVER and BOAT we immediately switch to the next event
    if (!STATE(ALTITUDE_CONTROL)) {
        return NAV_FSM_EVENT_SUCCESS;
    }

    /* If position sensors unavailable - land immediately (wait for timeout on GPS) */
    if ((posControl.flags.estHeadingStatus == EST_NONE) || checkForPositionSensorTimeout() || !validateRTHSanityChecker()) {
        return NAV_FSM_EVENT_SWITCH_TO_EMERGENCY_LANDING;
    }

    // Action delay before landing if in FS and option enabled
    bool pauseLanding = false;
    navRTHAllowLanding_e allow = navConfig()->general.flags.rth_allow_landing;
    if ((allow == NAV_RTH_ALLOW_LANDING_ALWAYS || allow == NAV_RTH_ALLOW_LANDING_FS_ONLY) && FLIGHT_MODE(FAILSAFE_MODE) && navConfig()->general.rth_fs_landing_delay > 0) {
        if (posControl.landingDelay == 0)
            posControl.landingDelay = millis() + S2MS(navConfig()->general.rth_fs_landing_delay);

        batteryState_e batteryState = getBatteryState();

        if (millis() < posControl.landingDelay && batteryState != BATTERY_WARNING && batteryState != BATTERY_CRITICAL)
            pauseLanding = true;
        else
            posControl.landingDelay = 0;
    }

    // If landing is not temporarily paused (FS only), position ok, OR within valid timeout - continue
    // Wait until target heading is reached for MR (with 15 deg margin for error), or continue for Fixed Wing
    if (!pauseLanding && ((ABS(wrap_18000(posControl.rthState.homePosition.heading - posControl.actualState.yaw)) < DEGREES_TO_CENTIDEGREES(15)) || STATE(FIXED_WING_LEGACY))) {
        resetLandingDetector();     // force reset landing detector just in case
        updateClimbRateToAltitudeController(0, 0, ROC_TO_ALT_RESET);
        return navigationRTHAllowsLanding() ? NAV_FSM_EVENT_SUCCESS : NAV_FSM_EVENT_SWITCH_TO_RTH_HOVER_ABOVE_HOME; // success = land
    } else {
        fpVector3_t * tmpHomePos = rthGetHomeTargetPosition(RTH_HOME_ENROUTE_FINAL);
        setDesiredPosition(tmpHomePos, posControl.rthState.homePosition.heading, NAV_POS_UPDATE_XY | NAV_POS_UPDATE_Z | NAV_POS_UPDATE_HEADING);
        return NAV_FSM_EVENT_NONE;
    }
}

static navigationFSMEvent_t navOnEnteringState_NAV_STATE_RTH_HOVER_ABOVE_HOME(navigationFSMState_t previousState)
{
    UNUSED(previousState);

    /* If position sensors unavailable - land immediately (wait for timeout on GPS) */
    if (posControl.flags.estHeadingStatus == EST_NONE || checkForPositionSensorTimeout() || !validateRTHSanityChecker()) {
        return NAV_FSM_EVENT_SWITCH_TO_EMERGENCY_LANDING;
    }

    fpVector3_t * tmpHomePos = rthGetHomeTargetPosition(RTH_HOME_FINAL_HOVER);
    setDesiredPosition(tmpHomePos, 0, NAV_POS_UPDATE_Z);

    return NAV_FSM_EVENT_NONE;
}

static navigationFSMEvent_t navOnEnteringState_NAV_STATE_RTH_LANDING(navigationFSMState_t previousState)
{
    UNUSED(previousState);

    //On ROVER and BOAT we immediately switch to the next event
    if (!STATE(ALTITUDE_CONTROL)) {
        return NAV_FSM_EVENT_SUCCESS;
    }

    if (!ARMING_FLAG(ARMED) || STATE(LANDING_DETECTED)) {
        return NAV_FSM_EVENT_SUCCESS;
    }

    /* If position sensors unavailable - land immediately (wait for timeout on GPS)
     * Continue to check for RTH sanity during landing */
    if (posControl.flags.estHeadingStatus == EST_NONE || checkForPositionSensorTimeout() || !validateRTHSanityChecker()) {
        return NAV_FSM_EVENT_SWITCH_TO_EMERGENCY_LANDING;
    }

    if (checkMixerATRequired(MIXERAT_REQUEST_LAND)){
        return NAV_FSM_EVENT_SWITCH_TO_MIXERAT;
    }

    float descentVelLimited = 0;

    fpVector3_t tmpHomePos = posControl.rthState.homeTmpWaypoint;
    uint32_t remaning_distance = calculateDistanceToDestination(&tmpHomePos);

    int32_t landingElevation = posControl.rthState.homeTmpWaypoint.z;
    if(STATE(MULTIROTOR) && (remaning_distance>MR_RTH_LAND_MARGIN_CM)){
        descentVelLimited = navConfig()->general.land_minalt_vspd;
    }
    // A safeguard - if surface altitude sensors is available and it is reading < 50cm altitude - drop to low descend speed
    else if ((posControl.flags.estAglStatus == EST_TRUSTED) && posControl.actualState.agl.pos.z < 50.0f) {
        // land_descent_rate == 200 : descend speed = 30 cm/s, gentle touchdown
        // Do not allow descent velocity slower than -30cm/s so the landing detector works.
        descentVelLimited = navConfig()->general.land_minalt_vspd;
    } else {
        // Ramp down descent velocity from 100% at maxAlt altitude to 25% from minAlt to 0cm.
        float descentVelScaled = scaleRangef(navGetCurrentActualPositionAndVelocity()->pos.z,
                                 navConfig()->general.land_slowdown_minalt + landingElevation,
                                 navConfig()->general.land_slowdown_maxalt + landingElevation,
                                 navConfig()->general.land_minalt_vspd, navConfig()->general.land_maxalt_vspd);

        descentVelLimited = constrainf(descentVelScaled, navConfig()->general.land_minalt_vspd, navConfig()->general.land_maxalt_vspd);
    }

    updateClimbRateToAltitudeController(-descentVelLimited, 0, ROC_TO_ALT_CONSTANT);

    return NAV_FSM_EVENT_NONE;
}

static navigationFSMEvent_t navOnEnteringState_NAV_STATE_RTH_FINISHING(navigationFSMState_t previousState)
{
    UNUSED(previousState);

    //On ROVER and BOAT disarm immediately
    if (!STATE(ALTITUDE_CONTROL)) {
        disarm(DISARM_NAVIGATION);
    }

    return NAV_FSM_EVENT_SUCCESS;
}

static navigationFSMEvent_t navOnEnteringState_NAV_STATE_RTH_FINISHED(navigationFSMState_t previousState)
{
    // Stay in this state
    UNUSED(previousState);

    if (STATE(ALTITUDE_CONTROL)) {
        updateClimbRateToAltitudeController(-1.1f * navConfig()->general.land_minalt_vspd, 0, ROC_TO_ALT_CONSTANT);  // FIXME
    }

    // Prevent I-terms growing when already landed
    pidResetErrorAccumulators();
    return NAV_FSM_EVENT_NONE;
}

static navigationFSMEvent_t navOnEnteringState_NAV_STATE_WAYPOINT_INITIALIZE(navigationFSMState_t previousState)
{
    UNUSED(previousState);

    if (!posControl.waypointCount || !posControl.waypointListValid) {
        return NAV_FSM_EVENT_ERROR;
    }

    // Prepare controllers
    resetPositionController();
    resetAltitudeController(false);     // Make sure surface tracking is not enabled - WP uses global altitude, not AGL

    if (posControl.activeWaypointIndex == posControl.startWpIndex || posControl.wpMissionRestart) {
        /* Use p3 as the volatile jump counter, allowing embedded, rearmed jumps
        Using p3 minimises the risk of saving an invalid counter if a mission is aborted */
        setupJumpCounters();
        posControl.activeWaypointIndex = posControl.startWpIndex;
        wpHeadingControl.mode = NAV_WP_HEAD_MODE_NONE;
    }

    if (navConfig()->general.flags.waypoint_mission_restart == WP_MISSION_SWITCH) {
        posControl.wpMissionRestart = posControl.activeWaypointIndex > posControl.startWpIndex ? !posControl.wpMissionRestart : false;
    } else {
        posControl.wpMissionRestart = navConfig()->general.flags.waypoint_mission_restart == WP_MISSION_START;
    }

    return NAV_FSM_EVENT_SUCCESS;   // will switch to NAV_STATE_WAYPOINT_PRE_ACTION
}

static navigationFSMEvent_t nextForNonGeoStates(void)
{
    /* simple helper for non-geographical states that just set other data */
    if (isLastMissionWaypoint()) { // non-geo state is the last waypoint, switch to finish.
        return NAV_FSM_EVENT_SWITCH_TO_WAYPOINT_FINISHED;
    } else {    // Finished non-geo,  move to next WP
        posControl.activeWaypointIndex++;
        return NAV_FSM_EVENT_NONE; // re-process the state passing to the next WP
    }
}

static navigationFSMEvent_t navOnEnteringState_NAV_STATE_WAYPOINT_PRE_ACTION(navigationFSMState_t previousState)
{
    /* A helper function to do waypoint-specific action */
    UNUSED(previousState);

    switch ((navWaypointActions_e)posControl.waypointList[posControl.activeWaypointIndex].action) {
        case NAV_WP_ACTION_HOLD_TIME:
        case NAV_WP_ACTION_WAYPOINT:
        case NAV_WP_ACTION_LAND:
            calculateAndSetActiveWaypoint(&posControl.waypointList[posControl.activeWaypointIndex]);
            posControl.wpInitialDistance = calculateDistanceToDestination(&posControl.activeWaypoint.pos);
            posControl.wpInitialAltitude = posControl.actualState.abs.pos.z;
            posControl.wpAltitudeReached = false;
            return NAV_FSM_EVENT_SUCCESS;       // will switch to NAV_STATE_WAYPOINT_IN_PROGRESS

        case NAV_WP_ACTION_JUMP:
            // We use p3 as the volatile jump counter (p2 is the static value)
            if (posControl.waypointList[posControl.activeWaypointIndex].p3 != -1) {
                if (posControl.waypointList[posControl.activeWaypointIndex].p3 == 0) {
                    resetJumpCounter();
                    return nextForNonGeoStates();
                }
                else
                {
                    posControl.waypointList[posControl.activeWaypointIndex].p3--;
                }
            }
            posControl.activeWaypointIndex = posControl.waypointList[posControl.activeWaypointIndex].p1 + posControl.startWpIndex;
            return NAV_FSM_EVENT_NONE; // re-process the state passing to the next WP

        case NAV_WP_ACTION_SET_POI:
            if (STATE(MULTIROTOR)) {
                wpHeadingControl.mode = NAV_WP_HEAD_MODE_POI;
                mapWaypointToLocalPosition(&wpHeadingControl.poi_pos,
                                           &posControl.waypointList[posControl.activeWaypointIndex], GEO_ALT_RELATIVE);
            }
            return nextForNonGeoStates();

        case NAV_WP_ACTION_SET_HEAD:
            if (STATE(MULTIROTOR)) {
                if (posControl.waypointList[posControl.activeWaypointIndex].p1 < 0 ||
                    posControl.waypointList[posControl.activeWaypointIndex].p1 > 359) {
                    wpHeadingControl.mode = NAV_WP_HEAD_MODE_NONE;
                } else {
                    wpHeadingControl.mode = NAV_WP_HEAD_MODE_FIXED;
                    wpHeadingControl.heading = DEGREES_TO_CENTIDEGREES(posControl.waypointList[posControl.activeWaypointIndex].p1);
                }
            }
            return nextForNonGeoStates();

        case NAV_WP_ACTION_RTH:
            posControl.wpMissionRestart = true;
            return NAV_FSM_EVENT_SWITCH_TO_RTH;
    };

    UNREACHABLE();
}

static navigationFSMEvent_t navOnEnteringState_NAV_STATE_WAYPOINT_IN_PROGRESS(navigationFSMState_t previousState)
{
    UNUSED(previousState);

    // If no position sensor available - land immediately
    if ((posControl.flags.estPosStatus >= EST_USABLE) && (posControl.flags.estHeadingStatus >= EST_USABLE)) {
        switch ((navWaypointActions_e)posControl.waypointList[posControl.activeWaypointIndex].action) {
            case NAV_WP_ACTION_HOLD_TIME:
            case NAV_WP_ACTION_WAYPOINT:
            case NAV_WP_ACTION_LAND:
                if (isWaypointReached(&posControl.activeWaypoint.pos, &posControl.activeWaypoint.bearing)) {
                    return NAV_FSM_EVENT_SUCCESS;   // will switch to NAV_STATE_WAYPOINT_REACHED
                }
                else {
                    fpVector3_t tmpWaypoint;
                    tmpWaypoint.x = posControl.activeWaypoint.pos.x;
                    tmpWaypoint.y = posControl.activeWaypoint.pos.y;
                    tmpWaypoint.z = scaleRangef(constrainf(posControl.wpDistance, posControl.wpInitialDistance / 10.0f, posControl.wpInitialDistance),
                        posControl.wpInitialDistance, posControl.wpInitialDistance / 10.0f,
                        posControl.wpInitialAltitude, posControl.activeWaypoint.pos.z);
                    setDesiredPosition(&tmpWaypoint, 0, NAV_POS_UPDATE_XY | NAV_POS_UPDATE_Z | NAV_POS_UPDATE_BEARING);
                    if(STATE(MULTIROTOR)) {
                        switch (wpHeadingControl.mode) {
                            case NAV_WP_HEAD_MODE_NONE:
                                break;
                            case NAV_WP_HEAD_MODE_FIXED:
                                setDesiredPosition(NULL, wpHeadingControl.heading, NAV_POS_UPDATE_HEADING);
                                break;
                            case NAV_WP_HEAD_MODE_POI:
                                setDesiredPosition(&wpHeadingControl.poi_pos, 0, NAV_POS_UPDATE_BEARING);
                                break;
                        }
                    }
                    return NAV_FSM_EVENT_NONE;      // will re-process state in >10ms
                }
                break;

            case NAV_WP_ACTION_JUMP:
            case NAV_WP_ACTION_SET_HEAD:
            case NAV_WP_ACTION_SET_POI:
            case NAV_WP_ACTION_RTH:
                UNREACHABLE();
        }
    }
    /* If position sensors unavailable - land immediately (wait for timeout on GPS) */
    else if (checkForPositionSensorTimeout() || (posControl.flags.estHeadingStatus == EST_NONE)) {
        return NAV_FSM_EVENT_SWITCH_TO_EMERGENCY_LANDING;
    }

    return NAV_FSM_EVENT_NONE;      // will re-process state in >10ms
}

static navigationFSMEvent_t navOnEnteringState_NAV_STATE_WAYPOINT_REACHED(navigationFSMState_t previousState)
{
    UNUSED(previousState);

    if (navConfig()->general.waypoint_enforce_altitude) {
        posControl.wpAltitudeReached = isWaypointAltitudeReached();
    }

    switch ((navWaypointActions_e)posControl.waypointList[posControl.activeWaypointIndex].action) {
        case NAV_WP_ACTION_WAYPOINT:
            if (navConfig()->general.waypoint_enforce_altitude && !posControl.wpAltitudeReached) {
                return NAV_FSM_EVENT_SWITCH_TO_WAYPOINT_HOLD_TIME;
            } else {
                return NAV_FSM_EVENT_SUCCESS;   // NAV_STATE_WAYPOINT_NEXT
            }

        case NAV_WP_ACTION_JUMP:
        case NAV_WP_ACTION_SET_HEAD:
        case NAV_WP_ACTION_SET_POI:
        case NAV_WP_ACTION_RTH:
            UNREACHABLE();

        case NAV_WP_ACTION_LAND:
            return NAV_FSM_EVENT_SWITCH_TO_WAYPOINT_RTH_LAND;

        case NAV_WP_ACTION_HOLD_TIME:
            // Save the current time for the time the waypoint was reached
            posControl.wpReachedTime = millis();
            return NAV_FSM_EVENT_SWITCH_TO_WAYPOINT_HOLD_TIME;
    }

    UNREACHABLE();
}

static navigationFSMEvent_t navOnEnteringState_NAV_STATE_WAYPOINT_HOLD_TIME(navigationFSMState_t previousState)
{
    UNUSED(previousState);

    /* If position sensors unavailable - land immediately (wait for timeout on GPS) */
    if (posControl.flags.estHeadingStatus == EST_NONE || checkForPositionSensorTimeout()) {
        return NAV_FSM_EVENT_SWITCH_TO_EMERGENCY_LANDING;
    }

    if (navConfig()->general.waypoint_enforce_altitude && !posControl.wpAltitudeReached) {
        // Adjust altitude to waypoint setting
        setDesiredPosition(&posControl.activeWaypoint.pos, 0, NAV_POS_UPDATE_Z);

        posControl.wpAltitudeReached = isWaypointAltitudeReached();

        if (posControl.wpAltitudeReached) {
            posControl.wpReachedTime = millis();
        } else {
            return NAV_FSM_EVENT_NONE;
        }
    }

    timeMs_t currentTime = millis();

    if (posControl.waypointList[posControl.activeWaypointIndex].p1 <= 0 ||
        posControl.waypointList[posControl.activeWaypointIndex].action == NAV_WP_ACTION_WAYPOINT ||
        (posControl.wpReachedTime != 0 && currentTime - posControl.wpReachedTime >= (timeMs_t)posControl.waypointList[posControl.activeWaypointIndex].p1*1000L)) {
        return NAV_FSM_EVENT_SUCCESS;
    }

    return NAV_FSM_EVENT_NONE;      // will re-process state in >10ms
}

static navigationFSMEvent_t navOnEnteringState_NAV_STATE_WAYPOINT_RTH_LAND(navigationFSMState_t previousState)
{
    UNUSED(previousState);

    const navigationFSMEvent_t landEvent = navOnEnteringState_NAV_STATE_RTH_LANDING(previousState);
    if (landEvent == NAV_FSM_EVENT_SUCCESS) {
        // Landing controller returned success - invoke RTH finishing state and finish the waypoint
        navOnEnteringState_NAV_STATE_RTH_FINISHING(previousState);
        return NAV_FSM_EVENT_SUCCESS;
    }
    else {
        return NAV_FSM_EVENT_NONE;
    }
}

static navigationFSMEvent_t navOnEnteringState_NAV_STATE_WAYPOINT_NEXT(navigationFSMState_t previousState)
{
    UNUSED(previousState);

    if (isLastMissionWaypoint()) {      // Last waypoint reached
        return NAV_FSM_EVENT_SWITCH_TO_WAYPOINT_FINISHED;
    }
    else {
        // Waypoint reached, do something and move on to next waypoint
        posControl.activeWaypointIndex++;
        return NAV_FSM_EVENT_SUCCESS;   // will switch to NAV_STATE_WAYPOINT_PRE_ACTION
    }
}

static navigationFSMEvent_t navOnEnteringState_NAV_STATE_WAYPOINT_FINISHED(navigationFSMState_t previousState)
{
    UNUSED(previousState);

    clearJumpCounters();
    posControl.wpMissionRestart = true;

    /* If position sensors unavailable - land immediately (wait for timeout on GPS) */
    if (posControl.flags.estHeadingStatus == EST_NONE || checkForPositionSensorTimeout()) {
        return NAV_FSM_EVENT_SWITCH_TO_EMERGENCY_LANDING;
    }

    return NAV_FSM_EVENT_NONE;      // will re-process state in >10ms
}

static navigationFSMEvent_t navOnEnteringState_NAV_STATE_EMERGENCY_LANDING_INITIALIZE(navigationFSMState_t previousState)
{
    UNUSED(previousState);

    if ((posControl.flags.estPosStatus >= EST_USABLE)) {
        resetPositionController();
        setDesiredPosition(&navGetCurrentActualPositionAndVelocity()->pos, 0, NAV_POS_UPDATE_XY);
    }

    // Emergency landing MAY use common altitude controller if vertical position is valid - initialize it
    // Make sure terrain following is not enabled
    resetAltitudeController(false);

    return NAV_FSM_EVENT_SUCCESS;
}

static navigationFSMEvent_t navOnEnteringState_NAV_STATE_EMERGENCY_LANDING_IN_PROGRESS(navigationFSMState_t previousState)
{
    UNUSED(previousState);

    // Reset target position if too far away for some reason, e.g. GPS recovered since start landing.
    if (posControl.flags.estPosStatus >= EST_USABLE) {
        float targetPosLimit = STATE(MULTIROTOR) ? 2000.0f : navConfig()->fw.loiter_radius * 2.0f;
        if (calculateDistanceToDestination(&posControl.desiredState.pos) > targetPosLimit) {
            setDesiredPosition(&navGetCurrentActualPositionAndVelocity()->pos, 0, NAV_POS_UPDATE_XY);
        }
    }

    if (STATE(LANDING_DETECTED)) {
        return NAV_FSM_EVENT_SUCCESS;
    }

    return NAV_FSM_EVENT_NONE;
}

static navigationFSMEvent_t navOnEnteringState_NAV_STATE_EMERGENCY_LANDING_FINISHED(navigationFSMState_t previousState)
{
    UNUSED(previousState);

    return NAV_FSM_EVENT_NONE;
}

static navigationFSMEvent_t navOnEnteringState_NAV_STATE_LAUNCH_INITIALIZE(navigationFSMState_t previousState)
{
    const timeUs_t currentTimeUs = micros();
    UNUSED(previousState);

    resetFixedWingLaunchController(currentTimeUs);

    return NAV_FSM_EVENT_SUCCESS;   // NAV_STATE_LAUNCH_WAIT
}

static navigationFSMEvent_t navOnEnteringState_NAV_STATE_LAUNCH_WAIT(navigationFSMState_t previousState)
{
    const timeUs_t currentTimeUs = micros();
    UNUSED(previousState);

    // Continue immediately to launch in progress if manual launch throttle used
    if (navConfig()->fw.launch_manual_throttle) {
        return NAV_FSM_EVENT_SUCCESS;
    }

    if (fixedWingLaunchStatus() == FW_LAUNCH_DETECTED) {
        enableFixedWingLaunchController(currentTimeUs);
        return NAV_FSM_EVENT_SUCCESS;   // NAV_STATE_LAUNCH_IN_PROGRESS
    }

    // abort NAV_LAUNCH_MODE by moving sticks with low throttle or throttle stick < launch idle throttle
    if (abortLaunchAllowed() && isRollPitchStickDeflected(navConfig()->fw.launch_abort_deadband)) {
        abortFixedWingLaunch();
        return NAV_FSM_EVENT_SWITCH_TO_IDLE;
    }

    return NAV_FSM_EVENT_NONE;
}

static navigationFSMEvent_t navOnEnteringState_NAV_STATE_LAUNCH_IN_PROGRESS(navigationFSMState_t previousState)
{
    UNUSED(previousState);

    if (fixedWingLaunchStatus() >= FW_LAUNCH_ABORTED) {
        return NAV_FSM_EVENT_SUCCESS;
    }

    return NAV_FSM_EVENT_NONE;
}

navigationFSMState_t navMixerATPendingState = NAV_STATE_IDLE;
static navigationFSMEvent_t navOnEnteringState_NAV_STATE_MIXERAT_INITIALIZE(navigationFSMState_t previousState)
{
    const navigationFSMStateFlags_t prevFlags = navGetStateFlags(previousState);

    // Prepare altitude controller if idle, RTH or WP modes active or surface mode status changed
    if (!(prevFlags & NAV_CTL_ALT) || (prevFlags & NAV_AUTO_RTH) || (prevFlags & NAV_AUTO_WP)) {
        resetAltitudeController(false);
        setupAltitudeController();
    }
    setDesiredPosition(&navGetCurrentActualPositionAndVelocity()->pos, posControl.actualState.yaw, NAV_POS_UPDATE_Z);
    navMixerATPendingState = previousState;
    return NAV_FSM_EVENT_SUCCESS;
}

static navigationFSMEvent_t navOnEnteringState_NAV_STATE_MIXERAT_IN_PROGRESS(navigationFSMState_t previousState)
{
    UNUSED(previousState);
    mixerProfileATRequest_e required_action;
    switch (navMixerATPendingState)
    {
    case NAV_STATE_RTH_HEAD_HOME:
        required_action = MIXERAT_REQUEST_RTH;
        break;
    case NAV_STATE_RTH_LANDING:
        required_action = MIXERAT_REQUEST_LAND;
        break;
    default:
        required_action = MIXERAT_REQUEST_NONE;
        break;
    }
    if (mixerATUpdateState(required_action)){
        // MixerAT is done, switch to next state
        resetPositionController();
        resetAltitudeController(false);     // Make sure surface tracking is not enabled uses global altitude, not AGL
        mixerATUpdateState(MIXERAT_REQUEST_ABORT);
        switch (navMixerATPendingState)
        {
        case NAV_STATE_RTH_HEAD_HOME:
            setupAltitudeController();
            return NAV_FSM_EVENT_SWITCH_TO_RTH_HEAD_HOME;
            break;
        case NAV_STATE_RTH_LANDING:
            setupAltitudeController();
            return NAV_FSM_EVENT_SWITCH_TO_RTH_LANDING;
            break;
        default:
            return NAV_FSM_EVENT_SWITCH_TO_IDLE;
            break;
        }
    }

    setDesiredPosition(&navGetCurrentActualPositionAndVelocity()->pos, posControl.actualState.yaw, NAV_POS_UPDATE_Z);

    return NAV_FSM_EVENT_NONE;
}

static navigationFSMEvent_t navOnEnteringState_NAV_STATE_MIXERAT_ABORT(navigationFSMState_t previousState)
{
    UNUSED(previousState);
    mixerATUpdateState(MIXERAT_REQUEST_ABORT);
    return NAV_FSM_EVENT_SUCCESS;
}

static navigationFSMState_t navSetNewFSMState(navigationFSMState_t newState)
{
    navigationFSMState_t previousState;

    previousState = posControl.navState;
    if (posControl.navState != newState) {
        posControl.navState = newState;
        posControl.navPersistentId = navFSM[newState].persistentId;
    }
    return previousState;
}

static void navProcessFSMEvents(navigationFSMEvent_t injectedEvent)
{
    const timeMs_t currentMillis = millis();
    navigationFSMState_t previousState = NAV_STATE_UNDEFINED;
    static timeMs_t lastStateProcessTime = 0;

    /* Process new injected event if event defined,
     * otherwise process timeout event if defined */
    if (injectedEvent != NAV_FSM_EVENT_NONE && navFSM[posControl.navState].onEvent[injectedEvent] != NAV_STATE_UNDEFINED) {
        /* Update state */
        previousState = navSetNewFSMState(navFSM[posControl.navState].onEvent[injectedEvent]);
    } else if ((navFSM[posControl.navState].timeoutMs > 0) && (navFSM[posControl.navState].onEvent[NAV_FSM_EVENT_TIMEOUT] != NAV_STATE_UNDEFINED) &&
            ((currentMillis - lastStateProcessTime) >= navFSM[posControl.navState].timeoutMs)) {
        /* Update state */
        previousState = navSetNewFSMState(navFSM[posControl.navState].onEvent[NAV_FSM_EVENT_TIMEOUT]);
    }

    if (previousState) {    /* If state updated call new state's entry function */
        while (navFSM[posControl.navState].onEntry) {
            navigationFSMEvent_t newEvent = navFSM[posControl.navState].onEntry(previousState);

            if ((newEvent != NAV_FSM_EVENT_NONE) && (navFSM[posControl.navState].onEvent[newEvent] != NAV_STATE_UNDEFINED)) {
                previousState = navSetNewFSMState(navFSM[posControl.navState].onEvent[newEvent]);
            }
            else {
                break;
            }
        }

        lastStateProcessTime = currentMillis;
    }

    /* Update public system state information */
    NAV_Status.mode = MW_GPS_MODE_NONE;

    if (ARMING_FLAG(ARMED)) {
        navigationFSMStateFlags_t navStateFlags = navGetStateFlags(posControl.navState);

        if (navStateFlags & NAV_AUTO_RTH) {
            NAV_Status.mode = MW_GPS_MODE_RTH;
        }
        else if (navStateFlags & NAV_AUTO_WP) {
            NAV_Status.mode = MW_GPS_MODE_NAV;
        }
        else if (navStateFlags & NAV_CTL_EMERG) {
            NAV_Status.mode = MW_GPS_MODE_EMERG;
        }
        else if (navStateFlags & NAV_CTL_POS) {
            NAV_Status.mode = MW_GPS_MODE_HOLD;
        }
    }

    NAV_Status.state = navFSM[posControl.navState].mwState;
    NAV_Status.error = navFSM[posControl.navState].mwError;

    NAV_Status.flags = 0;
    if (posControl.flags.isAdjustingPosition)   NAV_Status.flags |= MW_NAV_FLAG_ADJUSTING_POSITION;
    if (posControl.flags.isAdjustingAltitude)   NAV_Status.flags |= MW_NAV_FLAG_ADJUSTING_ALTITUDE;

    NAV_Status.activeWpIndex = posControl.activeWaypointIndex - posControl.startWpIndex;
    NAV_Status.activeWpNumber = NAV_Status.activeWpIndex + 1;

    NAV_Status.activeWpAction = 0;
    if ((posControl.activeWaypointIndex >= 0) && (posControl.activeWaypointIndex < NAV_MAX_WAYPOINTS)) {
        NAV_Status.activeWpAction = posControl.waypointList[posControl.activeWaypointIndex].action;
    }
}

static fpVector3_t * rthGetHomeTargetPosition(rthTargetMode_e mode)
{
    posControl.rthState.homeTmpWaypoint = posControl.rthState.homePosition.pos;

    switch (mode) {
        case RTH_HOME_ENROUTE_INITIAL:
            posControl.rthState.homeTmpWaypoint.z = posControl.rthState.rthInitialAltitude;
            break;

        case RTH_HOME_ENROUTE_PROPORTIONAL:
            {
                float rthTotalDistanceToTravel = posControl.rthState.rthInitialDistance - (STATE(FIXED_WING_LEGACY) ? navConfig()->fw.loiter_radius : 0);
                if (rthTotalDistanceToTravel >= 100) {
                    float ratioNotTravelled = constrainf(posControl.homeDistance / rthTotalDistanceToTravel, 0.0f, 1.0f);
                    posControl.rthState.homeTmpWaypoint.z = (posControl.rthState.rthInitialAltitude * ratioNotTravelled) + (posControl.rthState.rthFinalAltitude * (1.0f - ratioNotTravelled));
                }
                else {
                    posControl.rthState.homeTmpWaypoint.z = posControl.rthState.rthFinalAltitude;
                }
            }
            break;

        case RTH_HOME_ENROUTE_FINAL:
            posControl.rthState.homeTmpWaypoint.z = posControl.rthState.rthFinalAltitude;
            break;

        case RTH_HOME_FINAL_HOVER:
            if (navConfig()->general.rth_home_altitude) {
                posControl.rthState.homeTmpWaypoint.z = posControl.rthState.homePosition.pos.z + navConfig()->general.rth_home_altitude;
            }
            else {
                // If home altitude not defined - fall back to final ENROUTE altitude
                posControl.rthState.homeTmpWaypoint.z = posControl.rthState.rthFinalAltitude;
            }
            break;

        case RTH_HOME_FINAL_LAND:
            // if WP mission p2 > 0 use p2 value as landing elevation (in meters !) (otherwise default to takeoff home elevation)
            if (FLIGHT_MODE(NAV_WP_MODE) && posControl.waypointList[posControl.activeWaypointIndex].action == NAV_WP_ACTION_LAND && posControl.waypointList[posControl.activeWaypointIndex].p2 != 0) {
                posControl.rthState.homeTmpWaypoint.z = posControl.waypointList[posControl.activeWaypointIndex].p2 * 100;   // 100 -> m to cm
                if (waypointMissionAltConvMode(posControl.waypointList[posControl.activeWaypointIndex].p3) == GEO_ALT_ABSOLUTE) {
                    posControl.rthState.homeTmpWaypoint.z -= posControl.gpsOrigin.alt;  // correct to relative if absolute SL altitude datum used
                }
            }
            break;
    }

    return &posControl.rthState.homeTmpWaypoint;
}

/*-----------------------------------------------------------
 * Detects if thrust vector is facing downwards
 *-----------------------------------------------------------*/
bool isThrustFacingDownwards(void)
{
    // Tilt angle <= 80 deg; cos(80) = 0.17364817766693034885171662676931
    return (calculateCosTiltAngle() >= 0.173648178f);
}

/*-----------------------------------------------------------
 * Checks if position sensor (GPS) is failing for a specified timeout (if enabled)
 *-----------------------------------------------------------*/
bool checkForPositionSensorTimeout(void)
{
    if (navConfig()->general.pos_failure_timeout) {
        if ((posControl.flags.estPosStatus == EST_NONE) && ((millis() - posControl.lastValidPositionTimeMs) > (1000 * navConfig()->general.pos_failure_timeout))) {
            return true;
        }
        else {
            return false;
        }
    }
    else {
        // Timeout not defined, never fail
        return false;
    }
}

/*-----------------------------------------------------------
 * Processes an update to XY-position and velocity
 *-----------------------------------------------------------*/
void updateActualHorizontalPositionAndVelocity(bool estPosValid, bool estVelValid, float newX, float newY, float newVelX, float newVelY)
{
    posControl.actualState.abs.pos.x = newX;
    posControl.actualState.abs.pos.y = newY;
    posControl.actualState.abs.vel.x = newVelX;
    posControl.actualState.abs.vel.y = newVelY;

    posControl.actualState.agl.pos.x = newX;
    posControl.actualState.agl.pos.y = newY;
    posControl.actualState.agl.vel.x = newVelX;
    posControl.actualState.agl.vel.y = newVelY;

    posControl.actualState.velXY = calc_length_pythagorean_2D(newVelX, newVelY);

    // CASE 1: POS & VEL valid
    if (estPosValid && estVelValid) {
        posControl.flags.estPosStatus = EST_TRUSTED;
        posControl.flags.estVelStatus = EST_TRUSTED;
        posControl.flags.horizontalPositionDataNew = true;
        posControl.lastValidPositionTimeMs = millis();
    }
    // CASE 1: POS invalid, VEL valid
    else if (!estPosValid && estVelValid) {
        posControl.flags.estPosStatus = EST_USABLE;     // Pos usable, but not trusted
        posControl.flags.estVelStatus = EST_TRUSTED;
        posControl.flags.horizontalPositionDataNew = true;
        posControl.lastValidPositionTimeMs = millis();
    }
    // CASE 3: can't use pos/vel data
    else {
        posControl.flags.estPosStatus = EST_NONE;
        posControl.flags.estVelStatus = EST_NONE;
        posControl.flags.horizontalPositionDataNew = false;
    }

    //Update blackbox data
    navLatestActualPosition[X] = newX;
    navLatestActualPosition[Y] = newY;
    navActualVelocity[X] = constrain(newVelX, -32678, 32767);
    navActualVelocity[Y] = constrain(newVelY, -32678, 32767);
}

/*-----------------------------------------------------------
 * Processes an update to Z-position and velocity
 *-----------------------------------------------------------*/
void updateActualAltitudeAndClimbRate(bool estimateValid, float newAltitude, float newVelocity, float surfaceDistance, float surfaceVelocity, navigationEstimateStatus_e surfaceStatus, float gpsCfEstimatedAltitudeError)
{
    posControl.actualState.abs.pos.z = newAltitude;
    posControl.actualState.abs.vel.z = newVelocity;

    posControl.actualState.agl.pos.z = surfaceDistance;
    posControl.actualState.agl.vel.z = surfaceVelocity;

    // Update altitude that would be used when executing RTH
    if (estimateValid) {
        updateDesiredRTHAltitude();

        // If we acquired new surface reference - changing from NONE/USABLE -> TRUSTED
        if ((surfaceStatus == EST_TRUSTED) && (posControl.flags.estAglStatus != EST_TRUSTED)) {
            // If we are in terrain-following modes - signal that we should update the surface tracking setpoint
            //      NONE/USABLE means that we were flying blind, now we should lock to surface
            //updateSurfaceTrackingSetpoint();
        }

        posControl.flags.estAglStatus = surfaceStatus;  // Could be TRUSTED or USABLE
        posControl.flags.estAltStatus = EST_TRUSTED;
        posControl.flags.verticalPositionDataNew = true;
        posControl.lastValidAltitudeTimeMs = millis();
        /* flag set if mismatch between relative GPS and estimated altitude exceeds 20m */
        posControl.flags.gpsCfEstimatedAltitudeMismatch = fabsf(gpsCfEstimatedAltitudeError) > 2000;
    }
    else {
        posControl.flags.estAltStatus = EST_NONE;
        posControl.flags.estAglStatus = EST_NONE;
        posControl.flags.verticalPositionDataNew = false;
        posControl.flags.gpsCfEstimatedAltitudeMismatch = false;
    }

    if (ARMING_FLAG(ARMED)) {
        if ((posControl.flags.estAglStatus == EST_TRUSTED) && surfaceDistance > 0) {
            if (posControl.actualState.surfaceMin > 0) {
                posControl.actualState.surfaceMin = MIN(posControl.actualState.surfaceMin, surfaceDistance);
            }
            else {
                posControl.actualState.surfaceMin = surfaceDistance;
            }
        }
    }
    else {
        posControl.actualState.surfaceMin = -1;
    }

    //Update blackbox data
    navLatestActualPosition[Z] = navGetCurrentActualPositionAndVelocity()->pos.z;
    navActualVelocity[Z] = constrain(navGetCurrentActualPositionAndVelocity()->vel.z, -32678, 32767);
}

/*-----------------------------------------------------------
 * Processes an update to estimated heading
 *-----------------------------------------------------------*/
void updateActualHeading(bool headingValid, int32_t newHeading, int32_t newGroundCourse)
{
    /* Update heading. Check if we're acquiring a valid heading for the
     * first time and update home heading accordingly.
     */

    navigationEstimateStatus_e newEstHeading = headingValid ? EST_TRUSTED : EST_NONE;

#ifdef USE_DEV_TOOLS
    if (systemConfig()->groundTestMode && STATE(AIRPLANE)) {
        newEstHeading = EST_TRUSTED;
    }
#endif
    if (newEstHeading >= EST_USABLE && posControl.flags.estHeadingStatus < EST_USABLE &&
        (posControl.rthState.homeFlags & (NAV_HOME_VALID_XY | NAV_HOME_VALID_Z)) &&
        (posControl.rthState.homeFlags & NAV_HOME_VALID_HEADING) == 0) {

        // Home was stored using the fake heading (assuming boot as 0deg). Calculate
        // the offset from the fake to the actual yaw and apply the same rotation
        // to the home point.
        int32_t fakeToRealYawOffset = newHeading - posControl.actualState.yaw;
        posControl.rthState.homePosition.heading += fakeToRealYawOffset;
        posControl.rthState.homePosition.heading = wrap_36000(posControl.rthState.homePosition.heading);

        posControl.rthState.homeFlags |= NAV_HOME_VALID_HEADING;
    }

    posControl.actualState.yaw = newHeading;
    posControl.actualState.cog = newGroundCourse;
    posControl.flags.estHeadingStatus = newEstHeading;

    /* Precompute sin/cos of yaw angle */
    posControl.actualState.sinYaw = sin_approx(CENTIDEGREES_TO_RADIANS(newHeading));
    posControl.actualState.cosYaw = cos_approx(CENTIDEGREES_TO_RADIANS(newHeading));
}

/*-----------------------------------------------------------
 * Returns pointer to currently used position (ABS or AGL) depending on surface tracking status
 *-----------------------------------------------------------*/
const navEstimatedPosVel_t * navGetCurrentActualPositionAndVelocity(void)
{
    return posControl.flags.isTerrainFollowEnabled ? &posControl.actualState.agl : &posControl.actualState.abs;
}

/*-----------------------------------------------------------
 * Calculates distance and bearing to destination point
 *-----------------------------------------------------------*/
static uint32_t calculateDistanceFromDelta(float deltaX, float deltaY)
{
    return calc_length_pythagorean_2D(deltaX, deltaY);
}

static int32_t calculateBearingFromDelta(float deltaX, float deltaY)
{
    return wrap_36000(RADIANS_TO_CENTIDEGREES(atan2_approx(deltaY, deltaX)));
}

uint32_t calculateDistanceToDestination(const fpVector3_t * destinationPos)
{
    const navEstimatedPosVel_t *posvel = navGetCurrentActualPositionAndVelocity();
    const float deltaX = destinationPos->x - posvel->pos.x;
    const float deltaY = destinationPos->y - posvel->pos.y;

    return calculateDistanceFromDelta(deltaX, deltaY);
}

int32_t calculateBearingToDestination(const fpVector3_t * destinationPos)
{
    const navEstimatedPosVel_t *posvel = navGetCurrentActualPositionAndVelocity();
    const float deltaX = destinationPos->x - posvel->pos.x;
    const float deltaY = destinationPos->y - posvel->pos.y;

    return calculateBearingFromDelta(deltaX, deltaY);
}

int32_t calculateBearingBetweenLocalPositions(const fpVector3_t * startPos, const fpVector3_t * endPos)
{
    const float deltaX = endPos->x - startPos->x;
    const float deltaY = endPos->y - startPos->y;

    return calculateBearingFromDelta(deltaX, deltaY);
}

bool navCalculatePathToDestination(navDestinationPath_t *result, const fpVector3_t * destinationPos)   // NOT USED ANYWHERE
{
    if (posControl.flags.estPosStatus == EST_NONE ||
        posControl.flags.estHeadingStatus == EST_NONE) {

        return false;
    }

    const navEstimatedPosVel_t *posvel = navGetCurrentActualPositionAndVelocity();
    const float deltaX = destinationPos->x - posvel->pos.x;
    const float deltaY = destinationPos->y - posvel->pos.y;

    result->distance = calculateDistanceFromDelta(deltaX, deltaY);
    result->bearing = calculateBearingFromDelta(deltaX, deltaY);
    return true;
}

static bool getLocalPosNextWaypoint(fpVector3_t * nextWpPos)
{
    // Only for WP Mode not Trackback. Ignore non geo waypoints except RTH and JUMP.
    if (navGetStateFlags(posControl.navState) & NAV_AUTO_WP && !isLastMissionWaypoint()) {
        navWaypointActions_e nextWpAction = posControl.waypointList[posControl.activeWaypointIndex + 1].action;

        if (!(nextWpAction == NAV_WP_ACTION_SET_POI || nextWpAction == NAV_WP_ACTION_SET_HEAD)) {
            uint8_t nextWpIndex = posControl.activeWaypointIndex + 1;
            if (nextWpAction == NAV_WP_ACTION_JUMP) {
                if (posControl.waypointList[posControl.activeWaypointIndex + 1].p3 != 0 ||
                    posControl.waypointList[posControl.activeWaypointIndex + 1].p2 == -1) {
                    nextWpIndex = posControl.waypointList[posControl.activeWaypointIndex + 1].p1 + posControl.startWpIndex;
                } else if (posControl.activeWaypointIndex + 2 <= posControl.startWpIndex + posControl.waypointCount - 1) {
                    if (posControl.waypointList[posControl.activeWaypointIndex + 2].action != NAV_WP_ACTION_JUMP) {
                        nextWpIndex++;
                    } else {
                        return false;   // give up - too complicated
                    }
                }
            }
            mapWaypointToLocalPosition(nextWpPos, &posControl.waypointList[nextWpIndex], 0);
            return true;
        }
    }

    return false;   // no position available
}

/*-----------------------------------------------------------
 * Check if waypoint is/was reached.
 * waypointBearing stores initial bearing to waypoint
 *-----------------------------------------------------------*/
static bool isWaypointReached(const fpVector3_t * waypointPos, const int32_t * waypointBearing)
{
    posControl.wpDistance = calculateDistanceToDestination(waypointPos);

    // Airplane will do a circular loiter at hold waypoints and might never approach them closer than waypoint_radius
    // Check within 10% margin of circular loiter radius
    if (STATE(AIRPLANE) && isNavHoldPositionActive() && posControl.wpDistance <= (navConfig()->fw.loiter_radius * 1.10f)) {
        return true;
    }

    if (navGetStateFlags(posControl.navState) & NAV_AUTO_WP || posControl.flags.rthTrackbackActive) {
        // If WP turn smoothing CUT option used WP is reached when start of turn is initiated
        if (navConfig()->fw.wp_turn_smoothing == WP_TURN_SMOOTHING_CUT && posControl.flags.wpTurnSmoothingActive) {
            posControl.flags.wpTurnSmoothingActive = false;
            return true;
        }
        // Check if waypoint was missed based on bearing to WP exceeding 100 degrees relative to waypoint Yaw
        // Same method for turn smoothing option but relative bearing set at 60 degrees
        uint16_t relativeBearing = posControl.flags.wpTurnSmoothingActive ? 6000 : 10000;
        if (ABS(wrap_18000(calculateBearingToDestination(waypointPos) - *waypointBearing)) > relativeBearing) {
            return true;
        }
    }

    return posControl.wpDistance <= (navConfig()->general.waypoint_radius);
}

bool isWaypointAltitudeReached(void)
{
    return ABS(navGetCurrentActualPositionAndVelocity()->pos.z - posControl.activeWaypoint.pos.z) < navConfig()->general.waypoint_enforce_altitude;
}

static void updateHomePositionCompatibility(void)
{
    geoConvertLocalToGeodetic(&GPS_home, &posControl.gpsOrigin, &posControl.rthState.homePosition.pos);
    GPS_distanceToHome = posControl.homeDistance * 0.01f;
    GPS_directionToHome = posControl.homeDirection * 0.01f;
}

// Backdoor for RTH estimator
float getFinalRTHAltitude(void)
{
    return posControl.rthState.rthFinalAltitude;
}

/*-----------------------------------------------------------
 * Update the RTH Altitudes
 *-----------------------------------------------------------*/
static void updateDesiredRTHAltitude(void)
{
    if (ARMING_FLAG(ARMED)) {
        if (!((navGetStateFlags(posControl.navState) & NAV_AUTO_RTH)
          || ((navGetStateFlags(posControl.navState) & NAV_AUTO_WP) && posControl.waypointList[posControl.activeWaypointIndex].action == NAV_WP_ACTION_RTH))) {
            switch (navConfig()->general.flags.rth_climb_first_stage_mode) {
                case NAV_RTH_CLIMB_STAGE_AT_LEAST:
                    posControl.rthState.rthClimbStageAltitude = posControl.rthState.homePosition.pos.z + navConfig()->general.rth_climb_first_stage_altitude;
                    break;
                case NAV_RTH_CLIMB_STAGE_EXTRA:
                    posControl.rthState.rthClimbStageAltitude = posControl.actualState.abs.pos.z + navConfig()->general.rth_climb_first_stage_altitude;
                    break;
            }

            switch (navConfig()->general.flags.rth_alt_control_mode) {
                case NAV_RTH_NO_ALT:
                    posControl.rthState.rthInitialAltitude = posControl.actualState.abs.pos.z;
                    posControl.rthState.rthFinalAltitude = posControl.rthState.rthInitialAltitude;
                    break;

                case NAV_RTH_EXTRA_ALT: // Maintain current altitude + predefined safety margin
                    posControl.rthState.rthInitialAltitude = posControl.actualState.abs.pos.z + navConfig()->general.rth_altitude;
                    posControl.rthState.rthFinalAltitude = posControl.rthState.rthInitialAltitude;
                    break;

                case NAV_RTH_MAX_ALT:
                    posControl.rthState.rthInitialAltitude = MAX(posControl.rthState.rthInitialAltitude, posControl.actualState.abs.pos.z);
                    if (navConfig()->general.rth_altitude > 0) {
                        posControl.rthState.rthInitialAltitude = MAX(posControl.rthState.rthInitialAltitude, posControl.rthState.homePosition.pos.z + navConfig()->general.rth_altitude);
                    }
                    posControl.rthState.rthFinalAltitude = posControl.rthState.rthInitialAltitude;
                    break;

                case NAV_RTH_AT_LEAST_ALT:  // Climb to at least some predefined altitude above home
                    posControl.rthState.rthInitialAltitude = MAX(posControl.rthState.homePosition.pos.z + navConfig()->general.rth_altitude, posControl.actualState.abs.pos.z);
                    posControl.rthState.rthFinalAltitude = posControl.rthState.rthInitialAltitude;
                    break;

                case NAV_RTH_CONST_ALT:     // Climb/descend to predefined altitude above home
                default:
                    posControl.rthState.rthInitialAltitude = posControl.rthState.homePosition.pos.z + navConfig()->general.rth_altitude;
                    posControl.rthState.rthFinalAltitude = posControl.rthState.rthInitialAltitude;
            }

            if ((navConfig()->general.flags.rth_use_linear_descent) && (navConfig()->general.rth_home_altitude > 0) && (navConfig()->general.rth_linear_descent_start_distance == 0) ) {
                posControl.rthState.rthFinalAltitude = posControl.rthState.homePosition.pos.z + navConfig()->general.rth_home_altitude;
            }
        }
    } else {
        posControl.rthState.rthClimbStageAltitude = posControl.actualState.abs.pos.z;
        posControl.rthState.rthInitialAltitude = posControl.actualState.abs.pos.z;
        posControl.rthState.rthFinalAltitude = posControl.actualState.abs.pos.z;
    }
}

/*-----------------------------------------------------------
 * RTH sanity test logic
 *-----------------------------------------------------------*/
void initializeRTHSanityChecker(void)
{
    const timeMs_t currentTimeMs = millis();

    posControl.rthSanityChecker.lastCheckTime = currentTimeMs;
    posControl.rthSanityChecker.rthSanityOK = true;
    posControl.rthSanityChecker.minimalDistanceToHome = calculateDistanceToDestination(&posControl.rthState.homePosition.pos);
}

bool validateRTHSanityChecker(void)
{
    const timeMs_t currentTimeMs = millis();

    // Ability to disable sanity checker
    if (navConfig()->general.rth_abort_threshold == 0) {
        return true;
    }

    // Check at 10Hz rate
    if ((currentTimeMs - posControl.rthSanityChecker.lastCheckTime) > 100) {
        const float currentDistanceToHome = calculateDistanceToDestination(&posControl.rthState.homePosition.pos);
        posControl.rthSanityChecker.lastCheckTime = currentTimeMs;

        if (currentDistanceToHome < posControl.rthSanityChecker.minimalDistanceToHome) {
            posControl.rthSanityChecker.minimalDistanceToHome = currentDistanceToHome;
        } else {
            // If while doing RTH we got even farther away from home - RTH is doing something crazy
            posControl.rthSanityChecker.rthSanityOK = (currentDistanceToHome - posControl.rthSanityChecker.minimalDistanceToHome) < navConfig()->general.rth_abort_threshold;
        }
    }

    return posControl.rthSanityChecker.rthSanityOK;
}

/*-----------------------------------------------------------
 * Reset home position to current position
 *-----------------------------------------------------------*/
void setHomePosition(const fpVector3_t * pos, int32_t heading, navSetWaypointFlags_t useMask, navigationHomeFlags_t homeFlags)
{
    // XY-position
    if ((useMask & NAV_POS_UPDATE_XY) != 0) {
        posControl.rthState.homePosition.pos.x = pos->x;
        posControl.rthState.homePosition.pos.y = pos->y;
        if (homeFlags & NAV_HOME_VALID_XY) {
            posControl.rthState.homeFlags |= NAV_HOME_VALID_XY;
        } else {
            posControl.rthState.homeFlags &= ~NAV_HOME_VALID_XY;
        }
    }

    // Z-position
    if ((useMask & NAV_POS_UPDATE_Z) != 0) {
        posControl.rthState.homePosition.pos.z = pos->z;
        if (homeFlags & NAV_HOME_VALID_Z) {
            posControl.rthState.homeFlags |= NAV_HOME_VALID_Z;
        } else {
            posControl.rthState.homeFlags &= ~NAV_HOME_VALID_Z;
        }
    }

    // Heading
    if ((useMask & NAV_POS_UPDATE_HEADING) != 0) {
        // Heading
        posControl.rthState.homePosition.heading = heading;
        if (homeFlags & NAV_HOME_VALID_HEADING) {
            posControl.rthState.homeFlags |= NAV_HOME_VALID_HEADING;
        } else {
            posControl.rthState.homeFlags &= ~NAV_HOME_VALID_HEADING;
        }
    }

    posControl.homeDistance = 0;
    posControl.homeDirection = 0;

    // Update target RTH altitude as a waypoint above home
    updateDesiredRTHAltitude();

    //  Reset RTH sanity checker for new home position if RTH active
    if (FLIGHT_MODE(NAV_RTH_MODE)) {
        initializeRTHSanityChecker();
    }

    updateHomePositionCompatibility();
    ENABLE_STATE(GPS_FIX_HOME);
}

static navigationHomeFlags_t navigationActualStateHomeValidity(void)
{
    navigationHomeFlags_t flags = 0;

    if (posControl.flags.estPosStatus >= EST_USABLE) {
        flags |= NAV_HOME_VALID_XY | NAV_HOME_VALID_Z;
    }

    if (posControl.flags.estHeadingStatus >= EST_USABLE) {
        flags |= NAV_HOME_VALID_HEADING;
    }

    return flags;
}

#if defined(USE_SAFE_HOME)
void checkSafeHomeState(bool shouldBeEnabled)
{
    bool safehomeNotApplicable = navConfig()->general.flags.safehome_usage_mode == SAFEHOME_USAGE_OFF || posControl.flags.rthTrackbackActive ||
                                 (!posControl.safehomeState.isApplied && posControl.homeDistance < navConfig()->general.min_rth_distance);
#ifdef USE_MULTI_FUNCTIONS
    safehomeNotApplicable = safehomeNotApplicable || (MULTI_FUNC_FLAG(MF_SUSPEND_SAFEHOMES) && !posControl.flags.forcedRTHActivated);
#endif

    if (safehomeNotApplicable) {
        shouldBeEnabled = false;
    } else if (navConfig()->general.flags.safehome_usage_mode == SAFEHOME_USAGE_RTH_FS && shouldBeEnabled) {
        // if safehomes are only used with failsafe and we're trying to enable safehome
        // then enable the safehome only with failsafe
        shouldBeEnabled = posControl.flags.forcedRTHActivated;
    }
    // no safe homes found when arming or safehome feature in the correct state, then we don't need to do anything
	if (posControl.safehomeState.distance == 0 || posControl.safehomeState.isApplied == shouldBeEnabled) {
		return;
	}
    if (shouldBeEnabled) {
		// set home to safehome
        setHomePosition(&posControl.safehomeState.nearestSafeHome, 0, NAV_POS_UPDATE_XY | NAV_POS_UPDATE_Z | NAV_POS_UPDATE_HEADING, navigationActualStateHomeValidity());
		posControl.safehomeState.isApplied = true;
	} else {
		// set home to original arming point
        setHomePosition(&posControl.rthState.originalHomePosition, 0, NAV_POS_UPDATE_XY | NAV_POS_UPDATE_Z | NAV_POS_UPDATE_HEADING, navigationActualStateHomeValidity());
		posControl.safehomeState.isApplied = false;
	}
	// if we've changed the home position, update the distance and direction
    updateHomePosition();
}

/***********************************************************
 *  See if there are any safehomes near where we are arming.
 *  If so, save the nearest one in case we need it later for RTH.
 **********************************************************/
bool findNearestSafeHome(void)
{
    posControl.safehomeState.index = -1;
    uint32_t nearest_safehome_distance = navConfig()->general.safehome_max_distance + 1;
    uint32_t distance_to_current;
    fpVector3_t currentSafeHome;
    gpsLocation_t shLLH;
    shLLH.alt = 0;
    for (uint8_t i = 0; i < MAX_SAFE_HOMES; i++) {
        if (!safeHomeConfig(i)->enabled)
            continue;

        shLLH.lat = safeHomeConfig(i)->lat;
        shLLH.lon = safeHomeConfig(i)->lon;
        geoConvertGeodeticToLocal(&currentSafeHome, &posControl.gpsOrigin, &shLLH, GEO_ALT_RELATIVE);
        distance_to_current = calculateDistanceToDestination(&currentSafeHome);
        if (distance_to_current < nearest_safehome_distance) {
             // this safehome is the nearest so far - keep track of it.
             posControl.safehomeState.index = i;
             nearest_safehome_distance = distance_to_current;
             posControl.safehomeState.nearestSafeHome = currentSafeHome;
        }
    }
    if (posControl.safehomeState.index >= 0) {
		posControl.safehomeState.distance = nearest_safehome_distance;
    } else {
        posControl.safehomeState.distance = 0;
    }
    return posControl.safehomeState.distance > 0;
}
#endif

/*-----------------------------------------------------------
 * Update home position, calculate distance and bearing to home
 *-----------------------------------------------------------*/
void updateHomePosition(void)
{
    // Disarmed and have a valid position, constantly update home before first arm (depending on setting)
    // Update immediately after arming thereafter if reset on each arm (required to avoid home reset after emerg in flight rearm)
    static bool setHome = false;
    navSetWaypointFlags_t homeUpdateFlags = NAV_POS_UPDATE_XY | NAV_POS_UPDATE_Z | NAV_POS_UPDATE_HEADING;

    if (!ARMING_FLAG(ARMED)) {
        if (posControl.flags.estPosStatus >= EST_USABLE) {
            const navigationHomeFlags_t validHomeFlags = NAV_HOME_VALID_XY | NAV_HOME_VALID_Z;
            setHome = (posControl.rthState.homeFlags & validHomeFlags) != validHomeFlags;
            switch ((nav_reset_type_e)positionEstimationConfig()->reset_home_type) {
                case NAV_RESET_NEVER:
                    break;
                case NAV_RESET_ON_FIRST_ARM:
                    setHome |= !ARMING_FLAG(WAS_EVER_ARMED);
                    break;
                case NAV_RESET_ON_EACH_ARM:
                    setHome = true;
                    break;
            }
        }
    }
    else {
        static bool isHomeResetAllowed = false;
        // If pilot so desires he may reset home position to current position
        if (IS_RC_MODE_ACTIVE(BOXHOMERESET)) {
            if (isHomeResetAllowed && !FLIGHT_MODE(FAILSAFE_MODE) && !FLIGHT_MODE(NAV_RTH_MODE) && !FLIGHT_MODE(NAV_WP_MODE) && (posControl.flags.estPosStatus >= EST_USABLE)) {
                homeUpdateFlags = 0;
                homeUpdateFlags = STATE(GPS_FIX_HOME) ? (NAV_POS_UPDATE_XY | NAV_POS_UPDATE_HEADING) : (NAV_POS_UPDATE_XY | NAV_POS_UPDATE_Z | NAV_POS_UPDATE_HEADING);
                setHome = true;
                isHomeResetAllowed = false;
            }
        }
        else {
            isHomeResetAllowed = true;
        }

        // Update distance and direction to home if armed (home is not updated when armed)
        if (STATE(GPS_FIX_HOME)) {
            fpVector3_t * tmpHomePos = rthGetHomeTargetPosition(RTH_HOME_FINAL_LAND);
            posControl.homeDistance = calculateDistanceToDestination(tmpHomePos);
            posControl.homeDirection = calculateBearingToDestination(tmpHomePos);
            updateHomePositionCompatibility();
        }

        setHome &= !STATE(IN_FLIGHT_EMERG_REARM);   // prevent reset following emerg in flight rearm
    }

    if (setHome && (!ARMING_FLAG(WAS_EVER_ARMED) || ARMING_FLAG(ARMED))) {
#if defined(USE_SAFE_HOME)
        findNearestSafeHome();
#endif
        setHomePosition(&posControl.actualState.abs.pos, posControl.actualState.yaw, homeUpdateFlags, navigationActualStateHomeValidity());

        if (ARMING_FLAG(ARMED) && positionEstimationConfig()->reset_altitude_type == NAV_RESET_ON_EACH_ARM) {
            posControl.rthState.homePosition.pos.z = 0;     // force to 0 if reference altitude also reset every arm
        }
        // save the current location in case it is replaced by a safehome or HOME_RESET
        posControl.rthState.originalHomePosition = posControl.rthState.homePosition.pos;
        setHome = false;
    }
}

/* -----------------------------------------------------------
 * Override RTH preset altitude and Climb First option
 * using Pitch/Roll stick held for > 1 seconds
 * Climb First override limited to Fixed Wing only
 * Roll also cancels RTH trackback on Fixed Wing and Multirotor
 *-----------------------------------------------------------*/
static bool rthAltControlStickOverrideCheck(unsigned axis)
{
    if (!navConfig()->general.flags.rth_alt_control_override || posControl.flags.forcedRTHActivated ||
        (axis == ROLL && STATE(MULTIROTOR) && !posControl.flags.rthTrackbackActive)) {
        return false;
    }
    static timeMs_t rthOverrideStickHoldStartTime[2];

    if (rxGetChannelValue(axis) > rxConfig()->maxcheck) {
        timeDelta_t holdTime = millis() - rthOverrideStickHoldStartTime[axis];

        if (!rthOverrideStickHoldStartTime[axis]) {
            rthOverrideStickHoldStartTime[axis] = millis();
        } else if (ABS(1500 - holdTime) < 500) {    // 1s delay to activate, activation duration limited to 1 sec
            if (axis == PITCH) {           // PITCH down to override preset altitude reset to current altitude
                posControl.rthState.rthInitialAltitude = posControl.actualState.abs.pos.z;
                posControl.rthState.rthFinalAltitude = posControl.rthState.rthInitialAltitude;
                return true;
            } else if (axis == ROLL) {     // ROLL right to override climb first
                return true;
            }
        }
    } else {
        rthOverrideStickHoldStartTime[axis] = 0;
    }

    return false;
}

/* ---------------------------------------------------
 * If climb stage is being used, see if it is time to
 * transiton in to turn.
 * Limited to fixed wing only.
 * --------------------------------------------------- */
 bool rthClimbStageActiveAndComplete(void) {
    if ((STATE(FIXED_WING_LEGACY) || STATE(AIRPLANE)) && (navConfig()->general.rth_climb_first_stage_altitude > 0)) {
        if (posControl.actualState.abs.pos.z >= posControl.rthState.rthClimbStageAltitude) {
            return true;
        }
    }

    return false;
 }

/* --------------------------------------------------------------------------------
 * == RTH Trackback ==
 * Saves track during flight which is used during RTH to back track
 * along arrival route rather than immediately heading directly toward home.
 * Max desired trackback distance set by user or limited by number of available points.
 * Reverts to normal RTH heading direct to home when end of track reached.
 * Trackpoints logged with precedence for course/altitude changes. Distance based changes
 * only logged if no course/altitude changes logged over an extended distance.
 * Tracking suspended during fixed wing loiter (PosHold and WP Mode timed hold).
 * --------------------------------------------------------------------------------- */
 static void updateRthTrackback(bool forceSaveTrackPoint)
{
    static bool suspendTracking = false;
    bool fwLoiterIsActive = STATE(AIRPLANE) && (NAV_Status.state == MW_NAV_STATE_HOLD_TIMED || FLIGHT_MODE(NAV_POSHOLD_MODE));
    if (!fwLoiterIsActive && suspendTracking) {
        suspendTracking = false;
    }

    if (navConfig()->general.flags.rth_trackback_mode == RTH_TRACKBACK_OFF || FLIGHT_MODE(NAV_RTH_MODE) || !ARMING_FLAG(ARMED) || suspendTracking) {
        return;
    }

    // Record trackback points based on significant change in course/altitude until
    // points limit reached. Overwrite older points from then on.
    if (posControl.flags.estPosStatus >= EST_USABLE && posControl.flags.estAltStatus >= EST_USABLE) {
        static int32_t previousTBTripDist;      // cm
        static int16_t previousTBCourse;        // degrees
        static int16_t previousTBAltitude;      // meters
        static uint8_t distanceCounter = 0;
        bool saveTrackpoint = forceSaveTrackPoint;
        bool GPSCourseIsValid = isGPSHeadingValid();

        // start recording when some distance from home, 50m seems reasonable.
        if (posControl.activeRthTBPointIndex < 0) {
            saveTrackpoint = posControl.homeDistance > METERS_TO_CENTIMETERS(50);

            previousTBCourse = CENTIDEGREES_TO_DEGREES(posControl.actualState.cog);
            previousTBTripDist = posControl.totalTripDistance;
        } else {
            // Minimum distance increment between course change track points when GPS course valid - set to 10m
            const bool distanceIncrement = posControl.totalTripDistance - previousTBTripDist > METERS_TO_CENTIMETERS(10);

            // Altitude change
            if (ABS(previousTBAltitude - CENTIMETERS_TO_METERS(posControl.actualState.abs.pos.z)) > 10) {   // meters
                saveTrackpoint = true;
            } else if (distanceIncrement && GPSCourseIsValid) {
                // Course change - set to 45 degrees
                if (ABS(wrap_18000(DEGREES_TO_CENTIDEGREES(DECIDEGREES_TO_DEGREES(gpsSol.groundCourse) - previousTBCourse))) > DEGREES_TO_CENTIDEGREES(45)) {
                    saveTrackpoint = true;
                } else if (distanceCounter >= 9) {
                    // Distance based trackpoint logged if at least 10 distance increments occur without altitude or course change
                    // and deviation from projected course path > 20m
                    float distToPrevPoint = calculateDistanceToDestination(&posControl.rthTBPointsList[posControl.activeRthTBPointIndex]);

                    fpVector3_t virtualCoursePoint;
                    virtualCoursePoint.x = posControl.rthTBPointsList[posControl.activeRthTBPointIndex].x + distToPrevPoint * cos_approx(DEGREES_TO_RADIANS(previousTBCourse));
                    virtualCoursePoint.y = posControl.rthTBPointsList[posControl.activeRthTBPointIndex].y + distToPrevPoint * sin_approx(DEGREES_TO_RADIANS(previousTBCourse));

                    saveTrackpoint = calculateDistanceToDestination(&virtualCoursePoint) > METERS_TO_CENTIMETERS(20);
                }
                distanceCounter++;
                previousTBTripDist = posControl.totalTripDistance;
            } else if (!GPSCourseIsValid) {
                // if no reliable course revert to basic distance logging based on direct distance from last point - set to 20m
                saveTrackpoint = calculateDistanceToDestination(&posControl.rthTBPointsList[posControl.activeRthTBPointIndex]) > METERS_TO_CENTIMETERS(20);
                previousTBTripDist = posControl.totalTripDistance;
            }

            // Suspend tracking during loiter on fixed wing. Save trackpoint at start of loiter.
            if (distanceCounter && fwLoiterIsActive) {
                saveTrackpoint = suspendTracking = true;
            }
        }

        // when trackpoint store full, overwrite from start of store using 'rthTBWrapAroundCounter' to track overwrite position
        if (saveTrackpoint) {
            if (posControl.activeRthTBPointIndex == (NAV_RTH_TRACKBACK_POINTS - 1)) {   // wraparound to start
                posControl.rthTBWrapAroundCounter = posControl.activeRthTBPointIndex = 0;
            } else {
                posControl.activeRthTBPointIndex++;
                if (posControl.rthTBWrapAroundCounter > -1) {   // track wraparound overwrite position after store first filled
                    posControl.rthTBWrapAroundCounter = posControl.activeRthTBPointIndex;
                }
            }
            posControl.rthTBPointsList[posControl.activeRthTBPointIndex] = posControl.actualState.abs.pos;

            posControl.rthTBLastSavedIndex = posControl.activeRthTBPointIndex;
            previousTBAltitude = CENTIMETERS_TO_METERS(posControl.actualState.abs.pos.z);
            previousTBCourse = GPSCourseIsValid ? DECIDEGREES_TO_DEGREES(gpsSol.groundCourse) : previousTBCourse;
            distanceCounter = 0;
        }
    }
}

static fpVector3_t * rthGetTrackbackPos(void)
{
    // ensure trackback altitude never lower than altitude of start point
    if (posControl.rthTBPointsList[posControl.activeRthTBPointIndex].z < posControl.rthTBPointsList[posControl.rthTBLastSavedIndex].z) {
        posControl.rthTBPointsList[posControl.activeRthTBPointIndex].z = posControl.rthTBPointsList[posControl.rthTBLastSavedIndex].z;
    }

    return &posControl.rthTBPointsList[posControl.activeRthTBPointIndex];
}

/*-----------------------------------------------------------
 * Update flight statistics
 *-----------------------------------------------------------*/
static void updateNavigationFlightStatistics(void)
{
    static timeMs_t previousTimeMs = 0;
    const timeMs_t currentTimeMs = millis();
    const timeDelta_t timeDeltaMs = currentTimeMs - previousTimeMs;
    previousTimeMs = currentTimeMs;

    if (ARMING_FLAG(ARMED)) {
        posControl.totalTripDistance += posControl.actualState.velXY * MS2S(timeDeltaMs);
    }
}

/*
 * Total travel distance in cm
 */
uint32_t getTotalTravelDistance(void)
{
    return lrintf(posControl.totalTripDistance);
}

/*-----------------------------------------------------------
 * Calculate platform-specific hold position (account for deceleration)
 *-----------------------------------------------------------*/
void calculateInitialHoldPosition(fpVector3_t * pos)
{
    if (STATE(FIXED_WING_LEGACY)) { // FIXED_WING_LEGACY
        calculateFixedWingInitialHoldPosition(pos);
    }
    else {
        calculateMulticopterInitialHoldPosition(pos);
    }
}

/*-----------------------------------------------------------
 * Set active XYZ-target and desired heading
 *-----------------------------------------------------------*/
void setDesiredPosition(const fpVector3_t * pos, int32_t yaw, navSetWaypointFlags_t useMask)
{
    // XY-position update is allowed only when not braking in NAV_CRUISE_BRAKING
    if ((useMask & NAV_POS_UPDATE_XY) != 0 && !STATE(NAV_CRUISE_BRAKING)) {
        posControl.desiredState.pos.x = pos->x;
        posControl.desiredState.pos.y = pos->y;
    }

    // Z-position
    if ((useMask & NAV_POS_UPDATE_Z) != 0) {
        updateClimbRateToAltitudeController(0, 0, ROC_TO_ALT_RESET);   // Reset RoC/RoD -> altitude controller
        posControl.desiredState.pos.z = pos->z;
    }

    // Heading
    if ((useMask & NAV_POS_UPDATE_HEADING) != 0) {
        // Heading
        posControl.desiredState.yaw = yaw;
    }
    else if ((useMask & NAV_POS_UPDATE_BEARING) != 0) {
        posControl.desiredState.yaw = calculateBearingToDestination(pos);
    }
    else if ((useMask & NAV_POS_UPDATE_BEARING_TAIL_FIRST) != 0) {
        posControl.desiredState.yaw = wrap_36000(calculateBearingToDestination(pos) - 18000);
    }
}

void calculateFarAwayTarget(fpVector3_t * farAwayPos, int32_t bearing, int32_t distance)
{
    farAwayPos->x = navGetCurrentActualPositionAndVelocity()->pos.x + distance * cos_approx(CENTIDEGREES_TO_RADIANS(bearing));
    farAwayPos->y = navGetCurrentActualPositionAndVelocity()->pos.y + distance * sin_approx(CENTIDEGREES_TO_RADIANS(bearing));
    farAwayPos->z = navGetCurrentActualPositionAndVelocity()->pos.z;
}

/*-----------------------------------------------------------
 * NAV land detector
 *-----------------------------------------------------------*/
void updateLandingStatus(timeMs_t currentTimeMs)
{
    if (STATE(AIRPLANE) && !navConfig()->general.flags.disarm_on_landing) {
        return;     // no point using this with a fixed wing if not set to disarm
    }

    static timeMs_t lastUpdateTimeMs = 0;
    if ((currentTimeMs - lastUpdateTimeMs) <= HZ2MS(100)) {  // limit update to 100Hz
        return;
    }
    lastUpdateTimeMs = currentTimeMs;

    DEBUG_SET(DEBUG_LANDING, 0, landingDetectorIsActive);
    DEBUG_SET(DEBUG_LANDING, 1, STATE(LANDING_DETECTED));

    if (!ARMING_FLAG(ARMED)) {
        if (STATE(LANDING_DETECTED)) {
            landingDetectorIsActive = false;
        }
        resetLandingDetector();

        if (!IS_RC_MODE_ACTIVE(BOXARM)) {
            DISABLE_ARMING_FLAG(ARMING_DISABLED_LANDING_DETECTED);
        }
        return;
    }

    if (!landingDetectorIsActive) {
        if (isFlightDetected()) {
            landingDetectorIsActive = true;
            resetLandingDetector();
        }
    } else if (STATE(LANDING_DETECTED)) {
        pidResetErrorAccumulators();
        if (navConfig()->general.flags.disarm_on_landing && !FLIGHT_MODE(FAILSAFE_MODE)) {
            ENABLE_ARMING_FLAG(ARMING_DISABLED_LANDING_DETECTED);
            disarm(DISARM_LANDING);
        } else if (!navigationInAutomaticThrottleMode()) {
            // for multirotor only - reactivate landing detector without disarm when throttle raised toward hover throttle
            landingDetectorIsActive = rxGetChannelValue(THROTTLE) < (0.5 * (currentBatteryProfile->nav.mc.hover_throttle + getThrottleIdleValue()));
        }
    } else if (isLandingDetected()) {
        ENABLE_STATE(LANDING_DETECTED);
    }
}

bool isLandingDetected(void)
{
    return STATE(AIRPLANE) ? isFixedWingLandingDetected() : isMulticopterLandingDetected();
}

void resetLandingDetector(void)
{
    DISABLE_STATE(LANDING_DETECTED);
    posControl.flags.resetLandingDetector = true;
}

void resetLandingDetectorActiveState(void)
{
    landingDetectorIsActive = false;
}

bool isFlightDetected(void)
{
    return STATE(AIRPLANE) ? isFixedWingFlying() : isMulticopterFlying();
}

bool isProbablyStillFlying(void)
{
    bool inFlightSanityCheck;
    if (STATE(MULTIROTOR)) {
        inFlightSanityCheck = posControl.actualState.velXY > MC_LAND_CHECK_VEL_XY_MOVING || averageAbsGyroRates() > 4.0f;
    } else {
        inFlightSanityCheck = isGPSHeadingValid();
    }

    return landingDetectorIsActive && inFlightSanityCheck;
}

/*-----------------------------------------------------------
 * Z-position controller
 *-----------------------------------------------------------*/
void updateClimbRateToAltitudeController(float desiredClimbRate, float targetAltitude, climbRateToAltitudeControllerMode_e mode)
{
#define MIN_TARGET_CLIMB_RATE   100.0f  // cm/s

    static timeUs_t lastUpdateTimeUs;
    timeUs_t currentTimeUs = micros();

    // Terrain following uses different altitude measurement
    const float altitudeToUse = navGetCurrentActualPositionAndVelocity()->pos.z;

    if (mode != ROC_TO_ALT_RESET && desiredClimbRate) {
        /* ROC_TO_ALT_CONSTANT - constant climb rate
         * ROC_TO_ALT_TARGET - constant climb rate until close to target altitude reducing to min rate when altitude reached
         * Rate reduction starts at distance from target altitude of 5 x climb rate for FW, 1 x climb rate for MC */

        if (mode == ROC_TO_ALT_TARGET && fabsf(desiredClimbRate) > MIN_TARGET_CLIMB_RATE) {
            const int8_t direction = desiredClimbRate > 0 ? 1 : -1;
            const float absClimbRate = fabsf(desiredClimbRate);
            const uint16_t maxRateCutoffAlt = STATE(AIRPLANE) ? absClimbRate * 5 : absClimbRate;
            const float verticalVelScaled = scaleRangef(navGetCurrentActualPositionAndVelocity()->pos.z - targetAltitude,
                                            0.0f, -maxRateCutoffAlt * direction, MIN_TARGET_CLIMB_RATE, absClimbRate);

            desiredClimbRate = direction * constrainf(verticalVelScaled, MIN_TARGET_CLIMB_RATE, absClimbRate);
        }

        /*
         * If max altitude is set, reset climb rate if altitude is reached and climb rate is > 0
         * In other words, when altitude is reached, allow it only to shrink
         */
        if (navConfig()->general.max_altitude > 0 && altitudeToUse >= navConfig()->general.max_altitude && desiredClimbRate > 0) {
            desiredClimbRate = 0;
        }

        if (STATE(FIXED_WING_LEGACY)) {
            // Fixed wing climb rate controller is open-loop. We simply move the known altitude target
            float timeDelta = US2S(currentTimeUs - lastUpdateTimeUs);
            static bool targetHoldActive = false;

            if (timeDelta <= HZ2S(MIN_POSITION_UPDATE_RATE_HZ) && desiredClimbRate) {
                // Update target altitude only if actual altitude moving in same direction and lagging by < 5 m, otherwise hold target
                if (navGetCurrentActualPositionAndVelocity()->vel.z * desiredClimbRate >= 0 && fabsf(posControl.desiredState.pos.z - altitudeToUse) < 500) {
                    posControl.desiredState.pos.z += desiredClimbRate * timeDelta;
                    targetHoldActive = false;
                } else if (!targetHoldActive) {     // Reset and hold target to actual + climb rate boost until actual catches up
                    posControl.desiredState.pos.z = altitudeToUse + desiredClimbRate;
                    targetHoldActive = true;
                }
            } else {
                targetHoldActive = false;
            }
        }
        else {
            // Multicopter climb-rate control is closed-loop, it's possible to directly calculate desired altitude setpoint to yield the required RoC/RoD
            posControl.desiredState.pos.z = altitudeToUse + (desiredClimbRate / posControl.pids.pos[Z].param.kP);
        }
    } else {    // ROC_TO_ALT_RESET or zero desired climbrate
        posControl.desiredState.pos.z = altitudeToUse;
    }

    lastUpdateTimeUs = currentTimeUs;
}

static void resetAltitudeController(bool useTerrainFollowing)
{
    // Set terrain following flag
    posControl.flags.isTerrainFollowEnabled = useTerrainFollowing;

    if (STATE(FIXED_WING_LEGACY)) {
        resetFixedWingAltitudeController();
    }
    else {
        resetMulticopterAltitudeController();
    }
}

static void setupAltitudeController(void)
{
    if (STATE(FIXED_WING_LEGACY)) {
        setupFixedWingAltitudeController();
    }
    else {
        setupMulticopterAltitudeController();
    }
}

static bool adjustAltitudeFromRCInput(void)
{
    if (STATE(FIXED_WING_LEGACY)) {
        return adjustFixedWingAltitudeFromRCInput();
    }
    else {
        return adjustMulticopterAltitudeFromRCInput();
    }
}

/*-----------------------------------------------------------
 * Jump Counter support functions
 *-----------------------------------------------------------*/
static void setupJumpCounters(void)
{
    for (uint8_t wp = posControl.startWpIndex; wp < posControl.waypointCount + posControl.startWpIndex; wp++) {
        if (posControl.waypointList[wp].action == NAV_WP_ACTION_JUMP){
            posControl.waypointList[wp].p3 = posControl.waypointList[wp].p2;
        }
    }
}

static void resetJumpCounter(void)
{
        // reset the volatile counter from the set / static value
    posControl.waypointList[posControl.activeWaypointIndex].p3 = posControl.waypointList[posControl.activeWaypointIndex].p2;
}

static void clearJumpCounters(void)
{
    for (uint8_t wp = posControl.startWpIndex; wp < posControl.waypointCount + posControl.startWpIndex; wp++) {
        if (posControl.waypointList[wp].action == NAV_WP_ACTION_JUMP) {
            posControl.waypointList[wp].p3 = 0;
        }
    }
}



/*-----------------------------------------------------------
 * Heading controller (pass-through to MAG mode)
 *-----------------------------------------------------------*/
static void resetHeadingController(void)
{
    if (STATE(FIXED_WING_LEGACY)) {
        resetFixedWingHeadingController();
    }
    else {
        resetMulticopterHeadingController();
    }
}

static bool adjustHeadingFromRCInput(void)
{
    if (STATE(FIXED_WING_LEGACY)) {
        return adjustFixedWingHeadingFromRCInput();
    }
    else {
        return adjustMulticopterHeadingFromRCInput();
    }
}

/*-----------------------------------------------------------
 * XY Position controller
 *-----------------------------------------------------------*/
static void resetPositionController(void)
{
    if (STATE(FIXED_WING_LEGACY)) {
        resetFixedWingPositionController();
    }
    else {
        resetMulticopterPositionController();
        resetMulticopterBrakingMode();
    }
}

static bool adjustPositionFromRCInput(void)
{
    bool retValue;

    if (STATE(FIXED_WING_LEGACY)) {
        retValue = adjustFixedWingPositionFromRCInput();
    }
    else {

        const int16_t rcPitchAdjustment = applyDeadbandRescaled(rcCommand[PITCH], rcControlsConfig()->pos_hold_deadband, -500, 500);
        const int16_t rcRollAdjustment = applyDeadbandRescaled(rcCommand[ROLL], rcControlsConfig()->pos_hold_deadband, -500, 500);

        retValue = adjustMulticopterPositionFromRCInput(rcPitchAdjustment, rcRollAdjustment);
    }

    return retValue;
}

/*-----------------------------------------------------------
 * WP controller
 *-----------------------------------------------------------*/
void resetGCSFlags(void)
{
    posControl.flags.isGCSAssistedNavigationReset = false;
    posControl.flags.isGCSAssistedNavigationEnabled = false;
}

void getWaypoint(uint8_t wpNumber, navWaypoint_t * wpData)
{
    /* Default waypoint to send */
    wpData->action = NAV_WP_ACTION_RTH;
    wpData->lat = 0;
    wpData->lon = 0;
    wpData->alt = 0;
    wpData->p1 = 0;
    wpData->p2 = 0;
    wpData->p3 = 0;
    wpData->flag = NAV_WP_FLAG_LAST;

    // WP #0 - special waypoint - HOME
    if (wpNumber == 0) {
        if (STATE(GPS_FIX_HOME)) {
            wpData->lat = GPS_home.lat;
            wpData->lon = GPS_home.lon;
            wpData->alt = GPS_home.alt;
        }
    }
    // WP #255 - special waypoint - directly get actualPosition
    else if (wpNumber == 255) {
        gpsLocation_t wpLLH;

        geoConvertLocalToGeodetic(&wpLLH, &posControl.gpsOrigin, &navGetCurrentActualPositionAndVelocity()->pos);

        wpData->lat = wpLLH.lat;
        wpData->lon = wpLLH.lon;
        wpData->alt = wpLLH.alt;
    }
    // WP #254 - special waypoint - get desiredPosition that was set by ground control station if in 3D-guided mode
    else if (wpNumber == 254) {
        navigationFSMStateFlags_t navStateFlags = navGetStateFlags(posControl.navState);

        if ((posControl.gpsOrigin.valid) && (navStateFlags & NAV_CTL_ALT) && (navStateFlags & NAV_CTL_POS)) {
            gpsLocation_t wpLLH;

            geoConvertLocalToGeodetic(&wpLLH, &posControl.gpsOrigin, &posControl.desiredState.pos);

            wpData->lat = wpLLH.lat;
            wpData->lon = wpLLH.lon;
            wpData->alt = wpLLH.alt;
        }
    }
    // WP #1 - #60 - common waypoints - pre-programmed mission
    else if ((wpNumber >= 1) && (wpNumber <= NAV_MAX_WAYPOINTS)) {
        if (wpNumber <= getWaypointCount()) {
            *wpData = posControl.waypointList[wpNumber - 1 + (ARMING_FLAG(ARMED) ? posControl.startWpIndex : 0)];
            if(wpData->action == NAV_WP_ACTION_JUMP) {
                wpData->p1 += 1; // make WP # (vice index)
            }
        }
    }
}

void setWaypoint(uint8_t wpNumber, const navWaypoint_t * wpData)
{
    gpsLocation_t wpLLH;
    navWaypointPosition_t wpPos;

    // Pre-fill structure to convert to local coordinates
    wpLLH.lat = wpData->lat;
    wpLLH.lon = wpData->lon;
    wpLLH.alt = wpData->alt;

    // WP #0 - special waypoint - HOME
    if ((wpNumber == 0) && ARMING_FLAG(ARMED) && (posControl.flags.estPosStatus >= EST_USABLE) && posControl.gpsOrigin.valid && posControl.flags.isGCSAssistedNavigationEnabled) {
        // Forcibly set home position. Note that this is only valid if already armed, otherwise home will be reset instantly
        geoConvertGeodeticToLocal(&wpPos.pos, &posControl.gpsOrigin, &wpLLH, GEO_ALT_RELATIVE);
        setHomePosition(&wpPos.pos, 0, NAV_POS_UPDATE_XY | NAV_POS_UPDATE_Z | NAV_POS_UPDATE_HEADING, NAV_HOME_VALID_ALL);
    }
    // WP #255 - special waypoint - directly set desiredPosition
    // Only valid when armed and in poshold mode
    else if ((wpNumber == 255) && (wpData->action == NAV_WP_ACTION_WAYPOINT) &&
             ARMING_FLAG(ARMED) && (posControl.flags.estPosStatus == EST_TRUSTED) && posControl.gpsOrigin.valid && posControl.flags.isGCSAssistedNavigationEnabled &&
             (posControl.navState == NAV_STATE_POSHOLD_3D_IN_PROGRESS)) {
        // Convert to local coordinates
        geoConvertGeodeticToLocal(&wpPos.pos, &posControl.gpsOrigin, &wpLLH, GEO_ALT_RELATIVE);

        navSetWaypointFlags_t waypointUpdateFlags = NAV_POS_UPDATE_XY;

        // If we received global altitude == 0, use current altitude
        if (wpData->alt != 0) {
            waypointUpdateFlags |= NAV_POS_UPDATE_Z;
        }

        if (wpData->p1 > 0 && wpData->p1 < 360) {
            waypointUpdateFlags |= NAV_POS_UPDATE_HEADING;
        }

        setDesiredPosition(&wpPos.pos, DEGREES_TO_CENTIDEGREES(wpData->p1), waypointUpdateFlags);
    }
    // WP #1 - #NAV_MAX_WAYPOINTS - common waypoints - pre-programmed mission
    else if ((wpNumber >= 1) && (wpNumber <= NAV_MAX_WAYPOINTS) && !ARMING_FLAG(ARMED)) {
        if (wpData->action == NAV_WP_ACTION_WAYPOINT || wpData->action == NAV_WP_ACTION_JUMP || wpData->action == NAV_WP_ACTION_RTH || wpData->action == NAV_WP_ACTION_HOLD_TIME || wpData->action == NAV_WP_ACTION_LAND || wpData->action == NAV_WP_ACTION_SET_POI || wpData->action == NAV_WP_ACTION_SET_HEAD ) {
            // Only allow upload next waypoint (continue upload mission) or first waypoint (new mission)
            static int8_t nonGeoWaypointCount = 0;

            if (wpNumber == (posControl.waypointCount + 1) || wpNumber == 1) {
                if (wpNumber == 1) {
                    resetWaypointList();
                }
                posControl.waypointList[wpNumber - 1] = *wpData;
                if(wpData->action == NAV_WP_ACTION_SET_POI || wpData->action == NAV_WP_ACTION_SET_HEAD || wpData->action == NAV_WP_ACTION_JUMP) {
                    nonGeoWaypointCount += 1;
                    if(wpData->action == NAV_WP_ACTION_JUMP) {
                        posControl.waypointList[wpNumber - 1].p1 -= 1; // make index (vice WP #)
                    }
                }

                posControl.waypointCount = wpNumber;
                posControl.waypointListValid = (wpData->flag == NAV_WP_FLAG_LAST);
                posControl.geoWaypointCount = posControl.waypointCount - nonGeoWaypointCount;
                if (posControl.waypointListValid) {
                    nonGeoWaypointCount = 0;
                }
            }
        }
    }
}

void resetWaypointList(void)
{
    posControl.waypointCount = 0;
    posControl.waypointListValid = false;
    posControl.geoWaypointCount = 0;
    posControl.startWpIndex = 0;
#ifdef USE_MULTI_MISSION
    posControl.totalMultiMissionWpCount = 0;
    posControl.loadedMultiMissionIndex = 0;
    posControl.multiMissionCount = 0;
#endif
}

bool isWaypointListValid(void)
{
    return posControl.waypointListValid;
}

int getWaypointCount(void)
{
    uint8_t waypointCount = posControl.waypointCount;
#ifdef USE_MULTI_MISSION
    if (!ARMING_FLAG(ARMED) && posControl.totalMultiMissionWpCount) {
        waypointCount = posControl.totalMultiMissionWpCount;
    }
#endif
    return waypointCount;
}

#ifdef USE_MULTI_MISSION
void selectMultiMissionIndex(int8_t increment)
{
    if (posControl.multiMissionCount > 1) {     // stick selection only active when multi mission loaded
        navConfigMutable()->general.waypoint_multi_mission_index = constrain(navConfigMutable()->general.waypoint_multi_mission_index + increment, 1, posControl.multiMissionCount);
    }
}

void loadSelectedMultiMission(uint8_t missionIndex)
{
    uint8_t missionCount = 1;
    posControl.waypointCount = 0;
    posControl.geoWaypointCount = 0;

    for (int i = 0; i < NAV_MAX_WAYPOINTS; i++) {
        if (missionCount == missionIndex) {
            /* store details of selected mission: start wp index, mission wp count, geo wp count */
            if (!(posControl.waypointList[i].action == NAV_WP_ACTION_SET_POI ||
                    posControl.waypointList[i].action == NAV_WP_ACTION_SET_HEAD ||
                        posControl.waypointList[i].action == NAV_WP_ACTION_JUMP)) {
                posControl.geoWaypointCount++;
            }
            // mission start WP
            if (posControl.waypointCount == 0) {
                posControl.waypointCount = 1;   // start marker only, value unimportant (but not 0)
                posControl.startWpIndex = i;
            }
            // mission end WP
            if (posControl.waypointList[i].flag == NAV_WP_FLAG_LAST) {
                posControl.waypointCount = i - posControl.startWpIndex + 1;
                break;
            }
        } else if (posControl.waypointList[i].flag == NAV_WP_FLAG_LAST) {
            missionCount++;
        }
    }

    posControl.loadedMultiMissionIndex = posControl.multiMissionCount ? missionIndex : 0;
    posControl.activeWaypointIndex = posControl.startWpIndex;
}

bool updateWpMissionChange(void)
{
    /* Function only called when ARMED */

    if (posControl.multiMissionCount < 2 || posControl.wpPlannerActiveWPIndex || FLIGHT_MODE(NAV_WP_MODE)) {
        return true;
    }

    uint8_t setMissionIndex = navConfig()->general.waypoint_multi_mission_index;
    if (!(IS_RC_MODE_ACTIVE(BOXCHANGEMISSION) || isAdjustmentFunctionSelected(ADJUSTMENT_NAV_WP_MULTI_MISSION_INDEX))) {
        /* reload mission if mission index changed */
        if (posControl.loadedMultiMissionIndex != setMissionIndex) {
            loadSelectedMultiMission(setMissionIndex);
        }
        return true;
    }

    static bool toggleFlag = false;
    if (IS_RC_MODE_ACTIVE(BOXNAVWP) && toggleFlag) {
        if (setMissionIndex == posControl.multiMissionCount) {
            navConfigMutable()->general.waypoint_multi_mission_index = 1;
        } else {
            selectMultiMissionIndex(1);
        }
        toggleFlag = false;
    } else if (!IS_RC_MODE_ACTIVE(BOXNAVWP)) {
        toggleFlag = true;
    }
    return false;   // block WP mode while changing mission when armed
}

bool checkMissionCount(int8_t waypoint)
{
    if (nonVolatileWaypointList(waypoint)->flag == NAV_WP_FLAG_LAST) {
        posControl.multiMissionCount += 1;  // count up no missions in multi mission WP file
        if (waypoint != NAV_MAX_WAYPOINTS - 1) {
            return (nonVolatileWaypointList(waypoint + 1)->flag == NAV_WP_FLAG_LAST &&
                    nonVolatileWaypointList(waypoint + 1)->action ==NAV_WP_ACTION_RTH);
            // end of multi mission file if successive NAV_WP_FLAG_LAST and default action (RTH)
        }
    }
    return false;
}
#endif  // multi mission
#ifdef NAV_NON_VOLATILE_WAYPOINT_STORAGE
bool loadNonVolatileWaypointList(bool clearIfLoaded)
{
    /* Don't load if armed or mission planner active */
    if (ARMING_FLAG(ARMED) || posControl.wpPlannerActiveWPIndex) {
        return false;
    }

    // if forced and waypoints are already loaded, just unload them.
    if (clearIfLoaded && posControl.waypointCount > 0) {
        resetWaypointList();
        return false;
    }
#ifdef USE_MULTI_MISSION
    /* Reset multi mission index to 1 if exceeds number of available missions */
    if (navConfig()->general.waypoint_multi_mission_index > posControl.multiMissionCount) {
        navConfigMutable()->general.waypoint_multi_mission_index = 1;
    }
#endif
    for (int i = 0; i < NAV_MAX_WAYPOINTS; i++) {
        setWaypoint(i + 1, nonVolatileWaypointList(i));
#ifdef USE_MULTI_MISSION
        /* count up number of missions and exit after last multi mission */
        if (checkMissionCount(i)) {
            break;
        }
    }
    posControl.totalMultiMissionWpCount = posControl.waypointCount;
    loadSelectedMultiMission(navConfig()->general.waypoint_multi_mission_index);

    /* Mission sanity check failed - reset the list
     * Also reset if no selected mission loaded (shouldn't happen) */
    if (!posControl.waypointListValid || !posControl.waypointCount) {
#else
        // check this is the last waypoint
        if (nonVolatileWaypointList(i)->flag == NAV_WP_FLAG_LAST) {
            break;
        }
    }

    // Mission sanity check failed - reset the list
    if (!posControl.waypointListValid) {
#endif
        resetWaypointList();
    }

    return posControl.waypointListValid;
}

bool saveNonVolatileWaypointList(void)
{
    if (ARMING_FLAG(ARMED) || !posControl.waypointListValid)
        return false;

    for (int i = 0; i < NAV_MAX_WAYPOINTS; i++) {
        getWaypoint(i + 1, nonVolatileWaypointListMutable(i));
    }
#ifdef USE_MULTI_MISSION
    navConfigMutable()->general.waypoint_multi_mission_index = 1;    // reset selected mission to 1 when new entries saved
#endif
    saveConfigAndNotify();

    return true;
}
#endif

#if defined(USE_SAFE_HOME)

void resetSafeHomes(void)
{
    memset(safeHomeConfigMutable(0), 0, sizeof(navSafeHome_t) * MAX_SAFE_HOMES);
}
#endif

static void mapWaypointToLocalPosition(fpVector3_t * localPos, const navWaypoint_t * waypoint, geoAltitudeConversionMode_e altConv)
{
    gpsLocation_t wpLLH;

    /* Default to home position if lat & lon = 0 or HOME flag set
     * Applicable to WAYPOINT, HOLD_TIME & LANDING WP types */
    if ((waypoint->lat == 0 && waypoint->lon == 0) || waypoint->flag == NAV_WP_FLAG_HOME) {
        wpLLH.lat = GPS_home.lat;
        wpLLH.lon = GPS_home.lon;
    } else {
        wpLLH.lat = waypoint->lat;
        wpLLH.lon = waypoint->lon;
    }
    wpLLH.alt = waypoint->alt;

    geoConvertGeodeticToLocal(localPos, &posControl.gpsOrigin, &wpLLH, altConv);
}

static void calculateAndSetActiveWaypointToLocalPosition(const fpVector3_t * pos)
{
    // Calculate bearing towards waypoint and store it in waypoint bearing parameter (this will further be used to detect missed waypoints)
    if (isWaypointNavTrackingActive() && !(posControl.activeWaypoint.pos.x == pos->x && posControl.activeWaypoint.pos.y == pos->y)) {
        posControl.activeWaypoint.bearing = calculateBearingBetweenLocalPositions(&posControl.activeWaypoint.pos, pos);
    } else {
        posControl.activeWaypoint.bearing = calculateBearingToDestination(pos);
    }
    posControl.activeWaypoint.nextTurnAngle = -1;     // no turn angle set (-1), will be set by WP mode as required

    posControl.activeWaypoint.pos = *pos;

    // Set desired position to next waypoint (XYZ-controller)
    setDesiredPosition(&posControl.activeWaypoint.pos, posControl.activeWaypoint.bearing, NAV_POS_UPDATE_XY | NAV_POS_UPDATE_Z | NAV_POS_UPDATE_HEADING);
}

geoAltitudeConversionMode_e waypointMissionAltConvMode(geoAltitudeDatumFlag_e datumFlag)
{
    return ((datumFlag & NAV_WP_MSL_DATUM) == NAV_WP_MSL_DATUM) ? GEO_ALT_ABSOLUTE : GEO_ALT_RELATIVE;
}

static void calculateAndSetActiveWaypoint(const navWaypoint_t * waypoint)
{
    fpVector3_t localPos;
    mapWaypointToLocalPosition(&localPos, waypoint, waypointMissionAltConvMode(waypoint->p3));
    calculateAndSetActiveWaypointToLocalPosition(&localPos);

    if (navConfig()->fw.wp_turn_smoothing) {
        fpVector3_t posNextWp;
        if (getLocalPosNextWaypoint(&posNextWp)) {
            int32_t bearingToNextWp = calculateBearingBetweenLocalPositions(&posControl.activeWaypoint.pos, &posNextWp);
            posControl.activeWaypoint.nextTurnAngle = wrap_18000(bearingToNextWp - posControl.activeWaypoint.bearing);
        }
    }
}

/* Checks if active waypoint is last in mission */
bool isLastMissionWaypoint(void)
{
    return FLIGHT_MODE(NAV_WP_MODE) && (posControl.activeWaypointIndex >= (posControl.startWpIndex + posControl.waypointCount - 1) ||
            (posControl.waypointList[posControl.activeWaypointIndex].flag == NAV_WP_FLAG_LAST));
}

/* Checks if Nav hold position is active */
bool isNavHoldPositionActive(void)
{
    // WP mode last WP hold and Timed hold positions
    if (FLIGHT_MODE(NAV_WP_MODE)) {
        return isLastMissionWaypoint() || NAV_Status.state == MW_NAV_STATE_HOLD_TIMED;
    }
    // RTH mode (spiral climb and Home positions but excluding RTH Trackback point positions) and POSHOLD mode
    // Also hold position during emergency landing if position valid
    return (FLIGHT_MODE(NAV_RTH_MODE) && !posControl.flags.rthTrackbackActive) ||
            FLIGHT_MODE(NAV_POSHOLD_MODE) ||
            navigationIsExecutingAnEmergencyLanding();
}

float getActiveSpeed(void)
{
    /* Currently only applicable for multicopter */

    // Speed limit for modes where speed manually controlled
    if (posControl.flags.isAdjustingPosition || FLIGHT_MODE(NAV_COURSE_HOLD_MODE)) {
        return navConfig()->general.max_manual_speed;
    }

    uint16_t waypointSpeed = navConfig()->general.auto_speed;

    if (navGetStateFlags(posControl.navState) & NAV_AUTO_WP) {
        if (posControl.waypointCount > 0 && (posControl.waypointList[posControl.activeWaypointIndex].action == NAV_WP_ACTION_WAYPOINT || posControl.waypointList[posControl.activeWaypointIndex].action == NAV_WP_ACTION_HOLD_TIME || posControl.waypointList[posControl.activeWaypointIndex].action == NAV_WP_ACTION_LAND)) {
            float wpSpecificSpeed = 0.0f;
            if(posControl.waypointList[posControl.activeWaypointIndex].action == NAV_WP_ACTION_HOLD_TIME)
                wpSpecificSpeed = posControl.waypointList[posControl.activeWaypointIndex].p2; // P1 is hold time
            else
                wpSpecificSpeed = posControl.waypointList[posControl.activeWaypointIndex].p1; // default case

            if (wpSpecificSpeed >= 50.0f && wpSpecificSpeed <= navConfig()->general.max_auto_speed) {
                waypointSpeed = wpSpecificSpeed;
            } else if (wpSpecificSpeed > navConfig()->general.max_auto_speed) {
                waypointSpeed = navConfig()->general.max_auto_speed;
            }
        }
    }

    return waypointSpeed;
}

bool isWaypointNavTrackingActive(void)
{
    // NAV_WP_MODE flag used rather than state flag NAV_AUTO_WP to ensure heading to initial waypoint
    // is set from current position not previous WP. Works for WP Restart intermediate WP as well as first mission WP.
    // (NAV_WP_MODE flag isn't set until WP initialisation is finished, i.e. after calculateAndSetActiveWaypoint called)

    return FLIGHT_MODE(NAV_WP_MODE) || (posControl.flags.rthTrackbackActive && posControl.activeRthTBPointIndex != posControl.rthTBLastSavedIndex);
}

/*-----------------------------------------------------------
 * Process adjustments to alt, pos and yaw controllers
 *-----------------------------------------------------------*/
static void processNavigationRCAdjustments(void)
{
    /* Process pilot's RC input. Disable all pilot's input when in FAILSAFE_MODE */
    navigationFSMStateFlags_t navStateFlags = navGetStateFlags(posControl.navState);

    if (FLIGHT_MODE(FAILSAFE_MODE)) {
        if (STATE(MULTIROTOR) && navStateFlags & NAV_RC_POS) {
            resetMulticopterBrakingMode();
        }
        posControl.flags.isAdjustingAltitude = false;
        posControl.flags.isAdjustingPosition = false;
        posControl.flags.isAdjustingHeading = false;

        return;
    }

    posControl.flags.isAdjustingAltitude = (navStateFlags & NAV_RC_ALT) && adjustAltitudeFromRCInput();
    posControl.flags.isAdjustingPosition = (navStateFlags & NAV_RC_POS) && adjustPositionFromRCInput();
    posControl.flags.isAdjustingHeading = (navStateFlags & NAV_RC_YAW) && adjustHeadingFromRCInput();
}

/*-----------------------------------------------------------
 * A main function to call position controllers at loop rate
 *-----------------------------------------------------------*/
void applyWaypointNavigationAndAltitudeHold(void)
{
    const timeUs_t currentTimeUs = micros();

    //Updata blackbox data
    navFlags = 0;
    if (posControl.flags.estAltStatus == EST_TRUSTED)       navFlags |= (1 << 0);
    if (posControl.flags.estAglStatus == EST_TRUSTED)       navFlags |= (1 << 1);
    if (posControl.flags.estPosStatus == EST_TRUSTED)       navFlags |= (1 << 2);
    if (posControl.flags.isTerrainFollowEnabled)            navFlags |= (1 << 3);
#if defined(NAV_GPS_GLITCH_DETECTION)
    if (isGPSGlitchDetected())                              navFlags |= (1 << 4);
#endif
    if (posControl.flags.estHeadingStatus == EST_TRUSTED)   navFlags |= (1 << 5);

    // Reset all navigation requests - NAV controllers will set them if necessary
    DISABLE_STATE(NAV_MOTOR_STOP_OR_IDLE);

    // No navigation when disarmed
    if (!ARMING_FLAG(ARMED)) {
        // If we are disarmed, abort forced RTH or Emergency Landing
        posControl.flags.forcedRTHActivated = false;
        posControl.flags.forcedEmergLandingActivated = false;
        posControl.flags.manualEmergLandActive = false;
        //  ensure WP missions always restart from first waypoint after disarm
        posControl.activeWaypointIndex = posControl.startWpIndex;
        // Reset RTH trackback
        posControl.activeRthTBPointIndex = -1;
        posControl.flags.rthTrackbackActive = false;
        posControl.rthTBWrapAroundCounter = -1;

        return;
    }

    /* Reset flags */
    posControl.flags.horizontalPositionDataConsumed = false;
    posControl.flags.verticalPositionDataConsumed = false;

    /* Process controllers */
    navigationFSMStateFlags_t navStateFlags = navGetStateFlags(posControl.navState);
    if (STATE(ROVER) || STATE(BOAT)) {
        applyRoverBoatNavigationController(navStateFlags, currentTimeUs);
    } else if (STATE(FIXED_WING_LEGACY)) {
        applyFixedWingNavigationController(navStateFlags, currentTimeUs);
    }
    else {
        applyMulticopterNavigationController(navStateFlags, currentTimeUs);
    }

    /* Consume position data */
    if (posControl.flags.horizontalPositionDataConsumed)
        posControl.flags.horizontalPositionDataNew = false;

    if (posControl.flags.verticalPositionDataConsumed)
        posControl.flags.verticalPositionDataNew = false;

    //Update blackbox data
    if (posControl.flags.isAdjustingPosition)       navFlags |= (1 << 6);
    if (posControl.flags.isAdjustingAltitude)       navFlags |= (1 << 7);
    if (posControl.flags.isAdjustingHeading)        navFlags |= (1 << 8);

    navTargetPosition[X] = lrintf(posControl.desiredState.pos.x);
    navTargetPosition[Y] = lrintf(posControl.desiredState.pos.y);
    navTargetPosition[Z] = lrintf(posControl.desiredState.pos.z);

    navDesiredHeading = wrap_36000(posControl.desiredState.yaw);
}

/*-----------------------------------------------------------
 * Set CF's FLIGHT_MODE from current NAV_MODE
 *-----------------------------------------------------------*/
void switchNavigationFlightModes(void)
{
    const flightModeFlags_e enabledNavFlightModes = navGetMappedFlightModes(posControl.navState);
    const flightModeFlags_e disabledFlightModes = (NAV_ALTHOLD_MODE | NAV_RTH_MODE | NAV_POSHOLD_MODE | NAV_WP_MODE | NAV_LAUNCH_MODE | NAV_COURSE_HOLD_MODE) & (~enabledNavFlightModes);
    DISABLE_FLIGHT_MODE(disabledFlightModes);
    ENABLE_FLIGHT_MODE(enabledNavFlightModes);
}

/*-----------------------------------------------------------
 * desired NAV_MODE from combination of FLIGHT_MODE flags
 *-----------------------------------------------------------*/
static bool canActivateAltHoldMode(void)
{
    return (posControl.flags.estAltStatus >= EST_USABLE);
}

static bool canActivatePosHoldMode(void)
{
    return (posControl.flags.estPosStatus >= EST_USABLE) && (posControl.flags.estVelStatus == EST_TRUSTED) && (posControl.flags.estHeadingStatus >= EST_USABLE);
}

static bool canActivateNavigationModes(void)
{
    return (posControl.flags.estPosStatus == EST_TRUSTED) && (posControl.flags.estVelStatus == EST_TRUSTED) && (posControl.flags.estHeadingStatus >= EST_USABLE);
}

static bool isWaypointMissionValid(void)
{
    return posControl.waypointListValid && (posControl.waypointCount > 0);
}

void checkManualEmergencyLandingControl(bool forcedActivation)
{
    static timeMs_t timeout = 0;
    static int8_t counter = 0;
    static bool toggle;
    timeMs_t currentTimeMs = millis();

    if (timeout && currentTimeMs > timeout) {
        timeout += 1000;
        counter -= counter ? 1 : 0;
        if (!counter) {
            timeout = 0;
        }
    }
    if (IS_RC_MODE_ACTIVE(BOXNAVPOSHOLD)) {
        if (!timeout && toggle) {
            timeout = currentTimeMs + 4000;
        }
        counter += toggle;
        toggle = false;
    } else {
        toggle = true;
    }

    // Emergency landing toggled ON or OFF after 5 cycles of Poshold mode @ 1Hz minimum rate
    if (counter >= 5 || forcedActivation) {
        counter = 0;
        posControl.flags.manualEmergLandActive = !posControl.flags.manualEmergLandActive;

        if (!posControl.flags.manualEmergLandActive) {
            navProcessFSMEvents(NAV_FSM_EVENT_SWITCH_TO_IDLE);
        }
    }
}

static navigationFSMEvent_t selectNavEventFromBoxModeInput(void)
{
    static bool canActivateWaypoint = false;
    static bool canActivateLaunchMode = false;

    //We can switch modes only when ARMED
    if (ARMING_FLAG(ARMED)) {
        // Ask failsafe system if we can use navigation system
        if (failsafeBypassNavigation()) {
            return NAV_FSM_EVENT_SWITCH_TO_IDLE;
        }

        // Flags if we can activate certain nav modes (check if we have required sensors and they provide valid data)
        const bool canActivateAltHold    = canActivateAltHoldMode();
        const bool canActivatePosHold    = canActivatePosHoldMode();
        const bool canActivateNavigation = canActivateNavigationModes();
        const bool isExecutingRTH        = navGetStateFlags(posControl.navState) & NAV_AUTO_RTH;
#ifdef USE_SAFE_HOME
        checkSafeHomeState(isExecutingRTH || posControl.flags.forcedRTHActivated);
#endif
        // deactivate rth trackback if RTH not active
        if (posControl.flags.rthTrackbackActive) {
            posControl.flags.rthTrackbackActive = isExecutingRTH;
        }

        /* Emergency landing controlled manually by rapid switching of Poshold mode.
         * Landing toggled ON or OFF for each Poshold activation sequence */
        checkManualEmergencyLandingControl(false);

        /* Emergency landing triggered by failsafe Landing or manually initiated */
        if (posControl.flags.forcedEmergLandingActivated || posControl.flags.manualEmergLandActive) {
            return NAV_FSM_EVENT_SWITCH_TO_EMERGENCY_LANDING;
        }

        /* Keep Emergency landing mode active once triggered.
         * If caused by sensor failure - landing auto cancelled if sensors working again or when WP and RTH deselected or if Althold selected.
         * If caused by RTH Sanity Checking - landing cancelled if RTH deselected.
         * Remains active if failsafe active regardless of mode selections */
        if (navigationIsExecutingAnEmergencyLanding()) {
            bool autonomousNavIsPossible = canActivateNavigation && canActivateAltHold && STATE(GPS_FIX_HOME);
            bool emergLandingCancel = (!autonomousNavIsPossible &&
                                      ((IS_RC_MODE_ACTIVE(BOXNAVALTHOLD) && canActivateAltHold) || !(IS_RC_MODE_ACTIVE(BOXNAVWP) || IS_RC_MODE_ACTIVE(BOXNAVRTH)))) ||
                                      (autonomousNavIsPossible && !IS_RC_MODE_ACTIVE(BOXNAVRTH));

            if ((!posControl.rthSanityChecker.rthSanityOK || !autonomousNavIsPossible) && (!emergLandingCancel || FLIGHT_MODE(FAILSAFE_MODE))) {
                return NAV_FSM_EVENT_SWITCH_TO_EMERGENCY_LANDING;
            }
        }
        posControl.rthSanityChecker.rthSanityOK = true;

        // Keep canActivateWaypoint flag at FALSE if there is no mission loaded
        // Also block WP mission if we are executing RTH
        if (!isWaypointMissionValid() || isExecutingRTH) {
            canActivateWaypoint = false;
        }

        /* Airplane specific modes */
        if (STATE(AIRPLANE)) {
            // LAUNCH mode has priority over any other NAV mode
            if (isNavLaunchEnabled()) {     // FIXME: Only available for fixed wing aircrafts now
                if (canActivateLaunchMode) {
                    canActivateLaunchMode = false;
                    return NAV_FSM_EVENT_SWITCH_TO_LAUNCH;
                }
                else if FLIGHT_MODE(NAV_LAUNCH_MODE) {
                    // Make sure we don't bail out to IDLE
                    return NAV_FSM_EVENT_NONE;
                }
            }
            else {
                // If we were in LAUNCH mode - force switch to IDLE only if the throttle is low or throttle stick < launch idle throttle
                if (FLIGHT_MODE(NAV_LAUNCH_MODE)) {
                    if (abortLaunchAllowed()) {
                        return NAV_FSM_EVENT_SWITCH_TO_IDLE;
                    } else {
                        return NAV_FSM_EVENT_NONE;
                    }
                }
            }

            /* Soaring mode, disables altitude control in Position hold and Course hold modes.
             * Pitch allowed to freefloat within defined Angle mode deadband */
            if (IS_RC_MODE_ACTIVE(BOXSOARING) && (FLIGHT_MODE(NAV_POSHOLD_MODE) || FLIGHT_MODE(NAV_COURSE_HOLD_MODE))) {
                ENABLE_FLIGHT_MODE(SOARING_MODE);
            } else {
                DISABLE_FLIGHT_MODE(SOARING_MODE);
            }
        }

        // Failsafe_RTH (can override MANUAL)
        if (posControl.flags.forcedRTHActivated) {
            // If we request forced RTH - attempt to activate it no matter what
            // This might switch to emergency landing controller if GPS is unavailable
            return NAV_FSM_EVENT_SWITCH_TO_RTH;
        }

        /* Pilot-triggered RTH (can override MANUAL), also fall-back for WP if there is no mission loaded
         * Prevent MANUAL falling back to RTH if selected during active mission (canActivateWaypoint is set false on MANUAL selection)
         * Also prevent WP falling back to RTH if WP mission planner is active */
        const bool blockWPFallback = IS_RC_MODE_ACTIVE(BOXMANUAL) || posControl.flags.wpMissionPlannerActive;
        if (IS_RC_MODE_ACTIVE(BOXNAVRTH) || (IS_RC_MODE_ACTIVE(BOXNAVWP) && !canActivateWaypoint && !blockWPFallback)) {
            // Check for isExecutingRTH to prevent switching our from RTH in case of a brief GPS loss
            // If don't keep this, loss of any of the canActivateNavigation && canActivateAltHold
            // will kick us out of RTH state machine via NAV_FSM_EVENT_SWITCH_TO_IDLE and will prevent any of the fall-back
            // logic to kick in (waiting for GPS on airplanes, switch to emergency landing etc)
            if (isExecutingRTH || (canActivateNavigation && canActivateAltHold && STATE(GPS_FIX_HOME))) {
                return NAV_FSM_EVENT_SWITCH_TO_RTH;
            }
        }

        // MANUAL mode has priority over WP/PH/AH
        if (IS_RC_MODE_ACTIVE(BOXMANUAL)) {
            canActivateWaypoint = false;    // Block WP mode if we are in PASSTHROUGH mode
            return NAV_FSM_EVENT_SWITCH_TO_IDLE;
        }

        // Pilot-activated waypoint mission. Fall-back to RTH in case of no mission loaded
        // Block activation if using WP Mission Planner
        // Also check multimission mission change status before activating WP mode
#ifdef USE_MULTI_MISSION
        if (updateWpMissionChange() && IS_RC_MODE_ACTIVE(BOXNAVWP) && !posControl.flags.wpMissionPlannerActive) {
#else
        if (IS_RC_MODE_ACTIVE(BOXNAVWP) && !posControl.flags.wpMissionPlannerActive) {
#endif
            if (FLIGHT_MODE(NAV_WP_MODE) || (canActivateWaypoint && canActivateNavigation && canActivateAltHold && STATE(GPS_FIX_HOME)))
                return NAV_FSM_EVENT_SWITCH_TO_WAYPOINT;
        }
        else {
            // Arm the state variable if the WP BOX mode is not enabled
            canActivateWaypoint = true;
        }

        if (IS_RC_MODE_ACTIVE(BOXNAVPOSHOLD)) {
            if (FLIGHT_MODE(NAV_POSHOLD_MODE) || (canActivatePosHold && canActivateAltHold))
                return NAV_FSM_EVENT_SWITCH_TO_POSHOLD_3D;
        }

        // CRUISE has priority over COURSE_HOLD and AH
        if (IS_RC_MODE_ACTIVE(BOXNAVCRUISE)) {
            if ((FLIGHT_MODE(NAV_COURSE_HOLD_MODE) && FLIGHT_MODE(NAV_ALTHOLD_MODE)) || (canActivatePosHold && canActivateAltHold))
                return NAV_FSM_EVENT_SWITCH_TO_CRUISE;
        }

        // PH has priority over COURSE_HOLD
        // CRUISE has priority on AH
        if (IS_RC_MODE_ACTIVE(BOXNAVCOURSEHOLD)) {
            if (IS_RC_MODE_ACTIVE(BOXNAVALTHOLD) && ((FLIGHT_MODE(NAV_COURSE_HOLD_MODE) && FLIGHT_MODE(NAV_ALTHOLD_MODE)) || (canActivatePosHold && canActivateAltHold))) {
                return NAV_FSM_EVENT_SWITCH_TO_CRUISE;
            }

            if (FLIGHT_MODE(NAV_COURSE_HOLD_MODE) || (canActivatePosHold)) {
                return NAV_FSM_EVENT_SWITCH_TO_COURSE_HOLD;
            }
        }

        if (IS_RC_MODE_ACTIVE(BOXNAVALTHOLD)) {
            if ((FLIGHT_MODE(NAV_ALTHOLD_MODE)) || (canActivateAltHold))
                return NAV_FSM_EVENT_SWITCH_TO_ALTHOLD;
        }
    } else {
        canActivateWaypoint = false;

        // Launch mode can be activated if feature FW_LAUNCH is enabled or BOX is turned on prior to arming (avoid switching to LAUNCH in flight)
        canActivateLaunchMode = isNavLaunchEnabled() && (!sensors(SENSOR_GPS) || (sensors(SENSOR_GPS) && !isGPSHeadingValid()));
    }

    return NAV_FSM_EVENT_SWITCH_TO_IDLE;
}

/*-----------------------------------------------------------
 * An indicator that throttle tilt compensation is forced
 *-----------------------------------------------------------*/
bool navigationRequiresThrottleTiltCompensation(void)
{
    return !STATE(FIXED_WING_LEGACY) && (navGetStateFlags(posControl.navState) & NAV_REQUIRE_THRTILT);
}

/*-----------------------------------------------------------
 * An indicator that ANGLE mode must be forced per NAV requirement
 *-----------------------------------------------------------*/
bool navigationRequiresAngleMode(void)
{
    const navigationFSMStateFlags_t currentState = navGetStateFlags(posControl.navState);
    return (currentState & NAV_REQUIRE_ANGLE) || ((currentState & NAV_REQUIRE_ANGLE_FW) && STATE(FIXED_WING_LEGACY));
}

/*-----------------------------------------------------------
 * An indicator that TURN ASSISTANCE is required for navigation
 *-----------------------------------------------------------*/
bool navigationRequiresTurnAssistance(void)
{
    const navigationFSMStateFlags_t currentState = navGetStateFlags(posControl.navState);
    if (STATE(FIXED_WING_LEGACY)) {
        // For airplanes turn assistant is always required when controlling position
        return (currentState & (NAV_CTL_POS | NAV_CTL_ALT));
    }

    return false;
}

/**
 * An indicator that NAV is in charge of heading control (a signal to disable other heading controllers)
 */
int8_t navigationGetHeadingControlState(void)
{
    // For airplanes report as manual heading control
    if (STATE(FIXED_WING_LEGACY)) {
        return NAV_HEADING_CONTROL_MANUAL;
    }

    // For multirotors it depends on navigation system mode
    // Course hold requires Auto Control to update heading hold target whilst RC adjustment active
    if (navGetStateFlags(posControl.navState) & NAV_REQUIRE_MAGHOLD) {
        if (posControl.flags.isAdjustingHeading && !FLIGHT_MODE(NAV_COURSE_HOLD_MODE)) {
            return NAV_HEADING_CONTROL_MANUAL;
        }

        return NAV_HEADING_CONTROL_AUTO;
    }

    return NAV_HEADING_CONTROL_NONE;
}

bool navigationTerrainFollowingEnabled(void)
{
    return posControl.flags.isTerrainFollowEnabled;
}

uint32_t distanceToFirstWP(void)
{
    fpVector3_t startingWaypointPos;
    mapWaypointToLocalPosition(&startingWaypointPos, &posControl.waypointList[posControl.startWpIndex], GEO_ALT_RELATIVE);
    return calculateDistanceToDestination(&startingWaypointPos);
}

bool navigationPositionEstimateIsHealthy(void)
{
    return (posControl.flags.estPosStatus >= EST_USABLE) && STATE(GPS_FIX_HOME);
}

navArmingBlocker_e navigationIsBlockingArming(bool *usedBypass)
{
    const bool navBoxModesEnabled = IS_RC_MODE_ACTIVE(BOXNAVRTH) || IS_RC_MODE_ACTIVE(BOXNAVWP) || IS_RC_MODE_ACTIVE(BOXNAVCOURSEHOLD) ||
    IS_RC_MODE_ACTIVE(BOXNAVCRUISE) || IS_RC_MODE_ACTIVE(BOXNAVPOSHOLD) || (STATE(FIXED_WING_LEGACY) && IS_RC_MODE_ACTIVE(BOXNAVALTHOLD));

    if (usedBypass) {
        *usedBypass = false;
    }

    // Apply extra arming safety only if pilot has any of GPS modes configured
    if ((isUsingNavigationModes() || failsafeMayRequireNavigationMode()) && !navigationPositionEstimateIsHealthy()) {
        if (navConfig()->general.flags.extra_arming_safety == NAV_EXTRA_ARMING_SAFETY_ALLOW_BYPASS &&
            (STATE(NAV_EXTRA_ARMING_SAFETY_BYPASSED) || checkStickPosition(YAW_HI))) {
            if (usedBypass) {
                *usedBypass = true;
            }
            return NAV_ARMING_BLOCKER_NONE;
        }
        return NAV_ARMING_BLOCKER_MISSING_GPS_FIX;
    }

    // Don't allow arming if any of NAV modes is active
    if (!ARMING_FLAG(ARMED) && navBoxModesEnabled) {
        return NAV_ARMING_BLOCKER_NAV_IS_ALREADY_ACTIVE;
    }

    // Don't allow arming if first waypoint is farther than configured safe distance
    if ((posControl.waypointCount > 0) && (navConfig()->general.waypoint_safe_distance != 0)) {
        if (distanceToFirstWP() > METERS_TO_CENTIMETERS(navConfig()->general.waypoint_safe_distance) && !checkStickPosition(YAW_HI)) {
            return NAV_ARMING_BLOCKER_FIRST_WAYPOINT_TOO_FAR;
        }
    }

    /*
     * Don't allow arming if any of JUMP waypoint has invalid settings
     * First WP can't be JUMP
     * Can't jump to immediately adjacent WPs (pointless)
     * Can't jump beyond WP list
     * Only jump to geo-referenced WP types
     */
    if (posControl.waypointCount) {
        for (uint8_t wp = posControl.startWpIndex; wp < posControl.waypointCount + posControl.startWpIndex; wp++){
            if (posControl.waypointList[wp].action == NAV_WP_ACTION_JUMP){
                if (wp == posControl.startWpIndex || posControl.waypointList[wp].p1 >= posControl.waypointCount ||
                (posControl.waypointList[wp].p1 > (wp - posControl.startWpIndex - 2) && posControl.waypointList[wp].p1 < (wp - posControl.startWpIndex + 2)) || posControl.waypointList[wp].p2 < -1) {
                    return NAV_ARMING_BLOCKER_JUMP_WAYPOINT_ERROR;
                }

                    /* check for target geo-ref sanity */
                uint16_t target = posControl.waypointList[wp].p1 + posControl.startWpIndex;
                if (!(posControl.waypointList[target].action == NAV_WP_ACTION_WAYPOINT || posControl.waypointList[target].action == NAV_WP_ACTION_HOLD_TIME || posControl.waypointList[target].action == NAV_WP_ACTION_LAND)) {
                    return NAV_ARMING_BLOCKER_JUMP_WAYPOINT_ERROR;
                }
            }
        }
    }

    return NAV_ARMING_BLOCKER_NONE;
}

/**
 * Indicate ready/not ready status
 */
static void updateReadyStatus(void)
{
    static bool posReadyBeepDone = false;

    /* Beep out READY_BEEP once when position lock is firstly acquired and HOME set */
    if (navigationPositionEstimateIsHealthy() && !posReadyBeepDone) {
        beeper(BEEPER_READY_BEEP);
        posReadyBeepDone = true;
    }
}

void updateFlightBehaviorModifiers(void)
{
    if (posControl.flags.isGCSAssistedNavigationEnabled && !IS_RC_MODE_ACTIVE(BOXGCSNAV)) {
        posControl.flags.isGCSAssistedNavigationReset = true;
    }

    posControl.flags.isGCSAssistedNavigationEnabled = IS_RC_MODE_ACTIVE(BOXGCSNAV);
}

/* On the fly WP mission planner mode allows WP missions to be setup during navigation.
 * Uses the WP mode switch to save WP at current location (WP mode disabled when active)
 * Mission can be flown after mission planner mode switched off and saved after disarm. */

void updateWpMissionPlanner(void)
{
    static timeMs_t resetTimerStart = 0;
    if (IS_RC_MODE_ACTIVE(BOXPLANWPMISSION) && !(FLIGHT_MODE(NAV_WP_MODE) || isWaypointMissionRTHActive())) {
        const bool positionTrusted = posControl.flags.estAltStatus == EST_TRUSTED && posControl.flags.estPosStatus == EST_TRUSTED && STATE(GPS_FIX);

        posControl.flags.wpMissionPlannerActive = true;
        if (millis() - resetTimerStart < 1000 && navConfig()->general.flags.mission_planner_reset) {
            posControl.waypointCount = posControl.wpPlannerActiveWPIndex = 0;
            posControl.waypointListValid = false;
            posControl.wpMissionPlannerStatus = WP_PLAN_WAIT;
        }
        if (positionTrusted && posControl.wpMissionPlannerStatus != WP_PLAN_FULL) {
            missionPlannerSetWaypoint();
        } else {
            posControl.wpMissionPlannerStatus = posControl.wpMissionPlannerStatus == WP_PLAN_FULL ? WP_PLAN_FULL : WP_PLAN_WAIT;
        }
    } else if (posControl.flags.wpMissionPlannerActive) {
        posControl.flags.wpMissionPlannerActive = false;
        posControl.activeWaypointIndex = 0;
        resetTimerStart = millis();
    }
}

void missionPlannerSetWaypoint(void)
{
    static bool boxWPModeIsReset = true;

    boxWPModeIsReset = !boxWPModeIsReset ? !IS_RC_MODE_ACTIVE(BOXNAVWP) : boxWPModeIsReset; // only able to save new WP when WP mode reset
    posControl.wpMissionPlannerStatus = boxWPModeIsReset ? boxWPModeIsReset : posControl.wpMissionPlannerStatus;  // hold save status until WP mode reset

    if (!boxWPModeIsReset || !IS_RC_MODE_ACTIVE(BOXNAVWP)) {
        return;
    }

    if (!posControl.wpPlannerActiveWPIndex) {   // reset existing mission data before adding first WP
        resetWaypointList();
    }

    gpsLocation_t wpLLH;
    geoConvertLocalToGeodetic(&wpLLH, &posControl.gpsOrigin, &navGetCurrentActualPositionAndVelocity()->pos);

    posControl.waypointList[posControl.wpPlannerActiveWPIndex].action = 1;
    posControl.waypointList[posControl.wpPlannerActiveWPIndex].lat = wpLLH.lat;
    posControl.waypointList[posControl.wpPlannerActiveWPIndex].lon = wpLLH.lon;
    posControl.waypointList[posControl.wpPlannerActiveWPIndex].alt = wpLLH.alt;
    posControl.waypointList[posControl.wpPlannerActiveWPIndex].p1 = posControl.waypointList[posControl.wpPlannerActiveWPIndex].p2 = 0;
    posControl.waypointList[posControl.wpPlannerActiveWPIndex].p3 |= NAV_WP_ALTMODE;      // use absolute altitude datum
    posControl.waypointList[posControl.wpPlannerActiveWPIndex].flag = NAV_WP_FLAG_LAST;
    posControl.waypointListValid = true;

    if (posControl.wpPlannerActiveWPIndex) {
        posControl.waypointList[posControl.wpPlannerActiveWPIndex - 1].flag = 0; // rollling reset of previous end of mission flag when new WP added
    }

    posControl.wpPlannerActiveWPIndex += 1;
    posControl.waypointCount = posControl.geoWaypointCount = posControl.wpPlannerActiveWPIndex;
    posControl.wpMissionPlannerStatus = posControl.waypointCount == NAV_MAX_WAYPOINTS ? WP_PLAN_FULL : WP_PLAN_OK;
    boxWPModeIsReset = false;
}

/**
 * Process NAV mode transition and WP/RTH state machine
 *  Update rate: RX (data driven or 50Hz)
 */
void updateWaypointsAndNavigationMode(void)
{
    /* Initiate home position update */
    updateHomePosition();

    /* Update flight statistics */
    updateNavigationFlightStatistics();

    /* Update NAV ready status */
    updateReadyStatus();

    // Update flight behaviour modifiers
    updateFlightBehaviorModifiers();

    // Process switch to a different navigation mode (if needed)
    navProcessFSMEvents(selectNavEventFromBoxModeInput());

    // Process pilot's RC input to adjust behaviour
    processNavigationRCAdjustments();

    // Map navMode back to enabled flight modes
    switchNavigationFlightModes();

    // Update WP mission planner
    updateWpMissionPlanner();

    // Update RTH trackback
    updateRthTrackback(false);

    //Update Blackbox data
    navCurrentState = (int16_t)posControl.navPersistentId;
}

/*-----------------------------------------------------------
 * NAV main control functions
 *-----------------------------------------------------------*/
void navigationUsePIDs(void)
{
    /** Multicopter PIDs */
    // Brake time parameter
    posControl.posDecelerationTime = (float)navConfig()->mc.posDecelerationTime / 100.0f;

    // Position controller expo (taret vel expo for MC)
    posControl.posResponseExpo = constrainf((float)navConfig()->mc.posResponseExpo / 100.0f, 0.0f, 1.0f);

    // Initialize position hold P-controller
    for (int axis = 0; axis < 2; axis++) {
        navPidInit(
            &posControl.pids.pos[axis],
            (float)pidProfile()->bank_mc.pid[PID_POS_XY].P / 100.0f,
            0.0f,
            0.0f,
            0.0f,
            NAV_DTERM_CUT_HZ,
            0.0f
        );

        navPidInit(&posControl.pids.vel[axis], (float)pidProfile()->bank_mc.pid[PID_VEL_XY].P / 20.0f,
                                               (float)pidProfile()->bank_mc.pid[PID_VEL_XY].I / 100.0f,
                                               (float)pidProfile()->bank_mc.pid[PID_VEL_XY].D / 100.0f,
                                               (float)pidProfile()->bank_mc.pid[PID_VEL_XY].FF / 100.0f,
                                               pidProfile()->navVelXyDTermLpfHz,
                                               0.0f
        );
    }

    /*
     * Set coefficients used in MC VEL_XY
     */
    multicopterPosXyCoefficients.dTermAttenuation = pidProfile()->navVelXyDtermAttenuation / 100.0f;
    multicopterPosXyCoefficients.dTermAttenuationStart = pidProfile()->navVelXyDtermAttenuationStart / 100.0f;
    multicopterPosXyCoefficients.dTermAttenuationEnd = pidProfile()->navVelXyDtermAttenuationEnd / 100.0f;

#ifdef USE_MR_BRAKING_MODE
    multicopterPosXyCoefficients.breakingBoostFactor = (float) navConfig()->mc.braking_boost_factor / 100.0f;
#endif

    // Initialize altitude hold PID-controllers (pos_z, vel_z, acc_z
    navPidInit(
        &posControl.pids.pos[Z],
        (float)pidProfile()->bank_mc.pid[PID_POS_Z].P / 100.0f,
        0.0f,
        0.0f,
        0.0f,
        NAV_DTERM_CUT_HZ,
        0.0f
    );

    navPidInit(&posControl.pids.vel[Z], (float)pidProfile()->bank_mc.pid[PID_VEL_Z].P / 66.7f,
                                        (float)pidProfile()->bank_mc.pid[PID_VEL_Z].I / 20.0f,
                                        (float)pidProfile()->bank_mc.pid[PID_VEL_Z].D / 100.0f,
                                        0.0f,
                                        NAV_VEL_Z_DERIVATIVE_CUT_HZ,
                                        NAV_VEL_Z_ERROR_CUT_HZ
    );

    // Initialize surface tracking PID
    navPidInit(&posControl.pids.surface, 2.0f,
                                         0.0f,
                                         0.0f,
                                         0.0f,
                                         NAV_DTERM_CUT_HZ,
                                         0.0f
    );

    /** Airplane PIDs */
    // Initialize fixed wing PID controllers
    navPidInit(&posControl.pids.fw_nav, (float)pidProfile()->bank_fw.pid[PID_POS_XY].P / 100.0f,
                                        (float)pidProfile()->bank_fw.pid[PID_POS_XY].I / 100.0f,
                                        (float)pidProfile()->bank_fw.pid[PID_POS_XY].D / 100.0f,
                                        0.0f,
                                        NAV_DTERM_CUT_HZ,
                                        0.0f
    );

    navPidInit(&posControl.pids.fw_alt, (float)pidProfile()->bank_fw.pid[PID_POS_Z].P / 10.0f,
                                        (float)pidProfile()->bank_fw.pid[PID_POS_Z].I / 10.0f,
                                        (float)pidProfile()->bank_fw.pid[PID_POS_Z].D / 10.0f,
                                        0.0f,
                                        NAV_DTERM_CUT_HZ,
                                        0.0f
    );

    navPidInit(&posControl.pids.fw_heading, (float)pidProfile()->bank_fw.pid[PID_POS_HEADING].P / 10.0f,
                                        (float)pidProfile()->bank_fw.pid[PID_POS_HEADING].I / 10.0f,
                                        (float)pidProfile()->bank_fw.pid[PID_POS_HEADING].D / 100.0f,
                                        0.0f,
                                        2.0f,
                                        0.0f
    );
}

void navigationInit(void)
{
    /* Initial state */
    posControl.navState = NAV_STATE_IDLE;

    posControl.flags.horizontalPositionDataNew = false;
    posControl.flags.verticalPositionDataNew = false;

    posControl.flags.estAltStatus = EST_NONE;
    posControl.flags.estPosStatus = EST_NONE;
    posControl.flags.estVelStatus = EST_NONE;
    posControl.flags.estHeadingStatus = EST_NONE;
    posControl.flags.estAglStatus = EST_NONE;

    posControl.flags.forcedRTHActivated = false;
    posControl.flags.forcedEmergLandingActivated = false;
    posControl.waypointCount = 0;
    posControl.activeWaypointIndex = 0;
    posControl.waypointListValid = false;
    posControl.wpPlannerActiveWPIndex = 0;
    posControl.flags.wpMissionPlannerActive = false;
    posControl.startWpIndex = 0;
    posControl.safehomeState.isApplied = false;
#ifdef USE_MULTI_MISSION
    posControl.multiMissionCount = 0;
#endif
    /* Set initial surface invalid */
    posControl.actualState.surfaceMin = -1.0f;

    /* Reset statistics */
    posControl.totalTripDistance = 0.0f;

    /* Use system config */
    navigationUsePIDs();

#if defined(NAV_NON_VOLATILE_WAYPOINT_STORAGE)
    /* configure WP missions at boot */
#ifdef USE_MULTI_MISSION
    for (int8_t i = 0; i < NAV_MAX_WAYPOINTS; i++) {    // check number missions in NVM
        if (checkMissionCount(i)) {
            break;
        }
    }
    /* set index to 1 if saved mission index > available missions */
    if (navConfig()->general.waypoint_multi_mission_index > posControl.multiMissionCount) {
        navConfigMutable()->general.waypoint_multi_mission_index = 1;
    }
#endif
    /* load mission on boot */
    if (navConfig()->general.waypoint_load_on_boot) {
        loadNonVolatileWaypointList(false);
    }
#endif
}

/*-----------------------------------------------------------
 * Access to estimated position/velocity data
 *-----------------------------------------------------------*/
float getEstimatedActualVelocity(int axis)
{
    return navGetCurrentActualPositionAndVelocity()->vel.v[axis];
}

float getEstimatedActualPosition(int axis)
{
    return navGetCurrentActualPositionAndVelocity()->pos.v[axis];
}

/*-----------------------------------------------------------
 * Ability to execute RTH on external event
 *-----------------------------------------------------------*/
void activateForcedRTH(void)
{
    abortFixedWingLaunch();
    posControl.flags.forcedRTHActivated = true;
#ifdef USE_SAFE_HOME
    checkSafeHomeState(true);
#endif
    navProcessFSMEvents(selectNavEventFromBoxModeInput());
}

void abortForcedRTH(void)
{
    // Disable failsafe RTH and make sure we back out of navigation mode to IDLE
    // If any navigation mode was active prior to RTH it will be re-enabled with next RX update
    posControl.flags.forcedRTHActivated = false;
#ifdef USE_SAFE_HOME
    checkSafeHomeState(false);
#endif
    navProcessFSMEvents(NAV_FSM_EVENT_SWITCH_TO_IDLE);
}

rthState_e getStateOfForcedRTH(void)
{
    /* If forced RTH activated and in AUTO_RTH or EMERG state */
    if (posControl.flags.forcedRTHActivated && (navGetStateFlags(posControl.navState) & (NAV_AUTO_RTH | NAV_CTL_EMERG | NAV_MIXERAT))) {
        if (posControl.navState == NAV_STATE_RTH_FINISHED || posControl.navState == NAV_STATE_EMERGENCY_LANDING_FINISHED) {
            return RTH_HAS_LANDED;
        }
        else {
            return RTH_IN_PROGRESS;
        }
    }
    else {
        return RTH_IDLE;
    }
}

/*-----------------------------------------------------------
 * Ability to execute Emergency Landing on external event
 *-----------------------------------------------------------*/
void activateForcedEmergLanding(void)
{
    abortFixedWingLaunch();
    posControl.flags.forcedEmergLandingActivated = true;
    navProcessFSMEvents(selectNavEventFromBoxModeInput());
}

void abortForcedEmergLanding(void)
{
    // Disable emergency landing and make sure we back out of navigation mode to IDLE
    // If any navigation mode was active prior to emergency landing it will be re-enabled with next RX update
    posControl.flags.forcedEmergLandingActivated = false;
    navProcessFSMEvents(NAV_FSM_EVENT_SWITCH_TO_IDLE);
}

emergLandState_e getStateOfForcedEmergLanding(void)
{
    /* If forced emergency landing activated and in EMERG state */
    if (posControl.flags.forcedEmergLandingActivated && (navGetStateFlags(posControl.navState) & NAV_CTL_EMERG)) {
        if (posControl.navState == NAV_STATE_EMERGENCY_LANDING_FINISHED) {
            return EMERG_LAND_HAS_LANDED;
        } else {
            return EMERG_LAND_IN_PROGRESS;
        }
    } else {
        return EMERG_LAND_IDLE;
    }
}

bool isWaypointMissionRTHActive(void)
{
    return (navGetStateFlags(posControl.navState) & NAV_AUTO_RTH) && IS_RC_MODE_ACTIVE(BOXNAVWP) &&
           !(IS_RC_MODE_ACTIVE(BOXNAVRTH) || posControl.flags.forcedRTHActivated);
}

bool navigationIsExecutingAnEmergencyLanding(void)
{
    return navGetCurrentStateFlags() & NAV_CTL_EMERG;
}

bool navigationInAutomaticThrottleMode(void)
{
    navigationFSMStateFlags_t stateFlags = navGetCurrentStateFlags();
    return (stateFlags & (NAV_CTL_ALT | NAV_CTL_EMERG | NAV_CTL_LAND)) ||
           ((stateFlags & NAV_CTL_LAUNCH) && !navConfig()->fw.launch_manual_throttle);
}

bool navigationIsControllingThrottle(void)
{
    // Note that this makes a detour into mixer code to evaluate actual motor status
    return navigationInAutomaticThrottleMode() && getMotorStatus() != MOTOR_STOPPED_USER && !FLIGHT_MODE(SOARING_MODE);
}

bool navigationIsControllingAltitude(void) {
    navigationFSMStateFlags_t stateFlags = navGetCurrentStateFlags();
    return (stateFlags & NAV_CTL_ALT);
}

bool navigationIsFlyingAutonomousMode(void)
{
    navigationFSMStateFlags_t stateFlags = navGetCurrentStateFlags();
    return (stateFlags & (NAV_AUTO_RTH | NAV_AUTO_WP));
}

bool navigationRTHAllowsLanding(void)
{
    // WP mission RTH landing setting
    if (isWaypointMissionRTHActive() && isWaypointMissionValid()) {
        return posControl.waypointList[posControl.startWpIndex + posControl.waypointCount - 1].p1 > 0;
    }

    // normal RTH landing setting
    navRTHAllowLanding_e allow = navConfig()->general.flags.rth_allow_landing;
    return allow == NAV_RTH_ALLOW_LANDING_ALWAYS ||
        (allow == NAV_RTH_ALLOW_LANDING_FS_ONLY && FLIGHT_MODE(FAILSAFE_MODE));
}

bool isNavLaunchEnabled(void)
{
    return (IS_RC_MODE_ACTIVE(BOXNAVLAUNCH) || feature(FEATURE_FW_LAUNCH)) && STATE(AIRPLANE);
}

bool abortLaunchAllowed(void)
{
    // allow NAV_LAUNCH_MODE to be aborted if throttle is low or throttle stick position is < launch idle throttle setting
    return throttleStickIsLow() || throttleStickMixedValue() < currentBatteryProfile->nav.fw.launch_idle_throttle;
}

int32_t navigationGetHomeHeading(void)
{
    return posControl.rthState.homePosition.heading;
}

// returns m/s
float calculateAverageSpeed(void) {
    float flightTime = getFlightTime();
    if (flightTime == 0.0f) return 0;
    return (float)getTotalTravelDistance() / (flightTime * 100);
}

const navigationPIDControllers_t* getNavigationPIDControllers(void) {
    return &posControl.pids;
}

bool isAdjustingPosition(void) {
    return posControl.flags.isAdjustingPosition;
}

bool isAdjustingHeading(void) {
    return posControl.flags.isAdjustingHeading;
}

int32_t getCruiseHeadingAdjustment(void) {
    return wrap_18000(posControl.cruise.course - posControl.cruise.previousCourse);
}

int32_t navigationGetHeadingError(void)
{
    return wrap_18000(posControl.desiredState.yaw - posControl.actualState.cog);
}

int8_t navCheckActiveAngleHoldAxis(void)
{
    int8_t activeAxis = -1;

    if (IS_RC_MODE_ACTIVE(BOXANGLEHOLD)) {
        navigationFSMStateFlags_t stateFlags = navGetCurrentStateFlags();
        bool altholdActive = stateFlags & NAV_REQUIRE_ANGLE_FW && !(stateFlags & NAV_REQUIRE_ANGLE);

        if (FLIGHT_MODE(NAV_COURSE_HOLD_MODE) && !FLIGHT_MODE(NAV_ALTHOLD_MODE)) {
            activeAxis = FD_PITCH;
        } else if (altholdActive) {
            activeAxis = FD_ROLL;
        }
    }

    return activeAxis;
}<|MERGE_RESOLUTION|>--- conflicted
+++ resolved
@@ -1448,14 +1448,12 @@
         if (isWaypointReached(tmpHomePos, 0)) {
             // Successfully reached position target - update XYZ-position
             setDesiredPosition(tmpHomePos, posControl.rthState.homePosition.heading, NAV_POS_UPDATE_XY | NAV_POS_UPDATE_Z | NAV_POS_UPDATE_HEADING);
-<<<<<<< HEAD
+
             posControl.landingDelay = 0;
-=======
             
             if (navConfig()->general.flags.rth_use_linear_descent && posControl.rthState.rthLinearDescentActive)
                 posControl.rthState.rthLinearDescentActive = false;
 
->>>>>>> b39a2dcd
             return NAV_FSM_EVENT_SUCCESS;       // NAV_STATE_RTH_HOVER_PRIOR_TO_LANDING
         } else {
             setDesiredPosition(tmpHomePos, 0, NAV_POS_UPDATE_Z | NAV_POS_UPDATE_XY);
