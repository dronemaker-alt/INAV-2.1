--- conflicted
+++ resolved
@@ -3174,7 +3174,7 @@
         (axis == ROLL && STATE(MULTIROTOR) && !posControl.flags.rthTrackbackActive)) {
         return false;
     }
-    
+
     static timeMs_t rthOverrideStickHoldStartTime[2];
 
     if (rxGetChannelValue(axis) > rxConfig()->maxcheck) {
@@ -3391,7 +3391,6 @@
     const float targetAltitudeError = targetAltitude - navGetCurrentActualPositionAndVelocity()->pos.z;
     float targetVel = 0.0f;
 
-<<<<<<< HEAD
     if (STATE(MULTIROTOR)) {
         targetVel = getSqrtControllerVelocity(targetAltitude, deltaMicros);
     } else {
@@ -3404,19 +3403,6 @@
         return constrainf(targetVel, -maxClimbRate, maxClimbRate);
     }
 }
-=======
-    if (mode != ROC_TO_ALT_RESET && desiredClimbRate) {
-        /* ROC_TO_ALT_CONSTANT - constant climb rate
-         * ROC_TO_ALT_TARGET - constant climb rate until close to target altitude reducing to min rate when altitude reached
-         * Rate reduction starts at distance from target altitude of 5 x climb rate */
-
-        if (mode == ROC_TO_ALT_TARGET && fabsf(desiredClimbRate) > MIN_TARGET_CLIMB_RATE) {
-            const int8_t direction = desiredClimbRate > 0 ? 1 : -1;
-            const float absClimbRate = fabsf(desiredClimbRate);
-            const uint16_t maxRateCutoffAlt = absClimbRate * 5;
-            const float verticalVelScaled = scaleRangef(navGetCurrentActualPositionAndVelocity()->pos.z - targetAltitude,
-                                            0.0f, -maxRateCutoffAlt * direction, MIN_TARGET_CLIMB_RATE, absClimbRate);
->>>>>>> 92bf224b
 
 void updateClimbRateToAltitudeController(float desiredClimbRate, float targetAltitude, climbRateToAltitudeControllerMode_e mode)
 {
