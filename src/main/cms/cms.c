--- conflicted
+++ resolved
@@ -552,16 +552,11 @@
         }
         break;
 
-<<<<<<< HEAD
+
     case OME_OSD_Exit:
     case OME_END:
     case OME_Back:
     case OME_BACK_AND_END:
-=======
-        case OME_OSD_Exit:
-        case OME_END:
-        case OME_Back:
->>>>>>> 77d1e660
         break;
 
         case OME_MENU:
@@ -639,17 +634,13 @@
             coloff += (p->type == OME_Label) ? 0 : 1;
             room -= displayWrite(pDisplay, coloff, top + i * linesPerMenuItem, p->text);
             CLR_PRINTLABEL(p, i);
-<<<<<<< HEAD
             if (room < 30) {
                 return;
             }
         }
         if (p->type == OME_BACK_AND_END) {
             break;
-=======
-            if (room < 30)
-            return;
->>>>>>> 77d1e660
+
         }
     }
     // Print values
@@ -658,19 +649,13 @@
     // XXX printed if not enough room in the middle of the list.
     for (i = 0, p = pageTop; i < maxMenuItems && p->type != OME_END; i++, p++) {
         if (IS_PRINTVALUE(p, i)) {
-<<<<<<< HEAD
-            room -= cmsDrawMenuEntry(pDisplay, p, top + i, i);
+            room -= cmsDrawMenuEntry(pDisplay, p, top + i * linesPerMenuItem, i);
             if (room < 30) {
                 return;
             }
         }
         if (p->type == OME_BACK_AND_END) {
             break;
-=======
-            room -= cmsDrawMenuEntry(pDisplay, p, top + i * linesPerMenuItem, i);
-            if (room < 30)
-            return;
->>>>>>> 77d1e660
         }
     }
 }
@@ -679,18 +664,13 @@
 {
     UNUSED(pDisplay);
     const OSD_Entry *p;
-<<<<<<< HEAD
     for (p = currentCtx.menu->entries; p->type != OME_END; p++) {
         if (p->type == OME_BACK_AND_END) {
             p++;
             break;
         }
     }
-    pageCount = (p - currentCtx.menu->entries - 1) / MAX_MENU_ITEMS(pDisplay) + 1;
-=======
-    for (p = currentCtx.menu->entries; p->type != OME_END; p++);
     pageCount = (p - currentCtx.menu->entries - 1) / maxMenuItems + 1;
->>>>>>> 77d1e660
 }
 
 STATIC_UNIT_TESTED long cmsMenuBack(displayPort_t *pDisplay); // Forward; will be resolved after merging
@@ -983,16 +963,10 @@
         break;
 
         case OME_Back:
-<<<<<<< HEAD
         case OME_BACK_AND_END:
             cmsMenuBack(pDisplay);
             res = BUTTON_PAUSE;
             break;
-=======
-        cmsMenuBack(pDisplay);
-        res = BUTTON_PAUSE;
-        break;
->>>>>>> 77d1e660
 
         case OME_Bool:
         if (p->data) {
