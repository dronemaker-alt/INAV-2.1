--- conflicted
+++ resolved
@@ -347,11 +347,6 @@
 
 void impl_timerPWMPrepareDMA(TCH_t * tch, uint32_t dmaBufferSize)
 {
-<<<<<<< HEAD
-    tch->dmaState = TCH_DMA_READY;
-    DMA_SetCurrDataCounter(tch->dma->ref, dmaBufferSize);
-    DMA_Cmd(tch->dma->ref, ENABLE);
-=======
     // Make sure we terminate any DMA transaction currently in progress
     // Clear the flag as well, so even if DMA transfer finishes while within ATOMIC_BLOCK
     // the resulting IRQ won't mess up the DMA state
@@ -364,7 +359,6 @@
     DMA_SetCurrDataCounter(tch->dma->ref, dmaBufferSize);
     DMA_Cmd(tch->dma->ref, ENABLE);
     tch->dmaState = TCH_DMA_READY;
->>>>>>> ede4a790
 }
 
 void impl_timerPWMStartDMA(TCH_t * tch)
