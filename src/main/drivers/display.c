/*
 * This file is part of Cleanflight.
 *
 * Cleanflight is free software: you can redistribute it and/or modify
 * it under the terms of the GNU General Public License as published by
 * the Free Software Foundation, either version 3 of the License, or
 * (at your option) any later version.
 *
 * Cleanflight is distributed in the hope that it will be useful,
 * but WITHOUT ANY WARRANTY; without even the implied warranty of
 * MERCHANTABILITY or FITNESS FOR A PARTICULAR PURPOSE.  See the
 * GNU General Public License for more details.
 *
 * You should have received a copy of the GNU General Public License
 * along with Cleanflight.  If not, see <http://www.gnu.org/licenses/>.
 */

#include <stdbool.h>
#include <stdint.h>
#include <string.h>

#include "platform.h"

#include "common/utils.h"

#include "config/parameter_group_ids.h"

#include "drivers/display.h"
#include "drivers/display_canvas.h"
#include "drivers/display_font_metadata.h"
#include "drivers/time.h"

#include "fc/settings.h"
#include "fc/runtime_config.h"

#define SW_BLINK_CYCLE_MS 200 // 200ms on / 200ms off

// XXX: This is the number of characters in a MAX7456 line.
// Increment this number appropiately or enable support for
// multiple iterations in displayWriteWithAttr() if bigger
// displays are supported (implementation can be found in commit
// 22a48278 before it was deleted).
#define DISPLAY_MAX_STRING_SIZE 30

PG_REGISTER_WITH_RESET_TEMPLATE(displayConfig_t, displayConfig, PG_DISPLAY_CONFIG, 0);

PG_RESET_TEMPLATE(displayConfig_t, displayConfig,
    .force_sw_blink = SETTING_DISPLAY_FORCE_SW_BLINK_DEFAULT
);

static bool displayAttributesRequireEmulation(displayPort_t *instance, textAttributes_t attr)
{
    if (attr & ~instance->cachedSupportedTextAttributes) {
        // We only emulate blink for now
        return TEXT_ATTRIBUTES_HAVE_BLINK(attr);
    }
    return false;
}

static bool displayEmulateTextAttributes(displayPort_t *instance,
                                        char *buf, size_t length,
                                        textAttributes_t *attr)
{
    UNUSED(instance);

    // We only emulate blink for now, so there's no need to test
    // for it again.
    TEXT_ATTRIBUTES_REMOVE_BLINK(*attr);
    if ((millis() / SW_BLINK_CYCLE_MS) % 2) {
        memset(buf, ' ', length);
        buf[length] = '\0';
        // Tell the caller to use buf
        return true;
    }
    // Tell the caller to use s but with the updated attributes
    return false;
}

static void displayUpdateMaxChar(displayPort_t *instance)
{
    if (displayIsReady(instance)) {
        displayFontMetadata_t metadata;
        if (displayGetFontMetadata(&metadata, instance)) {
            instance->maxChar = metadata.charCount - 1;
        } else {
            // Assume 8-bit character implementation
            instance->maxChar = 255;
        }
    }
}

void displayClearScreen(displayPort_t *instance)
{
    instance->vTable->clearScreen(instance);
    instance->cleared = true;
    instance->cursorRow = -1;
}

void displayDrawScreen(displayPort_t *instance)
{
    if (instance->rows == 0 || instance->cols == 0) {
        // Display not fully initialized yet
        displayResync(instance);
    }
    instance->vTable->drawScreen(instance);
}

int displayScreenSize(const displayPort_t *instance)
{
    return instance->vTable->screenSize(instance);
}

void displayGrab(displayPort_t *instance)
{
    instance->vTable->grab(instance);
    instance->vTable->clearScreen(instance);
    ++instance->grabCount;
}

void displayRelease(displayPort_t *instance)
{
    instance->vTable->release(instance);
    // displayPort_t is changing owner. Clear it, since
    // the new owner might expect a clear canvas.
    instance->vTable->clearScreen(instance);
    --instance->grabCount;
}

void displayReleaseAll(displayPort_t *instance)
{
    instance->vTable->release(instance);
    instance->grabCount = 0;
}

bool displayIsGrabbed(const displayPort_t *instance)
{
    // can be called before initialised
    return (instance && instance->grabCount > 0);
}

void displaySetXY(displayPort_t *instance, uint8_t x, uint8_t y)
{
    instance->posX = x;
    instance->posY = y;
}

int displayWrite(displayPort_t *instance, uint8_t x, uint8_t y, const char *s)
{
    instance->posX = x + strlen(s);
    instance->posY = y;
    return instance->vTable->writeString(instance, x, y, s, TEXT_ATTRIBUTES_NONE);
}

int displayWriteWithAttr(displayPort_t *instance, uint8_t x, uint8_t y, const char *s, textAttributes_t attr)
{
    size_t length = strlen(s);
    char buf[DISPLAY_MAX_STRING_SIZE + 1];

    instance->posX = x + length;
    instance->posY = y;

    if (displayAttributesRequireEmulation(instance, attr)) {
        // We can't overwrite s, so we use an intermediate buffer if we need
        // text attribute emulation.
        size_t blockSize = length > sizeof(buf) ? sizeof(buf) : length;
        if (displayEmulateTextAttributes(instance, buf, blockSize, &attr)) {
            // Emulation required rewriting the string, use buf.
            s = buf;
        }
    }

    return instance->vTable->writeString(instance, x, y, s, attr);
}

int displayWriteChar(displayPort_t *instance, uint8_t x, uint8_t y, uint16_t c)
{
    if (instance->maxChar == 0) {
        displayUpdateMaxChar(instance);
    }

#ifdef USE_SIMULATOR
<<<<<<< HEAD
    if (ARMING_FLAG(SIMULATOR_MODE)) {
        //some FCs do not power max7456 from USB power 
        //driver can not read font metadata 
        //chip assumed to not support second bank of font
        //artifical horizon, variometer and home direction are not drawn ( display.c: displayUpdateMaxChar())
        //return dummy metadata to let all OSD elements to work in simulator mode
        instance->maxChar = 512;
    }
=======
	if (ARMING_FLAG(SIMULATOR_MODE_HITL)) {
		//some FCs do not power max7456 from USB power 
		//driver can not read font metadata 
		//chip assumed to not support second bank of font
		//artifical horizon, variometer and home direction are not drawn ( display.c: displayUpdateMaxChar())
		//return dummy metadata to let all OSD elements to work in simulator mode
		instance->maxChar = 512;
	}
>>>>>>> 521f8386
#endif

    if (c > instance->maxChar) {
        return -1;
    }
    instance->posX = x + 1;
    instance->posY = y;
    return instance->vTable->writeChar(instance, x, y, c, TEXT_ATTRIBUTES_NONE);
}

int displayWriteCharWithAttr(displayPort_t *instance, uint8_t x, uint8_t y, uint16_t c, textAttributes_t attr)
{
    if (instance->maxChar == 0) {
        displayUpdateMaxChar(instance);
    }
    if (c > instance->maxChar) {
        return -1;
    }
    if (displayAttributesRequireEmulation(instance, attr)) {
        char ec[2];
        if (displayEmulateTextAttributes(instance, ec, 1, &attr)) {
            c = ec[0];
        }
    }
    instance->posX = x + 1;
    instance->posY = y;
    return instance->vTable->writeChar(instance, x, y, c, attr);
}

bool displayReadCharWithAttr(displayPort_t *instance, uint8_t x, uint8_t y, uint16_t *c, textAttributes_t *attr)
{
    uint16_t dc;
    textAttributes_t dattr;

    if (!instance->vTable->readChar) {
        return false;
    }

    if (!c) {
        c = &dc;
    }

    if (!attr) {
        attr = &dattr;
    }

    return instance->vTable->readChar(instance, x, y, c, attr);
}

bool displayIsTransferInProgress(const displayPort_t *instance)
{
    return instance->vTable->isTransferInProgress(instance);
}

void displayHeartbeat(displayPort_t *instance)
{
    instance->vTable->heartbeat(instance);
}

void displayResync(displayPort_t *instance)
{
    instance->vTable->resync(instance);
}

uint16_t displayTxBytesFree(const displayPort_t *instance)
{
    return instance->vTable->txBytesFree(instance);
}

bool displayGetFontMetadata(displayFontMetadata_t *metadata, const displayPort_t *instance)
{
    if (instance->vTable->getFontMetadata) {
        return instance->vTable->getFontMetadata(metadata, instance);
    }
    return false;
}

int displayWriteFontCharacter(displayPort_t *instance, uint16_t addr, const osdCharacter_t *chr)
{
    if (instance->vTable->writeFontCharacter) {
        return instance->vTable->writeFontCharacter(instance, addr, chr);
    }
    return -1;
}

bool displayIsReady(displayPort_t *instance)
{
    if (instance->vTable->isReady) {
        return instance->vTable->isReady(instance);
    }
    // Drivers that don't provide an isReady method are
    // assumed to be immediately ready (either by actually
    // begin ready very quickly or by blocking)
    return true;
}

void displayBeginTransaction(displayPort_t *instance, displayTransactionOption_e opts)
{
    if (instance->vTable->beginTransaction) {
        instance->vTable->beginTransaction(instance, opts);
    }
}

void displayCommitTransaction(displayPort_t *instance)
{
    if (instance->vTable->commitTransaction) {
        instance->vTable->commitTransaction(instance);
    }
}

bool displayGetCanvas(displayCanvas_t *canvas, const displayPort_t *instance)
{
#if defined(USE_CANVAS)
    if (canvas && instance->vTable->getCanvas && instance->vTable->getCanvas(canvas, instance)) {
        canvas->gridElementWidth = canvas->width / instance->cols;
        canvas->gridElementHeight = canvas->height / instance->rows;
        return true;
    }
#else
    UNUSED(canvas);
    UNUSED(instance);
#endif
    return false;
}

void displayInit(displayPort_t *instance, const displayPortVTable_t *vTable)
{
    instance->vTable = vTable;
    instance->vTable->clearScreen(instance);
    instance->useFullscreen = false;
    instance->cleared = true;
    instance->grabCount = 0;
    instance->cursorRow = -1;
    instance->cachedSupportedTextAttributes = TEXT_ATTRIBUTES_NONE;
    if (vTable->supportedTextAttributes) {
        instance->cachedSupportedTextAttributes = vTable->supportedTextAttributes(instance);
    }
    if (displayConfig()->force_sw_blink) {
        TEXT_ATTRIBUTES_REMOVE_BLINK(instance->cachedSupportedTextAttributes);
    }

    instance->maxChar = 0;
    displayUpdateMaxChar(instance);
}<|MERGE_RESOLUTION|>--- conflicted
+++ resolved
@@ -179,8 +179,7 @@
     }
 
 #ifdef USE_SIMULATOR
-<<<<<<< HEAD
-    if (ARMING_FLAG(SIMULATOR_MODE)) {
+	if (ARMING_FLAG(SIMULATOR_MODE_HITL)) {
         //some FCs do not power max7456 from USB power 
         //driver can not read font metadata 
         //chip assumed to not support second bank of font
@@ -188,16 +187,6 @@
         //return dummy metadata to let all OSD elements to work in simulator mode
         instance->maxChar = 512;
     }
-=======
-	if (ARMING_FLAG(SIMULATOR_MODE_HITL)) {
-		//some FCs do not power max7456 from USB power 
-		//driver can not read font metadata 
-		//chip assumed to not support second bank of font
-		//artifical horizon, variometer and home direction are not drawn ( display.c: displayUpdateMaxChar())
-		//return dummy metadata to let all OSD elements to work in simulator mode
-		instance->maxChar = 512;
-	}
->>>>>>> 521f8386
 #endif
 
     if (c > instance->maxChar) {
