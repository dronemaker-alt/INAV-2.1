--- conflicted
+++ resolved
@@ -70,11 +70,7 @@
 
 #ifdef USE_DSHOT
     // DSHOT parameters
-<<<<<<< HEAD
-    uint16_t dmaBuffer[DSHOT_DMA_BUFFER_SIZE];
-=======
     timerDMASafeType_t dmaBuffer[DSHOT_DMA_BUFFER_SIZE];
->>>>>>> 0a27fc90
 #endif
 } pwmOutputPort_t;
 
@@ -243,11 +239,7 @@
     motors[index]->value = value;
 }
 
-<<<<<<< HEAD
-static void loadDmaBufferDshot(uint16_t *dmaBuffer, uint16_t packet)
-=======
 static void loadDmaBufferDshot(timerDMASafeType_t *dmaBuffer, uint16_t packet)
->>>>>>> 0a27fc90
 {
     for (int i = 0; i < 16; i++) {
         dmaBuffer[i] = (packet & 0x8000) ? DSHOT_MOTOR_BIT_1 : DSHOT_MOTOR_BIT_0;  // MSB first
