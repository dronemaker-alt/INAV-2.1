/*
 * This file is part of Cleanflight.
 *
 * Cleanflight is free software: you can redistribute it and/or modify
 * it under the terms of the GNU General Public License as published by
 * the Free Software Foundation, either version 3 of the License, or
 * (at your option) any later version.
 *
 * Cleanflight is distributed in the hope that it will be useful,
 * but WITHOUT ANY WARRANTY; without even the implied warranty of
 * MERCHANTABILITY or FITNESS FOR A PARTICULAR PURPOSE.  See the
 * GNU General Public License for more details.
 *
 * You should have received a copy of the GNU General Public License
 * along with Cleanflight.  If not, see <http://www.gnu.org/licenses/>.
 */


/*
 * "Note that the timing on the WS2812/WS2812B LEDs has changed as of batches from WorldSemi
 * manufactured made in October 2013, and timing tolerance for approx 10-30% of parts is very small.
 * Recommendation from WorldSemi is now: 0 = 400ns high/850ns low, and 1 = 850ns high, 400ns low"
 *
 * Currently the timings are 0 = 350ns high/800ns and 1 = 700ns high/650ns low.
 */

#include <stdbool.h>
#include <stdint.h>
#include <string.h>

#include <platform.h>

#ifdef USE_LED_STRIP

#include "build/build_config.h"
#include "build/debug.h"

#include "common/color.h"
#include "common/colorconversion.h"

#include "drivers/dma.h"
#include "drivers/io.h"
#include "drivers/timer.h"
#include "drivers/light_ws2811strip.h"

<<<<<<< HEAD
#ifndef USE_BRAINFPV_FPGA
static uint32_t ledStripDMABuffer[WS2811_DMA_BUFFER_SIZE];
=======
#define WS2811_PERIOD (WS2811_TIMER_HZ / WS2811_CARRIER_HZ)
#define WS2811_BIT_COMPARE_1 ((WS2811_PERIOD * 2) / 3)
#define WS2811_BIT_COMPARE_0 (WS2811_PERIOD / 3)

static timerDMASafeType_t ledStripDMABuffer[WS2811_DMA_BUFFER_SIZE];

>>>>>>> a6d84748
static IO_t ws2811IO = IO_NONE;
static TCH_t * ws2811TCH = NULL;
static bool ws2811Initialised = false;
#else
#include "fpga_drv.h"
#endif

<<<<<<< HEAD
volatile uint8_t ws2811LedDataTransferInProgress = 0;
static uint16_t BIT_COMPARE_1 = 0;
static uint16_t BIT_COMPARE_0 = 0;

=======
>>>>>>> a6d84748
static hsvColor_t ledColorBuffer[WS2811_LED_STRIP_LENGTH];

void setLedHsv(uint16_t index, const hsvColor_t *color)
{
    ledColorBuffer[index] = *color;
}

void getLedHsv(uint16_t index, hsvColor_t *color)
{
    *color = ledColorBuffer[index];
}

void setLedValue(uint16_t index, const uint8_t value)
{
    ledColorBuffer[index].v = value;
}

void scaleLedValue(uint16_t index, const uint8_t scalePercent)
{
    ledColorBuffer[index].v = ((uint16_t)ledColorBuffer[index].v * scalePercent / 100);
}

void setStripColor(const hsvColor_t *color)
{
    uint16_t index;
    for (index = 0; index < WS2811_LED_STRIP_LENGTH; index++) {
        setLedHsv(index, color);
    }
}

void setStripColors(const hsvColor_t *colors)
{
    uint16_t index;
    for (index = 0; index < WS2811_LED_STRIP_LENGTH; index++) {
        setLedHsv(index, colors++);
    }
}

void ws2811LedStripInit(void)
{
#ifndef USE_BRAINFPV_FPGA
    const timerHardware_t * timHw = timerGetByTag(IO_TAG(WS2811_PIN), TIM_USE_ANY);

    if (timHw == NULL) {
        return;
    }

    ws2811TCH = timerGetTCH(timHw);
    if (ws2811TCH == NULL) {
        return;
    }

    /* Compute the prescaler value */
    uint8_t period = WS2811_TIMER_HZ / WS2811_CARRIER_HZ;

    ws2811IO = IOGetByTag(IO_TAG(WS2811_PIN));
    IOInit(ws2811IO, OWNER_LED_STRIP, RESOURCE_OUTPUT, 0);
    IOConfigGPIOAF(ws2811IO, IOCFG_AF_PP_FAST, timHw->alternateFunction);

    timerConfigBase(ws2811TCH, period, WS2811_TIMER_HZ);
    timerPWMConfigChannel(ws2811TCH, 0);

    // If DMA failed - abort
    if (!timerPWMConfigChannelDMA(ws2811TCH, ledStripDMABuffer, sizeof(ledStripDMABuffer[0]), WS2811_DMA_BUFFER_SIZE)) {
        ws2811Initialised = false;
        return;
    }

    // Zero out DMA buffer
    memset(&ledStripDMABuffer, 0, sizeof(ledStripDMABuffer));
    ws2811Initialised = true;

#endif
    ws2811UpdateStrip();
}

#ifndef USE_BRAINFPV_FPGA
bool isWS2811LedStripReady(void)
{
    return !timerPWMDMAInProgress(ws2811TCH);
}

STATIC_UNIT_TESTED uint16_t dmaBufferOffset;
static int16_t ledIndex;

STATIC_UNIT_TESTED void fastUpdateLEDDMABuffer(rgbColor24bpp_t *color)
{
    uint32_t grb = (color->rgb.g << 16) | (color->rgb.r << 8) | (color->rgb.b);

    for (int8_t index = 23; index >= 0; index--) {
        ledStripDMABuffer[dmaBufferOffset++] = (grb & (1 << index)) ? WS2811_BIT_COMPARE_1 : WS2811_BIT_COMPARE_0;
    }
}

/*
 * This method is non-blocking unless an existing LED update is in progress.
 * it does not wait until all the LEDs have been updated, that happens in the background.
 */
void ws2811UpdateStrip(void)
{
    static rgbColor24bpp_t *rgb24;

    // don't wait - risk of infinite block, just get an update next time round
    if (timerPWMDMAInProgress(ws2811TCH)) {
        return;
    }

    dmaBufferOffset = 0;                // reset buffer memory index
    ledIndex = 0;                       // reset led index

    // fill transmit buffer with correct compare values to achieve
    // correct pulse widths according to color values
    while (ledIndex < WS2811_LED_STRIP_LENGTH)
    {
        rgb24 = hsvToRgb24(&ledColorBuffer[ledIndex]);
        fastUpdateLEDDMABuffer(rgb24);
        ledIndex++;
    }

    // Initiate hardware transfer
    if (!ws2811Initialised || !ws2811TCH) {
        return;
    }

    timerPWMPrepareDMA(ws2811TCH, WS2811_DMA_BUFFER_SIZE);
    timerPWMStartDMA(ws2811TCH);
}
#else
static uint8_t last_active_led = 0;
static uint8_t led_data[WS2811_LED_STRIP_LENGTH * 3];
bool isWS2811LedStripReady(void)
{
    return true;
}
void ws2811UpdateStrip(void)
{
    static rgbColor24bpp_t *rgb24;
    uint8_t pos = 0;

    for (int i=0; i<WS2811_LED_STRIP_LENGTH; i++) {
        rgb24 = hsvToRgb24(&ledColorBuffer[i]);
        led_data[pos++] = rgb24->rgb.g;
        led_data[pos++] = rgb24->rgb.r;
        led_data[pos++] = rgb24->rgb.b;
        if ((rgb24->rgb.g != 0) || (rgb24->rgb.r != 0) || (rgb24->rgb.b != 0)) {
            if (i > last_active_led) {
                last_active_led = i;
            }
        }
    }

    BRAINFPVFPGA_SetLEDs(led_data, last_active_led + 1);
}

#endif /* USE_BRAINFPV_FPGA */

#endif<|MERGE_RESOLUTION|>--- conflicted
+++ resolved
@@ -43,17 +43,7 @@
 #include "drivers/timer.h"
 #include "drivers/light_ws2811strip.h"
 
-<<<<<<< HEAD
 #ifndef USE_BRAINFPV_FPGA
-static uint32_t ledStripDMABuffer[WS2811_DMA_BUFFER_SIZE];
-=======
-#define WS2811_PERIOD (WS2811_TIMER_HZ / WS2811_CARRIER_HZ)
-#define WS2811_BIT_COMPARE_1 ((WS2811_PERIOD * 2) / 3)
-#define WS2811_BIT_COMPARE_0 (WS2811_PERIOD / 3)
-
-static timerDMASafeType_t ledStripDMABuffer[WS2811_DMA_BUFFER_SIZE];
-
->>>>>>> a6d84748
 static IO_t ws2811IO = IO_NONE;
 static TCH_t * ws2811TCH = NULL;
 static bool ws2811Initialised = false;
@@ -61,13 +51,6 @@
 #include "fpga_drv.h"
 #endif
 
-<<<<<<< HEAD
-volatile uint8_t ws2811LedDataTransferInProgress = 0;
-static uint16_t BIT_COMPARE_1 = 0;
-static uint16_t BIT_COMPARE_0 = 0;
-
-=======
->>>>>>> a6d84748
 static hsvColor_t ledColorBuffer[WS2811_LED_STRIP_LENGTH];
 
 void setLedHsv(uint16_t index, const hsvColor_t *color)
