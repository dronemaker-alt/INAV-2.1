/*
 * This file is part of Cleanflight.
 *
 * Cleanflight is free software: you can redistribute it and/or modify
 * it under the terms of the GNU General Public License as published by
 * the Free Software Foundation, either version 3 of the License, or
 * (at your option) any later version.
 *
 * Cleanflight is distributed in the hope that it will be useful,
 * but WITHOUT ANY WARRANTY; without even the implied warranty of
 * MERCHANTABILITY or FITNESS FOR A PARTICULAR PURPOSE.  See the
 * GNU General Public License for more details.
 *
 * You should have received a copy of the GNU General Public License
 * along with Cleanflight.  If not, see <http://www.gnu.org/licenses/>.
 */

#include <stdbool.h>
#include <stdint.h>

#include "platform.h"

#include "common/maths.h"

#include "system.h"
#include "bus_i2c.h"

#include "sensor.h"
#include "accgyro.h"
#include "accgyro_mpu3050.h"
#include "gyro_sync.h"



// MPU3050, Standard address 0x68
#define MPU3050_ADDRESS         0x68

// Registers
#define MPU3050_SMPLRT_DIV      0x15
#define MPU3050_DLPF_FS_SYNC    0x16
#define MPU3050_INT_CFG         0x17
#define MPU3050_TEMP_OUT        0x1B
#define MPU3050_GYRO_OUT        0x1D
#define MPU3050_USER_CTRL       0x3D
#define MPU3050_PWR_MGM         0x3E
#define MPU3050_INT_STATUS      0x1A

// Bits
#define MPU3050_FS_SEL_2000DPS  0x18
#define MPU3050_DLPF_10HZ       0x05
#define MPU3050_DLPF_20HZ       0x04
#define MPU3050_DLPF_42HZ       0x03
#define MPU3050_DLPF_98HZ       0x02
#define MPU3050_DLPF_188HZ      0x01
#define MPU3050_DLPF_256HZ      0x00

#define MPU3050_USER_RESET      0x01
#define MPU3050_CLK_SEL_PLL_GX  0x01

static uint8_t mpuLowPassFilter = MPU3050_DLPF_42HZ;

static void mpu3050Init(void);
<<<<<<< HEAD
static void mpu3050Read(int16_t *gyroADC);
static void mpu3050ReadTemp(int16_t *tempData);
static void checkMPU3050Interrupt(bool *gyroIsUpdated);
=======
static bool mpu3050Read(int16_t *gyroADC);
static bool mpu3050ReadTemp(int16_t *tempData);
>>>>>>> c6f5b98a

bool mpu3050Detect(gyro_t *gyro, uint16_t lpf)
{
    bool ack;

    delay(25); // datasheet page 13 says 20ms. other stuff could have been running meanwhile. but we'll be safe

    ack = i2cWrite(MPU3050_ADDRESS, MPU3050_SMPLRT_DIV, 0);
    if (!ack)
        return false;

    gyro->init = mpu3050Init;
    gyro->read = mpu3050Read;
    gyro->temperature = mpu3050ReadTemp;
    gyro->intStatus = checkMPU3050Interrupt;

    // 16.4 dps/lsb scalefactor
    gyro->scale = 1.0f / 16.4f;

    // default lpf is 42Hz
    switch (lpf) {
        case 256:
            mpuLowPassFilter = MPU3050_DLPF_256HZ;
            break;
        case 188:
            mpuLowPassFilter = MPU3050_DLPF_188HZ;
            break;
        case 98:
            mpuLowPassFilter = MPU3050_DLPF_98HZ;
            break;
        default:
        case 42:
            mpuLowPassFilter = MPU3050_DLPF_42HZ;
            break;
        case 20:
            mpuLowPassFilter = MPU3050_DLPF_20HZ;
            break;
        case 10:
            mpuLowPassFilter = MPU3050_DLPF_10HZ;
            break;
    }

    return true;
}

static void mpu3050Init(void)
{
    bool ack;

    delay(25); // datasheet page 13 says 20ms. other stuff could have been running meanwhile. but we'll be safe

    ack = i2cWrite(MPU3050_ADDRESS, MPU3050_SMPLRT_DIV, 0);
    if (!ack)
        failureMode(FAILURE_ACC_INIT);

    i2cWrite(MPU3050_ADDRESS, MPU3050_DLPF_FS_SYNC, MPU3050_FS_SEL_2000DPS | mpuLowPassFilter);
    i2cWrite(MPU3050_ADDRESS, MPU3050_INT_CFG, 0);
    i2cWrite(MPU3050_ADDRESS, MPU3050_USER_CTRL, MPU3050_USER_RESET);
    i2cWrite(MPU3050_ADDRESS, MPU3050_PWR_MGM, MPU3050_CLK_SEL_PLL_GX);
}

// Read 3 gyro values into user-provided buffer. No overrun checking is done.
static bool mpu3050Read(int16_t *gyroADC)
{
    uint8_t buf[6];

    if (!i2cRead(MPU3050_ADDRESS, MPU3050_GYRO_OUT, 6, buf)) {
        return false;
    }

    gyroADC[0] = (int16_t)((buf[0] << 8) | buf[1]);
    gyroADC[1] = (int16_t)((buf[2] << 8) | buf[3]);
    gyroADC[2] = (int16_t)((buf[4] << 8) | buf[5]);

    return true;
}

static bool mpu3050ReadTemp(int16_t *tempData)
{
    uint8_t buf[2];
    if (!i2cRead(MPU3050_ADDRESS, MPU3050_TEMP_OUT, 2, buf)) {
        return false;
    }

    *tempData = 35 + ((int32_t)(buf[0] << 8 | buf[1]) + 13200) / 280;
<<<<<<< HEAD
}

void checkMPU3050Interrupt(bool *gyroIsUpdated) {
	uint8_t mpuIntStatus;

	i2cRead(MPU3050_ADDRESS, MPU3050_INT_STATUS, 1, &mpuIntStatus);

	(mpuIntStatus) ? (*gyroIsUpdated= true) : (*gyroIsUpdated= false);
=======

    return true;
>>>>>>> c6f5b98a
}<|MERGE_RESOLUTION|>--- conflicted
+++ resolved
@@ -60,14 +60,9 @@
 static uint8_t mpuLowPassFilter = MPU3050_DLPF_42HZ;
 
 static void mpu3050Init(void);
-<<<<<<< HEAD
-static void mpu3050Read(int16_t *gyroADC);
-static void mpu3050ReadTemp(int16_t *tempData);
-static void checkMPU3050Interrupt(bool *gyroIsUpdated);
-=======
 static bool mpu3050Read(int16_t *gyroADC);
 static bool mpu3050ReadTemp(int16_t *tempData);
->>>>>>> c6f5b98a
+static void checkMPU3050Interrupt(bool *gyroIsUpdated);
 
 bool mpu3050Detect(gyro_t *gyro, uint16_t lpf)
 {
@@ -153,7 +148,8 @@
     }
 
     *tempData = 35 + ((int32_t)(buf[0] << 8 | buf[1]) + 13200) / 280;
-<<<<<<< HEAD
+
+    return true;
 }
 
 void checkMPU3050Interrupt(bool *gyroIsUpdated) {
@@ -162,8 +158,4 @@
 	i2cRead(MPU3050_ADDRESS, MPU3050_INT_STATUS, 1, &mpuIntStatus);
 
 	(mpuIntStatus) ? (*gyroIsUpdated= true) : (*gyroIsUpdated= false);
-=======
-
-    return true;
->>>>>>> c6f5b98a
 }