--- conflicted
+++ resolved
@@ -46,16 +46,9 @@
     ioTag_t sda;
     rccPeriphTag_t rcc;
     bool overClock;
-<<<<<<< HEAD
-#if !defined(STM32F303xC)
-    uint8_t ev_irq;
-    uint8_t er_irq;
-#endif
 #if defined(STM32F7)
     uint8_t af;
 #endif
-=======
->>>>>>> a107e042
 } i2cDevice_t;
 
 void i2cSetOverclock(uint8_t overClock);
