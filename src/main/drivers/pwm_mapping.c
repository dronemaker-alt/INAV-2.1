--- conflicted
+++ resolved
@@ -167,22 +167,11 @@
     }
 #endif
 
-<<<<<<< HEAD
 #if defined(USE_LED_STRIP) && !defined(USE_BRAINFPV_FPGA)
-        // skip LED Strip output
-        if (init->useLEDStrip) {
-            const timerHardware_t * ledTimHw = timerGetByTag(IO_TAG(WS2811_PIN), TIM_USE_ANY);
-            if (ledTimHw != NULL && timerHardwarePtr->tim == ledTimHw->tim) {
-                addBootlogEvent6(BOOT_EVENT_TIMER_CH_SKIPPED, BOOT_EVENT_FLAGS_WARNING, timerIndex, pwmIOConfiguration.motorCount, pwmIOConfiguration.servoCount, 3);
-                continue;
-            }
-=======
-#if defined(USE_LED_STRIP)
     if (feature(FEATURE_LED_STRIP)) {
         const timerHardware_t * ledTimHw = timerGetByTag(IO_TAG(WS2811_PIN), TIM_USE_ANY);
         if (ledTimHw != NULL && timHw->tim == ledTimHw->tim) {
             return true;
->>>>>>> a6d84748
         }
     }
 #endif
