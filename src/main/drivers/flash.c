--- conflicted
+++ resolved
@@ -54,7 +54,6 @@
         .getGeometry = m25p16_getGeometry,
         .flush = NULL
     },
-<<<<<<< HEAD
 #endif
 
 #ifdef USE_FLASH_W25N01G
@@ -107,68 +106,6 @@
 {
     return flash->waitForReady(timeoutMillis);
 }
-=======
-#endif
-
-#ifdef USE_FLASH_W25N01G
-    {
-        .init = w25n01g_init,
-        .isReady = w25n01g_isReady,
-        .waitForReady = w25n01g_waitForReady,
-        .eraseSector = w25n01g_eraseSector,
-        .eraseCompletely = w25n01g_eraseCompletely,
-        .pageProgram = w25n01g_pageProgram,
-        .readBytes = w25n01g_readBytes,
-        .getGeometry = w25n01g_getGeometry,
-        .flush = w25n01g_flush
-    },
-#endif
-
-#endif
-
-};
->>>>>>> 359030d8
-
-static flashDriver_t *flash;
-
-static bool flashDeviceInit(void)
-{
-<<<<<<< HEAD
-    flash->eraseSector(address);
-=======
-    bool detected = false;
-
-    for (uint32_t idx = 0; idx <= sizeof(flashDrivers) / sizeof(flashDrivers[0]); idx++)
-    {
-        detected = flashDrivers[idx].init(0);
-        if (detected)
-        {
-            flash = &flashDrivers[idx];
-            break;
-        }
-    }
-    return detected;
->>>>>>> 359030d8
-}
-
-bool flashIsReady(void)
-{
-<<<<<<< HEAD
-    flash->eraseCompletely();
-=======
-    // prevent the machine cycle from crashing if there is no external flash memory
-    if (flash == NULL) {
-        return false;
-    }
-
-    return flash->isReady();
->>>>>>> 359030d8
-}
-
-bool flashWaitForReady(timeMs_t timeoutMillis)
-{
-    return flash->waitForReady(timeoutMillis);
-}
 
 void flashEraseSector(uint32_t address)
 {
