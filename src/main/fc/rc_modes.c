/*
 * This file is part of Cleanflight.
 *
 * Cleanflight is free software: you can redistribute it and/or modify
 * it under the terms of the GNU General Public License as published by
 * the Free Software Foundation, either version 3 of the License, or
 * (at your option) any later version.
 *
 * Cleanflight is distributed in the hope that it will be useful,
 * but WITHOUT ANY WARRANTY; without even the implied warranty of
 * MERCHANTABILITY or FITNESS FOR A PARTICULAR PURPOSE.  See the
 * GNU General Public License for more details.
 *
 * You should have received a copy of the GNU General Public License
 * along with Cleanflight.  If not, see <http://www.gnu.org/licenses/>.
 */

#include <stdbool.h>
#include <stdint.h>
#include <string.h>

#include "rc_modes.h"

#include "common/bitarray.h"
#include "common/maths.h"
#include "common/utils.h"

#include "config/feature.h"
#include "config/parameter_group.h"
#include "config/parameter_group_ids.h"

#include "fc/config.h"
#include "fc/rc_controls.h"
#include "fc/runtime_config.h"

#include "rx/rx.h"

static uint8_t specifiedConditionCountPerMode[CHECKBOX_ITEM_COUNT];
#ifdef USE_NAV
static bool isUsingNAVModes = false;
#endif

static EXTENDED_FASTRAM uint8_t airmodeActivationFlag = false;

boxBitmask_t rcModeActivationMask; // one bit per mode defined in boxId_e

// TODO(alberto): It looks like we can now safely remove this assert, since everything
// but BB is able to handle more than 32 boxes and all the definitions use
// CHECKBOX_ITEM_COUNT rather than hardcoded values. Note, however, that BB will only
// log the first 32 flight modes, so the ones affecting actual flight should be <= 32.
//
// Leaving the assert commented for now, just in case there are some unexpected issues
// and someone else has to debug it.
// STATIC_ASSERT(CHECKBOX_ITEM_COUNT <= 32, too_many_box_modes);

PG_REGISTER_ARRAY(modeActivationCondition_t, MAX_MODE_ACTIVATION_CONDITION_COUNT, modeActivationConditions, PG_MODE_ACTIVATION_PROFILE, 0);
PG_REGISTER(modeActivationOperatorConfig_t, modeActivationOperatorConfig, PG_MODE_ACTIVATION_OPERATOR_CONFIG, 0);

<<<<<<< HEAD
bool isUsingSticksForArming(void)
{
    return isUsingSticksToArm;
}

void processAirmode(void) {
    if (STATE(FIXED_WING) || rcControlsConfig()->airmodeHandlingType == STICK_CENTER) {
        airmodeActivationFlag = feature(FEATURE_AIRMODE) || IS_RC_MODE_ACTIVE(BOXAIRMODE);
    } else if (rcControlsConfig()->airmodeHandlingType == THROTTLE_THRESHOLD) {

        if (!ARMING_FLAG(ARMED)) {
            /*
             * Disarm disables airmode immediately
             */
            airmodeActivationFlag = false;
        } else if (
            !airmodeActivationFlag && 
            rcCommand[THROTTLE] > rcControlsConfig()->airmodeThrottleThreshold &&
            (feature(FEATURE_AIRMODE) || IS_RC_MODE_ACTIVE(BOXAIRMODE))
        ) {
            /*
             * Airmode is allowed to be active only after ARMED and then THROTTLE goes above
             * activation threshold
             */
            airmodeActivationFlag = true;
        } else if (
            airmodeActivationFlag &&
            !feature(FEATURE_AIRMODE) &&
            !IS_RC_MODE_ACTIVE(BOXAIRMODE)
        ) {
            /*
             *  When user disables BOXAIRMODE, turn airmode off as well
             */
            airmodeActivationFlag = false;
        }

    } else {
        airmodeActivationFlag = false;
    }
}

=======
>>>>>>> 646206dc
bool isAirmodeActive(void)
{
    return airmodeActivationFlag;
}

#if defined(USE_NAV)
bool isUsingNavigationModes(void)
{
    return isUsingNAVModes;
}
#endif


bool IS_RC_MODE_ACTIVE(boxId_e boxId)
{
    return bitArrayGet(rcModeActivationMask.bits, boxId);
}

void rcModeUpdate(boxBitmask_t *newState)
{
    rcModeActivationMask = *newState;
}

bool isModeActivationConditionPresent(boxId_e modeId)
{
    for (int index = 0; index < MAX_MODE_ACTIVATION_CONDITION_COUNT; index++) {
        if (modeActivationConditions(index)->modeId == modeId && IS_RANGE_USABLE(&modeActivationConditions(index)->range)) {
            return true;
        }
    }

    return false;
}

bool isRangeActive(uint8_t auxChannelIndex, const channelRange_t *range)
{
    if (!IS_RANGE_USABLE(range)) {
        return false;
    }

    // No need to constrain() here, since we're testing for a closed range defined
    // by the channelRange_t. If channelValue has an invalid value, the test will
    // be false anyway.
    uint16_t channelValue = rxGetChannelValue(auxChannelIndex + NON_AUX_CHANNEL_COUNT);
    return (channelValue >= CHANNEL_RANGE_MIN + (range->startStep * CHANNEL_RANGE_STEP_WIDTH) &&
            channelValue < CHANNEL_RANGE_MIN + (range->endStep * CHANNEL_RANGE_STEP_WIDTH));
}

void updateActivatedModes(void)
{
    // Disable all modes to begin with
    boxBitmask_t newMask;
    memset(&newMask, 0, sizeof(newMask));

    // Unfortunately for AND logic it's not enough to simply check if any of the specified channel range conditions are valid for a mode.
    // We need to count the total number of conditions specified for each mode, and check that all those conditions are currently valid.
    uint8_t activeConditionCountPerMode[CHECKBOX_ITEM_COUNT];
    memset(activeConditionCountPerMode, 0, CHECKBOX_ITEM_COUNT);

    for (int index = 0; index < MAX_MODE_ACTIVATION_CONDITION_COUNT; index++) {
        if (isRangeActive(modeActivationConditions(index)->auxChannelIndex, &modeActivationConditions(index)->range)) {
            // Increment the number of valid conditions for this mode
            activeConditionCountPerMode[modeActivationConditions(index)->modeId]++;
        }
    }

    // Now see which modes should be enabled
    for (int modeIndex = 0; modeIndex < CHECKBOX_ITEM_COUNT; modeIndex++) {
        // only modes with conditions specified are considered
        if (specifiedConditionCountPerMode[modeIndex] > 0) {
            // For AND logic, the specified condition count and valid condition count must be the same.
            // For OR logic, the valid condition count must be greater than zero.

            if (modeActivationOperatorConfig()->modeActivationOperator == MODE_OPERATOR_AND) {
                // AND the conditions
                if (activeConditionCountPerMode[modeIndex] == specifiedConditionCountPerMode[modeIndex]) {
                    bitArraySet(newMask.bits, modeIndex);
                }
            }
            else {
                // OR the conditions
                if (activeConditionCountPerMode[modeIndex] > 0) {
                    bitArraySet(newMask.bits, modeIndex);
                }
            }
        }
    }

    rcModeUpdate(&newMask);
}

void updateUsedModeActivationConditionFlags(void)
{
    memset(specifiedConditionCountPerMode, 0, CHECKBOX_ITEM_COUNT);
    for (int index = 0; index < MAX_MODE_ACTIVATION_CONDITION_COUNT; index++) {
        if (IS_RANGE_USABLE(&modeActivationConditions(index)->range)) {
            specifiedConditionCountPerMode[modeActivationConditions(index)->modeId]++;
        }
    }

#ifdef USE_NAV
    isUsingNAVModes = isModeActivationConditionPresent(BOXNAVPOSHOLD) ||
                        isModeActivationConditionPresent(BOXNAVRTH) ||
                        isModeActivationConditionPresent(BOXNAVCRUISE) ||
                        isModeActivationConditionPresent(BOXNAVWP);
#endif
}

void configureModeActivationCondition(int macIndex, boxId_e modeId, uint8_t auxChannelIndex, uint16_t startPwm, uint16_t endPwm)
{
    modeActivationConditionsMutable(macIndex)->modeId = modeId;
    modeActivationConditionsMutable(macIndex)->auxChannelIndex = auxChannelIndex;
    modeActivationConditionsMutable(macIndex)->range.startStep = CHANNEL_VALUE_TO_STEP(startPwm);
    modeActivationConditionsMutable(macIndex)->range.endStep = CHANNEL_VALUE_TO_STEP(endPwm);
}<|MERGE_RESOLUTION|>--- conflicted
+++ resolved
@@ -55,12 +55,6 @@
 
 PG_REGISTER_ARRAY(modeActivationCondition_t, MAX_MODE_ACTIVATION_CONDITION_COUNT, modeActivationConditions, PG_MODE_ACTIVATION_PROFILE, 0);
 PG_REGISTER(modeActivationOperatorConfig_t, modeActivationOperatorConfig, PG_MODE_ACTIVATION_OPERATOR_CONFIG, 0);
-
-<<<<<<< HEAD
-bool isUsingSticksForArming(void)
-{
-    return isUsingSticksToArm;
-}
 
 void processAirmode(void) {
     if (STATE(FIXED_WING) || rcControlsConfig()->airmodeHandlingType == STICK_CENTER) {
@@ -98,8 +92,6 @@
     }
 }
 
-=======
->>>>>>> 646206dc
 bool isAirmodeActive(void)
 {
     return airmodeActivationFlag;
