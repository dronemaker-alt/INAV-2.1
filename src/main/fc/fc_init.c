--- conflicted
+++ resolved
@@ -76,13 +76,10 @@
 #include "drivers/io_pca9685.h"
 #include "drivers/vtx_rtc6705.h"
 #include "drivers/vtx_common.h"
-<<<<<<< HEAD
 #ifdef USE_USB_MSC
 #include "drivers/usb_msc.h"
 #endif
-=======
 #include "drivers/sdcard/sdcard.h"
->>>>>>> 1aa68623
 
 #include "fc/cli.h"
 #include "fc/config.h"
@@ -224,7 +221,7 @@
 
     // Latch active features to be used for feature() in the remainder of init().
     latchActiveFeatures();
-    
+
     ledInit(false);
 
 #ifdef USE_EXTI
