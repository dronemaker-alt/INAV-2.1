--- conflicted
+++ resolved
@@ -422,34 +422,20 @@
 #endif
 
 #ifdef USE_I2C
-<<<<<<< HEAD
-#if defined(I2C_DEVICE)
-    #if defined(I2C_DEVICE_SHARES_UART3)
-        if (!doesConfigurationUsePort(SERIAL_PORT_UART3)) {
-            i2cInit(I2C_DEVICE);
-=======
 #ifdef USE_I2C_DEVICE_1
     #ifdef I2C_DEVICE_1_SHARES_UART3
-        if (!doesConfigurationUsePort(SERIAL_PORT_USART3)) {
+        if (!doesConfigurationUsePort(SERIAL_PORT_UART3)) {
             i2cInit(I2CDEV_1);
->>>>>>> 215bedc3
         }
     #else
             i2cInit(I2CDEV_1);
     #endif
 #endif
 
-<<<<<<< HEAD
-#if defined(I2C_DEVICE_EXT)
-    #if defined(I2C_DEVICE_EXT_SHARES_UART3)
-        if (!doesConfigurationUsePort(SERIAL_PORT_UART3)) {
-            i2cInit(I2C_DEVICE_EXT);
-=======
 #ifdef USE_I2C_DEVICE_2
     #ifdef I2C_DEVICE_2_SHARES_UART3
-        if (!doesConfigurationUsePort(SERIAL_PORT_USART3)) {
+        if (!doesConfigurationUsePort(SERIAL_PORT_UART3)) {
             i2cInit(I2CDEV_2);
->>>>>>> 215bedc3
         }
     #else
             i2cInit(I2CDEV_2);
@@ -466,7 +452,7 @@
 
 #ifdef USE_I2C_DEVICE_EMULATED
     #ifdef I2C_DEVICE_EMULATED_SHARES_UART3
-        if (!doesConfigurationUsePort(SERIAL_PORT_USART3)) {
+        if (!doesConfigurationUsePort(SERIAL_PORT_UART3)) {
             i2cInit(I2CDEV_EMULATED);
         }
     #else
