/*
 * This file is part of Cleanflight.
 *
 * Cleanflight is free software: you can redistribute it and/or modify
 * it under the terms of the GNU General Public License as published by
 * the Free Software Foundation, either version 3 of the License, or
 * (at your option) any later version.
 *
 * Cleanflight is distributed in the hope that it will be useful,
 * but WITHOUT ANY WARRANTY; without even the implied warranty of
 * MERCHANTABILITY or FITNESS FOR A PARTICULAR PURPOSE.  See the
 * GNU General Public License for more details.
 *
 * You should have received a copy of the GNU General Public License
 * along with Cleanflight.  If not, see <http://www.gnu.org/licenses/>.
 */

#include <stdbool.h>
#include <stdlib.h>
#include <stdint.h>

#include "platform.h"

#include "cms/cms.h"

#include "common/axis.h"
#include "common/color.h"
#include "common/utils.h"
#include "programming/programming_task.h"

#include "drivers/accgyro/accgyro.h"
#include "drivers/compass/compass.h"
#include "drivers/sensor.h"
#include "drivers/serial.h"
#include "drivers/stack_check.h"
#include "drivers/pwm_mapping.h"
#include "drivers/gimbal_common.h"

#include "fc/cli.h"
#include "fc/config.h"
#include "fc/fc_core.h"
#include "fc/fc_msp.h"
#include "fc/fc_tasks.h"
#include "fc/rc_controls.h"
#include "fc/runtime_config.h"

#include "flight/dynamic_lpf.h"
#include "flight/imu.h"
#include "flight/mixer.h"
#include "flight/pid.h"
#include "flight/power_limits.h"
#include "flight/rpm_filter.h"
#include "flight/servos.h"
#include "flight/wind_estimator.h"
#include "flight/adaptive_filter.h"

#include "navigation/navigation.h"

#include "io/beeper.h"
#include "io/lights.h"
#include "io/dashboard.h"
#include "io/gps.h"
#include "io/ledstrip.h"
#include "io/osd.h"
#include "io/serial.h"
#include "io/rcdevice_cam.h"
#include "io/osd_joystick.h"
#include "io/smartport_master.h"
#include "io/vtx.h"
#include "io/vtx_msp.h"
#include "io/osd_dji_hd.h"
#include "io/displayport_msp_osd.h"
#include "io/servo_sbus.h"
#include "io/adsb.h"

#include "msp/msp_serial.h"

#include "rx/rx.h"

#include "scheduler/scheduler.h"

#include "sensors/sensors.h"
#include "sensors/acceleration.h"
#include "sensors/temperature.h"
#include "sensors/barometer.h"
#include "sensors/battery.h"
#include "sensors/compass.h"
#include "sensors/gyro.h"
#include "sensors/irlock.h"
#include "sensors/pitotmeter.h"
#include "sensors/rangefinder.h"
#include "sensors/opflow.h"

#include "telemetry/telemetry.h"

#include "config/feature.h"

#if defined(SITL_BUILD)
#include "target/SITL/serial_proxy.h"
#endif

void taskHandleSerial(timeUs_t currentTimeUs)
{
    UNUSED(currentTimeUs);
    // in cli mode, all serial stuff goes to here. enter cli mode by sending #
    if (cliMode) {
        cliProcess();
    }

    // Allow MSP processing even if in CLI mode
    mspSerialProcess(ARMING_FLAG(ARMED) ? MSP_SKIP_NON_MSP_DATA : MSP_EVALUATE_NON_MSP_DATA, mspFcProcessCommand);

#if defined(USE_DJI_HD_OSD)
    // DJI OSD uses a special flavour of MSP (subset of Betaflight 4.1.1 MSP) - process as part of serial task
    djiOsdSerialProcess();
#endif

#ifdef USE_MSP_OSD
	// Capture MSP Displayport messages to determine if VTX is connected
    mspOsdSerialProcess(mspFcProcessCommand);
#ifdef USE_VTX_MSP
    mspVtxSerialProcess(mspFcProcessCommand);
#endif
#endif

}
void taskUpdateBattery(timeUs_t currentTimeUs)
{
    static timeUs_t batMonitoringLastServiced = 0;
    timeDelta_t BatMonitoringTimeSinceLastServiced = cmpTimeUs(currentTimeUs, batMonitoringLastServiced);

    if (isAmperageConfigured()) {
        currentMeterUpdate(BatMonitoringTimeSinceLastServiced);
#ifdef USE_POWER_LIMITS
        currentLimiterUpdate(BatMonitoringTimeSinceLastServiced);
#endif
    }

#ifdef USE_ADC
    if (feature(FEATURE_VBAT)) {
        batteryUpdate(BatMonitoringTimeSinceLastServiced);
    }

    if (feature(FEATURE_VBAT) && isAmperageConfigured()) {
        powerMeterUpdate(BatMonitoringTimeSinceLastServiced);
        sagCompensatedVBatUpdate(currentTimeUs, BatMonitoringTimeSinceLastServiced);
#if defined(USE_POWER_LIMITS) && defined(USE_ADC)
        powerLimiterUpdate(BatMonitoringTimeSinceLastServiced);
#endif
    }
#endif

    batMonitoringLastServiced = currentTimeUs;
}

void taskUpdateTemperature(timeUs_t currentTimeUs)
{
    UNUSED(currentTimeUs);
    temperatureUpdate();
}

#ifdef USE_GPS
void taskProcessGPS(timeUs_t currentTimeUs)
{
    // if GPS feature is enabled, gpsThread() will be called at some intervals to check for stuck
    // hardware, wrong baud rates, init GPS if needed, etc. Don't use SENSOR_GPS here as gpsThread() can and will
    // change this based on available hardware
    if (feature(FEATURE_GPS)) {
        if (gpsUpdate()) {
#ifdef USE_WIND_ESTIMATOR
            updateWindEstimator(currentTimeUs);
#endif
        }
    }

    if (sensors(SENSOR_GPS)) {
        updateGpsIndicator(currentTimeUs);
    }
}
#endif

#ifdef USE_MAG
void taskUpdateCompass(timeUs_t currentTimeUs)
{
    if (sensors(SENSOR_MAG)) {
        compassUpdate(currentTimeUs);
    }
}
#endif

#ifdef USE_ADSB
void taskAdsb(timeUs_t currentTimeUs)
{
    UNUSED(currentTimeUs);
    adsbTtlClean(currentTimeUs);
}
#endif

#ifdef USE_BARO
void taskUpdateBaro(timeUs_t currentTimeUs)
{
    if (!sensors(SENSOR_BARO)) {
        return;
    }

    const uint32_t newDeadline = baroUpdate();
    if (newDeadline != 0) {
        rescheduleTask(TASK_SELF, newDeadline);
    }

    updatePositionEstimator_BaroTopic(currentTimeUs);
}
#endif

#ifdef USE_PITOT
void taskUpdatePitot(timeUs_t currentTimeUs)
{
    if (!sensors(SENSOR_PITOT)) {
        return;
    }

    pitotUpdate();

    if ( pitotIsHealthy()) {
        updatePositionEstimator_PitotTopic(currentTimeUs);
    }
}
#endif

#ifdef USE_RANGEFINDER
void taskUpdateRangefinder(timeUs_t currentTimeUs)
{
    UNUSED(currentTimeUs);

    if (!sensors(SENSOR_RANGEFINDER))
        return;

    // Update and adjust task to update at required rate
    const uint32_t newDeadline = rangefinderUpdate();
    if (newDeadline != 0) {
        rescheduleTask(TASK_SELF, newDeadline);
    }

    /*
     * Process raw rangefinder readout
     */
    if (rangefinderProcess(calculateCosTiltAngle())) {
        updatePositionEstimator_SurfaceTopic(currentTimeUs, rangefinderGetLatestAltitude());
    }
}
#endif

#if defined(USE_IRLOCK)
void taskUpdateIrlock(timeUs_t currentTimeUs)
{
    UNUSED(currentTimeUs);
    irlockUpdate();
}
#endif

#ifdef USE_OPFLOW
void taskUpdateOpticalFlow(timeUs_t currentTimeUs)
{
    if (!sensors(SENSOR_OPFLOW))
        return;

    opflowUpdate(currentTimeUs);
    updatePositionEstimator_OpticalFlowTopic(currentTimeUs);
}
#endif

#ifdef USE_DASHBOARD
void taskDashboardUpdate(timeUs_t currentTimeUs)
{
    if (feature(FEATURE_DASHBOARD)) {
        dashboardUpdate(currentTimeUs);
    }
}
#endif

#ifdef USE_TELEMETRY
void taskTelemetry(timeUs_t currentTimeUs)
{
    telemetryCheckState();

    if (!cliMode && feature(FEATURE_TELEMETRY)) {
        telemetryProcess(currentTimeUs);
    }
}
#endif

#if defined(USE_SMARTPORT_MASTER)
void taskSmartportMaster(timeUs_t currentTimeUs)
{
    smartportMasterHandle(currentTimeUs);
}
#endif

#ifdef USE_LED_STRIP
void taskLedStrip(timeUs_t currentTimeUs)
{
    if (feature(FEATURE_LED_STRIP)) {
        ledStripUpdate(currentTimeUs);
    }
}
#endif

void taskSyncServoDriver(timeUs_t currentTimeUs)
{
    UNUSED(currentTimeUs);

#if defined(USE_SERVO_SBUS)
    sbusServoSendUpdate();
#endif

}

#ifdef USE_OSD
void taskUpdateOsd(timeUs_t currentTimeUs)
{
    if (feature(FEATURE_OSD)) {
        osdUpdate(currentTimeUs);
    }
}
#endif

void taskUpdateAux(timeUs_t currentTimeUs)
{
    updatePIDCoefficients();
    dynamicLpfGyroTask();
#ifdef USE_SIMULATOR
    if (!ARMING_FLAG(SIMULATOR_MODE_HITL)) {
        updateFixedWingLevelTrim(currentTimeUs);
    }
#else
    updateFixedWingLevelTrim(currentTimeUs);
#endif
}

void fcTasksInit(void)
{
    schedulerInit();

    rescheduleTask(TASK_PID, getLooptime());
    setTaskEnabled(TASK_PID, true);

    rescheduleTask(TASK_GYRO, getGyroLooptime());
    setTaskEnabled(TASK_GYRO, true);

    setTaskEnabled(TASK_AUX, true);

    setTaskEnabled(TASK_SERIAL, true);
#if defined(BEEPER) || defined(USE_DSHOT)
    setTaskEnabled(TASK_BEEPER, true);
#endif
#ifdef USE_LIGHTS
    setTaskEnabled(TASK_LIGHTS, true);
#endif
    setTaskEnabled(TASK_BATTERY, feature(FEATURE_VBAT) || isAmperageConfigured());
    setTaskEnabled(TASK_TEMPERATURE, true);
    setTaskEnabled(TASK_RX, true);
#ifdef USE_GPS
    setTaskEnabled(TASK_GPS, feature(FEATURE_GPS));
#endif
#ifdef USE_MAG
    setTaskEnabled(TASK_COMPASS, sensors(SENSOR_MAG));
#if defined(USE_MAG_MPU9250)
    // fixme temporary solution for AK6983 via slave I2C on MPU9250
    rescheduleTask(TASK_COMPASS, TASK_PERIOD_HZ(40));
#endif
#endif
#ifdef USE_BARO
    setTaskEnabled(TASK_BARO, sensors(SENSOR_BARO));
#endif
#ifdef USE_PITOT
    setTaskEnabled(TASK_PITOT, sensors(SENSOR_PITOT));
#endif
#ifdef USE_ADSB
    setTaskEnabled(TASK_ADSB, true);
#endif
#ifdef USE_RANGEFINDER
    setTaskEnabled(TASK_RANGEFINDER, sensors(SENSOR_RANGEFINDER));
#endif
#ifdef USE_DASHBOARD
    setTaskEnabled(TASK_DASHBOARD, feature(FEATURE_DASHBOARD));
#endif
#ifdef USE_TELEMETRY
    setTaskEnabled(TASK_TELEMETRY, feature(FEATURE_TELEMETRY));
#endif
#ifdef USE_LED_STRIP
    setTaskEnabled(TASK_LEDSTRIP, feature(FEATURE_LED_STRIP));
#endif
#ifdef STACK_CHECK
    setTaskEnabled(TASK_STACK_CHECK, true);
#endif
#if defined(USE_SERVO_SBUS)
    setTaskEnabled(TASK_PWMDRIVER, (servoConfig()->servo_protocol == SERVO_TYPE_SBUS) || (servoConfig()->servo_protocol == SERVO_TYPE_SBUS_PWM));
#endif
#ifdef USE_CMS
#ifdef USE_MSP_DISPLAYPORT
    setTaskEnabled(TASK_CMS, true);
#else
    setTaskEnabled(TASK_CMS, feature(FEATURE_OSD) || feature(FEATURE_DASHBOARD));
#endif
#endif
#ifdef USE_OPFLOW
    setTaskEnabled(TASK_OPFLOW, sensors(SENSOR_OPFLOW));
#endif
#ifdef USE_VTX_CONTROL
#if defined(USE_VTX_SMARTAUDIO) || defined(USE_VTX_TRAMP)
    setTaskEnabled(TASK_VTXCTRL, true);
#endif
#endif
#ifdef USE_RCDEVICE
#ifdef USE_LED_STRIP
    setTaskEnabled(TASK_RCDEVICE, rcdeviceIsEnabled() || osdJoystickEnabled());
#else
    setTaskEnabled(TASK_RCDEVICE, rcdeviceIsEnabled());
#endif
#endif
#ifdef USE_PROGRAMMING_FRAMEWORK
    setTaskEnabled(TASK_PROGRAMMING_FRAMEWORK, true);
#endif
#ifdef USE_IRLOCK
    setTaskEnabled(TASK_IRLOCK, irlockHasBeenDetected());
#endif
#if defined(USE_SMARTPORT_MASTER)
    setTaskEnabled(TASK_SMARTPORT_MASTER, true);
#endif

<<<<<<< HEAD
#ifdef USE_SERIAL_GIMBAL
    setTaskEnabled(TASK_GIMBAL, true);
=======
#ifdef USE_ADAPTIVE_FILTER
    setTaskEnabled(TASK_ADAPTIVE_FILTER, (gyroConfig()->gyroFilterMode == GYRO_FILTER_MODE_ADAPTIVE));
>>>>>>> 064aa529
#endif

#if defined(SITL_BUILD)
    serialProxyStart();
#endif
}

cfTask_t cfTasks[TASK_COUNT] = {
    [TASK_SYSTEM] = {
        .taskName = "SYSTEM",
        .taskFunc = taskSystem,
        .desiredPeriod = TASK_PERIOD_HZ(10),              // run every 100 ms, 10Hz
        .staticPriority = TASK_PRIORITY_HIGH,
    },
    [TASK_PID] = {
        .taskName = "PID",
        .taskFunc = taskMainPidLoop,
        .desiredPeriod = TASK_PERIOD_US(1000),
        .staticPriority = TASK_PRIORITY_REALTIME,
    },
    [TASK_GYRO] = {
        .taskName = "GYRO",
        .taskFunc = taskGyro,
        .desiredPeriod = TASK_PERIOD_US(TASK_GYRO_LOOPTIME),
        .staticPriority = TASK_PRIORITY_REALTIME,
    },
    [TASK_SERIAL] = {
        .taskName = "SERIAL",
        .taskFunc = taskHandleSerial,
        .desiredPeriod = TASK_PERIOD_HZ(100),     // 100 Hz should be enough to flush up to 115 bytes @ 115200 baud
        .staticPriority = TASK_PRIORITY_LOW,
    },

#if defined(BEEPER) || defined(USE_DSHOT)
    [TASK_BEEPER] = {
        .taskName = "BEEPER",
        .taskFunc = beeperUpdate,
        .desiredPeriod = TASK_PERIOD_HZ(100),     // 100 Hz
        .staticPriority = TASK_PRIORITY_MEDIUM,
    },
#endif

#ifdef USE_LIGHTS
    [TASK_LIGHTS] = {
        .taskName = "LIGHTS",
        .taskFunc = lightsUpdate,
        .desiredPeriod = TASK_PERIOD_HZ(100),     // 100 Hz
        .staticPriority = TASK_PRIORITY_LOW,
    },
#endif

    [TASK_BATTERY] = {
        .taskName = "BATTERY",
        .taskFunc = taskUpdateBattery,
        .desiredPeriod = TASK_PERIOD_HZ(50),      // 50 Hz
        .staticPriority = TASK_PRIORITY_MEDIUM,
    },

    [TASK_TEMPERATURE] = {
        .taskName = "TEMPERATURE",
        .taskFunc = taskUpdateTemperature,
        .desiredPeriod = TASK_PERIOD_HZ(100),     // 100 Hz
        .staticPriority = TASK_PRIORITY_LOW,
    },

    [TASK_RX] = {
        .taskName = "RX",
        .checkFunc = taskUpdateRxCheck,
        .taskFunc = taskUpdateRxMain,
        .desiredPeriod = TASK_PERIOD_HZ(10),      // If event-based scheduling doesn't work, fallback to periodic scheduling
        .staticPriority = TASK_PRIORITY_HIGH,
    },

#ifdef USE_GPS
    [TASK_GPS] = {
        .taskName = "GPS",
        .taskFunc = taskProcessGPS,
        .desiredPeriod = TASK_PERIOD_HZ(50),      // GPS usually don't go raster than 10Hz
        .staticPriority = TASK_PRIORITY_MEDIUM,
    },
#endif

#ifdef USE_MAG
    [TASK_COMPASS] = {
        .taskName = "COMPASS",
        .taskFunc = taskUpdateCompass,
        .desiredPeriod = TASK_PERIOD_HZ(10),      // Compass is updated at 10 Hz
        .staticPriority = TASK_PRIORITY_MEDIUM,
    },
#endif

#ifdef USE_ADSB
        [TASK_ADSB] = {
        .taskName = "ADSB",
        .taskFunc = taskAdsb,
        .desiredPeriod = TASK_PERIOD_HZ(1),      // ADSB is updated at 1 Hz
        .staticPriority = TASK_PRIORITY_IDLE,
    },
#endif

#ifdef USE_BARO
    [TASK_BARO] = {
        .taskName = "BARO",
        .taskFunc = taskUpdateBaro,
        .desiredPeriod = TASK_PERIOD_HZ(20),
        .staticPriority = TASK_PRIORITY_MEDIUM,
    },
#endif

#ifdef USE_PITOT
    [TASK_PITOT] = {
        .taskName = "PITOT",
        .taskFunc = taskUpdatePitot,
        .desiredPeriod = TASK_PERIOD_MS(20),
        .staticPriority = TASK_PRIORITY_MEDIUM,
    },
#endif

#ifdef USE_RANGEFINDER
    [TASK_RANGEFINDER] = {
        .taskName = "RANGEFINDER",
        .taskFunc = taskUpdateRangefinder,
        .desiredPeriod = TASK_PERIOD_MS(70),
        .staticPriority = TASK_PRIORITY_MEDIUM,
    },
#endif

#ifdef USE_IRLOCK
    [TASK_IRLOCK] = {
        .taskName = "IRLOCK",
        .taskFunc = taskUpdateIrlock,
        .desiredPeriod = TASK_PERIOD_HZ(100),
        .staticPriority = TASK_PRIORITY_MEDIUM,
    },
#endif

#ifdef USE_DASHBOARD
    [TASK_DASHBOARD] = {
        .taskName = "DASHBOARD",
        .taskFunc = taskDashboardUpdate,
        .desiredPeriod = TASK_PERIOD_HZ(10),
        .staticPriority = TASK_PRIORITY_LOW,
    },
#endif

#ifdef USE_TELEMETRY
    [TASK_TELEMETRY] = {
        .taskName = "TELEMETRY",
        .taskFunc = taskTelemetry,
        .desiredPeriod = TASK_PERIOD_HZ(500),         // 500 Hz
        .staticPriority = TASK_PRIORITY_IDLE,
    },
#endif

#if defined(USE_SMARTPORT_MASTER)
    [TASK_SMARTPORT_MASTER] = {
        .taskName = "SPORT MASTER",
        .taskFunc = taskSmartportMaster,
        .desiredPeriod = TASK_PERIOD_HZ(500),         // 500 Hz
        .staticPriority = TASK_PRIORITY_IDLE,
    },
#endif

#ifdef USE_LED_STRIP
    [TASK_LEDSTRIP] = {
        .taskName = "LEDSTRIP",
        .taskFunc = taskLedStrip,
        .desiredPeriod = TASK_PERIOD_HZ(100),         // 100 Hz
        .staticPriority = TASK_PRIORITY_IDLE,
    },
#endif

#if defined(USE_SERVO_SBUS)
    [TASK_PWMDRIVER] = {
        .taskName = "SERVOS",
        .taskFunc = taskSyncServoDriver,
        .desiredPeriod = TASK_PERIOD_HZ(200),         // 200 Hz
        .staticPriority = TASK_PRIORITY_HIGH,
    },
#endif

#ifdef STACK_CHECK
    [TASK_STACK_CHECK] = {
        .taskName = "STACKCHECK",
        .taskFunc = taskStackCheck,
        .desiredPeriod = TASK_PERIOD_HZ(10),          // 10 Hz
        .staticPriority = TASK_PRIORITY_IDLE,
    },
#endif

#ifdef USE_OSD
    [TASK_OSD] = {
        .taskName = "OSD",
        .taskFunc = taskUpdateOsd,
        .desiredPeriod = TASK_PERIOD_HZ(250),
        .staticPriority = TASK_PRIORITY_LOW,
    },
#endif

#ifdef USE_CMS
    [TASK_CMS] = {
        .taskName = "CMS",
        .taskFunc = cmsHandler,
        .desiredPeriod = TASK_PERIOD_HZ(50),
        .staticPriority = TASK_PRIORITY_LOW,
    },
#endif

#ifdef USE_OPFLOW
    [TASK_OPFLOW] = {
        .taskName = "OPFLOW",
        .taskFunc = taskUpdateOpticalFlow,
        .desiredPeriod = TASK_PERIOD_HZ(100),   // I2C/SPI sensor will work at higher rate and accumulate, UART sensor will work at lower rate w/o accumulation
        .staticPriority = TASK_PRIORITY_MEDIUM,
    },
#endif

#ifdef USE_RCDEVICE
    [TASK_RCDEVICE] = {
        .taskName = "RCDEVICE",
        .taskFunc = rcdeviceUpdate,
        .desiredPeriod = TASK_PERIOD_HZ(10),        // 10 Hz, 100ms
        .staticPriority = TASK_PRIORITY_MEDIUM,
    },
#endif

#if defined(USE_VTX_CONTROL)
    [TASK_VTXCTRL] = {
        .taskName = "VTXCTRL",
        .taskFunc = vtxUpdate,
        .desiredPeriod = TASK_PERIOD_HZ(5),          // 5Hz @200msec
        .staticPriority = TASK_PRIORITY_IDLE,
    },
#endif
#ifdef USE_PROGRAMMING_FRAMEWORK
    [TASK_PROGRAMMING_FRAMEWORK] = {
        .taskName = "PROGRAMMING",
        .taskFunc = programmingFrameworkUpdateTask,
        .desiredPeriod = TASK_PERIOD_HZ(10),          // 10Hz @100msec
        .staticPriority = TASK_PRIORITY_IDLE,
    },
#endif
#ifdef USE_RPM_FILTER
    [TASK_RPM_FILTER] = {
        .taskName = "RPM",
        .taskFunc = rpmFilterUpdateTask,
        .desiredPeriod = TASK_PERIOD_HZ(RPM_FILTER_UPDATE_RATE_HZ),          // 300Hz @3,33ms
        .staticPriority = TASK_PRIORITY_LOW,
    },
#endif
    [TASK_AUX] = {
        .taskName = "AUX",
        .taskFunc = taskUpdateAux,
        .desiredPeriod = TASK_PERIOD_HZ(TASK_AUX_RATE_HZ),          // 100Hz @10ms
        .staticPriority = TASK_PRIORITY_HIGH,
    },
<<<<<<< HEAD
#ifdef USE_SERIAL_GIMBAL
    [TASK_GIMBAL] = {
        .taskName = "GIMBAL",
        .taskFunc = taskUpdateGimbal,
        .desiredPeriod = TASK_PERIOD_HZ(50),
        .staticPriority = TASK_PRIORITY_MEDIUM,
    }
=======
#ifdef USE_ADAPTIVE_FILTER
    [TASK_ADAPTIVE_FILTER] = {
        .taskName = "ADAPTIVE_FILTER",
        .taskFunc = adaptiveFilterTask,
        .desiredPeriod = TASK_PERIOD_HZ(ADAPTIVE_FILTER_RATE_HZ),          // 100Hz @10ms
        .staticPriority = TASK_PRIORITY_LOW,
    },
>>>>>>> 064aa529
#endif
};<|MERGE_RESOLUTION|>--- conflicted
+++ resolved
@@ -428,13 +428,12 @@
     setTaskEnabled(TASK_SMARTPORT_MASTER, true);
 #endif
 
-<<<<<<< HEAD
 #ifdef USE_SERIAL_GIMBAL
     setTaskEnabled(TASK_GIMBAL, true);
-=======
+#endif
+
 #ifdef USE_ADAPTIVE_FILTER
     setTaskEnabled(TASK_ADAPTIVE_FILTER, (gyroConfig()->gyroFilterMode == GYRO_FILTER_MODE_ADAPTIVE));
->>>>>>> 064aa529
 #endif
 
 #if defined(SITL_BUILD)
@@ -691,15 +690,6 @@
         .desiredPeriod = TASK_PERIOD_HZ(TASK_AUX_RATE_HZ),          // 100Hz @10ms
         .staticPriority = TASK_PRIORITY_HIGH,
     },
-<<<<<<< HEAD
-#ifdef USE_SERIAL_GIMBAL
-    [TASK_GIMBAL] = {
-        .taskName = "GIMBAL",
-        .taskFunc = taskUpdateGimbal,
-        .desiredPeriod = TASK_PERIOD_HZ(50),
-        .staticPriority = TASK_PRIORITY_MEDIUM,
-    }
-=======
 #ifdef USE_ADAPTIVE_FILTER
     [TASK_ADAPTIVE_FILTER] = {
         .taskName = "ADAPTIVE_FILTER",
@@ -707,6 +697,14 @@
         .desiredPeriod = TASK_PERIOD_HZ(ADAPTIVE_FILTER_RATE_HZ),          // 100Hz @10ms
         .staticPriority = TASK_PRIORITY_LOW,
     },
->>>>>>> 064aa529
+#endif
+
+#ifdef USE_SERIAL_GIMBAL
+    [TASK_GIMBAL] = {
+        .taskName = "GIMBAL",
+        .taskFunc = taskUpdateGimbal,
+        .desiredPeriod = TASK_PERIOD_HZ(50),
+        .staticPriority = TASK_PRIORITY_MEDIUM,
+    },
 #endif
 };