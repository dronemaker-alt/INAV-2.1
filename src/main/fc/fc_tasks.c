--- conflicted
+++ resolved
@@ -422,15 +422,9 @@
 #if defined(USE_SMARTPORT_MASTER)
     setTaskEnabled(TASK_SMARTPORT_MASTER, true);
 #endif
-<<<<<<< HEAD
-#ifdef USE_SECONDARY_IMU
-    setTaskEnabled(TASK_SECONDARY_IMU, secondaryImuConfig()->hardwareType != SECONDARY_IMU_NONE && secondaryImuState.active);
-#endif
 #ifdef USE_Q_TUNE
     setTaskEnabled(TASK_Q_TUNE, true);
 #endif
-=======
->>>>>>> 2612c135
 }
 
 cfTask_t cfTasks[TASK_COUNT] = {
