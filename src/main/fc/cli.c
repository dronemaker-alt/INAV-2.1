--- conflicted
+++ resolved
@@ -3770,23 +3770,10 @@
         }
 
         cliPrintHashLine("resources");
-<<<<<<< HEAD
-=======
         //printResource(dumpMask, &defaultConfig);
 
         cliPrintHashLine("Timer overrides");
         printTimerOutputModes(dumpMask, timerOverrides_CopyArray, timerOverrides(0), -1);
-
-        cliPrintHashLine("Mixer: motor mixer");
-        cliDumpPrintLinef(dumpMask, primaryMotorMixer_CopyArray[0].throttle == 0.0f, "\r\nmmix reset\r\n");
-
-        printMotorMix(dumpMask, primaryMotorMixer_CopyArray, primaryMotorMixer(0));
-
-        // print custom servo mixer if exists
-        cliPrintHashLine("Mixer: servo mixer");
-        cliDumpPrintLinef(dumpMask, customServoMixers_CopyArray[0].rate == 0, "smix reset\r\n");
-        printServoMix(dumpMask, customServoMixers_CopyArray, customServoMixers(0));
->>>>>>> 3a2412e5
 
         // print servo parameters
         cliPrintHashLine("Outputs [servo]");
