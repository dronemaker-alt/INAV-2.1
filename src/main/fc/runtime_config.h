/*
 * This file is part of Cleanflight.
 *
 * Cleanflight is free software: you can redistribute it and/or modify
 * it under the terms of the GNU General Public License as published by
 * the Free Software Foundation, either version 3 of the License, or
 * (at your option) any later version.
 *
 * Cleanflight is distributed in the hope that it will be useful,
 * but WITHOUT ANY WARRANTY; without even the implied warranty of
 * MERCHANTABILITY or FITNESS FOR A PARTICULAR PURPOSE.  See the
 * GNU General Public License for more details.
 *
 * You should have received a copy of the GNU General Public License
 * along with Cleanflight.  If not, see <http://www.gnu.org/licenses/>.
 */

#pragma once

// FIXME some of these are flight modes, some of these are general status indicators
typedef enum {
    ARMED                                           = (1 << 2),
    WAS_EVER_ARMED                                  = (1 << 3),

    ARMING_DISABLED_FAILSAFE_SYSTEM                 = (1 << 7),

    ARMING_DISABLED_NOT_LEVEL                       = (1 << 8),
    ARMING_DISABLED_SENSORS_CALIBRATING             = (1 << 9),
    ARMING_DISABLED_SYSTEM_OVERLOADED               = (1 << 10),
    ARMING_DISABLED_NAVIGATION_UNSAFE               = (1 << 11),
    ARMING_DISABLED_COMPASS_NOT_CALIBRATED          = (1 << 12),
    ARMING_DISABLED_ACCELEROMETER_NOT_CALIBRATED    = (1 << 13),
    ARMING_DISABLED_ARM_SWITCH                      = (1 << 14),
    ARMING_DISABLED_HARDWARE_FAILURE                = (1 << 15),
    ARMING_DISABLED_BOXFAILSAFE                     = (1 << 16),
    ARMING_DISABLED_BOXKILLSWITCH                   = (1 << 17),
    ARMING_DISABLED_RC_LINK                         = (1 << 18),
    ARMING_DISABLED_THROTTLE                        = (1 << 19),
    ARMING_DISABLED_CLI                             = (1 << 20),
    ARMING_DISABLED_CMS_MENU                        = (1 << 21),
    ARMING_DISABLED_OSD_MENU                        = (1 << 22),
    ARMING_DISABLED_ROLLPITCH_NOT_CENTERED	        = (1 << 23),
    ARMING_DISABLED_SERVO_AUTOTRIM                  = (1 << 24),
    ARMING_DISABLED_OOM                             = (1 << 25),
    ARMING_DISABLED_INVALID_SETTING                 = (1 << 26),

    ARMING_DISABLED_ALL_FLAGS                       = (ARMING_DISABLED_FAILSAFE_SYSTEM | ARMING_DISABLED_NOT_LEVEL | ARMING_DISABLED_SENSORS_CALIBRATING | ARMING_DISABLED_SYSTEM_OVERLOADED |
                                                       ARMING_DISABLED_NAVIGATION_UNSAFE | ARMING_DISABLED_COMPASS_NOT_CALIBRATED | ARMING_DISABLED_ACCELEROMETER_NOT_CALIBRATED |
                                                       ARMING_DISABLED_ARM_SWITCH | ARMING_DISABLED_HARDWARE_FAILURE | ARMING_DISABLED_BOXFAILSAFE | ARMING_DISABLED_BOXKILLSWITCH |
                                                       ARMING_DISABLED_RC_LINK | ARMING_DISABLED_THROTTLE | ARMING_DISABLED_CLI | ARMING_DISABLED_CMS_MENU | ARMING_DISABLED_OSD_MENU |
                                                       ARMING_DISABLED_ROLLPITCH_NOT_CENTERED | ARMING_DISABLED_SERVO_AUTOTRIM | ARMING_DISABLED_OOM | ARMING_DISABLED_INVALID_SETTING)
} armingFlag_e;

extern uint32_t armingFlags;

extern const char *armingDisableFlagNames[];

#define isArmingDisabled()          (armingFlags & (ARMING_DISABLED_ALL_FLAGS))
#define DISABLE_ARMING_FLAG(mask)   (armingFlags &= ~(mask))
#define ENABLE_ARMING_FLAG(mask)    (armingFlags |= (mask))
#define ARMING_FLAG(mask)           (armingFlags & (mask))

// Returns the 1st flag from ARMING_DISABLED_ALL_FLAGS which is
// preventing arming, or zero is arming is not disabled.
armingFlag_e isArmingDisabledReason(void);

typedef enum {
    ANGLE_MODE      = (1 << 0),
    HORIZON_MODE    = (1 << 1),
    HEADING_MODE    = (1 << 2),
    NAV_ALTHOLD_MODE= (1 << 3), // old BARO
    NAV_RTH_MODE    = (1 << 4), // old GPS_HOME
    NAV_POSHOLD_MODE= (1 << 5), // old GPS_HOLD
    HEADFREE_MODE   = (1 << 6),
    NAV_LAUNCH_MODE = (1 << 7),
    MANUAL_MODE     = (1 << 8),
    FAILSAFE_MODE   = (1 << 9),
    AUTO_TUNE       = (1 << 10), // old G-Tune
    NAV_WP_MODE     = (1 << 11),
    NAV_CRUISE_MODE = (1 << 12),
    FLAPERON        = (1 << 13),
    TURN_ASSISTANT  = (1 << 14),
    SPOILERON       = (1 << 15),
} flightModeFlags_e;

extern uint32_t flightModeFlags;

#define DISABLE_FLIGHT_MODE(mask) disableFlightMode(mask)
#define ENABLE_FLIGHT_MODE(mask) enableFlightMode(mask)
#define FLIGHT_MODE(mask) (flightModeFlags & (mask))

typedef enum {
<<<<<<< HEAD
    GPS_FIX_HOME            = (1 << 0),
    GPS_FIX                 = (1 << 1),
    CALIBRATE_MAG           = (1 << 2),
    SMALL_ANGLE             = (1 << 3),
    FIXED_WING              = (1 << 4),     // set when in flying_wing or airplane mode. currently used by althold selection code
    ANTI_WINDUP             = (1 << 5),
    FLAPERON_AVAILABLE      = (1 << 6),
    NAV_MOTOR_STOP_OR_IDLE  = (1 << 7),     // navigation requests MOTOR_STOP or motor idle regardless of throttle stick, will only activate if MOTOR_STOP feature is available
    COMPASS_CALIBRATED      = (1 << 8),
    ACCELEROMETER_CALIBRATED= (1 << 9),
    PWM_DRIVER_AVAILABLE    = (1 << 10),
    NAV_CRUISE_BRAKING      = (1 << 11),
    NAV_CRUISE_BRAKING_BOOST = (1 << 12),
    NAV_CRUISE_BRAKING_LOCKED = (1 << 13),
    SPOILERON_AVAILABLE     = (1 << 14),
=======
    GPS_FIX_HOME                = (1 << 0),
    GPS_FIX                     = (1 << 1),
    CALIBRATE_MAG               = (1 << 2),
    SMALL_ANGLE                 = (1 << 3),
    FIXED_WING                  = (1 << 4),     // set when in flying_wing or airplane mode. currently used by althold selection code
    ANTI_WINDUP                 = (1 << 5),
    FLAPERON_AVAILABLE          = (1 << 6),
    NAV_MOTOR_STOP_OR_IDLE      = (1 << 7),     // navigation requests MOTOR_STOP or motor idle regardless of throttle stick, will only activate if MOTOR_STOP feature is available
    COMPASS_CALIBRATED          = (1 << 8),
    ACCELEROMETER_CALIBRATED    = (1 << 9),
    PWM_DRIVER_AVAILABLE        = (1 << 10),
    NAV_CRUISE_BRAKING          = (1 << 11),
    NAV_CRUISE_BRAKING_BOOST    = (1 << 12),
    NAV_CRUISE_BRAKING_LOCKED   = (1 << 13),
>>>>>>> 4d3bb32b
} stateFlags_t;

#define DISABLE_STATE(mask) (stateFlags &= ~(mask))
#define ENABLE_STATE(mask) (stateFlags |= (mask))
#define STATE(mask) (stateFlags & (mask))

extern uint32_t stateFlags;

typedef enum {
    FLM_MANUAL,
    FLM_ACRO,
    FLM_ANGLE,
    FLM_HORIZON,
    FLM_ALTITUDE_HOLD,
    FLM_POSITION_HOLD,
    FLM_RTH,
    FLM_MISSION,
    FLM_LAUNCH,
    FLM_FAILSAFE,
    FLM_COUNT
} flightModeForTelemetry_e;

flightModeForTelemetry_e getFlightModeForTelemetry(void);

uint32_t enableFlightMode(flightModeFlags_e mask);
uint32_t disableFlightMode(flightModeFlags_e mask);

bool sensors(uint32_t mask);
void sensorsSet(uint32_t mask);
void sensorsClear(uint32_t mask);
uint32_t sensorsMask(void);<|MERGE_RESOLUTION|>--- conflicted
+++ resolved
@@ -90,23 +90,6 @@
 #define FLIGHT_MODE(mask) (flightModeFlags & (mask))
 
 typedef enum {
-<<<<<<< HEAD
-    GPS_FIX_HOME            = (1 << 0),
-    GPS_FIX                 = (1 << 1),
-    CALIBRATE_MAG           = (1 << 2),
-    SMALL_ANGLE             = (1 << 3),
-    FIXED_WING              = (1 << 4),     // set when in flying_wing or airplane mode. currently used by althold selection code
-    ANTI_WINDUP             = (1 << 5),
-    FLAPERON_AVAILABLE      = (1 << 6),
-    NAV_MOTOR_STOP_OR_IDLE  = (1 << 7),     // navigation requests MOTOR_STOP or motor idle regardless of throttle stick, will only activate if MOTOR_STOP feature is available
-    COMPASS_CALIBRATED      = (1 << 8),
-    ACCELEROMETER_CALIBRATED= (1 << 9),
-    PWM_DRIVER_AVAILABLE    = (1 << 10),
-    NAV_CRUISE_BRAKING      = (1 << 11),
-    NAV_CRUISE_BRAKING_BOOST = (1 << 12),
-    NAV_CRUISE_BRAKING_LOCKED = (1 << 13),
-    SPOILERON_AVAILABLE     = (1 << 14),
-=======
     GPS_FIX_HOME                = (1 << 0),
     GPS_FIX                     = (1 << 1),
     CALIBRATE_MAG               = (1 << 2),
@@ -121,7 +104,7 @@
     NAV_CRUISE_BRAKING          = (1 << 11),
     NAV_CRUISE_BRAKING_BOOST    = (1 << 12),
     NAV_CRUISE_BRAKING_LOCKED   = (1 << 13),
->>>>>>> 4d3bb32b
+    SPOILERON_AVAILABLE         = (1 << 14),
 } stateFlags_t;
 
 #define DISABLE_STATE(mask) (stateFlags &= ~(mask))
