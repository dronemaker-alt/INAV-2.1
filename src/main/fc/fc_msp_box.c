--- conflicted
+++ resolved
@@ -98,15 +98,12 @@
     { .boxId = BOXSOARING,          .boxName = "SOARING",           .permanentId = 56 },
     { .boxId = BOXCHANGEMISSION,    .boxName = "MISSION CHANGE",    .permanentId = 59 },
     { .boxId = BOXBEEPERMUTE,       .boxName = "BEEPER MUTE",       .permanentId = 60 },
-<<<<<<< HEAD
+    { .boxId = BOXMULTIFUNCTION,    .boxName = "MULTI FUNCTION",    .permanentId = 61 },
 #if defined(USE_VARIABLE_PITCH)
     { .boxId = BOXHELINORMAL,       .boxName = "HS NORMAL",         .permanentId = 70 },    // woga65:
     { .boxId = BOXHELIIDLEUP1,      .boxName = "HS IDLE-UP 1",      .permanentId = 71 },
     { .boxId = BOXHELIIDLEUP2,      .boxName = "HS IDLE-UP 2",      .permanentId = 72 },
 #endif
-=======
-    { .boxId = BOXMULTIFUNCTION,    .boxName = "MULTI FUNCTION",    .permanentId = 61 },
->>>>>>> 32376643
     { .boxId = CHECKBOX_ITEM_COUNT, .boxName = NULL,                .permanentId = 0xFF }
 };
 
@@ -432,18 +429,15 @@
 #ifdef USE_MULTI_MISSION
     CHECK_ACTIVE_BOX(IS_ENABLED(IS_RC_MODE_ACTIVE(BOXCHANGEMISSION)),   BOXCHANGEMISSION);
 #endif
-<<<<<<< HEAD
 #if defined(USE_VARIABLE_PITCH)
     CHECK_ACTIVE_BOX(IS_ENABLED(IS_RC_MODE_ACTIVE(BOXHELINORMAL)),      BOXHELINORMAL);     // woga65;
     CHECK_ACTIVE_BOX(IS_ENABLED(IS_RC_MODE_ACTIVE(BOXHELIIDLEUP1)),     BOXHELIIDLEUP1);
     CHECK_ACTIVE_BOX(IS_ENABLED(IS_RC_MODE_ACTIVE(BOXHELIIDLEUP2)),     BOXHELIIDLEUP2);
 #endif
-
-=======
 #ifdef USE_MULTI_FUNCTIONS
     CHECK_ACTIVE_BOX(IS_ENABLED(IS_RC_MODE_ACTIVE(BOXMULTIFUNCTION)),   BOXMULTIFUNCTION);
 #endif
->>>>>>> 32376643
+
     memset(mspBoxModeFlags, 0, sizeof(boxBitmask_t));
     for (uint32_t i = 0; i < activeBoxIdCount; i++) {
         if (activeBoxes[activeBoxIds[i]]) {
