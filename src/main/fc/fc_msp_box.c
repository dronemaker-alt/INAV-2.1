/*
 * This file is part of Cleanflight.
 *
 * Cleanflight is free software: you can redistribute it and/or modify
 * it under the terms of the GNU General Public License as published by
 * the Free Software Foundation, either version 3 of the License, or
 * (at your option) any later version.
 *
 * Cleanflight is distributed in the hope that it will be useful,
 * but WITHOUT ANY WARRANTY; without even the implied warranty of
 * MERCHANTABILITY or FITNESS FOR A PARTICULAR PURPOSE.  See the
 * GNU General Public License for more details.
 *
 * You should have received a copy of the GNU General Public License
 * along with Cleanflight.  If not, see <http://www.gnu.org/licenses/>.
 */

#include <stdbool.h>
#include <stdint.h>
#include <string.h>

#include "platform.h"

#include "common/streambuf.h"
#include "common/utils.h"

#include "config/feature.h"

#include "fc/config.h"
#include "fc/fc_msp_box.h"
#include "fc/runtime_config.h"
#include "flight/mixer.h"

#include "io/osd.h"

#include "drivers/pwm_output.h"

#include "sensors/diagnostics.h"
#include "sensors/sensors.h"

#include "navigation/navigation.h"

#include "telemetry/telemetry.h"

#define BOX_SUFFIX ';'
#define BOX_SUFFIX_LEN 1

static const box_t boxes[CHECKBOX_ITEM_COUNT + 1] = {
    { BOXARM, "ARM", 0 },
    { BOXANGLE, "ANGLE", 1 },
    { BOXHORIZON, "HORIZON", 2 },
    { BOXNAVALTHOLD, "NAV ALTHOLD", 3 },   // old BARO
    { BOXHEADINGHOLD, "HEADING HOLD", 5 },
    { BOXHEADFREE, "HEADFREE", 6 },
    { BOXHEADADJ, "HEADADJ", 7 },
    { BOXCAMSTAB, "CAMSTAB", 8 },
    { BOXNAVRTH, "NAV RTH", 10 },         // old GPS HOME
    { BOXNAVPOSHOLD, "NAV POSHOLD", 11 },     // old GPS HOLD
    { BOXMANUAL, "MANUAL", 12 },
    { BOXBEEPERON, "BEEPER", 13 },
    { BOXLEDLOW, "LEDS OFF", 15 },
    { BOXLIGHTS, "LIGHTS", 16 },
    { BOXOSD, "OSD OFF", 19 },
    { BOXTELEMETRY, "TELEMETRY", 20 },
    { BOXAUTOTUNE, "AUTO TUNE", 21 },
    { BOXBLACKBOX, "BLACKBOX", 26 },
    { BOXFAILSAFE, "FAILSAFE", 27 },
    { BOXNAVWP, "NAV WP", 28 },
    { BOXAIRMODE, "AIR MODE", 29 },
    { BOXHOMERESET, "HOME RESET", 30 },
    { BOXGCSNAV, "GCS NAV", 31 },
    { BOXFPVANGLEMIX, "FPV ANGLE MIX", 32 },
    { BOXSURFACE, "SURFACE", 33 },
    { BOXFLAPERON, "FLAPERON", 34 },
    { BOXTURNASSIST, "TURN ASSIST", 35 },
    { BOXNAVLAUNCH, "NAV LAUNCH", 36 },
    { BOXAUTOTRIM, "SERVO AUTOTRIM", 37 },
    { BOXKILLSWITCH, "KILLSWITCH", 38 },
    { BOXCAMERA1, "CAMERA CONTROL 1", 39 },
    { BOXCAMERA2, "CAMERA CONTROL 2", 40 },
    { BOXCAMERA3, "CAMERA CONTROL 3", 41 },
    { BOXOSDALT1, "OSD ALT 1", 42 },
    { BOXOSDALT2, "OSD ALT 2", 43 },
    { BOXOSDALT3, "OSD ALT 3", 44 },
    { BOXNAVCOURSEHOLD, "NAV COURSE HOLD", 45 },
    { BOXBRAKING, "MC BRAKING", 46 },
    { BOXUSER1, "USER1", BOX_PERMANENT_ID_USER1 },
    { BOXUSER2, "USER2", BOX_PERMANENT_ID_USER2 },
    { BOXLOITERDIRCHN, "LOITER CHANGE", 49 },
    { BOXMSPRCOVERRIDE, "MSP RC OVERRIDE", 50 },
    { BOXPREARM, "PREARM", 51 },
    { BOXTURTLE, "TURTLE", 52 },
    { BOXNAVCRUISE, "NAV CRUISE", 53 },
    { BOXAUTOLEVEL, "AUTO LEVEL", 54 },
<<<<<<< HEAD
    { BOXPERMOTOR, "COMPASS PER-MOTOR", 55 },
=======
    { BOXPLANWPMISSION, "WP PLANNER", 55 },
    { BOXSOARING, "SOARING", 56 },
>>>>>>> ab64cc74
    { CHECKBOX_ITEM_COUNT, NULL, 0xFF }
};

// this is calculated at startup based on enabled features.
static uint8_t activeBoxIds[CHECKBOX_ITEM_COUNT];
// this is the number of filled indexes in above array
uint8_t activeBoxIdCount = 0;

const box_t *findBoxByActiveBoxId(uint8_t activeBoxId)
{
    for (uint8_t boxIndex = 0; boxIndex < sizeof(boxes) / sizeof(box_t); boxIndex++) {
        const box_t *candidate = &boxes[boxIndex];
        if (candidate->boxId == activeBoxId) {
            return candidate;
        }
    }
    return NULL;
}

const box_t *findBoxByPermanentId(uint8_t permenantId)
{
    for (uint8_t boxIndex = 0; boxIndex < sizeof(boxes) / sizeof(box_t); boxIndex++) {
        const box_t *candidate = &boxes[boxIndex];
        if (candidate->permanentId == permenantId) {
            return candidate;
        }
    }
    return NULL;
}

bool serializeBoxNamesReply(sbuf_t *dst)
{
    // First run of the loop - calculate total length of the reply
    int replyLengthTotal = 0;
    for (int i = 0; i < activeBoxIdCount; i++) {
        const box_t *box = findBoxByActiveBoxId(activeBoxIds[i]);
        if (box) {
            replyLengthTotal += strlen(box->boxName) + BOX_SUFFIX_LEN;
        }
    }

    // Check if we have enough space to send a reply
    if (sbufBytesRemaining(dst) < replyLengthTotal) {
        return false;
    }

    for (int i = 0; i < activeBoxIdCount; i++) {
        const int activeBoxId = activeBoxIds[i];
        const box_t *box = findBoxByActiveBoxId(activeBoxId);
        if (box) {
            const int len = strlen(box->boxName);
            sbufWriteData(dst, box->boxName, len);
            sbufWriteU8(dst, BOX_SUFFIX);
        }
    }

    return true;
}

void serializeBoxReply(sbuf_t *dst)
{
    for (int i = 0; i < activeBoxIdCount; i++) {
        const box_t *box = findBoxByActiveBoxId(activeBoxIds[i]);
        if (!box) {
            continue;
        }
        sbufWriteU8(dst, box->permanentId);
    }
}

void initActiveBoxIds(void)
{
    // calculate used boxes based on features and fill availableBoxes[] array
    memset(activeBoxIds, 0xFF, sizeof(activeBoxIds));

    activeBoxIdCount = 0;
    activeBoxIds[activeBoxIdCount++] = BOXARM;
    activeBoxIds[activeBoxIdCount++] = BOXPREARM;

    if (sensors(SENSOR_ACC) && STATE(ALTITUDE_CONTROL)) {
        activeBoxIds[activeBoxIdCount++] = BOXANGLE;
        activeBoxIds[activeBoxIdCount++] = BOXHORIZON;
        activeBoxIds[activeBoxIdCount++] = BOXTURNASSIST;
    }

    if (!feature(FEATURE_AIRMODE) && STATE(ALTITUDE_CONTROL)) {
        activeBoxIds[activeBoxIdCount++] = BOXAIRMODE;
    }

    activeBoxIds[activeBoxIdCount++] = BOXHEADINGHOLD;

    if (sensors(SENSOR_ACC) || sensors(SENSOR_MAG)) {
        activeBoxIds[activeBoxIdCount++] = BOXHEADFREE;
        activeBoxIds[activeBoxIdCount++] = BOXHEADADJ;
    }

    if (STATE(ALTITUDE_CONTROL)) {
        activeBoxIds[activeBoxIdCount++] = BOXFPVANGLEMIX;
    }

    //Camstab mode is enabled always
    activeBoxIds[activeBoxIdCount++] = BOXCAMSTAB;

#ifdef USE_GPS
    if (STATE(ALTITUDE_CONTROL) && (sensors(SENSOR_BARO) || (feature(FEATURE_GPS) && (STATE(AIRPLANE) || positionEstimationConfig()->use_gps_no_baro)))) {
        activeBoxIds[activeBoxIdCount++] = BOXNAVALTHOLD;
        activeBoxIds[activeBoxIdCount++] = BOXSURFACE;
    }

    const bool navReadyMultirotor = STATE(MULTIROTOR) && (getHwCompassStatus() != HW_SENSOR_NONE) && sensors(SENSOR_ACC) && feature(FEATURE_GPS);
    const bool navReadyOther = !STATE(MULTIROTOR) && sensors(SENSOR_ACC) && feature(FEATURE_GPS);
    const bool navFlowDeadReckoning = sensors(SENSOR_OPFLOW) && sensors(SENSOR_ACC) && positionEstimationConfig()->allow_dead_reckoning;
    if (navFlowDeadReckoning || navReadyMultirotor || navReadyOther) {
        if (!STATE(ROVER) && !STATE(BOAT)) {
            activeBoxIds[activeBoxIdCount++] = BOXNAVPOSHOLD;
        }
        if (STATE(AIRPLANE)) {
            activeBoxIds[activeBoxIdCount++] = BOXLOITERDIRCHN;
        }
    }

    if (navReadyMultirotor || navReadyOther) {
        activeBoxIds[activeBoxIdCount++] = BOXNAVRTH;
        activeBoxIds[activeBoxIdCount++] = BOXNAVWP;
        activeBoxIds[activeBoxIdCount++] = BOXHOMERESET;
        activeBoxIds[activeBoxIdCount++] = BOXGCSNAV;
        activeBoxIds[activeBoxIdCount++] = BOXPLANWPMISSION;

        if (STATE(AIRPLANE)) {
            activeBoxIds[activeBoxIdCount++] = BOXNAVCOURSEHOLD;
            activeBoxIds[activeBoxIdCount++] = BOXNAVCRUISE;
            activeBoxIds[activeBoxIdCount++] = BOXSOARING;
        }
    }

#ifdef USE_MR_BRAKING_MODE
    if (mixerConfig()->platformType == PLATFORM_MULTIROTOR) {
        activeBoxIds[activeBoxIdCount++] = BOXBRAKING;
    }
#endif

#endif

    if (sensors(SENSOR_MAG) && STATE(MULTIROTOR)) {
        activeBoxIds[activeBoxIdCount++] = BOXPERMOTOR;
    }

    if (STATE(AIRPLANE) || STATE(ROVER) || STATE(BOAT)) {
        activeBoxIds[activeBoxIdCount++] = BOXMANUAL;
    }

    if (STATE(AIRPLANE)) {
        if (!feature(FEATURE_FW_LAUNCH)) {
           activeBoxIds[activeBoxIdCount++] = BOXNAVLAUNCH;
        }

        if (!feature(FEATURE_FW_AUTOTRIM)) {
            activeBoxIds[activeBoxIdCount++] = BOXAUTOTRIM;
        }

#if defined(USE_AUTOTUNE_FIXED_WING)
        activeBoxIds[activeBoxIdCount++] = BOXAUTOTUNE;
#endif
        if (sensors(SENSOR_BARO)) {
            activeBoxIds[activeBoxIdCount++] = BOXAUTOLEVEL;
        }
    }

    /*
     * FLAPERON mode active only in case of airplane and custom airplane. Activating on
     * flying wing can cause bad thing
     */
    if (STATE(FLAPERON_AVAILABLE)) {
        activeBoxIds[activeBoxIdCount++] = BOXFLAPERON;
    }

    activeBoxIds[activeBoxIdCount++] = BOXBEEPERON;

#ifdef USE_LIGHTS
    activeBoxIds[activeBoxIdCount++] = BOXLIGHTS;
#endif

#ifdef USE_LED_STRIP
    if (feature(FEATURE_LED_STRIP)) {
        activeBoxIds[activeBoxIdCount++] = BOXLEDLOW;
    }
#endif

    activeBoxIds[activeBoxIdCount++] = BOXOSD;

#ifdef USE_TELEMETRY
    if (feature(FEATURE_TELEMETRY) && telemetryConfig()->telemetry_switch)
        activeBoxIds[activeBoxIdCount++] = BOXTELEMETRY;
#endif

#ifdef USE_BLACKBOX
    if (feature(FEATURE_BLACKBOX)){
        activeBoxIds[activeBoxIdCount++] = BOXBLACKBOX;
    }
#endif

    activeBoxIds[activeBoxIdCount++] = BOXKILLSWITCH;
    activeBoxIds[activeBoxIdCount++] = BOXFAILSAFE;

#ifdef USE_RCDEVICE
    activeBoxIds[activeBoxIdCount++] = BOXCAMERA1;
    activeBoxIds[activeBoxIdCount++] = BOXCAMERA2;
    activeBoxIds[activeBoxIdCount++] = BOXCAMERA3;
#endif

#ifdef USE_PINIOBOX
    // USER modes are only used for PINIO at the moment
    activeBoxIds[activeBoxIdCount++] = BOXUSER1;
    activeBoxIds[activeBoxIdCount++] = BOXUSER2;
#endif

#if defined(USE_OSD) && defined(OSD_LAYOUT_COUNT)
#if OSD_LAYOUT_COUNT > 0
    activeBoxIds[activeBoxIdCount++] = BOXOSDALT1;
#if OSD_LAYOUT_COUNT > 1
    activeBoxIds[activeBoxIdCount++] = BOXOSDALT2;
#if OSD_LAYOUT_COUNT > 2
    activeBoxIds[activeBoxIdCount++] = BOXOSDALT3;
#endif
#endif
#endif
#endif

#if defined(USE_RX_MSP) && defined(USE_MSP_RC_OVERRIDE)
    activeBoxIds[activeBoxIdCount++] = BOXMSPRCOVERRIDE;
#endif

#ifdef USE_DSHOT
    if(STATE(MULTIROTOR) && isMotorProtocolDshot())
        activeBoxIds[activeBoxIdCount++] = BOXTURTLE;
#endif
}

#define IS_ENABLED(mask) ((mask) == 0 ? 0 : 1)
#define CHECK_ACTIVE_BOX(condition, index)    do { if (IS_ENABLED(condition)) { activeBoxes[index] = 1; } } while(0)

void packBoxModeFlags(boxBitmask_t * mspBoxModeFlags)
{
    uint8_t activeBoxes[CHECKBOX_ITEM_COUNT];
    memset(activeBoxes, 0, sizeof(activeBoxes));

    // Serialize the flags in the order we delivered them, ignoring BOXNAMES and BOXINDEXES
    // Requires new Multiwii protocol version to fix
    // It would be preferable to setting the enabled bits based on BOXINDEX.
    CHECK_ACTIVE_BOX(IS_ENABLED(FLIGHT_MODE(ANGLE_MODE)),               BOXANGLE);
    CHECK_ACTIVE_BOX(IS_ENABLED(FLIGHT_MODE(HORIZON_MODE)),             BOXHORIZON);
    CHECK_ACTIVE_BOX(IS_ENABLED(FLIGHT_MODE(HEADING_MODE)),             BOXHEADINGHOLD);
    CHECK_ACTIVE_BOX(IS_ENABLED(FLIGHT_MODE(HEADFREE_MODE)),            BOXHEADFREE);
    CHECK_ACTIVE_BOX(IS_ENABLED(IS_RC_MODE_ACTIVE(BOXHEADADJ)),         BOXHEADADJ);
    CHECK_ACTIVE_BOX(IS_ENABLED(IS_RC_MODE_ACTIVE(BOXCAMSTAB)),         BOXCAMSTAB);
    CHECK_ACTIVE_BOX(IS_ENABLED(IS_RC_MODE_ACTIVE(BOXFPVANGLEMIX)),     BOXFPVANGLEMIX);
    CHECK_ACTIVE_BOX(IS_ENABLED(FLIGHT_MODE(MANUAL_MODE)),              BOXMANUAL);
    CHECK_ACTIVE_BOX(IS_ENABLED(IS_RC_MODE_ACTIVE(BOXBEEPERON)),        BOXBEEPERON);
    CHECK_ACTIVE_BOX(IS_ENABLED(IS_RC_MODE_ACTIVE(BOXLEDLOW)),          BOXLEDLOW);
    CHECK_ACTIVE_BOX(IS_ENABLED(IS_RC_MODE_ACTIVE(BOXLIGHTS)),          BOXLIGHTS);
    CHECK_ACTIVE_BOX(IS_ENABLED(IS_RC_MODE_ACTIVE(BOXOSD)),             BOXOSD);
    CHECK_ACTIVE_BOX(IS_ENABLED(IS_RC_MODE_ACTIVE(BOXTELEMETRY)),       BOXTELEMETRY);
    CHECK_ACTIVE_BOX(IS_ENABLED(ARMING_FLAG(ARMED)),                    BOXARM);
    CHECK_ACTIVE_BOX(IS_ENABLED(IS_RC_MODE_ACTIVE(BOXBLACKBOX)),        BOXBLACKBOX);
    CHECK_ACTIVE_BOX(IS_ENABLED(FLIGHT_MODE(FAILSAFE_MODE)),            BOXFAILSAFE);
    CHECK_ACTIVE_BOX(IS_ENABLED(FLIGHT_MODE(NAV_ALTHOLD_MODE)),         BOXNAVALTHOLD);
    CHECK_ACTIVE_BOX(IS_ENABLED(FLIGHT_MODE(NAV_POSHOLD_MODE)),         BOXNAVPOSHOLD);
    CHECK_ACTIVE_BOX(IS_ENABLED(FLIGHT_MODE(NAV_COURSE_HOLD_MODE)),     BOXNAVCOURSEHOLD);
    CHECK_ACTIVE_BOX(IS_ENABLED(FLIGHT_MODE(NAV_COURSE_HOLD_MODE)) && IS_ENABLED(FLIGHT_MODE(NAV_ALTHOLD_MODE)),     BOXNAVCRUISE);
    CHECK_ACTIVE_BOX(IS_ENABLED(FLIGHT_MODE(NAV_RTH_MODE)),             BOXNAVRTH);
    CHECK_ACTIVE_BOX(IS_ENABLED(FLIGHT_MODE(NAV_WP_MODE)),              BOXNAVWP);
    CHECK_ACTIVE_BOX(IS_ENABLED(IS_RC_MODE_ACTIVE(BOXAIRMODE)),         BOXAIRMODE);
    CHECK_ACTIVE_BOX(IS_ENABLED(IS_RC_MODE_ACTIVE(BOXGCSNAV)),          BOXGCSNAV);
#ifdef USE_FLM_FLAPERON
    CHECK_ACTIVE_BOX(IS_ENABLED(FLIGHT_MODE(FLAPERON)),                 BOXFLAPERON);
#endif
    CHECK_ACTIVE_BOX(IS_ENABLED(FLIGHT_MODE(TURN_ASSISTANT)),           BOXTURNASSIST);
    CHECK_ACTIVE_BOX(IS_ENABLED(FLIGHT_MODE(NAV_LAUNCH_MODE)),          BOXNAVLAUNCH);
    CHECK_ACTIVE_BOX(IS_ENABLED(FLIGHT_MODE(AUTO_TUNE)),                BOXAUTOTUNE);
    CHECK_ACTIVE_BOX(IS_ENABLED(IS_RC_MODE_ACTIVE(BOXAUTOTRIM)),        BOXAUTOTRIM);
    CHECK_ACTIVE_BOX(IS_ENABLED(IS_RC_MODE_ACTIVE(BOXKILLSWITCH)),      BOXKILLSWITCH);
    CHECK_ACTIVE_BOX(IS_ENABLED(IS_RC_MODE_ACTIVE(BOXHOMERESET)),       BOXHOMERESET);
    CHECK_ACTIVE_BOX(IS_ENABLED(IS_RC_MODE_ACTIVE(BOXCAMERA1)),         BOXCAMERA1);
    CHECK_ACTIVE_BOX(IS_ENABLED(IS_RC_MODE_ACTIVE(BOXCAMERA2)),         BOXCAMERA2);
    CHECK_ACTIVE_BOX(IS_ENABLED(IS_RC_MODE_ACTIVE(BOXCAMERA3)),         BOXCAMERA3);
    CHECK_ACTIVE_BOX(IS_ENABLED(IS_RC_MODE_ACTIVE(BOXOSDALT1)),         BOXOSDALT1);
    CHECK_ACTIVE_BOX(IS_ENABLED(IS_RC_MODE_ACTIVE(BOXOSDALT2)),         BOXOSDALT2);
    CHECK_ACTIVE_BOX(IS_ENABLED(IS_RC_MODE_ACTIVE(BOXOSDALT3)),         BOXOSDALT3);
    CHECK_ACTIVE_BOX(IS_ENABLED(navigationTerrainFollowingEnabled()),   BOXSURFACE);
    CHECK_ACTIVE_BOX(IS_ENABLED(IS_RC_MODE_ACTIVE(BOXBRAKING)),         BOXBRAKING);
    CHECK_ACTIVE_BOX(IS_ENABLED(IS_RC_MODE_ACTIVE(BOXUSER1)),           BOXUSER1);
    CHECK_ACTIVE_BOX(IS_ENABLED(IS_RC_MODE_ACTIVE(BOXUSER2)),           BOXUSER2);
    CHECK_ACTIVE_BOX(IS_ENABLED(IS_RC_MODE_ACTIVE(BOXLOITERDIRCHN)),    BOXLOITERDIRCHN);
#if defined(USE_RX_MSP) && defined(USE_MSP_RC_OVERRIDE)
    CHECK_ACTIVE_BOX(IS_ENABLED(IS_RC_MODE_ACTIVE(BOXMSPRCOVERRIDE)),   BOXMSPRCOVERRIDE);
#endif
    CHECK_ACTIVE_BOX(IS_ENABLED(IS_RC_MODE_ACTIVE(BOXAUTOLEVEL)),       BOXAUTOLEVEL);
<<<<<<< HEAD
    CHECK_ACTIVE_BOX(IS_ENABLED(IS_RC_MODE_ACTIVE(BOXPERMOTOR)),        BOXPERMOTOR);
=======
    CHECK_ACTIVE_BOX(IS_ENABLED(IS_RC_MODE_ACTIVE(BOXPLANWPMISSION)),   BOXPLANWPMISSION);
    CHECK_ACTIVE_BOX(IS_ENABLED(IS_RC_MODE_ACTIVE(BOXSOARING)),         BOXSOARING);
>>>>>>> ab64cc74

    memset(mspBoxModeFlags, 0, sizeof(boxBitmask_t));
    for (uint32_t i = 0; i < activeBoxIdCount; i++) {
        if (activeBoxes[activeBoxIds[i]]) {
            bitArraySet(mspBoxModeFlags->bits, i);
        }
    }
}

uint16_t packSensorStatus(void)
{
    // Sensor bits
    uint16_t sensorStatus =
            IS_ENABLED(sensors(SENSOR_ACC))     << 0 |
            IS_ENABLED(sensors(SENSOR_BARO))    << 1 |
            IS_ENABLED(sensors(SENSOR_MAG))     << 2 |
            IS_ENABLED(sensors(SENSOR_GPS))     << 3 |
            IS_ENABLED(sensors(SENSOR_RANGEFINDER))   << 4 |
            IS_ENABLED(sensors(SENSOR_OPFLOW))  << 5 |
            IS_ENABLED(sensors(SENSOR_PITOT))   << 6 |
            IS_ENABLED(sensors(SENSOR_TEMP))   << 7;

    // Hardware failure indication bit
    if (!isHardwareHealthy()) {
        sensorStatus |= 1 << 15;        // Bit 15 of sensor bit field indicates hardware failure
    }

    return sensorStatus;
}<|MERGE_RESOLUTION|>--- conflicted
+++ resolved
@@ -92,12 +92,9 @@
     { BOXTURTLE, "TURTLE", 52 },
     { BOXNAVCRUISE, "NAV CRUISE", 53 },
     { BOXAUTOLEVEL, "AUTO LEVEL", 54 },
-<<<<<<< HEAD
-    { BOXPERMOTOR, "COMPASS PER-MOTOR", 55 },
-=======
     { BOXPLANWPMISSION, "WP PLANNER", 55 },
     { BOXSOARING, "SOARING", 56 },
->>>>>>> ab64cc74
+    { BOXPERMOTOR, "COMPASS PER-MOTOR", 57 },
     { CHECKBOX_ITEM_COUNT, NULL, 0xFF }
 };
 
@@ -395,12 +392,9 @@
     CHECK_ACTIVE_BOX(IS_ENABLED(IS_RC_MODE_ACTIVE(BOXMSPRCOVERRIDE)),   BOXMSPRCOVERRIDE);
 #endif
     CHECK_ACTIVE_BOX(IS_ENABLED(IS_RC_MODE_ACTIVE(BOXAUTOLEVEL)),       BOXAUTOLEVEL);
-<<<<<<< HEAD
-    CHECK_ACTIVE_BOX(IS_ENABLED(IS_RC_MODE_ACTIVE(BOXPERMOTOR)),        BOXPERMOTOR);
-=======
     CHECK_ACTIVE_BOX(IS_ENABLED(IS_RC_MODE_ACTIVE(BOXPLANWPMISSION)),   BOXPLANWPMISSION);
     CHECK_ACTIVE_BOX(IS_ENABLED(IS_RC_MODE_ACTIVE(BOXSOARING)),         BOXSOARING);
->>>>>>> ab64cc74
+    CHECK_ACTIVE_BOX(IS_ENABLED(IS_RC_MODE_ACTIVE(BOXPERMOTOR)),        BOXPERMOTOR);
 
     memset(mspBoxModeFlags, 0, sizeof(boxBitmask_t));
     for (uint32_t i = 0; i < activeBoxIdCount; i++) {
