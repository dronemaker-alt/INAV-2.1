--- conflicted
+++ resolved
@@ -92,11 +92,8 @@
     { BOXTURTLE, "TURTLE", 52 },
     { BOXNAVCRUISE, "NAV CRUISE", 53 },
     { BOXAUTOLEVEL, "AUTO LEVEL", 54 },
-<<<<<<< HEAD
-    { BOXSOARING, "SOARING", 55 },
-=======
     { BOXPLANWPMISSION, "WP PLANNER", 55 },
->>>>>>> d5b7a2ce
+    { BOXSOARING, "SOARING", 56 },
     { CHECKBOX_ITEM_COUNT, NULL, 0xFF }
 };
 
@@ -222,11 +219,8 @@
         activeBoxIds[activeBoxIdCount++] = BOXNAVRTH;
         activeBoxIds[activeBoxIdCount++] = BOXNAVWP;
         activeBoxIds[activeBoxIdCount++] = BOXHOMERESET;
-<<<<<<< HEAD
         activeBoxIds[activeBoxIdCount++] = BOXGCSNAV;
-=======
         activeBoxIds[activeBoxIdCount++] = BOXPLANWPMISSION;
->>>>>>> d5b7a2ce
 
         if (STATE(AIRPLANE)) {
             activeBoxIds[activeBoxIdCount++] = BOXNAVCOURSEHOLD;
@@ -393,11 +387,8 @@
     CHECK_ACTIVE_BOX(IS_ENABLED(IS_RC_MODE_ACTIVE(BOXMSPRCOVERRIDE)),   BOXMSPRCOVERRIDE);
 #endif
     CHECK_ACTIVE_BOX(IS_ENABLED(IS_RC_MODE_ACTIVE(BOXAUTOLEVEL)),       BOXAUTOLEVEL);
-<<<<<<< HEAD
+    CHECK_ACTIVE_BOX(IS_ENABLED(IS_RC_MODE_ACTIVE(BOXPLANWPMISSION)),   BOXPLANWPMISSION);
     CHECK_ACTIVE_BOX(IS_ENABLED(IS_RC_MODE_ACTIVE(BOXSOARING)),         BOXSOARING);
-=======
-    CHECK_ACTIVE_BOX(IS_ENABLED(IS_RC_MODE_ACTIVE(BOXPLANWPMISSION)),   BOXPLANWPMISSION);
->>>>>>> d5b7a2ce
 
     memset(mspBoxModeFlags, 0, sizeof(boxBitmask_t));
     for (uint32_t i = 0; i < activeBoxIdCount; i++) {
