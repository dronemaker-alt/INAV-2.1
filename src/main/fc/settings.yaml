tables:
  - name: alignment
    values: ["DEFAULT", "CW0", "CW90", "CW180", "CW270", "CW0FLIP", "CW90FLIP", "CW180FLIP", "CW270FLIP"]
  - name: gyro_lpf
    values: ["256HZ", "188HZ", "98HZ", "42HZ", "20HZ", "10HZ"]
  - name: acc_hardware
    values: ["NONE", "AUTO", "MPU6000", "MPU6500", "MPU9250", "BMI160", "ICM20689", "BMI088", "ICM42605", "BMI270", "FAKE"]
    enum: accelerationSensor_e
  - name: rangefinder_hardware
    values: ["NONE", "SRF10", "VL53L0X", "MSP", "BENEWAKE", "VL53L1X", "US42", "TOF10120_I2C"]
    enum: rangefinderType_e
  - name: secondary_imu_hardware
    values: ["NONE", "BNO055_SERIAL"]
    enum: secondaryImuType_e
  - name: mag_hardware
    values: ["NONE", "AUTO", "HMC5883", "AK8975", "MAG3110", "AK8963", "IST8310", "QMC5883", "MPU9250", "IST8308", "LIS3MDL", "MSP", "RM3100", "VCM5883", "MLX90393", "FAKE"]
    enum: magSensor_e
  - name: opflow_hardware
    values: ["NONE", "CXOF", "MSP", "FAKE"]
    enum: opticalFlowSensor_e
  - name: baro_hardware
    values: ["NONE", "AUTO", "BMP085", "MS5611", "BMP280", "MS5607", "LPS25H", "SPL06", "BMP388", "DPS310", "B2SMPB", "MSP", "FAKE"]
    enum: baroSensor_e
  - name: pitot_hardware
    values: ["NONE", "AUTO", "MS4525", "ADC", "VIRTUAL", "FAKE", "MSP"]
    enum: pitotSensor_e
  - name: receiver_type
    values: ["NONE", "SERIAL", "MSP"]
    enum: rxReceiverType_e
  - name: serial_rx
    values: ["SPEK1024", "SPEK2048", "SBUS", "SUMD", "IBUS", "JETIEXBUS", "CRSF", "FPORT", "SBUS_FAST", "FPORT2", "SRXL2", "GHST", "MAVLINK"]
  - name: blackbox_device
    values: ["SERIAL", "SPIFLASH", "SDCARD"]
  - name: motor_pwm_protocol
    values: ["STANDARD", "ONESHOT125", "MULTISHOT", "BRUSHED", "DSHOT150", "DSHOT300", "DSHOT600"]
  - name: servo_protocol
    values: ["PWM", "SBUS", "SBUS_PWM"]
  - name: failsafe_procedure
    values: ["LAND", "DROP", "RTH", "NONE"]
  - name: current_sensor
    values: ["NONE", "ADC", "VIRTUAL", "ESC"]
    enum: currentSensor_e
  - name: voltage_sensor
    values: ["NONE", "ADC", "ESC"]
    enum: voltageSensor_e
  - name: gps_provider
    values: ["NMEA", "UBLOX", "UBLOX7", "MSP"]
    enum: gpsProvider_e
  - name: gps_sbas_mode
    values: ["AUTO", "EGNOS", "WAAS", "MSAS", "GAGAN", "NONE"]
    enum: sbasMode_e
  - name: gps_dyn_model
    values: ["PEDESTRIAN", "AIR_1G", "AIR_4G"]
    enum: gpsDynModel_e
  - name: reset_type
    values: ["NEVER", "FIRST_ARM", "EACH_ARM"]
  - name: direction
    values: ["RIGHT", "LEFT", "YAW"]
  - name: nav_user_control_mode
    values: ["ATTI", "CRUISE"]
  - name: nav_rth_alt_mode
    values: ["CURRENT", "EXTRA", "FIXED", "MAX", "AT_LEAST", "AT_LEAST_LINEAR_DESCENT"]
  - name: nav_rth_climb_first_stage_modes
    values: ["AT_LEAST", "EXTRA"]
  - name: osd_unit
    values: ["IMPERIAL", "METRIC", "METRIC_MPH", "UK", "GA"]
    enum: osd_unit_e
  - name: osd_stats_energy_unit
    values: ["MAH", "WH"]
    enum: osd_stats_energy_unit_e
  - name: osd_stats_min_voltage_unit
    values: ["BATTERY", "CELL"]
    enum: osd_stats_min_voltage_unit_e
  - name: osd_video_system
    values: ["AUTO", "PAL", "NTSC", "HD"]
    enum: videoSystem_e
  - name: osd_telemetry
    values: ["OFF", "ON","TEST"]
    enum: osd_telemetry_e
  - name: osd_alignment
    values: ["LEFT", "RIGHT"]
    enum: osd_alignment_e
  - name: frsky_unit
    values: ["METRIC", "IMPERIAL"]
    enum: frskyUnit_e
  - name: ltm_rates
    values: ["NORMAL", "MEDIUM", "SLOW"]
  - name: i2c_speed
    values: ["400KHZ", "800KHZ", "100KHZ", "200KHZ"]
  - name: debug_modes
    values: ["NONE", "AGL", "FLOW_RAW", "FLOW", "ALWAYS", "SAG_COMP_VOLTAGE",
      "VIBE", "CRUISE", "REM_FLIGHT_TIME", "SMARTAUDIO", "ACC",
      "NAV_YAW", "PCF8574", "DYN_GYRO_LPF", "AUTOLEVEL", "IMU2", "ALTITUDE",
      "AUTOTRIM", "AUTOTUNE", "RATE_DYNAMICS", "LANDING"]
  - name: aux_operator
    values: ["OR", "AND"]
    enum: modeActivationOperator_e
  - name: osd_crosshairs_style
    values: ["DEFAULT", "AIRCRAFT", "TYPE3", "TYPE4", "TYPE5", "TYPE6", "TYPE7", "TYPE8"]
    enum: osd_crosshairs_style_e
  - name: osd_sidebar_scroll
    values: ["NONE", "ALTITUDE", "SPEED", "HOME_DISTANCE"]
    enum: osd_sidebar_scroll_e
  - name: nav_rth_allow_landing
    values: ["NEVER", "ALWAYS", "FS_ONLY"]
    enum: navRTHAllowLanding_e
  - name: bat_capacity_unit
    values: ["MAH", "MWH"]
    enum: batCapacityUnit_e
  - name: bat_voltage_source
    values: ["RAW", "SAG_COMP"]
    enum: batVoltageSource_e
  - name: smartport_fuel_unit
    values: ["PERCENT", "MAH", "MWH"]
    enum: smartportFuelUnit_e
  - name: platform_type
    values: ["MULTIROTOR", "AIRPLANE", "HELICOPTER", "TRICOPTER", "ROVER", "BOAT"]
  - name: output_mode
    values: ["AUTO", "MOTORS", "SERVOS"]
    enum: outputMode_e
  - name: tz_automatic_dst
    values: ["OFF", "EU", "USA"]
    enum: tz_automatic_dst_e
  - name: vtx_low_power_disarm
    values: ["OFF", "ON", "UNTIL_FIRST_ARM"]
    enum: vtxLowerPowerDisarm_e
  - name: vtx_frequency_groups
    values: ["FREQUENCYGROUP_5G8", "FREQUENCYGROUP_2G4", "FREQUENCYGROUP_1G3"]
    enum: vtxFrequencyGroups_e
  - name: filter_type
    values: ["PT1", "BIQUAD"]
  - name: filter_type_full
    values: ["PT1", "BIQUAD", "PT2", "PT3"]
  - name: log_level
    values: ["ERROR", "WARNING", "INFO", "VERBOSE", "DEBUG"]
  - name: iterm_relax
    values: ["OFF", "RP", "RPY"]
    enum: itermRelax_e
  - name: airmodeHandlingType
    values: ["STICK_CENTER", "THROTTLE_THRESHOLD", "STICK_CENTER_ONCE"]
  - name: nav_extra_arming_safety
    values: ["ON", "ALLOW_BYPASS"]
    enum: navExtraArmingSafety_e
  - name: rssi_source
    values: ["NONE", "AUTO", "ADC", "CHANNEL", "PROTOCOL", "MSP"]
    enum: rssiSource_e
  - name: pidTypeTable
    values: ["NONE", "PID", "PIFF", "AUTO"]
    enum: pidType_e
  - name: osd_ahi_style
    values: ["DEFAULT", "LINE"]
    enum: osd_ahi_style_e
  - name: tristate
    enum: tristate_e
    values: ["AUTO", "ON", "OFF"]
  - name: osd_crsf_lq_format
    enum: osd_crsf_lq_format_e
    values: ["TYPE1", "TYPE2", "TYPE3"]
  - name: off_on
    values: ["OFF", "ON"]
  - name: djiOsdTempSource
    values: ["ESC", "IMU", "BARO"]
    enum: djiOsdTempSource_e
  - name: osdSpeedSource
    values: ["GROUND", "3D", "AIR"]
    enum: osdSpeedSource_e
  - name: nav_overrides_motor_stop
    enum: navOverridesMotorStop_e
    values: ["OFF_ALWAYS", "OFF", "AUTO_ONLY", "ALL_NAV"]
  - name: osd_plus_code_short
    values: ["0", "2", "4", "6"]
  - name: autotune_rate_adjustment
    enum: autotune_rate_adjustment_e
    values: ["FIXED", "LIMIT", "AUTO"]
  - name: safehome_usage_mode
    values: ["OFF", "RTH", "RTH_FS"]
    enum: safehomeUsageMode_e
  - name: nav_rth_climb_first
    enum: navRTHClimbFirst_e
    values: ["OFF", "ON", "ON_FW_SPIRAL"]
  - name: nav_wp_mission_restart
    enum: navMissionRestart_e
    values: ["START", "RESUME", "SWITCH"]
  - name: djiRssiSource
    values: ["RSSI", "CRSF_LQ"]
    enum: djiRssiSource_e
  - name: rth_trackback_mode
    values: ["OFF", "ON", "FS"]
    enum: rthTrackbackMode_e
  - name: dynamic_gyro_notch_mode
    values: ["2D", "3D_R", "3D_P", "3D_Y", "3D_RP", "3D_RY", "3D_PY", "3D"]
    enum: dynamicGyroNotchMode_e

constants:
  RPYL_PID_MIN: 0
  RPYL_PID_MAX: 255

  MANUAL_RATE_MIN: 0
  MANUAL_RATE_MAX: 100

  ROLL_PITCH_RATE_MIN: 4
  ROLL_PITCH_RATE_MAX: 180

  MAX_CONTROL_RATE_PROFILE_COUNT: 3
  MAX_BATTERY_PROFILE_COUNT: 3


groups:
  - name: PG_GYRO_CONFIG
    type: gyroConfig_t
    headers: ["sensors/gyro.h"]
    members:
      - name: looptime
        description: "This is the main loop time (in us). Changing this affects PID effect with some PID controllers (see PID section for details). A very conservative value of 3500us/285Hz should work for everyone. Setting it to zero does not limit loop time, so it will go as fast as possible."
        default_value: 1000
        max: 9000
      - name: gyro_hardware_lpf
        description: "Hardware lowpass filter for gyro. This value should never be changed without a very strong reason! If you have to set gyro lpf below 256HZ, it means the frame is vibrating too much, and that should be fixed first."
        default_value: "256HZ"
        field: gyro_lpf
        table: gyro_lpf
      - name: gyro_anti_aliasing_lpf_hz
        description: "Gyro processing anti-aliasing filter cutoff frequency. In normal operation this filter setting should never be changed. In Hz"
        default_value: 250
        field: gyro_anti_aliasing_lpf_hz
        max: 1000
      - name: gyro_anti_aliasing_lpf_type
        description: "Specifies the type of the software LPF of the gyro signals."
        default_value: "PT1"
        field: gyro_anti_aliasing_lpf_type
        table: filter_type
      - name: moron_threshold
        description: "When powering up, gyro bias is calculated. If the model is shaking/moving during this initial calibration, offsets are calculated incorrectly, and could lead to poor flying performance. This threshold means how much average gyro reading could differ before re-calibration is triggered."
        default_value: 32
        field: gyroMovementCalibrationThreshold
        max: 128
      - name: gyro_main_lpf_hz
        description: "Software based gyro main lowpass filter. Value is cutoff frequency (Hz)"
        default_value: 60
        field: gyro_main_lpf_hz
        min: 0
        max: 500
      - name: gyro_main_lpf_type
        description: "Defines the type of the main gyro LPF filter. Possible values: `PT1`, `BIQUAD`. `PT1` offers faster filter response while `BIQUAD` better attenuation."
        default_value: BIQUAD
        field: gyro_main_lpf_type
        table: filter_type
      - name: gyro_use_dyn_lpf
        description: "Use Dynamic LPF instead of static gyro stage1 LPF. Dynamic Gyro LPF updates gyro LPF based on the throttle position."
        default_value: OFF
        field: useDynamicLpf
        type: bool
      - name: gyro_dyn_lpf_min_hz
        description: "Minimum frequency of the gyro Dynamic LPF"
        default_value: 200
        field: gyroDynamicLpfMinHz
        min: 40
        max: 400
      - name: gyro_dyn_lpf_max_hz
        description: "Maximum frequency of the gyro Dynamic LPF"
        default_value: 500
        field: gyroDynamicLpfMaxHz
        min: 40
        max: 1000
      - name: gyro_dyn_lpf_curve_expo
        description: "Expo value for the throttle-to-frequency mapping for Dynamic LPF"
        default_value: 5
        field: gyroDynamicLpfCurveExpo
        min: 1
        max: 10
      - name: dynamic_gyro_notch_enabled
        description: "Enable/disable dynamic gyro notch also known as Matrix Filter"
        default_value: ON
        field: dynamicGyroNotchEnabled
        condition: USE_DYNAMIC_FILTERS
        type: bool
      - name: dynamic_gyro_notch_q
        description: "Q factor for dynamic notches"
        default_value: 120
        field: dynamicGyroNotchQ
        condition: USE_DYNAMIC_FILTERS
        min: 1
        max: 1000
      - name: dynamic_gyro_notch_min_hz
        description: "Minimum frequency for dynamic notches. Default value of `150` works best with 5\" multirotors. Should be lowered with increased size of propellers. Values around `100` work fine on 7\" drones. 10\" can go down to `60` - `70`"
        default_value: 50
        field: dynamicGyroNotchMinHz
        condition: USE_DYNAMIC_FILTERS
        min: 30
        max: 250
      - name: dynamic_gyro_notch_mode
        description: "Gyro dynamic notch type"
        default_value: "2D"
        table: dynamic_gyro_notch_mode
        field: dynamicGyroNotchMode
        condition: USE_DYNAMIC_FILTERS
      - name: dynamic_gyro_notch_3d_q
        description: "Q factor for 3D dynamic notches"
        default_value: 200
        field: dynamicGyroNotch3dQ
        condition: USE_DYNAMIC_FILTERS
        min: 1
        max: 1000
      - name: gyro_to_use
        condition: USE_DUAL_GYRO
        min: 0
        max: 2
        default_value: 0
      - name: setpoint_kalman_enabled
        description: "Enable Kalman filter on the gyro data"
        default_value: ON
        condition: USE_GYRO_KALMAN
        field: kalmanEnabled
        type: bool
      - name: setpoint_kalman_q
        description: "Quality factor of the setpoint Kalman filter. Higher values means less filtering and lower phase delay. On 3-7 inch multirotors can be usually increased to 200-300 or even higher of clean builds"
        default_value: 100
        field: kalman_q
        condition: USE_GYRO_KALMAN
        min: 1
        max: 1000
      - name: init_gyro_cal
        description: "If defined to 'OFF', it will ignore the gyroscope calibration done at each startup. Instead, the gyroscope last calibration from when you calibrated will be used. It also means you don't have to keep the UAV stationary during a startup."
        default_value: ON
        field: init_gyro_cal_enabled
        type: bool
      - name: gyro_zero_x
        description: "Calculated gyro zero calibration of axis X"
        default_value: 0
        field: gyro_zero_cal[X]
        min: INT16_MIN
        max: INT16_MAX
      - name: gyro_zero_y
        description: "Calculated gyro zero calibration of axis Y"
        default_value: 0
        field: gyro_zero_cal[Y]
        min: INT16_MIN
        max: INT16_MAX
      - name: gyro_zero_z
        description: "Calculated gyro zero calibration of axis Z"
        default_value: 0
        field: gyro_zero_cal[Z]
        min: INT16_MIN
        max: INT16_MAX
      - name: ins_gravity_cmss
        description: "Calculated 1G of Acc axis Z to use in INS"
        default_value: 0.0
        field: gravity_cmss_cal
        min: 0
        max: 2000

  - name: PG_ADC_CHANNEL_CONFIG
    type: adcChannelConfig_t
    headers: ["fc/config.h"]
    condition: USE_ADC
    members:
      - name: vbat_adc_channel
        description: "ADC channel to use for battery voltage sensor. Defaults to board VBAT input (if available). 0 = disabled"
        default_value: :target
        field: adcFunctionChannel[ADC_BATTERY]
        min: ADC_CHN_NONE
        max: ADC_CHN_MAX
      - name: rssi_adc_channel
        description: "ADC channel to use for analog RSSI input. Defaults to board RSSI input (if available). 0 = disabled"
        default_value: :target
        field: adcFunctionChannel[ADC_RSSI]
        min: ADC_CHN_NONE
        max: ADC_CHN_MAX
      - name: current_adc_channel
        description: "ADC channel to use for analog current sensor input. Defaults to board CURRENT sensor input (if available). 0 = disabled"
        default_value: :target
        field: adcFunctionChannel[ADC_CURRENT]
        min: ADC_CHN_NONE
        max: ADC_CHN_MAX
      - name: airspeed_adc_channel
        description: "ADC channel to use for analog pitot tube (airspeed) sensor. If board doesn't have a dedicated connector for analog airspeed sensor will default to 0"
        default_value: :target
        field: adcFunctionChannel[ADC_AIRSPEED]
        min: ADC_CHN_NONE
        max: ADC_CHN_MAX

  - name: PG_ACCELEROMETER_CONFIG
    type: accelerometerConfig_t
    headers: ["sensors/acceleration.h"]
    members:
      - name: acc_notch_hz
        min: 0
        max: 255
        default_value: 0
      - name: acc_notch_cutoff
        min: 1
        max: 255
        default_value: 1
      - name: acc_hardware
        description: "Selection of acc hardware. See Wiki Sensor auto detect and hardware failure detection for more info"
        default_value: "AUTO"
        table: acc_hardware
      - name: acc_lpf_hz
        description: "Software-based filter to remove mechanical vibrations from the accelerometer measurements. Value is cutoff frequency (Hz). For larger frames with bigger props set to lower value."
        default_value: 15
        min: 0
        max: 200
      - name: acc_lpf_type
        description: "Specifies the type of the software LPF of the acc signals. BIQUAD gives better filtering and more delay, PT1 less filtering and less delay, so use only on clean builds."
        default_value: "BIQUAD"
        field: acc_soft_lpf_type
        table: filter_type
      - name: acczero_x
        description: "Calculated value after '6 position avanced calibration'. See Wiki page."
        default_value: 0
        field: accZero.raw[X]
        min: INT16_MIN
        max: INT16_MAX
      - name: acczero_y
        description: "Calculated value after '6 position avanced calibration'. See Wiki page."
        default_value: 0
        field: accZero.raw[Y]
        min: INT16_MIN
        max: INT16_MAX
      - name: acczero_z
        description: "Calculated value after '6 position avanced calibration'. See Wiki page."
        default_value: 0
        field: accZero.raw[Z]
        min: INT16_MIN
        max: INT16_MAX
      - name: accgain_x
        description: "Calculated value after '6 position avanced calibration'. Uncalibrated value is 4096. See Wiki page."
        default_value: 4096
        field: accGain.raw[X]
        min: 1
        max: 8192
      - name: accgain_y
        description: "Calculated value after '6 position avanced calibration'. Uncalibrated value is 4096. See Wiki page."
        default_value: 4096
        field: accGain.raw[Y]
        min: 1
        max: 8192
      - name: accgain_z
        description: "Calculated value after '6 position avanced calibration'. Uncalibrated value is 4096. See Wiki page."
        default_value: 4096
        field: accGain.raw[Z]
        min: 1
        max: 8192

  - name: PG_RANGEFINDER_CONFIG
    type: rangefinderConfig_t
    headers: ["sensors/rangefinder.h"]
    condition: USE_RANGEFINDER
    members:
      - name: rangefinder_hardware
        table: rangefinder_hardware
        description: "Selection of rangefinder hardware."
        default_value: "NONE"
      - name: rangefinder_median_filter
        description: "3-point median filtering for rangefinder readouts"
        default_value: OFF
        field: use_median_filtering
        type: bool

  - name: PG_OPFLOW_CONFIG
    type: opticalFlowConfig_t
    headers: ["sensors/opflow.h"]
    condition: USE_OPFLOW
    members:
      - name: opflow_hardware
        description: "Selection of OPFLOW hardware."
        default_value: NONE
        table: opflow_hardware
      - name: opflow_scale
        min: 0
        max: 10000
        default_value: 10.5
      - name: align_opflow
        description: "Optical flow module alignment (default CW0_DEG_FLIP)"
        default_value: CW0FLIP
        field: opflow_align
        type: uint8_t
        table: alignment

  - name: PG_SECONDARY_IMU
    type: secondaryImuConfig_t
    headers: ["flight/secondary_imu.h"]
    condition: USE_SECONDARY_IMU
    members:
      - name: imu2_hardware
        description: "Selection of a Secondary IMU hardware type. NONE disables this functionality"
        default_value: "NONE"
        field: hardwareType
        table: secondary_imu_hardware
      - name: imu2_use_for_osd_heading
        description: "If set to ON, Secondary IMU data will be used for Analog OSD heading"
        default_value: OFF
        field: useForOsdHeading
        type: bool
      - name: imu2_use_for_osd_ahi
        description: "If set to ON, Secondary IMU data will be used for Analog OSD Artificial Horizon"
        field: useForOsdAHI
        default_value: OFF
        type: bool
      - name: imu2_use_for_stabilized
        description: "If set to ON, Secondary IMU data will be used for Angle, Horizon and all other modes that control attitude (PosHold, WP, RTH)"
        field: useForStabilized
        default_value: OFF
        type: bool
      - name: imu2_align_roll
        description: "Roll alignment for Secondary IMU. 1/10 of a degree"
        field: rollDeciDegrees
        default_value: 0
        min: -1800
        max: 3600
      - name: imu2_align_pitch
        description: "Pitch alignment for Secondary IMU. 1/10 of a degree"
        field: pitchDeciDegrees
        default_value: 0
        min: -1800
        max: 3600
      - name: imu2_align_yaw
        description: "Yaw alignment for Secondary IMU. 1/10 of a degree"
        field: yawDeciDegrees
        default_value: 0
        min: -1800
        max: 3600
      - name: imu2_gain_acc_x
        description: "Secondary IMU ACC calibration data"
        field: calibrationOffsetAcc[X]
        default_value: 0
        min: INT16_MIN
        max: INT16_MAX
      - name: imu2_gain_acc_y
        field: calibrationOffsetAcc[Y]
        description: "Secondary IMU ACC calibration data"
        default_value: 0
        min: INT16_MIN
        max: INT16_MAX
      - name: imu2_gain_acc_z
        field: calibrationOffsetAcc[Z]
        description: "Secondary IMU ACC calibration data"
        default_value: 0
        min: INT16_MIN
        max: INT16_MAX
      - name: imu2_gain_mag_x
        field: calibrationOffsetMag[X]
        description: "Secondary IMU MAG calibration data"
        default_value: 0
        min: INT16_MIN
        max: INT16_MAX
      - name: imu2_gain_mag_y
        field: calibrationOffsetMag[Y]
        description: "Secondary IMU MAG calibration data"
        default_value: 0
        min: INT16_MIN
        max: INT16_MAX
      - name: imu2_gain_mag_z
        field: calibrationOffsetMag[Z]
        description: "Secondary IMU MAG calibration data"
        default_value: 0
        min: INT16_MIN
        max: INT16_MAX
      - name: imu2_radius_acc
        field: calibrationRadiusAcc
        description: "Secondary IMU MAG calibration data"
        default_value: 0
        min: INT16_MIN
        max: INT16_MAX
      - name: imu2_radius_mag
        field: calibrationRadiusMag
        description: "Secondary IMU MAG calibration data"
        default_value: 0
        min: INT16_MIN
        max: INT16_MAX

  - name: PG_COMPASS_CONFIG
    type: compassConfig_t
    headers: ["sensors/compass.h"]
    condition: USE_MAG
    members:
      - name: align_mag
        description: "When running on non-default hardware or adding support for new sensors/sensor boards, these values are used for sensor orientation. When carefully understood, these values can also be used to rotate (in 90deg steps) or flip the board. Possible values are: DEFAULT, CW0_DEG, CW90_DEG, CW180_DEG, CW270_DEG, CW0_DEG_FLIP, CW90_DEG_FLIP, CW180_DEG_FLIP, CW270_DEG_FLIP."
        default_value: "DEFAULT"
        field: mag_align
        type: uint8_t
        table: alignment
      - name: mag_hardware
        description: "Selection of mag hardware. See Wiki Sensor auto detect and hardware failure detection for more info"
        default_value: "AUTO"
        table: mag_hardware
      - name: mag_declination
        description: "Current location magnetic declination in format. For example, -6deg 37min = -637 for Japan. Leading zero in ddd not required. Get your local magnetic declination here: http://magnetic-declination.com/ . Not in use if inav_auto_mag_decl is turned on and you acquire valid GPS fix."
        default_value: 0
        min: -18000
        max: 18000
      - name: magzero_x
        description: "Magnetometer calibration X offset. If its 0 none offset has been applied and calibration is failed."
        default_value: :zero
        field: magZero.raw[X]
        min: INT16_MIN
        max: INT16_MAX
      - name: magzero_y
        description: "Magnetometer calibration Y offset. If its 0 none offset has been applied and calibration is failed."
        default_value: :zero
        field: magZero.raw[Y]
        min: INT16_MIN
        max: INT16_MAX
      - name: magzero_z
        description: "Magnetometer calibration Z offset. If its 0 none offset has been applied and calibration is failed."
        default_value: :zero
        field: magZero.raw[Z]
        min: INT16_MIN
        max: INT16_MAX
      - name: maggain_x
        description: "Magnetometer calibration X gain. If 1024, no calibration or calibration failed"
        default_value: 1024
        field: magGain[X]
        min: INT16_MIN
        max: INT16_MAX
      - name: maggain_y
        description: "Magnetometer calibration Y gain. If 1024, no calibration or calibration failed"
        default_value: 1024
        field: magGain[Y]
        min: INT16_MIN
        max: INT16_MAX
      - name: maggain_z
        description: "Magnetometer calibration Z gain. If 1024, no calibration or calibration failed"
        default_value: 1024
        field: magGain[Z]
        min: INT16_MIN
        max: INT16_MAX
      - name: mag_calibration_time
        description: "Adjust how long time the Calibration of mag will last."
        default_value: 30
        field: magCalibrationTimeLimit
        min: 20
        max: 120
      - name: mag_to_use
        description: "Allow to chose between built-in and external compass sensor if they are connected to separate buses. Currently only for REVO target"
        condition: USE_DUAL_MAG
        min: 0
        max: 1
        default_value: 0
      - name: align_mag_roll
        description: "Set the external mag alignment on the roll axis (in 0.1 degree steps). If this value is non-zero, the compass is assumed to be externally mounted and both the board and on-board compass alignent (align_mag) are ignored. See also align_mag_pitch and align_mag_yaw."
        default_value: 0
        field: rollDeciDegrees
        min: -1800
        max: 3600
      - name: align_mag_pitch
        description: "Same as align_mag_roll, but for the pitch axis."
        default_value: 0
        field: pitchDeciDegrees
        min: -1800
        max: 3600
      - name: align_mag_yaw
        description: "Same as align_mag_roll, but for the yaw axis."
        default_value: 0
        field: yawDeciDegrees
        min: -1800
        max: 3600

  - name: PG_BAROMETER_CONFIG
    type: barometerConfig_t
    headers: ["sensors/barometer.h"]
    condition: USE_BARO
    members:
      - name: baro_hardware
        description: "Selection of baro hardware. See Wiki Sensor auto detect and hardware failure detection for more info"
        default_value: "AUTO"
        table: baro_hardware
      - name: baro_cal_tolerance
        description: "Baro calibration tolerance in cm. The default should allow the noisiest baro to complete calibration [cm]."
        default_value: 150
        field: baro_calibration_tolerance
        min: 0
        max: 1000

  - name: PG_PITOTMETER_CONFIG
    type: pitotmeterConfig_t
    headers: ["sensors/pitotmeter.h"]
    condition: USE_PITOT
    members:
      - name: pitot_hardware
        description: "Selection of pitot hardware."
        default_value: "NONE"
        table: pitot_hardware
      - name: pitot_lpf_milli_hz
        min: 0
        max: 10000
        default_value: 350
      - name: pitot_scale
        min: 0
        max: 100
        default_value: 1.0

  - name: PG_RX_CONFIG
    type: rxConfig_t
    headers: ["rx/rx.h", "rx/spektrum.h"]
    members:
      - name: receiver_type
        description: "Selection of receiver (RX) type. Additional configuration of a `serialrx_provider` and a UART will be needed for `SERIAL`"
        default_value: :target
        field: receiverType
        table: receiver_type
      - name: min_check
        description: "These are min/max values (in us) which, when a channel is smaller (min) or larger (max) than the value will activate various RC commands, such as arming, or stick configuration. Normally, every RC channel should be set so that min = 1000us, max = 2000us. On most transmitters this usually means 125% endpoints. Default check values are 100us above/below this value."
        default_value: 1100
        field: mincheck
        min: PWM_RANGE_MIN
        max: PWM_RANGE_MAX
      - name: max_check
        description: "These are min/max values (in us) which, when a channel is smaller (min) or larger (max) than the value will activate various RC commands, such as arming, or stick configuration. Normally, every RC channel should be set so that min = 1000us, max = 2000us. On most transmitters this usually means 125% endpoints. Default check values are 100us above/below this value."
        default_value: 1900
        field: maxcheck
        min: PWM_RANGE_MIN
        max: PWM_RANGE_MAX
      - name: rssi_source
        description: "Source of RSSI input. Possible values: `NONE`, `AUTO`, `ADC`, `CHANNEL`, `PROTOCOL`, `MSP`"
        default_value: "AUTO"
        field: rssi_source
        table: rssi_source
      - name: rssi_channel
        description: "RX channel containing the RSSI signal"
        default_value: 0
        min: 0
        max: MAX_SUPPORTED_RC_CHANNEL_COUNT
      - name: rssi_min
        description: "The minimum RSSI value sent by the receiver, in %. For example, if your receiver's minimum RSSI value shows as 42% in the configurator/OSD set this parameter to 42. See also rssi_max. Note that rssi_min can be set to a value bigger than rssi_max to invert the RSSI calculation (i.e. bigger values mean lower RSSI)."
        default_value: 0
        field: rssiMin
        min: RSSI_VISIBLE_VALUE_MIN
        max: RSSI_VISIBLE_VALUE_MAX
      - name: rssi_max
        description: "The maximum RSSI value sent by the receiver, in %. For example, if your receiver's maximum RSSI value shows as 83% in the configurator/OSD set this parameter to 83. See also rssi_min."
        default_value: 100
        field: rssiMax
        min: RSSI_VISIBLE_VALUE_MIN
        max: RSSI_VISIBLE_VALUE_MAX
      - name: sbus_sync_interval
        field: sbusSyncInterval
        min: 500
        max: 10000
        default_value: 3000
      - name: rc_filter_lpf_hz
        description: "RC data biquad filter cutoff frequency. Lower cutoff frequencies result in smoother response at expense of command control delay. Practical values are 20-50. Set to zero to disable entirely and use unsmoothed RC stick values"
        default_value: 50
        field: rcFilterFrequency
        min: 15
        max: 250
      - name: rc_filter_auto
        description: "When enabled, INAV will set RC filtering based on refresh rate and smoothing factor."
        type: bool
        default_value: OFF
        field: autoSmooth
      - name: rc_filter_smoothing_factor
        description: "The RC filter smoothing factor. The higher the value, the more smoothing but also the more delay in response. Value 1 sets the filter at half the refresh rate. Value 100 sets the filter to aprox. 10% of the RC refresh rate"
        field: autoSmoothFactor
        default_value: 30
        min: 1
        max: 100
      - name: serialrx_provider
        description: "When feature SERIALRX is enabled, this allows connection to several receivers which output data via digital interface resembling serial. See RX section."
        default_value: :target
        condition: USE_SERIAL_RX
        table: serial_rx
      - name: serialrx_inverted
        description: "Reverse the serial inversion of the serial RX protocol. When this value is OFF, each protocol will use its default signal (e.g. SBUS will use an inverted signal). Some OpenLRS receivers produce a non-inverted SBUS signal. This setting supports this type of receivers (including modified FrSKY)."
        default_value: OFF
        condition: USE_SERIAL_RX
        type: bool
      - name: spektrum_sat_bind
        description: "0 = disabled. Used to bind the spektrum satellite to RX"
        condition: USE_SPEKTRUM_BIND
        min: SPEKTRUM_SAT_BIND_DISABLED
        max: SPEKTRUM_SAT_BIND_MAX
        default_value: :SPEKTRUM_SAT_BIND_DISABLED
      - name: srxl2_unit_id
        condition: USE_SERIALRX_SRXL2
        min: 0
        max: 15
        default_value: 1
      - name: srxl2_baud_fast
        condition: USE_SERIALRX_SRXL2
        type: bool
        default_value: ON
      - name: rx_min_usec
        description: "Defines the shortest pulse width value used when ensuring the channel value is valid. If the receiver gives a pulse value lower than this value then the channel will be marked as bad and will default to the value of mid_rc."
        default_value: 885
        min: PWM_PULSE_MIN
        max: PWM_PULSE_MAX
      - name: rx_max_usec
        description: "Defines the longest pulse width value used when ensuring the channel value is valid. If the receiver gives a pulse value higher than this value then the channel will be marked as bad and will default to the value of mid_rc."
        default_value: 2115
        min: PWM_PULSE_MIN
        max: PWM_PULSE_MAX
      - name: serialrx_halfduplex
        description: "Allow serial receiver to operate on UART TX pin. With some receivers will allow control and telemetry over a single wire."
        default_value: "AUTO"
        field: halfDuplex
        table: tristate
      - name: msp_override_channels
        description: "Mask of RX channels that may be overridden by MSP `SET_RAW_RC`. Note that this requires custom firmware with `USE_RX_MSP` and `USE_MSP_RC_OVERRIDE` compile options and the `MSP RC Override` flight mode."
        default_value: 0
        field: mspOverrideChannels
        condition: USE_MSP_RC_OVERRIDE
        min: 0
        max: 65535

  - name: PG_BLACKBOX_CONFIG
    type: blackboxConfig_t
    headers: ["blackbox/blackbox.h"]
    condition: USE_BLACKBOX
    members:
      - name: blackbox_rate_num
        description: "Blackbox logging rate numerator. Use num/denom settings to decide if a frame should be logged, allowing control of the portion of logged loop iterations"
        default_value: 1
        field: rate_num
        min: 1
        max: 65535
      - name: blackbox_rate_denom
        description: "Blackbox logging rate denominator. See blackbox_rate_num."
        default_value: 1
        field: rate_denom
        min: 1
        max: 65535
      - name: blackbox_device
        description: "Selection of where to write blackbox data"
        default_value: :target
        field: device
        table: blackbox_device
      - name: sdcard_detect_inverted
        description: "This setting drives the way SD card is detected in card slot. On some targets (AnyFC F7 clone) different card slot was used and depending of hardware revision ON or OFF setting might be required. If card is not detected, change this value."
        default_value: :target
        field: invertedCardDetection
        condition: USE_SDCARD
        type: bool

  - name: PG_MOTOR_CONFIG
    type: motorConfig_t
    headers: ["flight/mixer.h"]
    members:
      - name: max_throttle
        description: "This is the maximum value (in us) sent to esc when armed. Default of 1850 are OK for everyone (legacy). For modern ESCs, higher values (c. 2000) may be more appropriate. If you have brushed motors, the value should be set to 2000."
        default_value: 1850
        field: maxthrottle
        min: PWM_RANGE_MIN
        max: PWM_RANGE_MAX
      - name: min_command
        description: "This is the PWM value sent to ESCs when they are not armed. If ESCs beep slowly when powered up, try decreasing this value. It can also be used for calibrating all ESCs at once."
        default_value: 1000
        field: mincommand
        min: 0
        max: PWM_RANGE_MAX
      - name: motor_pwm_rate
        description: "Output frequency (in Hz) for motor pins.  Applies only to brushed motors. "
        default_value: 16000
        field: motorPwmRate
        min: 50
        max: 32000
      - name: motor_pwm_protocol
        description: "Protocol that is used to send motor updates to ESCs. Possible values - STANDARD, ONESHOT125, ONESHOT42, MULTISHOT, DSHOT150, DSHOT300, DSHOT600, DSHOT1200, BRUSHED"
        default_value: "ONESHOT125"
        field: motorPwmProtocol
        table: motor_pwm_protocol
      - name: motor_poles
        field: motorPoleCount
        description: "The number of motor poles. Required to compute motor RPM"
        min: 4
        max: 255
        default_value: 14

  - name: PG_FAILSAFE_CONFIG
    type: failsafeConfig_t
    headers: ["flight/failsafe.h"]
    members:
      - name: failsafe_delay
        description: "Time in deciseconds to wait before activating failsafe when signal is lost. See [Failsafe documentation](Failsafe.md#failsafe_delay)."
        default_value: 5
        min: 0
        max: 200
      - name: failsafe_recovery_delay
        description: "Time in deciseconds to wait before aborting failsafe when signal is recovered. See [Failsafe documentation](Failsafe.md#failsafe_recovery_delay)."
        default_value: 5
        min: 0
        max: 200
      - name: failsafe_off_delay
        description: "Time in deciseconds to wait before turning off motors when failsafe is activated. 0 = No timeout. See [Failsafe documentation](Failsafe.md#failsafe_off_delay)."
        default_value: 200
        min: 0
        max: 200
      - name: failsafe_throttle_low_delay
        description: "If failsafe activated when throttle is low for this much time - bypass failsafe and disarm, in 10th of seconds. 0 = No timeout"
        default_value: 0
        min: 0
        max: 300
      - name: failsafe_procedure
        description: "What failsafe procedure to initiate in Stage 2. See [Failsafe documentation](Failsafe.md#failsafe_throttle)."
        default_value: "LAND"
        table: failsafe_procedure
      - name: failsafe_stick_threshold
        description: "Threshold for stick motion to consider failsafe condition resolved. If non-zero failsafe won't clear even if RC link is restored - you have to move sticks to exit failsafe."
        default_value: 50
        field: failsafe_stick_motion_threshold
        min: 0
        max: 500
      - name: failsafe_fw_roll_angle
        description: "Amount of banking when `LAND` (or old `SET-THR`) failsafe is active on a fixed-wing machine. In 1/10 deg (deci-degrees). Negative values = left roll"
        default_value: -200
        min: -800
        max: 800
      - name: failsafe_fw_pitch_angle
        description: "Amount of dive/climb when `LAND` (or old `SET-THR`) failsafe is active on a fixed-wing machine. In 1/10 deg (deci-degrees). Negative values = climb"
        default_value: 100
        min: -800
        max: 800
      - name: failsafe_fw_yaw_rate
        description: "Requested yaw rate to execute when `LAND` (or old `SET-THR`) failsafe is active on a fixed-wing machine. In deg/s. Negative values = left turn"
        default_value: -45
        min: -1000
        max: 1000
      - name: failsafe_min_distance
        description: "If failsafe happens when craft is closer than this distance in centimeters from home, failsafe will not execute regular failsafe_procedure, but will execute procedure specified in failsafe_min_distance_procedure instead. 0 = Normal failsafe_procedure always taken."
        default_value: 0
        min: 0
        max: 65000
      - name: failsafe_min_distance_procedure
        description: "What failsafe procedure to initiate in Stage 2 when craft is closer to home than failsafe_min_distance. See [Failsafe documentation](Failsafe.md#failsafe_throttle)."
        default_value: "DROP"
        table: failsafe_procedure
      - name: failsafe_mission
        description: "If set to `OFF` the failsafe procedure won't be triggered and the mission will continue if the FC is in WP (automatic mission) mode"
        default_value: ON
        type: bool

  - name: PG_LIGHTS_CONFIG
    type: lightsConfig_t
    headers: ["io/lights.h"]
    condition: USE_LIGHTS
    members:
      - name: failsafe_lights
        description: "Enable or disable the lights when the `FAILSAFE` flight mode is enabled. The target needs to be compiled with `USE_LIGHTS` [ON/OFF]."
        default_value: ON
        field: failsafe.enabled
        type: bool
      - name: failsafe_lights_flash_period
        description: "Time in milliseconds between two flashes when `failsafe_lights` is ON and `FAILSAFE` flight mode is enabled [40-65535]."
        default_value: 1000
        field: failsafe.flash_period
        min: 40
        max: 65535
      - name: failsafe_lights_flash_on_time
        description: "Flash lights ON time in milliseconds when `failsafe_lights` is ON and `FAILSAFE` flight mode is enabled. [20-65535]."
        default_value: 100
        field: failsafe.flash_on_time
        min: 20
        max: 65535

  - name: PG_BOARD_ALIGNMENT
    type: boardAlignment_t
    headers: ["sensors/boardalignment.h"]
    members:
      - name: align_board_roll
        description: "Arbitrary board rotation in deci-degrees (0.1 degree), to allow mounting it sideways / upside down / rotated etc"
        default_value: :zero
        field: rollDeciDegrees
        min: -1800
        max: 3600
      - name: align_board_pitch
        description: "Arbitrary board rotation in deci-degrees (0.1 degree), to allow mounting it sideways / upside down / rotated etc"
        default_value: :zero
        field: pitchDeciDegrees
        min: -1800
        max: 3600
      - name: align_board_yaw
        description: "Arbitrary board rotation in deci-degrees (0.1 degree), to allow mounting it sideways / upside down / rotated etc"
        default_value: :zero
        field: yawDeciDegrees
        min: -1800
        max: 3600

  - name: PG_BATTERY_METERS_CONFIG
    type: batteryMetersConfig_t
    headers: ["sensors/battery_config_structs.h"]
    members:
      - name: vbat_meter_type
        description: "Vbat voltage source. Possible values: `NONE`, `ADC`, `ESC`. `ESC` required ESC telemetry enebled and running"
        condition: USE_ADC
        default_value: ADC
        field: voltage.type
        table: voltage_sensor
        type: uint8_t
      - name: vbat_scale
        description: "Battery voltage calibration value. 1100 = 11:1 voltage divider (10k:1k) x 100. Adjust this slightly if reported pack voltage is different from multimeter reading. You can get current voltage by typing \"status\" in cli."
        default_value: :target
        field: voltage.scale
        condition: USE_ADC
        min: 0
        max: 65535
      - name: current_meter_scale
        description: "This sets the output voltage to current scaling for the current sensor in 0.1 mV/A steps. 400 is 40mV/A such as the ACS756 sensor outputs. 183 is the setting for the uberdistro with a 0.25mOhm shunt."
        default_value: :target
        field: current.scale
        min: -10000
        max: 10000
      - name: current_meter_offset
        description: "This sets the output offset voltage of the current sensor in millivolts."
        default_value: :target
        field: current.offset
        min: -32768
        max: 32767
      - name: current_meter_type
        description: "ADC , VIRTUAL, NONE. The virtual current sensor, once calibrated, estimates the current value from throttle position."
        default_value: "ADC"
        field: current.type
        table: current_sensor
        type: uint8_t
      - name: bat_voltage_src
        description: "Chose between raw and sag compensated battery voltage to use for battery alarms and telemetry. Possible values are `RAW` and `SAG_COMP`"
        default_value: "RAW"
        field: voltageSource
        table: bat_voltage_source
        type: uint8_t
      - name: cruise_power
        description: "Power draw at cruise throttle used for remaining flight time/distance estimation in 0.01W unit"
        default_value: 0
        field: cruise_power
        min: 0
        max: 4294967295
      - name: idle_power
        description: "Power draw at zero throttle used for remaining flight time/distance estimation in 0.01W unit"
        default_value: 0
        field: idle_power
        min: 0
        max: 65535
      - name: rth_energy_margin
        description: "Energy margin wanted after getting home (percent of battery energy capacity). Use for the remaining flight time/distance calculation"
        default_value: 5
        min: 0
        max: 100
      - name: thr_comp_weight
        description: "Weight used for the throttle compensation based on battery voltage. See the [battery documentation](Battery.md#automatic-throttle-compensation-based-on-battery-voltage)"
        default_value: 1
        field: throttle_compensation_weight
        min: 0
        max: 2

  - name: PG_BATTERY_PROFILES
    type: batteryProfile_t
    headers: ["sensors/battery_config_structs.h"]
    value_type: BATTERY_CONFIG_VALUE
    members:
      - name: bat_cells
        description: "Number of cells of the battery (0 = auto-detect), see battery documentation. 7S, 9S and 11S batteries cannot be auto-detected."
        default_value: 0
        field: cells
        condition: USE_ADC
        min: 0
        max: 12
      - name: vbat_cell_detect_voltage
        description: "Maximum voltage per cell, used for auto-detecting the number of cells of the battery in 0.01V units."
        default_value: 425
        field: voltage.cellDetect
        condition: USE_ADC
        min: 100
        max: 500
      - name: vbat_max_cell_voltage
        description: "Maximum voltage per cell in 0.01V units, default is 4.20V"
        default_value: 420
        field: voltage.cellMax
        condition: USE_ADC
        min: 100
        max: 500
      - name: vbat_min_cell_voltage
        description: "Minimum voltage per cell, this triggers battery out alarms, in 0.01V units, default is 330 (3.3V)"
        default_value: 330
        field: voltage.cellMin
        condition: USE_ADC
        min: 100
        max: 500
      - name: vbat_warning_cell_voltage
        description: "Warning voltage per cell, this triggers battery-warning alarms, in 0.01V units, default is 350 (3.5V)"
        default_value: 350
        field: voltage.cellWarning
        condition: USE_ADC
        min: 100
        max: 500
      - name: battery_capacity
        description: "Set the battery capacity in mAh or mWh (see `battery_capacity_unit`). Used to calculate the remaining battery capacity."
        default_value: 0
        field: capacity.value
        min: 0
        max: 4294967295
      - name: battery_capacity_warning
        description: "If the remaining battery capacity goes below this threshold the beeper will emit short beeps and the relevant OSD items will blink."
        default_value: 0
        field: capacity.warning
        min: 0
        max: 4294967295
      - name: battery_capacity_critical
        description: "If the remaining battery capacity goes below this threshold the battery is considered empty and the beeper will emit long beeps."
        default_value: 0
        field: capacity.critical
        min: 0
        max: 4294967295
      - name: battery_capacity_unit
        description: "Unit used for `battery_capacity`, `battery_capacity_warning` and `battery_capacity_critical` [MAH/MWH] (milliAmpere hour / milliWatt hour)."
        default_value: "MAH"
        field: capacity.unit
        table: bat_capacity_unit
        type: uint8_t
      - name: controlrate_profile
        description: "Control rate profile to switch to when the battery profile is selected, 0 to disable and keep the currently selected control rate profile"
        default_value: 0
        field: controlRateProfile
        min: 0
        max: MAX_CONTROL_RATE_PROFILE_COUNT

      - name: throttle_scale
        description: "Throttle scaling factor. `1` means no throttle scaling. `0.5` means throttle scaled down by 50%"
        default_value: 1.0
        field: motor.throttleScale
        min: 0
        max: 1
      - name: throttle_idle
        description: "The percentage of the throttle range (`max_throttle` - `min_command`) above `min_command` used for minimum / idle throttle."
        default_value: 15
        field: motor.throttleIdle
        min: 0
        max: 30
      - name: turtle_mode_power_factor
        field: motor.turtleModePowerFactor
        default_value: 55
        description: "Turtle mode power factor"
        condition: USE_DSHOT
        min: 0
        max: 100
      - name: failsafe_throttle
        description: "Throttle level used for landing when failsafe is enabled. See [Failsafe documentation](Failsafe.md#failsafe_throttle)."
        default_value: 1000
        min: PWM_RANGE_MIN
        max: PWM_RANGE_MAX
      - name: fw_min_throttle_down_pitch
        description: "Automatic pitch down angle when throttle is at 0 in angle mode. Progressively applied between cruise throttle and zero throttle (decidegrees)"
        default_value: 0
        field: fwMinThrottleDownPitchAngle
        min: 0
        max: 450
      - name: nav_mc_hover_thr
        description: "Multicopter hover throttle hint for altitude controller. Should be set to approximate throttle value when drone is hovering."
        default_value: 1500
        field: nav.mc.hover_throttle
        min: 1000
        max: 2000
      - name: nav_fw_cruise_thr
        description: "Cruise throttle in GPS assisted modes, this includes RTH. Should be set high enough to avoid stalling. This values gives INAV a base for throttle when flying straight, and it will increase or decrease throttle based on pitch of airplane and the parameters below. In addition it will increase throttle if GPS speed gets below 7m/s ( hardcoded )"
        default_value: 1400
        field: nav.fw.cruise_throttle
        min: 1000
        max: 2000
      - name: nav_fw_min_thr
        description: "Minimum throttle for flying wing in GPS assisted modes"
        default_value: 1200
        field: nav.fw.min_throttle
        min: 1000
        max: 2000
      - name: nav_fw_max_thr
        description: "Maximum throttle for flying wing in GPS assisted modes"
        default_value: 1700
        field: nav.fw.max_throttle
        min: 1000
        max: 2000
      - name: nav_fw_pitch2thr
        description: "Amount of throttle applied related to pitch attitude in GPS assisted modes. Throttle = nav_fw_cruise_throttle - (nav_fw_pitch2thr * pitch_angle). (notice that pitch_angle is in degrees and is negative when climbing and positive when diving, and throttle value is constrained between nav_fw_min_thr and nav_fw_max_thr)"
        default_value: 10
        field: nav.fw.pitch_to_throttle
        min: 0
        max: 100
      - name: nav_fw_launch_thr
        description: "Launch throttle - throttle to be set during launch sequence (pwm units)"
        default_value: 1700
        field: nav.fw.launch_throttle
        min: 1000
        max: 2000
      - name: nav_fw_launch_idle_thr
        description: "Launch idle throttle - throttle to be set before launch sequence is initiated. If set below minimum throttle it will force motor stop or at idle throttle (depending if the MOTOR_STOP is enabled). If set above minimum throttle it will force throttle to this value (if MOTOR_STOP is enabled it will be handled according to throttle stick position)"
        default_value: 1000
        field: nav.fw.launch_idle_throttle
        min: 1000
        max: 2000
      - name: limit_cont_current
        description: "Continous current limit (dA), set to 0 to disable"
        condition: USE_POWER_LIMITS
        default_value: 0
        field: powerLimits.continuousCurrent
        max: 4000
      - name: limit_burst_current
        description: "Burst current limit (dA): the current which is allowed during `limit_burst_current_time` after which `limit_cont_current` will be enforced, set to 0 to disable"
        condition: USE_POWER_LIMITS
        default_value: 0
        field: powerLimits.burstCurrent
        max: 4000
      - name: limit_burst_current_time
        description: "Allowed current burst time (ds) during which `limit_burst_current` is allowed and after which `limit_cont_current` will be enforced"
        condition: USE_POWER_LIMITS
        default_value: 0
        field: powerLimits.burstCurrentTime
        max: 3000
      - name: limit_burst_current_falldown_time
        description: "Time slice at the end of the burst time during which the current limit will be ramped down from `limit_burst_current` back down to `limit_cont_current`"
        condition: USE_POWER_LIMITS
        default_value: 0
        field: powerLimits.burstCurrentFalldownTime
        max: 3000
      - name: limit_cont_power
        description: "Continous power limit (dW), set to 0 to disable"
        condition: USE_POWER_LIMITS && USE_ADC
        default_value: 0
        field: powerLimits.continuousPower
        max: 40000
      - name: limit_burst_power
        description: "Burst power limit (dW): the current which is allowed during `limit_burst_power_time` after which `limit_cont_power` will be enforced, set to 0 to disable"
        condition: USE_POWER_LIMITS && USE_ADC
        default_value: 0
        field: powerLimits.burstPower
        max: 40000
      - name: limit_burst_power_time
        description: "Allowed power burst time (ds) during which `limit_burst_power` is allowed and after which `limit_cont_power` will be enforced"
        condition: USE_POWER_LIMITS && USE_ADC
        default_value: 0
        field: powerLimits.burstPowerTime
        max: 3000
      - name: limit_burst_power_falldown_time
        description: "Time slice at the end of the burst time during which the power limit will be ramped down from `limit_burst_power` back down to `limit_cont_power`"
        condition: USE_POWER_LIMITS && USE_ADC
        default_value: 0
        field: powerLimits.burstPowerFalldownTime
        max: 3000

  - name: PG_MIXER_CONFIG
    type: mixerConfig_t
    members:
      - name: motor_direction_inverted
        description: "Use if you need to inverse yaw motor direction."
        default_value: OFF
        field: motorDirectionInverted
        type: bool
      - name: platform_type
        description: "Defines UAV platform type. Allowed values: \"MULTIROTOR\", \"AIRPLANE\", \"HELICOPTER\", \"TRICOPTER\", \"ROVER\", \"BOAT\". Currently only MULTIROTOR, AIRPLANE and TRICOPTER types are implemented"
        default_value: "MULTIROTOR"
        field: platformType
        type: uint8_t
        table: platform_type
      - name: has_flaps
        description: "Defines is UAV is capable of having flaps. If ON and AIRPLANE `platform_type` is used, **FLAPERON** flight mode will be available for the pilot"
        default_value: OFF
        field: hasFlaps
        type: bool
      - name: model_preview_type
        description: "ID of mixer preset applied in a Configurator. **Do not modify manually**. Used only for backup/restore reasons."
        default_value: -1
        field: appliedMixerPreset
        min: -1
        max: INT16_MAX
      - name: output_mode
        description: "Output function assignment mode. AUTO assigns outputs according to the default mapping, SERVOS assigns all outputs to servos, MOTORS assigns all outputs to motors"
        default_value: "AUTO"
        field: outputMode
        table: output_mode

  - name: PG_REVERSIBLE_MOTORS_CONFIG
    type: reversibleMotorsConfig_t
    members:
      - name: 3d_deadband_low
        description: "Low value of throttle deadband for 3D mode (when stick is in the 3d_deadband_throttle range, the fixed values of 3d_deadband_low / _high are used instead)"
        default_value: 1406
        field: deadband_low
        min: PWM_RANGE_MIN
        max: PWM_RANGE_MAX
      - name: 3d_deadband_high
        description: "High value of throttle deadband for 3D mode (when stick is in the deadband range, the value in 3d_neutral is used instead)"
        default_value: 1514
        field: deadband_high
        min: PWM_RANGE_MIN
        max: PWM_RANGE_MAX
      - name: 3d_neutral
        description: "Neutral (stop) throttle value for 3D mode"
        default_value: 1460
        field: neutral
        min: PWM_RANGE_MIN
        max: PWM_RANGE_MAX

  - name: PG_SERVO_CONFIG
    type: servoConfig_t
    headers: ["flight/servos.h"]
    members:
      - name: servo_protocol
        description: "An option to chose the protocol/option that would be used to output servo data. Possible options `PWM` (FC servo outputs), `SBUS` (S.Bus protocol output via a configured serial port)"
        default_value: "PWM"
        field: servo_protocol
        table: servo_protocol
      - name: servo_center_pulse
        description: "Servo midpoint"
        default_value: 1500
        field: servoCenterPulse
        min: PWM_RANGE_MIN
        max: PWM_RANGE_MAX
      - name: servo_pwm_rate
        description: "Output frequency (in Hz) servo pins. When using tricopters or gimbal with digital servo, this rate can be increased. Max of 498Hz (for 500Hz pwm period), and min of 50Hz. Most digital servos will support for example 330Hz."
        default_value: 50
        field: servoPwmRate
        min: 50
        max: 498
      - name: servo_lpf_hz
        description: "Selects the servo PWM output cutoff frequency. Value is in [Hz]"
        default_value: 20
        field: servo_lowpass_freq
        min: 0
        max: 400
      - name: flaperon_throw_offset
        description: "Defines throw range in us for both ailerons that will be passed to servo mixer via input source 14 (`FEATURE FLAPS`) when FLAPERON mode is activated."
        default_value: 200
        min: FLAPERON_THROW_MIN
        max: FLAPERON_THROW_MAX
      - name: tri_unarmed_servo
        description: "On tricopter mix only, if this is set to ON, servo will always be correcting regardless of armed state. to disable this, set it to OFF."
        default_value: ON
        type: bool
      - name: servo_autotrim_rotation_limit
        description: "Servo midpoints are only updated when total aircraft rotation is less than this threshold [deg/s]. Only applies when using `feature FW_AUTOTRIM`."
        default_value: 15
        min: 1
        max: 60

  - name: PG_CONTROL_RATE_PROFILES
    type: controlRateConfig_t
    headers: ["fc/controlrate_profile_config_struct.h"]
    value_type: CONTROL_RATE_VALUE
    members:
      - name: thr_mid
        description: "Throttle value when the stick is set to mid-position. Used in the throttle curve calculation."
        default_value: 50
        field: throttle.rcMid8
        min: 0
        max: 100
      - name: thr_expo
        description: "Throttle exposition value"
        default_value: 0
        field: throttle.rcExpo8
        min: 0
        max: 100
      - name: tpa_rate
        description: "Throttle PID attenuation reduces influence of P on ROLL and PITCH as throttle increases. For every 1% throttle after the TPA breakpoint, P is reduced by the TPA rate."
        default_value: 0
        field: throttle.dynPID
        min: 0
        max: 100
      - name: tpa_breakpoint
        description: "See tpa_rate."
        default_value: 1500
        field: throttle.pa_breakpoint
        min: PWM_RANGE_MIN
        max: PWM_RANGE_MAX
      - name: fw_tpa_time_constant
        description: "TPA smoothing and delay time constant to reflect non-instant speed/throttle response of the plane. See **PID Attenuation and scaling** Wiki for full details."
        default_value: 1500
        field: throttle.fixedWingTauMs
        min: 0
        max: 5000
      - name: rc_expo
        description: "Exposition value used for the PITCH/ROLL axes by all the stabilized flights modes (all but `MANUAL`)"
        default_value: 70
        field: stabilized.rcExpo8
        min: 0
        max: 100
      - name: rc_yaw_expo
        description: "Exposition value used for the YAW axis by all the stabilized flights modes (all but `MANUAL`)"
        default_value: 20
        field: stabilized.rcYawExpo8
        min: 0
        max: 100
      # New rates are in dps/10. That means, Rate of 20 means 200dps of rotation speed on given axis.
      # Rate 180 (1800dps) is max. value gyro can measure reliably
      - name: roll_rate
        description: "Defines rotation rate on ROLL axis that UAV will try to archive on max. stick deflection. Rates are defined in tens of degrees (deca-degrees) per second [rate = dps/10]. That means, rate 20 represents 200dps rotation speed. Default 20 (200dps) is more less equivalent of old Cleanflight/Baseflight rate 0. Max. 180 (1800dps) is what gyro can measure."
        default_value: 20
        field: stabilized.rates[FD_ROLL]
        min: ROLL_PITCH_RATE_MIN
        max: ROLL_PITCH_RATE_MAX
      - name: pitch_rate
        description: "Defines rotation rate on PITCH axis that UAV will try to archive on max. stick deflection. Rates are defined in tens of degrees (deca-degrees) per second [rate = dps/10]. That means, rate 20 represents 200dps rotation speed. Default 20 (200dps) is more less equivalent of old Cleanflight/Baseflight rate 0. Max. 180 (1800dps) is what gyro can measure."
        default_value: 20
        field: stabilized.rates[FD_PITCH]
        min: ROLL_PITCH_RATE_MIN
        max: ROLL_PITCH_RATE_MAX
      - name: yaw_rate
        description: "Defines rotation rate on YAW axis that UAV will try to archive on max. stick deflection. Rates are defined in tens of degrees (deca-degrees) per second [rate = dps/10]. That means, rate 20 represents 200dps rotation speed. Default 20 (200dps) is more less equivalent of old Cleanflight/Baseflight rate 0. Max. 180 (1800dps) is what gyro can measure."
        default_value: 20
        field: stabilized.rates[FD_YAW]
        min: 1
        max: 180
      - name: manual_rc_expo
        description: "Exposition value used for the PITCH/ROLL axes by the `MANUAL` flight mode [0-100]"
        default_value: 35
        field: manual.rcExpo8
        min: 0
        max: 100
      - name: manual_rc_yaw_expo
        description: "Exposition value used for the YAW axis by the `MANUAL` flight mode [0-100]"
        default_value: 20
        field: manual.rcYawExpo8
        min: 0
        max: 100
      - name: manual_roll_rate
        description: "Servo travel multiplier for the ROLL axis in `MANUAL` flight mode [0-100]%"
        default_value: 100
        field: manual.rates[FD_ROLL]
        min: MANUAL_RATE_MIN
        max: MANUAL_RATE_MAX
      - name: manual_pitch_rate
        description: "Servo travel multiplier for the PITCH axis in `MANUAL` flight mode [0-100]%"
        default_value: 100
        field: manual.rates[FD_PITCH]
        min: MANUAL_RATE_MIN
        max: MANUAL_RATE_MAX
      - name: manual_yaw_rate
        description: "Servo travel multiplier for the YAW axis in `MANUAL` flight mode [0-100]%"
        default_value: 100
        field: manual.rates[FD_YAW]
        min: MANUAL_RATE_MIN
        max: MANUAL_RATE_MAX
      - name: fpv_mix_degrees
        field: misc.fpvCamAngleDegrees
        min: 0
        max: 50
        default_value: 0
      - name: rate_dynamics_center_sensitivity
        field: rateDynamics.sensitivityCenter
        default_value: 100
        min: 25
        max: 175
        description: "The center stick sensitivity for Rate Dynamics"
        condition: USE_RATE_DYNAMICS
      - name: rate_dynamics_end_sensitivity
        field: rateDynamics.sensitivityEnd
        default_value: 100
        min: 25
        max: 175
        description: "The end stick sensitivity for Rate Dynamics"
        condition: USE_RATE_DYNAMICS
      - name: rate_dynamics_center_correction
        field: rateDynamics.correctionCenter
        default_value: 10
        min: 10
        max: 95
        description: "The center stick correction for Rate Dynamics"
        condition: USE_RATE_DYNAMICS
      - name: rate_dynamics_end_correction
        field: rateDynamics.correctionEnd
        default_value: 10
        min: 10
        max: 95
        description: "The end  stick correction for Rate Dynamics"
        condition: USE_RATE_DYNAMICS
      - name: rate_dynamics_center_weight
        field: rateDynamics.weightCenter
        default_value: 0
        min: 0
        max: 95
        description: "The center stick weight for Rate Dynamics"
        condition: USE_RATE_DYNAMICS
      - name: rate_dynamics_end_weight
        field: rateDynamics.weightEnd
        default_value: 0
        min: 0
        max: 95
        description: "The end  stick weight for Rate Dynamics"
        condition: USE_RATE_DYNAMICS

  - name: PG_SERIAL_CONFIG
    type: serialConfig_t
    headers: ["io/serial.h"]
    members:
      - name: reboot_character
        description: "Special character used to trigger reboot"
        default_value: 82
        min: 48
        max: 126

  - name: PG_IMU_CONFIG
    type: imuConfig_t
    headers: ["flight/imu.h"]
    members:
      - name: imu_dcm_kp
        description: "Inertial Measurement Unit KP Gain for accelerometer measurements"
        default_value: 1000
        field: dcm_kp_acc
        max: UINT16_MAX
      - name: imu_dcm_ki
        description: "Inertial Measurement Unit KI Gain for accelerometer measurements"
        default_value: 50
        field: dcm_ki_acc
        max: UINT16_MAX
      - name: imu_dcm_kp_mag
        description: "Inertial Measurement Unit KP Gain for compass measurements"
        default_value: 5000
        field: dcm_kp_mag
        max: UINT16_MAX
      - name: imu_dcm_ki_mag
        description: "Inertial Measurement Unit KI Gain for compass measurements"
        default_value: 0
        field: dcm_ki_mag
        max: UINT16_MAX
      - name: small_angle
        description: "If the aircraft tilt angle exceed this value the copter will refuse to arm."
        default_value: 25
        min: 0
        max: 180
      - name: imu_acc_ignore_rate
        description: "Total gyro rotation rate threshold [deg/s] to consider accelerometer trustworthy on airplanes"
        default_value: 0
        field: acc_ignore_rate
        min: 0
        max: 20
      - name: imu_acc_ignore_slope
        description: "Half-width of the interval to gradually reduce accelerometer weight. Centered at `imu_acc_ignore_rate` (exactly 50% weight)"
        default_value: 0
        field: acc_ignore_slope
        min: 0
        max: 5

  - name: PG_ARMING_CONFIG
    type: armingConfig_t
    members:
      - name: fixed_wing_auto_arm
        description: "Auto-arm fixed wing aircraft on throttle above min_check, and disarming with stick commands are disabled, so power cycle is required to disarm. Requires enabled motorstop and no arm switch configured."
        default_value: OFF
        type: bool
      - name: disarm_kill_switch
        description: "Disarms the motors independently of throttle value. Setting to OFF reverts to the old behaviour of disarming only when the throttle is low. Only applies when arming and disarming with an AUX channel."
        default_value: ON
        type: bool
      - name: switch_disarm_delay
        description: "Delay before disarming when requested by switch (ms) [0-1000]"
        default_value: 250
        field: switchDisarmDelayMs
        min: 0
        max: 1000
      - name: prearm_timeout
        description: "Duration (ms) for which Prearm being activated is valid. after this, Prearm needs to be reset. 0 means Prearm does not timeout."
        default_value: 10000
        field: prearmTimeoutMs
        min: 0
        max: 10000

  - name: PG_GENERAL_SETTINGS
    headers: ["config/general_settings.h"]
    type: generalSettings_t
    members:
      - name: applied_defaults
        description: "Internal (configurator) hint. Should not be changed manually"
        default_value: 0
        field: appliedDefaults
        type: uint8_t
        min: 0
        max: 4

  - name: PG_RPM_FILTER_CONFIG
    headers: ["flight/rpm_filter.h"]
    condition: USE_RPM_FILTER
    type: rpmFilterConfig_t
    members:
      - name: rpm_gyro_filter_enabled
        description: "Enables gyro RPM filtere. Set to `ON` only when ESC telemetry is working and rotation speed of the motors is correctly reported to INAV"
        default_value: OFF
        field: gyro_filter_enabled
        type: bool
      - name: rpm_gyro_harmonics
        description: "Number of harmonic frequences to be covered by gyro RPM filter. Default value of `1` usually works just fine"
        default_value: 1
        field: gyro_harmonics
        type: uint8_t
        min: 1
        max: 3
      - name: rpm_gyro_min_hz
        description: "The lowest frequency for gyro RPM filtere. Default `150` is fine for 5\" mini-quads. On 7-inch drones you can lower even down to `60`-`70`"
        default_value: 100
        field: gyro_min_hz
        type: uint8_t
        min: 30
        max: 200
      - name: rpm_gyro_q
        description: "Q factor for gyro RPM filter. Lower values give softer, wider attenuation. Usually there is no need to change this setting"
        default_value: 500
        field: gyro_q
        type: uint16_t
        min: 1
        max: 3000
  - name: PG_GPS_CONFIG
    type: gpsConfig_t
    condition: USE_GPS
    members:
      - name: gps_provider
        description: "Which GPS protocol to be used, note that UBLOX is 5Hz and UBLOX7 is 10Hz (M8N)."
        default_value: "UBLOX"
        field: provider
        table: gps_provider
        type: uint8_t
      - name: gps_sbas_mode
        description: "Which SBAS mode to be used"
        default_value: "NONE"
        field: sbasMode
        table: gps_sbas_mode
        type: uint8_t
      - name: gps_dyn_model
        description: "GPS navigation model: Pedestrian, Air_1g, Air_4g. Default is AIR_1G. Use pedestrian with caution, can cause flyaways with fast flying."
        default_value: "AIR_1G"
        field: dynModel
        table: gps_dyn_model
        type: uint8_t
      - name: gps_auto_config
        description: "Enable automatic configuration of UBlox GPS receivers."
        default_value: ON
        field: autoConfig
        type: bool
      - name: gps_auto_baud
        description: "Automatic configuration of GPS baudrate(The specified baudrate in configured in ports will be used) when used with UBLOX GPS"
        default_value: ON
        field: autoBaud
        type: bool
      - name: gps_ublox_use_galileo
        description: "Enable use of Galileo satellites. This is at the expense of other regional constellations, so benefit may also be regional. Requires M8N and Ublox firmware 3.x (or later) [OFF/ON]."
        default_value: OFF
        field: ubloxUseGalileo
        type: bool
      - name: gps_min_sats
        description: "Minimum number of GPS satellites in view to acquire GPS_FIX and consider GPS position valid. Some GPS receivers appeared to be very inaccurate with low satellite count."
        default_value: 6
        field: gpsMinSats
        min: 5
        max: 10

  - name: PG_RC_CONTROLS_CONFIG
    type: rcControlsConfig_t
    headers: ["fc/rc_controls.h"]
    members:
      - name: deadband
        description: "These are values (in us) by how much RC input can be different before it's considered valid. For transmitters with jitter on outputs, this value can be increased. Defaults are zero, but can be increased up to 10 or so if rc inputs twitch while idle."
        default_value: 5
        min: 0
        max: 32
      - name: yaw_deadband
        description: "These are values (in us) by how much RC input can be different before it's considered valid. For transmitters with jitter on outputs, this value can be increased. Defaults are zero, but can be increased up to 10 or so if rc inputs twitch while idle."
        default_value: 5
        min: 0
        max: 100
      - name: pos_hold_deadband
        description: "Stick deadband in [r/c points], applied after r/c deadband and expo. Used for adjustments in navigation modes."
        default_value: 10
        min: 2
        max: 250
      - name: control_deadband
        description: "Stick deadband in [r/c points], applied after r/c deadband and expo. Used to check if sticks are centered."
        default_value: 10
        min: 2
        max: 250
      - name: alt_hold_deadband
        description: "Defines the deadband of throttle during alt_hold [r/c points]"
        default_value: 50
        min: 10
        max: 250
      - name: 3d_deadband_throttle
        description: "Throttle signal will be held to a fixed value when throttle is centered with an error margin defined in this parameter."
        default_value: 50
        field: mid_throttle_deadband
        min: 0
        max: 200
      - name: airmode_type
        description: "Defines the Airmode state handling type. Default **STICK_CENTER** is the classical approach in which Airmode is always active if enabled, but when the throttle is low and ROLL/PITCH/YAW sticks are centered, Iterms is not allowed to grow (ANTI_WINDUP). **THROTTLE_THRESHOLD** is the Airmode behavior known from Betaflight. In this mode, Airmode is active as soon THROTTLE position is above `airmode_throttle_threshold` and stays active until disarm. ANTI_WINDUP is never triggered. For small Multirotors (up to 7-inch propellers) it is suggested to switch to **THROTTLE_THRESHOLD** since it keeps full stabilization no matter what pilot does with the sticks. Fixed Wings always use **STICK_CENTER_ONCE** or **STICK_CENTER** modes."
        default_value: "STICK_CENTER"
        field: airmodeHandlingType
        table: airmodeHandlingType
      - name: airmode_throttle_threshold
        description: "Defines airmode THROTTLE activation threshold when `airmode_type` **THROTTLE_THRESHOLD** is used"
        default_value: 1150
        field: airmodeThrottleThreshold
        min: 1000
        max: 2000

  - name: PG_PID_PROFILE
    type: pidProfile_t
    headers: ["flight/pid.h"]
    value_type: PROFILE_VALUE
    members:
      - name: mc_p_pitch
        description: "Multicopter rate stabilisation P-gain for PITCH"
        default_value: 40
        field: bank_mc.pid[PID_PITCH].P
        min: RPYL_PID_MIN
        max: RPYL_PID_MAX
      - name: mc_i_pitch
        description: "Multicopter rate stabilisation I-gain for PITCH"
        default_value: 30
        field: bank_mc.pid[PID_PITCH].I
        min: RPYL_PID_MIN
        max: RPYL_PID_MAX
      - name: mc_d_pitch
        description: "Multicopter rate stabilisation D-gain for PITCH"
        default_value: 23
        field: bank_mc.pid[PID_PITCH].D
        min: RPYL_PID_MIN
        max: RPYL_PID_MAX
      - name: mc_cd_pitch
        description: "Multicopter Control Derivative gain for PITCH"
        default_value: 60
        field: bank_mc.pid[PID_PITCH].FF
        min: RPYL_PID_MIN
        max: RPYL_PID_MAX
      - name: mc_p_roll
        description: "Multicopter rate stabilisation P-gain for ROLL"
        default_value: 40
        field: bank_mc.pid[PID_ROLL].P
        min: RPYL_PID_MIN
        max: RPYL_PID_MAX
      - name: mc_i_roll
        description: "Multicopter rate stabilisation I-gain for ROLL"
        default_value: 30
        field: bank_mc.pid[PID_ROLL].I
        min: RPYL_PID_MIN
        max: RPYL_PID_MAX
      - name: mc_d_roll
        description: "Multicopter rate stabilisation D-gain for ROLL"
        default_value: 23
        field: bank_mc.pid[PID_ROLL].D
        min: RPYL_PID_MIN
        max: RPYL_PID_MAX
      - name: mc_cd_roll
        description: "Multicopter Control Derivative gain for ROLL"
        default_value: 60
        field: bank_mc.pid[PID_ROLL].FF
        min: RPYL_PID_MIN
        max: RPYL_PID_MAX
      - name: mc_p_yaw
        description: "Multicopter rate stabilisation P-gain for YAW"
        default_value: 85
        field: bank_mc.pid[PID_YAW].P
        min: RPYL_PID_MIN
        max: RPYL_PID_MAX
      - name: mc_i_yaw
        description: "Multicopter rate stabilisation I-gain for YAW"
        default_value: 45
        field: bank_mc.pid[PID_YAW].I
        min: RPYL_PID_MIN
        max: RPYL_PID_MAX
      - name: mc_d_yaw
        description: "Multicopter rate stabilisation D-gain for YAW"
        default_value: 0
        field: bank_mc.pid[PID_YAW].D
        min: RPYL_PID_MIN
        max: RPYL_PID_MAX
      - name: mc_cd_yaw
        description: "Multicopter Control Derivative gain for YAW"
        default_value: 60
        field: bank_mc.pid[PID_YAW].FF
        min: RPYL_PID_MIN
        max: RPYL_PID_MAX
      - name: mc_p_level
        description: "Multicopter attitude stabilisation P-gain"
        default_value: 20
        field: bank_mc.pid[PID_LEVEL].P
        min: RPYL_PID_MIN
        max: RPYL_PID_MAX
      - name: mc_i_level
        description: "Multicopter attitude stabilisation low-pass filter cutoff"
        default_value: 15
        field: bank_mc.pid[PID_LEVEL].I
        min: RPYL_PID_MIN
        max: RPYL_PID_MAX
      - name: mc_d_level
        description: "Multicopter attitude stabilisation HORIZON transition point"
        default_value: 75
        field: bank_mc.pid[PID_LEVEL].D
        min: RPYL_PID_MIN
        max: RPYL_PID_MAX
      - name: fw_p_pitch
        description: "Fixed-wing rate stabilisation P-gain for PITCH"
        default_value: 5
        field: bank_fw.pid[PID_PITCH].P
        min: RPYL_PID_MIN
        max: RPYL_PID_MAX
      - name: fw_i_pitch
        description: "Fixed-wing rate stabilisation I-gain for PITCH"
        default_value: 7
        field: bank_fw.pid[PID_PITCH].I
        min: RPYL_PID_MIN
        max: RPYL_PID_MAX
      - name: fw_d_pitch
        description: "Fixed wing rate stabilisation D-gain for PITCH"
        default_value: 0
        field: bank_fw.pid[PID_PITCH].D
        min: RPYL_PID_MIN
        max: RPYL_PID_MAX
      - name: fw_ff_pitch
        description: "Fixed-wing rate stabilisation FF-gain for PITCH"
        default_value: 50
        field: bank_fw.pid[PID_PITCH].FF
        min: RPYL_PID_MIN
        max: RPYL_PID_MAX
      - name: fw_p_roll
        description: "Fixed-wing rate stabilisation P-gain for ROLL"
        default_value: 5
        field: bank_fw.pid[PID_ROLL].P
        min: RPYL_PID_MIN
        max: RPYL_PID_MAX
      - name: fw_i_roll
        description: "Fixed-wing rate stabilisation I-gain for ROLL"
        default_value: 7
        field: bank_fw.pid[PID_ROLL].I
        min: RPYL_PID_MIN
        max: RPYL_PID_MAX
      - name: fw_d_roll
        description: "Fixed wing rate stabilisation D-gain for ROLL"
        default_value: 0
        field: bank_fw.pid[PID_ROLL].D
        min: RPYL_PID_MIN
        max: RPYL_PID_MAX
      - name: fw_ff_roll
        description: "Fixed-wing rate stabilisation FF-gain for ROLL"
        default_value: 50
        field: bank_fw.pid[PID_ROLL].FF
        min: RPYL_PID_MIN
        max: RPYL_PID_MAX
      - name: fw_p_yaw
        description: "Fixed-wing rate stabilisation P-gain for YAW"
        default_value: 6
        field: bank_fw.pid[PID_YAW].P
        min: RPYL_PID_MIN
        max: RPYL_PID_MAX
      - name: fw_i_yaw
        description: "Fixed-wing rate stabilisation I-gain for YAW"
        default_value: 10
        field: bank_fw.pid[PID_YAW].I
        min: RPYL_PID_MIN
        max: RPYL_PID_MAX
      - name: fw_d_yaw
        description: "Fixed wing rate stabilisation D-gain for YAW"
        default_value: 0
        field: bank_fw.pid[PID_YAW].D
        min: RPYL_PID_MIN
        max: RPYL_PID_MAX
      - name: fw_ff_yaw
        description: "Fixed-wing rate stabilisation FF-gain for YAW"
        default_value: 60
        field: bank_fw.pid[PID_YAW].FF
        min: RPYL_PID_MIN
        max: RPYL_PID_MAX
      - name: fw_p_level
        description: "Fixed-wing attitude stabilisation P-gain"
        default_value: 20
        field: bank_fw.pid[PID_LEVEL].P
        min: RPYL_PID_MIN
        max: RPYL_PID_MAX
      - name: fw_i_level
        description: "Fixed-wing attitude stabilisation low-pass filter cutoff"
        default_value: 5
        field: bank_fw.pid[PID_LEVEL].I
        min: RPYL_PID_MIN
        max: RPYL_PID_MAX
      - name: fw_d_level
        description: "Fixed-wing attitude stabilisation HORIZON transition point"
        default_value: 75
        field: bank_fw.pid[PID_LEVEL].D
        min: RPYL_PID_MIN
        max: RPYL_PID_MAX
      - name: max_angle_inclination_rll
        description: "Maximum inclination in level (angle) mode (ROLL axis). 100=10°"
        default_value: 300
        field: max_angle_inclination[FD_ROLL]
        min: 100
        max: 900
      - name: max_angle_inclination_pit
        description: "Maximum inclination in level (angle) mode (PITCH axis). 100=10°"
        default_value: 300
        field: max_angle_inclination[FD_PITCH]
        min: 100
        max: 900
      - name: dterm_lpf_hz
        description: "Dterm low pass filter cutoff frequency. Default setting is very conservative and small multirotors should use higher value between 80 and 100Hz. 80 seems like a gold spot for 7-inch builds while 100 should work best with 5-inch machines. If motors are getting too hot, lower the value"
        default_value: 110
        min: 0
        max: 500
      - name: dterm_lpf_type
        description: "Defines the type of stage 1 D-term LPF filter. Possible values: `PT1`, `BIQUAD`, `PT2`, `PT3`."
        default_value: "PT2"
        field: dterm_lpf_type
        table: filter_type_full
      - name: dterm_lpf2_hz
        description: "Cutoff frequency for stage 2 D-term low pass filter"
        default_value: 0
        min: 0
        max: 500
      - name: dterm_lpf2_type
        description: "Defines the type of stage 1 D-term LPF filter. Possible values: `PT1`, `BIQUAD`, `PT2`, `PT3`."
        default_value: "PT1"
        field: dterm_lpf2_type
        table: filter_type_full
      - name: yaw_lpf_hz
        description: "Yaw P term low pass filter cutoff frequency. Should be disabled (set to `0`) on small multirotors (7 inches and below)"
        default_value: 0
        min: 0
        max: 200
      - name: fw_iterm_throw_limit
        description: "Limits max/min I-term value in stabilization PID controller in case of Fixed Wing. It solves the problem of servo saturation before take-off/throwing the airplane into the air. By default, error accumulated in I-term can not exceed 1/3 of servo throw (around 165us). Set 0 to disable completely."
        default_value: 165
        field: fixedWingItermThrowLimit
        min: FW_ITERM_THROW_LIMIT_MIN
        max: FW_ITERM_THROW_LIMIT_MAX
      - name: fw_loiter_direction
        description: "Direction of loitering: center point on right wing (clockwise - default), or center point on left wing (counterclockwise). If equal YAW then can be changed in flight using a yaw stick."
        default_value: "RIGHT"
        field: loiter_direction
        table: direction
      - name: fw_reference_airspeed
        description: "Reference airspeed. Set this to airspeed at which PIDs were tuned. Usually should be set to cruise airspeed. Also used for coordinated turn calculation if airspeed sensor is not present."
        default_value: 1500
        field: fixedWingReferenceAirspeed
        min: 300
        max: 6000
      - name: fw_turn_assist_yaw_gain
        description: "Gain required to keep the yaw rate consistent with the turn rate for a coordinated turn (in TURN_ASSIST mode). Value significantly different from 1.0 indicates a problem with the airspeed calibration (if present) or value of `fw_reference_airspeed` parameter"
        default_value: 1
        field: fixedWingCoordinatedYawGain
        min: 0
        max: 2
      - name: fw_turn_assist_pitch_gain
        description: "Gain required to keep constant pitch angle during coordinated turns (in TURN_ASSIST mode). Value significantly different from 1.0 indicates a problem with the airspeed calibration (if present) or value of `fw_reference_airspeed` parameter"
        default_value: 1
        field: fixedWingCoordinatedPitchGain
        min: 0
        max: 2
      - name: fw_iterm_limit_stick_position
        description: "Iterm is not allowed to grow when stick position is above threshold. This solves the problem of bounceback or followthrough when full stick deflection is applied on poorely tuned fixed wings. In other words, stabilization is partialy disabled when pilot is actively controlling the aircraft and active when sticks are not touched. `0` mean stick is in center position, `1` means it is fully deflected to either side"
        default_value: 0.5
        field: fixedWingItermLimitOnStickPosition
        min: 0
        max: 1
      - name: fw_yaw_iterm_freeze_bank_angle
        description: "Yaw Iterm is frozen when bank angle is above this threshold [degrees]. This solves the problem of the rudder counteracting turns by partially disabling yaw stabilization when making banked turns. Setting to 0 (the default) disables this feature. Only applies when autopilot is not active and TURN ASSIST is disabled."
        default_value: 0
        field: fixedWingYawItermBankFreeze
        min: 0
        max: 90
      - name: pidsum_limit
        description: "A limitation to overall amount of correction Flight PID can request on each axis (Roll/Pitch). If when doing a hard maneuver on one axis machine looses orientation on other axis - reducing this parameter may help"
        default_value: 500
        field: pidSumLimit
        min: PID_SUM_LIMIT_MIN
        max: PID_SUM_LIMIT_MAX
      - name: pidsum_limit_yaw
        description: "A limitation to overall amount of correction Flight PID can request on each axis (Yaw). If when doing a hard maneuver on one axis machine looses orientation on other axis - reducing this parameter may help"
        default_value: 350
        field: pidSumLimitYaw
        min: PID_SUM_LIMIT_MIN
        max: PID_SUM_LIMIT_MAX
      - name: iterm_windup
        description: "Used to prevent Iterm accumulation on during maneuvers. Iterm will be dampened when motors are reaching it's limit (when requested motor correction range is above percentage specified by this parameter)"
        default_value: 50
        field: itermWindupPointPercent
        min: 0
        max: 90
      - name: rate_accel_limit_roll_pitch
        description: "Limits acceleration of ROLL/PITCH rotation speed that can be requested by stick input. In degrees-per-second-squared. Small and powerful UAV flies great with high acceleration limit ( > 5000 dps^2 and even > 10000 dps^2). Big and heavy multirotors will benefit from low acceleration limit (~ 360 dps^2). When set correctly, it greatly improves stopping performance. Value of 0 disables limiting."
        default_value: 0
        field: axisAccelerationLimitRollPitch
        max: 500000
      - name: rate_accel_limit_yaw
        description: "Limits acceleration of YAW rotation speed that can be requested by stick input. In degrees-per-second-squared. Small and powerful UAV flies great with high acceleration limit ( > 10000 dps^2). Big and heavy multirotors will benefit from low acceleration limit (~ 180 dps^2). When set correctly, it greatly improves stopping performance and general stability during yaw turns. Value of 0 disables limiting."
        default_value: 10000
        field: axisAccelerationLimitYaw
        max: 500000
      - name: heading_hold_rate_limit
        description: "This setting limits yaw rotation rate that HEADING_HOLD controller can request from PID inner loop controller. It is independent from manual yaw rate and used only when HEADING_HOLD flight mode is enabled by pilot, RTH or WAYPOINT modes."
        min: HEADING_HOLD_RATE_LIMIT_MIN
        max: HEADING_HOLD_RATE_LIMIT_MAX
        default_value: 90
      - name: nav_mc_pos_z_p
        description: "P gain of altitude PID controller (Multirotor)"
        field: bank_mc.pid[PID_POS_Z].P
        min: 0
        max: 255
        default_value: 50
      - name: nav_mc_vel_z_p
        description: "P gain of velocity PID controller"
        field: bank_mc.pid[PID_VEL_Z].P
        min: 0
        max: 255
        default_value: 100
      - name: nav_mc_vel_z_i
        description: "I gain of velocity PID controller"
        field: bank_mc.pid[PID_VEL_Z].I
        min: 0
        max: 255
        default_value: 50
      - name: nav_mc_vel_z_d
        description: "D gain of velocity PID controller"
        field: bank_mc.pid[PID_VEL_Z].D
        min: 0
        max: 255
        default_value: 10
      - name: nav_mc_pos_xy_p
        description: "Controls how fast the drone will fly towards the target position. This is a multiplier to convert displacement to target velocity"
        field: bank_mc.pid[PID_POS_XY].P
        min: 0
        max: 255
        default_value: 65
      - name: nav_mc_vel_xy_p
        description: "P gain of Position-Rate (Velocity to Acceleration) PID controller. Higher P means stronger response when position error occurs. Too much P might cause \"nervous\" behavior and oscillations"
        field: bank_mc.pid[PID_VEL_XY].P
        min: 0
        max: 255
        default_value: 40
      - name: nav_mc_vel_xy_i
        description: "I gain of Position-Rate (Velocity to Acceleration) PID controller. Used for drift compensation (caused by wind for example). Higher I means stronger response to drift. Too much I gain might cause target overshot"
        field: bank_mc.pid[PID_VEL_XY].I
        min: 0
        max: 255
        default_value: 15
      - name: nav_mc_vel_xy_d
        description: "D gain of Position-Rate (Velocity to Acceleration) PID controller. It can damp P and I. Increasing D might help when drone overshoots target."
        field: bank_mc.pid[PID_VEL_XY].D
        min: 0
        max: 255
        default_value: 100
      - name: nav_mc_vel_xy_ff
        field: bank_mc.pid[PID_VEL_XY].FF
        min: 0
        max: 255
        default_value: 40
      - name: nav_mc_heading_p
        description: "P gain of Heading Hold controller (Multirotor)"
        default_value: 60
        field: bank_mc.pid[PID_HEADING].P
        min: 0
        max: 255
      - name: nav_mc_vel_xy_dterm_lpf_hz
        field: navVelXyDTermLpfHz
        min: 0
        max: 100
        default_value: 2
      - name: nav_mc_vel_xy_dterm_attenuation
        description: "Maximum D-term attenution percentage for horizontal velocity PID controller (Multirotor). It allows to smooth the PosHold CRUISE, WP and RTH when Multirotor is traveling at full speed. Dterm is not attenuated at low speeds, breaking and accelerating."
        field: navVelXyDtermAttenuation
        min: 0
        max: 100
        default_value: 90
      - name: nav_mc_vel_xy_dterm_attenuation_start
        description: "A point (in percent of both target and current horizontal velocity) where nav_mc_vel_xy_dterm_attenuation begins"
        default_value: 10
        field: navVelXyDtermAttenuationStart
        min: 0
        max: 100
      - name: nav_mc_vel_xy_dterm_attenuation_end
        description: "A point (in percent of both target and current horizontal velocity) where nav_mc_vel_xy_dterm_attenuation reaches maximum"
        default_value: 60
        field: navVelXyDtermAttenuationEnd
        min: 0
        max: 100
      - name: nav_fw_pos_z_p
        description: "P gain of altitude PID controller (Fixedwing)"
        default_value: 40
        field: bank_fw.pid[PID_POS_Z].P
        min: 0
        max: 255
      - name: nav_fw_pos_z_i
        description: "I gain of altitude PID controller (Fixedwing)"
        default_value: 5
        field: bank_fw.pid[PID_POS_Z].I
        min: 0
        max: 255
      - name: nav_fw_pos_z_d
        description: "D gain of altitude PID controller (Fixedwing)"
        default_value: 10
        field: bank_fw.pid[PID_POS_Z].D
        min: 0
        max: 255
      - name: nav_fw_pos_xy_p
        description: "P gain of 2D trajectory PID controller. Play with this to get a straight line between waypoints or a straight RTH"
        default_value: 75
        field: bank_fw.pid[PID_POS_XY].P
        min: 0
        max: 255
      - name: nav_fw_pos_xy_i
        description: "I gain of 2D trajectory PID controller. Too high and there will be overshoot in trajectory. Better start tuning with zero"
        default_value: 5
        field: bank_fw.pid[PID_POS_XY].I
        min: 0
        max: 255
      - name: nav_fw_pos_xy_d
        description: "D gain of 2D trajectory PID controller. Too high and there will be overshoot in trajectory. Better start tuning with zero"
        default_value: 8
        field: bank_fw.pid[PID_POS_XY].D
        min: 0
        max: 255
      - name: nav_fw_heading_p
        description: "P gain of Heading Hold controller (Fixedwing)"
        default_value: 60
        field: bank_fw.pid[PID_HEADING].P
        min: 0
        max: 255
      - name: nav_fw_pos_hdg_p
        description: "P gain of heading PID controller. (Fixedwing, rovers, boats)"
        default_value: 30
        field: bank_fw.pid[PID_POS_HEADING].P
        min: 0
        max: 255
      - name: nav_fw_pos_hdg_i
        description: "I gain of heading trajectory PID controller. (Fixedwing, rovers, boats)"
        default_value: 2
        field: bank_fw.pid[PID_POS_HEADING].I
        min: 0
        max: 255
      - name: nav_fw_pos_hdg_d
        description: "D gain of heading trajectory PID controller. (Fixedwing, rovers, boats)"
        default_value: 0
        field: bank_fw.pid[PID_POS_HEADING].D
        min: 0
        max: 255
      - name: nav_fw_pos_hdg_pidsum_limit
        description: "Output limit for heading trajectory PID controller. (Fixedwing, rovers, boats)"
        default_value: 350
        field: navFwPosHdgPidsumLimit
        min: PID_SUM_LIMIT_MIN
        max: PID_SUM_LIMIT_MAX
      - name: mc_iterm_relax
        field: iterm_relax
        table: iterm_relax
        default_value: RP
      - name: mc_iterm_relax_cutoff
        field: iterm_relax_cutoff
        min: 1
        max: 100
        default_value: 15
      - name: d_boost_min
        field: dBoostMin
        condition: USE_D_BOOST
        min: 0
        max: 1
        default_value: 0.5
      - name: d_boost_max
        field: dBoostMax
        condition: USE_D_BOOST
        min: 1
        max: 3
        default_value: 1.25
      - name: d_boost_max_at_acceleration
        field: dBoostMaxAtAlleceleration
        condition: USE_D_BOOST
        min: 1000
        max: 16000
        default_value: 7500
      - name: d_boost_gyro_delta_lpf_hz
        field: dBoostGyroDeltaLpfHz
        condition: USE_D_BOOST
        min: 10
        max: 250
        default_value: 80
      - name: antigravity_gain
        description: "Max Antigravity gain. `1` means Antigravity is disabled, `2` means Iterm is allowed to double during rapid throttle movements"
        default_value: 1
        field: antigravityGain
        condition: USE_ANTIGRAVITY
        min: 1
        max: 20
      - name: antigravity_accelerator
        description: ""
        default_value: 1
        field: antigravityAccelerator
        condition: USE_ANTIGRAVITY
        min: 1
        max: 20
      - name: antigravity_cutoff_lpf_hz
        description: "Antigravity cutoff frequenct for Throtte filter. Antigravity is based on the difference between actual and filtered throttle input. The bigger is the difference, the bigger Antigravity gain"
        default_value: 15
        field: antigravityCutoff
        condition: USE_ANTIGRAVITY
        min: 1
        max: 30
      - name: pid_type
        description: "Allows to set type of PID controller used in control loop. Possible values: `NONE`, `PID`, `PIFF`, `AUTO`. Change only in case of experimental platforms like VTOL, tailsitters, rovers, boats, etc. Airplanes should always use `PIFF` and multirotors `PID`"
        field: pidControllerType
        table: pidTypeTable
        default_value: AUTO
      - name: mc_cd_lpf_hz
        description: "Cutoff frequency for Control Derivative. Lower value smoother reaction on fast stick movements. With higher values, response will be more aggressive, jerky"
        default_value: 30
        field: controlDerivativeLpfHz
        min: 0
        max: 200
      - name: fw_level_pitch_trim
        description: "Pitch trim for self-leveling flight modes. In degrees. +5 means airplane nose should be raised 5 deg from level"
        default_value: 0
        field: fixedWingLevelTrim
        min: -10
        max: 10
      - name: smith_predictor_strength
        description: "The strength factor of a Smith Predictor of PID measurement. In percents"
        default_value: 0.5
        field: smithPredictorStrength
        condition: USE_SMITH_PREDICTOR
        min: 0
        max: 1
      - name: smith_predictor_delay
        description: "Expected delay of the gyro signal. In milliseconds"
        default_value: 0
        field: smithPredictorDelay
        condition: USE_SMITH_PREDICTOR
        min: 0
        max: 8
      - name: smith_predictor_lpf_hz
        description: "Cutoff frequency for the Smith Predictor Low Pass Filter"
        default_value: 50
        field: smithPredictorFilterHz
        condition: USE_SMITH_PREDICTOR
        min: 1
        max: 500
      - name: fw_level_pitch_gain
        description: "I-gain for the pitch trim for self-leveling flight modes. Higher values means that AUTOTRIM will be faster but might introduce oscillations"
        default_value: 5
        field: fixedWingLevelTrimGain
        min: 0
        max: 20

  - name: PG_PID_AUTOTUNE_CONFIG
    type: pidAutotuneConfig_t
    condition: USE_AUTOTUNE_FIXED_WING
    members:
      - name: fw_autotune_min_stick
        description: "Minimum stick input [%], after applying deadband and expo, to start recording the plane's response to stick input."
        default_value: 50
        field: fw_min_stick
        min: 0
        max: 100
      - name: fw_autotune_rate_adjustment
        description: "`AUTO` and `LIMIT` adjust the rates to match the capabilities of the airplane, with `LIMIT` they are never increased above the starting rates setting. `FIXED` does not adjust the rates. Rates are not changed when tuning in `ANGLE` mode."
        default_value: "AUTO"
        field: fw_rate_adjustment
        table: autotune_rate_adjustment
        type: uint8_t
      - name: fw_autotune_max_rate_deflection
        description: "The target percentage of maximum mixer output used for determining the rates in `AUTO` and `LIMIT`."
        default_value: 80
        field: fw_max_rate_deflection
        min: 50
        max: 100

  - name: PG_POSITION_ESTIMATION_CONFIG
    type: positionEstimationConfig_t
    members:
      - name: inav_auto_mag_decl
        description: "Automatic setting of magnetic declination based on GPS position. When used manual magnetic declination is ignored."
        default_value: ON
        field: automatic_mag_declination
        type: bool
      - name: inav_gravity_cal_tolerance
        description: "Unarmed gravity calibration tolerance level. Won't finish the calibration until estimated gravity error falls below this value."
        default_value: 5
        field: gravity_calibration_tolerance
        min: 0
        max: 255
      - name: inav_use_gps_velned
        description: "Defined if iNav should use velocity data provided by GPS module for doing position and speed estimation. If set to OFF iNav will fallback to calculating velocity from GPS coordinates. Using native velocity data may improve performance on some GPS modules. Some GPS modules introduce significant delay and using native velocity may actually result in much worse performance."
        default_value: ON
        field: use_gps_velned
        type: bool
      - name: inav_use_gps_no_baro
        field: use_gps_no_baro
        type: bool
        default_value: OFF
      - name: inav_allow_dead_reckoning
        description: "Defines if inav will dead-reckon over short GPS outages. May also be useful for indoors OPFLOW navigation"
        default_value: OFF
        field: allow_dead_reckoning
        type: bool
      - name: inav_reset_altitude
        description: "Defines when relative estimated altitude is reset to zero. Variants - `NEVER` (once reference is acquired it's used regardless); `FIRST_ARM` (keep altitude at zero until firstly armed), `EACH_ARM` (altitude is reset to zero on each arming)"
        default_value: "FIRST_ARM"
        field: reset_altitude_type
        table: reset_type
      - name: inav_reset_home
        description: "Allows to chose when the home position is reset. Can help prevent resetting home position after accidental mid-air disarm. Possible values are: NEVER, FIRST_ARM and EACH_ARM"
        default_value: "FIRST_ARM"
        field: reset_home_type
        table: reset_type
      - name: inav_max_surface_altitude
        description: "Max allowed altitude for surface following mode. [cm]"
        default_value: 200
        field: max_surface_altitude
        min: 0
        max: 1000
      - name: inav_w_z_surface_p
        field: w_z_surface_p
        min: 0
        max: 100
        default_value: 3.5
      - name: inav_w_z_surface_v
        field: w_z_surface_v
        min: 0
        max: 100
        default_value: 6.1
      - name: inav_w_xy_flow_p
        field: w_xy_flow_p
        min: 0
        max: 100
        default_value: 1.0
      - name: inav_w_xy_flow_v
        field: w_xy_flow_v
        min: 0
        max: 100
        default_value: 2.0
      - name: inav_w_z_baro_p
        description: "Weight of barometer measurements in estimated altitude and climb rate"
        field: w_z_baro_p
        min: 0
        max: 10
        default_value: 0.35
      - name: inav_w_z_gps_p
        description: "Weight of GPS altitude measurements in estimated altitude. Setting is used only of airplanes"
        field: w_z_gps_p
        min: 0
        max: 10
        default_value: 0.2
      - name: inav_w_z_gps_v
        description: "Weight of GPS climb rate measurements in estimated climb rate. Setting is used on both airplanes and multirotors. If GPS doesn't support native climb rate reporting (i.e. NMEA GPS) you may consider setting this to zero"
        field: w_z_gps_v
        min: 0
        max: 10
        default_value: 0.1
      - name: inav_w_xy_gps_p
        description: "Weight of GPS coordinates in estimated UAV position and speed."
        default_value: 1.0
        field: w_xy_gps_p
        min: 0
        max: 10
      - name: inav_w_xy_gps_v
        description: "Weight of GPS velocity data in estimated UAV speed"
        default_value: 2.0
        field: w_xy_gps_v
        min: 0
        max: 10
      - name: inav_w_z_res_v
        description: "Decay coefficient for estimated climb rate when baro/GPS reference for altitude is lost"
        default_value: 0.5
        field: w_z_res_v
        min: 0
        max: 10
      - name: inav_w_xy_res_v
        description: "Decay coefficient for estimated velocity when GPS reference for position is lost"
        default_value: 0.5
        field: w_xy_res_v
        min: 0
        max: 10
      - name: inav_w_xyz_acc_p
        field: w_xyz_acc_p
        min: 0
        max: 1
        default_value: 1.0
      - name: inav_w_acc_bias
        description: "Weight for accelerometer drift estimation"
        default_value: 0.01
        field: w_acc_bias
        min: 0
        max: 1
      - name: inav_max_eph_epv
        description: "Maximum uncertainty value until estimated position is considered valid and is used for navigation [cm]"
        default_value: 1000
        field: max_eph_epv
        min: 0
        max: 9999
      - name: inav_baro_epv
        description: "Uncertainty value for barometric sensor [cm]"
        default_value: 100
        field: baro_epv
        min: 0
        max: 9999

  - name: PG_NAV_CONFIG
    type: navConfig_t
    headers: ["navigation/navigation.h"]
    members:
      - name: nav_disarm_on_landing
        description: "If set to ON, iNav disarms the FC after landing"
        default_value: OFF
        field: general.flags.disarm_on_landing
        type: bool
      - name: nav_use_midthr_for_althold
        description: "If set to OFF, the FC remembers your throttle stick position when enabling ALTHOLD and treats it as a neutral midpoint for holding altitude"
        default_value: OFF
        field: general.flags.use_thr_mid_for_althold
        type: bool
      - name: nav_extra_arming_safety
        description: "If set to ON drone won't arm if no GPS fix and any navigation mode like RTH or POSHOLD is configured. ALLOW_BYPASS allows the user to momentarily disable this check by holding yaw high (left stick held at the bottom right in mode 2) when switch arming is used"
        default_value: "ON"
        field: general.flags.extra_arming_safety
        table: nav_extra_arming_safety
      - name: nav_user_control_mode
        description: "Defines how Pitch/Roll input from RC receiver affects flight in POSHOLD mode: ATTI - pitch/roll controls attitude like in ANGLE mode; CRUISE - pitch/roll controls velocity in forward and right direction."
        default_value: "ATTI"
        field: general.flags.user_control_mode
        table: nav_user_control_mode
      - name: nav_position_timeout
        description: "If GPS fails wait for this much seconds before switching to emergency landing mode (0 - disable)"
        default_value: 5
        field: general.pos_failure_timeout
        min: 0
        max: 10
      - name: nav_wp_load_on_boot
        description: "If set to ON, waypoints will be automatically loaded from EEPROM to the FC during startup."
        default_value: OFF
        field: general.waypoint_load_on_boot
        type: bool
      - name: nav_wp_radius
        description: "Waypoint radius [cm]. Waypoint would be considered reached if machine is within this radius"
        default_value: 100
        field: general.waypoint_radius
        min: 10
        max: 10000
      - name: nav_wp_enforce_altitude
        description: "Forces craft to achieve the set WP altitude as well as position before moving to next WP. Position is held and altitude adjusted as required before moving on."
        default_value: OFF
        field: general.flags.waypoint_enforce_altitude
        type: bool
      - name: nav_wp_safe_distance
        description: "First waypoint in the mission should be closer than this value [cm]. A value of 0 disables this check."
        default_value: 10000
        field: general.waypoint_safe_distance
        max: 65000
      - name: nav_wp_mission_restart
        description: "Sets restart behaviour for a WP mission when interrupted mid mission. START from first WP, RESUME from last active WP or SWITCH between START and RESUME each time WP Mode is reselected ON. SWITCH effectively allows resuming once only from a previous mid mission waypoint after which the mission will restart from the first waypoint."
        default_value: "RESUME"
        field: general.flags.waypoint_mission_restart
        table: nav_wp_mission_restart
      - name: nav_wp_multi_mission_index
        description: "Index of mission selected from multi mission WP entry loaded in flight controller. 1 is the first useable WP mission in the entry. Limited to a maximum of 9 missions. Set index to 0 to display current active WP count in OSD Mission field."
        default_value: 1
        field: general.waypoint_multi_mission_index
        condition: USE_MULTI_MISSION
        min: 0
        max: 9
      - name: nav_auto_speed
        description: "Speed in fully autonomous modes (RTH, WP) [cm/s]. Used for WP mode when no specific WP speed set. [Multirotor only]"
        default_value: 300
        field: general.auto_speed
        min: 10
        max: 2000
      - name: nav_max_auto_speed
        description: "Maximum speed allowed in fully autonomous modes (RTH, WP) [cm/s] [Multirotor only]"
        default_value: 1000
        field: general.max_auto_speed
        min: 10
        max: 2000
      - name: nav_auto_climb_rate
        description: "Maximum climb/descent rate that UAV is allowed to reach during navigation modes. [cm/s]"
        default_value: 500
        field: general.max_auto_climb_rate
        min: 10
        max: 2000
      - name: nav_manual_speed
        description: "Maximum speed allowed when processing pilot input for POSHOLD/CRUISE control mode [cm/s] [Multirotor only]"
        default_value: 500
        field: general.max_manual_speed
        min: 10
        max: 2000
      - name: nav_manual_climb_rate
        description: "Maximum climb/descent rate firmware is allowed when processing pilot input for ALTHOLD control mode [cm/s]"
        default_value: 200
        field: general.max_manual_climb_rate
        min: 10
        max: 2000
      - name: nav_land_minalt_vspd
        description: "Vertical descent velocity under nav_land_slowdown_minalt during the RTH landing phase. [cm/s]"
        default_value: 50
        field: general.land_minalt_vspd
        min: 50
        max: 500
      - name: nav_land_maxalt_vspd
        description: "Vertical descent velocity above nav_land_slowdown_maxalt during the RTH landing phase. [cm/s]"
        default_value: 200
        field: general.land_maxalt_vspd
        min: 100
        max: 2000
      - name: nav_land_slowdown_minalt
        description: "Defines at what altitude the descent velocity should start to be `nav_land_minalt_vspd` [cm]"
        default_value: 500
        field: general.land_slowdown_minalt
        min: 50
        max: 1000
      - name: nav_land_slowdown_maxalt
        description: "Defines at what altitude the descent velocity should start to ramp down from `nav_land_maxalt_vspd` to `nav_land_minalt_vspd` during the RTH landing phase [cm]"
        default_value: 2000
        field: general.land_slowdown_maxalt
        min: 500
        max: 4000
      - name: nav_emerg_landing_speed
        description: "Rate of descent UAV will try to maintain when doing emergency descent sequence [cm/s]"
        default_value: 500
        field: general.emerg_descent_rate
        min: 100
        max: 2000
      - name: nav_min_rth_distance
        description: "Minimum distance from homepoint when RTH full procedure will be activated [cm]. Below this distance, the mode will activate at the current location and the final phase is executed (loiter / land). Above this distance, the full procedure is activated, which may include initial climb and flying directly to the homepoint before entering the loiter / land phase."
        default_value: 500
        field: general.min_rth_distance
        min: 0
        max: 5000
      - name: nav_overrides_motor_stop
        description: "When set to OFF the navigation system will not take over the control of the motor if the throttle is low (motor will stop). When set to OFF_ALWAYS the navigation system will not take over the control of the motor if the throttle was low even when failsafe is triggered. When set to AUTO_ONLY the navigation system will only take over the control of the throttle in autonomous navigation modes (NAV WP and NAV RTH). When set to ALL_NAV (default) the navigation system will take over the control of the motor completely and never allow the motor to stop even when the throttle is low. This setting only has an effect on NAV modes which take control of the throttle when combined with MOTOR_STOP and is likely to cause a stall if fw_min_throttle_down_pitch isn't set correctly or the pitch estimation is wrong for fixed wing models when not set to ALL_NAV"
        default_value: "ALL_NAV"
        field: general.flags.nav_overrides_motor_stop
        table: nav_overrides_motor_stop
      - name: nav_fw_soaring_motor_stop
        description: "Stops motor when Soaring mode enabled."
        default_value: OFF
        field: general.flags.soaring_motor_stop
        type: bool
      - name: nav_fw_soaring_pitch_deadband
        description: "Pitch Angle deadband when soaring mode enabled (deg). Angle mode inactive within deadband allowing pitch to free float whilst soaring."
        default_value: 5
        field: fw.soaring_pitch_deadband
        min: 0
        max: 15
      - name: nav_rth_climb_first
        description: "If set to ON or ON_FW_SPIRAL aircraft will climb to nav_rth_altitude first before turning to head home. If set to OFF aircraft will turn and head home immediately climbing on the way. For a fixed wing ON will use a linear climb, ON_FW_SPIRAL will use a loiter turning climb with climb rate set by nav_auto_climb_rate, turn rate set by nav_fw_loiter_radius (ON_FW_SPIRAL is a fixed wing setting and behaves the same as ON for a multirotor)"
        default_value: "ON"
        field: general.flags.rth_climb_first
        table: nav_rth_climb_first
      - name: nav_rth_climb_first_stage_mode
        description: "This determines how rth_climb_first_stage_altitude is used. Default is AT_LEAST."
        default_value: "AT_LEAST"
        field: general.flags.rth_climb_first_stage_mode
        table: nav_rth_climb_first_stage_modes
      - name: nav_rth_climb_first_stage_altitude
        description: "The altitude [cm] at which climb first will transition to turn first. How the altitude is used, is determined by nav_rth_climb_first_stage_mode. Default=0; feature disabled."
        default_value: 0
        field: general.rth_climb_first_stage_altitude
        max: 65000
      - name: nav_rth_climb_ignore_emerg
        description: "If set to ON, aircraft will execute initial climb regardless of position sensor (GPS) status."
        default_value: OFF
        field: general.flags.rth_climb_ignore_emerg
        type: bool
      - name: nav_rth_tail_first
        description: "If set to ON drone will return tail-first. Obviously meaningless for airplanes."
        default_value: OFF
        field: general.flags.rth_tail_first
        type: bool
      - name: nav_rth_allow_landing
        description: "If set to ON drone will land as a last phase of RTH."
        default_value: "ALWAYS"
        field: general.flags.rth_allow_landing
        table: nav_rth_allow_landing
      - name: nav_rth_alt_mode
        description: "Configure how the aircraft will manage altitude on the way home, see Navigation modes on wiki for more details"
        default_value: "AT_LEAST"
        field: general.flags.rth_alt_control_mode
        table: nav_rth_alt_mode
      - name: nav_rth_alt_control_override
        description: "If set to ON RTH altitude and CLIMB FIRST settings can be overridden during the RTH climb phase using full pitch or roll stick held for > 1 second. RTH altitude is reset to the current altitude using pitch down stick. RTH CLIMB FIRST is overridden using right roll stick so craft turns and heads directly to home (CLIMB FIRST override only works for fixed wing)"
        default_value: OFF
        field: general.flags.rth_alt_control_override
        type: bool
      - name: nav_rth_abort_threshold
        description: "RTH sanity checking feature will notice if distance to home is increasing during RTH and once amount of increase exceeds the threshold defined by this parameter, instead of continuing RTH machine will enter emergency landing, self-level and go down safely. Default is 500m which is safe enough for both multirotor machines and airplanes. Set to 0 to disable. [cm]"
        default_value: 50000
        field: general.rth_abort_threshold
        max: 65000
        min: 0
      - name: nav_max_terrain_follow_alt
        field: general.max_terrain_follow_altitude
        default_value: "100"
        description: "Max allowed above the ground altitude for terrain following mode"
        max: 1000
        default_value: 100
      - name: nav_max_altitude
        field: general.max_altitude
        description: "Max allowed altitude (above Home Point) that applies to all NAV modes (including Altitude Hold). 0 means limit is disabled"
        default_value: 0
        max: 65000
        min: 0
      - name: nav_rth_altitude
        description: "Used in EXTRA, FIXED and AT_LEAST rth alt modes [cm] (Default 1000 means 10 meters)"
        default_value: 1000
        field: general.rth_altitude
        max: 65000
      - name: nav_rth_home_altitude
        description: "Aircraft will climb/descend to this altitude after reaching home if landing is not enabled. Set to 0 to stay at `nav_rth_altitude` (default) [cm]"
        default_value: 0
        field: general.rth_home_altitude
        max: 65000
      - name: nav_rth_trackback_mode
        description: "Useage modes for RTH Trackback. OFF = disabled, ON = Normal and Failsafe RTH, FS = Failsafe RTH only."
        default_value: "OFF"
        field: general.flags.rth_trackback_mode
        table: rth_trackback_mode
      - name: nav_rth_trackback_distance
        description: "Maximum distance allowed for RTH trackback. Normal RTH is executed once this distance is exceeded [m]."
        default_value: 500
        field: general.rth_trackback_distance
        max: 2000
        min: 50
      - name: safehome_max_distance
        description: "In order for a safehome to be used, it must be less than this distance (in cm) from the arming point."
        default_value: 20000
        field: general.safehome_max_distance
        min: 0
        max: 65000
      - name: safehome_usage_mode
        description: "Used to control when safehomes will be used. Possible values are `OFF`, `RTH` and `RTH_FS`.  See [Safehome documentation](Safehomes.md#Safehome) for more information."
        default_value: "RTH"
        field: general.flags.safehome_usage_mode
        table: safehome_usage_mode
      - name: nav_mission_planner_reset
        description: "With Reset ON WP Mission Planner waypoint count can be reset to 0 by toggling the mode switch ON-OFF-ON."
        default_value: ON
        field: general.flags.mission_planner_reset
        type: bool
      - name: nav_mc_bank_angle
        description: "Maximum banking angle (deg) that multicopter navigation is allowed to set. Machine must be able to satisfy this angle without loosing altitude"
        default_value: 30
        field: mc.max_bank_angle
        min: 15
        max: 45
      - name: nav_mc_auto_disarm_delay
        description: "Delay before multi-rotor disarms when `nav_disarm_on_landing` is set (ms)"
        default_value: 2000
        field: mc.auto_disarm_delay
        min: 100
        max: 10000
      - name: nav_mc_braking_speed_threshold
        description: "min speed in cm/s above which braking can happen"
        default_value: 100
        field: mc.braking_speed_threshold
        condition: USE_MR_BRAKING_MODE
        min: 0
        max: 1000
      - name: nav_mc_braking_disengage_speed
        description: "braking is disabled when speed goes below this value"
        default_value: 75
        field: mc.braking_disengage_speed
        condition: USE_MR_BRAKING_MODE
        min: 0
        max: 1000
      - name: nav_mc_braking_timeout
        description: "timeout in ms for braking"
        default_value: 2000
        field: mc.braking_timeout
        condition: USE_MR_BRAKING_MODE
        min: 100
        max: 5000
      - name: nav_mc_braking_boost_factor
        description: "acceleration factor for BOOST phase"
        default_value: 100
        field: mc.braking_boost_factor
        condition: USE_MR_BRAKING_MODE
        min: 0
        max: 200
      - name: nav_mc_braking_boost_timeout
        description: "how long in ms BOOST phase can happen"
        default_value: 750
        field: mc.braking_boost_timeout
        condition: USE_MR_BRAKING_MODE
        min: 0
        max: 5000
      - name: nav_mc_braking_boost_speed_threshold
        description: "BOOST can be enabled when speed is above this value"
        default_value: 150
        field: mc.braking_boost_speed_threshold
        condition: USE_MR_BRAKING_MODE
        min: 100
        max: 1000
      - name: nav_mc_braking_boost_disengage_speed
        description: "BOOST will be disabled when speed goes below this value"
        default_value: 100
        field: mc.braking_boost_disengage_speed
        condition: USE_MR_BRAKING_MODE
        min: 0
        max: 1000
      - name: nav_mc_braking_bank_angle
        description: "max angle that MR is allowed to bank in BOOST mode"
        default_value: 40
        field: mc.braking_bank_angle
        condition: USE_MR_BRAKING_MODE
        min: 15
        max: 60
      - name: nav_mc_pos_deceleration_time
        description: "Used for stoping distance calculation. Stop position is computed as _speed_ * _nav_mc_pos_deceleration_time_ from the place where sticks are released. Braking mode overrides this setting"
        default_value: 120
        field: mc.posDecelerationTime
        min: 0
        max: 255
      - name: nav_mc_pos_expo
        description: "Expo for PosHold control"
        default_value: 10
        field: mc.posResponseExpo
        min: 0
        max: 255
      - name: nav_mc_wp_slowdown
        description: "When ON, NAV engine will slow down when switching to the next waypoint. This prioritizes turning over forward movement. When OFF, NAV engine will continue to the next waypoint and turn as it goes."
        default_value: ON
        field: mc.slowDownForTurning
        type: bool
      - name: nav_fw_auto_disarm_delay
        description: "Delay before plane disarms when `nav_disarm_on_landing` is set (ms)"
        default_value: 2000
        field: fw.auto_disarm_delay
        min: 100
        max: 10000
      - name: nav_fw_bank_angle
        description: "Max roll angle when rolling / turning in GPS assisted modes, is also restrained by global max_angle_inclination_rll"
        default_value: 35
        field: fw.max_bank_angle
        min: 5
        max: 80
      - name: nav_fw_climb_angle
        description: "Max pitch angle when climbing in GPS assisted modes, is also restrained by global max_angle_inclination_pit"
        default_value: 20
        field: fw.max_climb_angle
        min: 5
        max: 80
      - name: nav_fw_dive_angle
        description: "Max negative pitch angle when diving in GPS assisted modes, is also restrained by global max_angle_inclination_pit"
        default_value: 15
        field: fw.max_dive_angle
        min: 5
        max: 80
      - name: nav_fw_pitch2thr_smoothing
        description:  "How smoothly the autopilot makes pitch to throttle correction inside a deadband defined by pitch_to_throttle_thresh."
        default_value: 6
        field: fw.pitch_to_throttle_smooth
        min: 0
        max: 9
      - name: nav_fw_pitch2thr_threshold
        description: "Threshold from average pitch where momentary pitch_to_throttle correction kicks in. [decidegrees]"
        default_value: 50
        field: fw.pitch_to_throttle_thresh
        min: 0
        max: 900
      - name: nav_fw_loiter_radius
        description: "PosHold radius. 3000 to 7500 is a good value (30-75m) [cm]"
        default_value: 7500
        field: fw.loiter_radius
        min: 0
        max: 30000
      - name: nav_fw_cruise_speed
        description: "Speed for the plane/wing at cruise throttle used for remaining flight time/distance estimation in cm/s"
        default_value: 0
        field: fw.cruise_speed
        min: 0
        max: 65535
      - name: nav_fw_control_smoothness
        description: "How smoothly the autopilot controls the airplane to correct the navigation error"
        default_value: 0
        field: fw.control_smoothness
        min: 0
        max: 9

      - name: nav_fw_land_dive_angle
        description: "Dive angle that airplane will use during final landing phase. During dive phase, motor is stopped or IDLE and roll control is locked to 0 degrees"
        default_value: 2
        field: fw.land_dive_angle
        condition: NAV_FIXED_WING_LANDING
        min: -20
        max: 20

      - name: nav_fw_launch_velocity
        description: "Forward velocity threshold for swing-launch detection [cm/s]"
        default_value: 300
        field: fw.launch_velocity_thresh
        min: 100
        max: 10000
      - name: nav_fw_launch_accel
        description: "Forward acceleration threshold for bungee launch of throw launch [cm/s/s], 1G = 981 cm/s/s"
        default_value: 1863
        field: fw.launch_accel_thresh
        min: 1000
        max: 20000
      - name: nav_fw_launch_max_angle
        description: "Max tilt angle (pitch/roll combined) to consider launch successful. Set to 180 to disable completely [deg]"
        default_value: 45
        field: fw.launch_max_angle
        min: 5
        max: 180
      - name: nav_fw_launch_detect_time
        description: "Time for which thresholds have to breached to consider launch happened [ms]"
        default_value: 40
        field: fw.launch_time_thresh
        min: 10
        max: 1000
      - name: nav_fw_launch_idle_motor_delay
        description: "Delay between raising throttle and motor starting at idle throttle (ms)"
        default_value: 0
        field: fw.launch_idle_motor_timer
        min: 0
        max: 60000
      - name: nav_fw_launch_motor_delay
        description: "Delay between detected launch and launch sequence start and throttling up (ms)"
        default_value: 500
        field: fw.launch_motor_timer
        min: 0
        max: 5000
      - name: nav_fw_launch_spinup_time
        description: "Time to bring power from minimum throttle to nav_fw_launch_thr - to avoid big stress on ESC and large torque from propeller"
        default_value: 100
        field: fw.launch_motor_spinup_time
        min: 0
        max: 1000
      - name: nav_fw_launch_end_time
        description: "Time for the transition of throttle and pitch angle, between the launch state and the subsequent flight mode [ms]"
        default_value: 3000
        field: fw.launch_end_time
        min: 0
        max: 5000
      - name: nav_fw_launch_min_time
        description: "Allow launch mode to execute at least this time (ms) and ignore stick movements [0-60000]."
        default_value: 0
        field: fw.launch_min_time
        min: 0
        max: 60000
      - name: nav_fw_launch_timeout
        description: "Maximum time for launch sequence to be executed. After this time LAUNCH mode will be turned off and regular flight mode will take over (ms)"
        default_value: 5000
        field: fw.launch_timeout
        max: 60000
      - name: nav_fw_launch_max_altitude
        description: "Altitude (centimeters) at which LAUNCH mode will be turned off and regular flight mode will take over [0-60000]."
        default_value: 0
        field: fw.launch_max_altitude
        min: 0
        max: 60000
      - name: nav_fw_launch_climb_angle
        description: "Climb angle (attitude of model, not climb slope) for launch sequence (degrees), is also restrained by global max_angle_inclination_pit"
        default_value: 18
        field: fw.launch_climb_angle
        min: 5
        max: 45
<<<<<<< HEAD
=======
      - name: nav_fw_launch_manual_throttle
        description: "Allows launch with manually controlled throttle. INAV only levels wings and controls climb pitch during launch. Throttle is controlled directly by throttle stick movement. IF USED WITHOUT A GPS LOCK plane must be launched immediately after throttle is increased to avoid issues with climb out stabilisation and the launch ending sooner than expected (launch end timer starts as soon as the throttle stick is raised)."
        default_value: OFF
        field: fw.launch_manual_throttle
        type: bool
>>>>>>> 359030d8
      - name: nav_fw_launch_abort_deadband
        description: "Launch abort stick deadband in [r/c points], applied after r/c deadband and expo. The Roll/Pitch stick needs to be deflected beyond this deadband to abort the launch."
        default_value: 100
        field: fw.launch_abort_deadband
        min: 2
        max: 250
      - name: nav_fw_cruise_yaw_rate
        description: "Max YAW rate when NAV CRUISE mode is enabled (0=disable control via yaw stick) [dps]"
        default_value: 20
        field: fw.cruise_yaw_rate
        min: 0
        max: 60
      - name: nav_fw_allow_manual_thr_increase
        description: "Enable the possibility to manually increase the throttle in auto throttle controlled modes for fixed wing"
        default_value: OFF
        field: fw.allow_manual_thr_increase
        type: bool
      - name: nav_use_fw_yaw_control
        description: "Enables or Disables the use of the heading PID controller on fixed wing. Heading PID controller is always enabled for rovers and boats"
        default_value: OFF
        field: fw.useFwNavYawControl
        type: bool
      - name: nav_fw_yaw_deadband
        description: "Deadband for heading trajectory PID controller. When heading error is below the deadband, controller assumes that vehicle is on course"
        default_value: 0
        field: fw.yawControlDeadband
        min: 0
        max: 90

  - name: PG_TELEMETRY_CONFIG
    type: telemetryConfig_t
    headers: ["io/serial.h", "telemetry/telemetry.h", "telemetry/frsky_d.h", "telemetry/sim.h"]
    condition: USE_TELEMETRY
    members:
      - name: telemetry_switch
        description: "Which aux channel to use to change serial output & baud rate (MSP / Telemetry). It disables automatic switching to Telemetry when armed."
        default_value: OFF
        type: bool
      - name: telemetry_inverted
        description: "Determines if the telemetry protocol default signal inversion is reversed. This should be OFF in most cases unless a custom or hacked RX is used."
        default_value: OFF
        type: bool
      - name: frsky_default_latitude
        description: "D-Series telemetry only: OpenTX needs a valid set of coordinates to show compass value. A fake value defined in this setting is sent while no fix is acquired."
        default_value: 0
        field: gpsNoFixLatitude
        min: -90
        max: 90
      - name: frsky_default_longitude
        description: "D-Series telemetry only: OpenTX needs a valid set of coordinates to show compass value. A fake value defined in this setting is sent while no fix is acquired."
        default_value: 0
        field: gpsNoFixLongitude
        min: -180
        max: 180
      - name: frsky_coordinates_format
        description: "D-Series telemetry only: FRSKY_FORMAT_DMS (default), FRSKY_FORMAT_NMEA"
        default_value: 0
        field: frsky_coordinate_format
        min: 0
        max: FRSKY_FORMAT_NMEA
        type: uint8_t # TODO: This seems to use an enum, we should use table:
      - name: frsky_unit
        description: "Not used? [METRIC/IMPERIAL]"
        default_value: "METRIC"
        table: frsky_unit
        type: uint8_t
      - name: frsky_vfas_precision
        description: "D-Series telemetry only: Set to 1 to send raw VBat value in 0.1V resolution for receivers that can handle it, or 0 (default) to use the standard method"
        default_value: 0
        min: FRSKY_VFAS_PRECISION_LOW
        max: FRSKY_VFAS_PRECISION_HIGH
      - name: frsky_pitch_roll
        description: "S.Port and D-Series telemetry: Send pitch and roll degrees*10 instead of raw accelerometer data"
        default_value: OFF
        type: bool
      - name: report_cell_voltage
        description: "S.Port, D-Series, and IBUS telemetry: Send the average cell voltage if set to ON"
        default_value: OFF
        type: bool
      - name: hott_alarm_sound_interval
        description: "Battery alarm delay in seconds for Hott telemetry"
        default_value: 5
        field: hottAlarmSoundInterval
        min: 0
        max: 120
      - name: telemetry_halfduplex
        description: "S.Port telemetry only: Turn UART into UNIDIR for usage on F1 and F4 target. See Telemetry.md for details"
        default_value: ON
        field: halfDuplex
        type: bool
      - name: smartport_fuel_unit
        description: "S.Port telemetry only: Unit of the value sent with the `FUEL` ID (FrSky D-Series always sends percent). [PERCENT/MAH/MWH]"
        default_value: "MAH"
        field: smartportFuelUnit
        condition: USE_TELEMETRY_SMARTPORT
        type: uint8_t
        table: smartport_fuel_unit
      - name: ibus_telemetry_type
        description: "Type compatibility ibus telemetry for transmitters. See Telemetry.md label IBUS for details."
        default_value: 0
        field: ibusTelemetryType
        min: 0
        max: 255
      - name: ltm_update_rate
        description: "Defines the LTM update rate (use of bandwidth [NORMAL/MEDIUM/SLOW]). See Telemetry.md, LTM section for details."
        default_value: "NORMAL"
        field: ltmUpdateRate
        condition: USE_TELEMETRY_LTM
        table: ltm_rates
      - name: sim_ground_station_number
        description: "Number of phone that is used to communicate with SIM module. Messages / calls from other numbers are ignored. If undefined, can be set by calling or sending a message to the module."
        default_value: ""
        field: simGroundStationNumber
        condition: USE_TELEMETRY_SIM
      - name: sim_pin
        description: "PIN code for the SIM module"
        default_value: "0000"
        field: simPin
        condition: USE_TELEMETRY_SIM
      - name: sim_transmit_interval
        description: "Text message transmission interval in seconds for SIM module. Minimum value: 10"
        default_value: 60
        field: simTransmitInterval
        condition: USE_TELEMETRY_SIM
        type: uint16_t
        min: SIM_MIN_TRANSMIT_INTERVAL
        max: 65535
      - name: sim_transmit_flags
        description: "Bitmask specifying text message transmit condition flags for the SIM module. 1: continuous transmission, 2: continuous transmission in failsafe mode, 4: continuous transmission when GPS signal quality is low, 8: acceleration events, 16: continuous transmission when altitude is below `sim_low_altitude`"
        default_value: :SIM_TX_FLAG_FAILSAFE
        field: simTransmitFlags
        condition: USE_TELEMETRY_SIM
        max: 63
      - name: acc_event_threshold_high
        description: "Acceleration threshold [cm/s/s] for impact / high g event text messages sent by SIM module. Acceleration values greater than 4 g can occur in fixed wing flight without an impact, so a setting of 4000 or greater is suggested. 0 = detection off."
        default_value: 0
        field: accEventThresholdHigh
        condition: USE_TELEMETRY_SIM
        type: uint16_t
        min: 0
        max: 65535
      - name: acc_event_threshold_low
        description: "Acceleration threshold [cm/s/s] for low-g / freefall detection text messages sent by SIM module. A setting of less than 100 is suggested. Valid values: [0-900], 0 = detection off."
        default_value: 0
        field: accEventThresholdLow
        condition: USE_TELEMETRY_SIM
        type: uint16_t
        min: 0
        max: 900
      - name: acc_event_threshold_neg_x
        description: "Acceleration threshold [cm/s/s] for backwards acceleration / fixed wing landing detection text messages sent by SIM module. Suggested value for fixed wing: 1100. 0 = detection off."
        default_value: 0
        field: accEventThresholdNegX
        condition: USE_TELEMETRY_SIM
        type: uint16_t
        min: 0
        max: 65535
      - name: sim_low_altitude
        description: "Threshold for low altitude warning messages sent by SIM module when the 'L' transmit flag is set in `sim_transmit_flags`."
        default_value: -32767
        field: simLowAltitude
        condition: USE_TELEMETRY_SIM
        type: int16_t
        min: INT16_MIN
        max: INT16_MAX
      - name: mavlink_ext_status_rate
        field: mavlink.extended_status_rate
        type: uint8_t
        min: 0
        max: 255
        default_value: 2
      - name: mavlink_rc_chan_rate
        field: mavlink.rc_channels_rate
        type: uint8_t
        min: 0
        max: 255
        default_value: 5
      - name: mavlink_pos_rate
        field: mavlink.position_rate
        type: uint8_t
        min: 0
        max: 255
        default_value: 2
      - name: mavlink_extra1_rate
        field: mavlink.extra1_rate
        type: uint8_t
        min: 0
        max: 255
        default_value: 10
      - name: mavlink_extra2_rate
        field: mavlink.extra2_rate
        type: uint8_t
        min: 0
        max: 255
        default_value: 2
      - name: mavlink_extra3_rate
        field: mavlink.extra3_rate
        type: uint8_t
        min: 0
        max: 255
        default_value: 1
      - name: mavlink_version
        field: mavlink.version
        description: "Version of MAVLink to use"
        type: uint8_t
        min: 1
        max: 2
        default_value: 2

  - name: PG_LED_STRIP_CONFIG
    type: ledStripConfig_t
    headers: ["common/color.h", "io/ledstrip.h"]
    condition: USE_LED_STRIP
    members:
      - name: ledstrip_visual_beeper
        description: ""
        default_value: OFF
        type: bool

  - name: PG_OSD_CONFIG
    type: osdConfig_t
    headers: ["io/osd.h", "drivers/osd.h"]
    condition: USE_OSD
    members:
      - name: osd_telemetry
        description: "To enable OSD telemetry for antenna tracker. Possible values are `OFF`, `ON` and `TEST`"
        table: osd_telemetry
        field: telemetry
        type: uint8_t
        default_value: "OFF"
      - name: osd_video_system
        description: "Video system used. Possible values are `AUTO`, `PAL`, `NTSC`, and `HD`"
        default_value: "AUTO"
        table: osd_video_system
        field: video_system
        type: uint8_t
      - name: osd_row_shiftdown
        description: "Number of rows to shift the OSD display (increase if top rows are cut off)"
        default_value: 0
        field: row_shiftdown
        min: 0
        max: 1
      - name: osd_units
        description: "IMPERIAL, METRIC, UK"
        default_value: "METRIC"
        field: units
        table: osd_unit
        type: uint8_t
      - name: osd_stats_energy_unit
        description: "Unit used for the drawn energy in the OSD stats [MAH/WH] (milliAmpere hour/ Watt hour)"
        default_value: "MAH"
        field: stats_energy_unit
        table: osd_stats_energy_unit
        type: uint8_t
      - name: osd_stats_min_voltage_unit
        description: "Display minimum voltage of the `BATTERY` or the average per `CELL` in the OSD stats."
        default_value: "BATTERY"
        field: stats_min_voltage_unit
        table: osd_stats_min_voltage_unit
        type: uint8_t
      - name: osd_stats_page_auto_swap_time
        description: "Auto swap display time interval between disarm stats pages (seconds). Reverts to manual control when Roll stick used to change pages. Disabled when set to 0."
        default_value: 3
        field: stats_page_auto_swap_time
        min: 0
        max: 10
      - name: osd_rssi_alarm
        description: "Value below which to make the OSD RSSI indicator blink"
        default_value: 20
        field: rssi_alarm
        min: 0
        max: 100
      - name: osd_time_alarm
        description: "Value above which to make the OSD flight time indicator blink (minutes)"
        default_value: 10
        field: time_alarm
        min: 0
        max: 600
      - name: osd_alt_alarm
        description: "Value above which to make the OSD relative altitude indicator blink (meters)"
        default_value: 100
        field: alt_alarm
        min: 0
        max: 10000
      - name: osd_dist_alarm
        description: "Value above which to make the OSD distance from home indicator blink (meters)"
        default_value: 1000
        field: dist_alarm
        min: 0
        max: 50000
      - name: osd_neg_alt_alarm
        description: "Value below which (negative altitude) to make the OSD relative altitude indicator blink (meters)"
        default_value: 5
        field: neg_alt_alarm
        min: 0
        max: 10000
      - name: osd_current_alarm
        description: "Value above which the OSD current consumption element will start blinking. Measured in full Amperes."
        default_value: 0
        field: current_alarm
        min: 0
        max: 255
      - name: osd_gforce_alarm
        description: "Value above which the OSD g force indicator will blink (g)"
        default_value: 5
        field: gforce_alarm
        min: 0
        max: 20
      - name: osd_gforce_axis_alarm_min
        description: "Value under which the OSD axis g force indicators will blink (g)"
        default_value: -5
        field: gforce_axis_alarm_min
        min: -20
        max: 20
      - name: osd_gforce_axis_alarm_max
        description: "Value above which the OSD axis g force indicators will blink (g)"
        default_value: 5
        field: gforce_axis_alarm_max
        min: -20
        max: 20
      - name: osd_imu_temp_alarm_min
        description: "Temperature under which the IMU temperature OSD element will start blinking (decidegrees centigrade)"
        default_value: -200
        field: imu_temp_alarm_min
        min: -550
        max: 1250
      - name: osd_imu_temp_alarm_max
        description: "Temperature above which the IMU temperature OSD element will start blinking (decidegrees centigrade)"
        default_value: 600
        field: imu_temp_alarm_max
        min: -550
        max: 1250
      - name: osd_esc_temp_alarm_max
        description: "Temperature above which the IMU temperature OSD element will start blinking (decidegrees centigrade)"
        default_value: 900
        field: esc_temp_alarm_max
        min: -550
        max: 1500
      - name: osd_esc_temp_alarm_min
        description: "Temperature under which the IMU temperature OSD element will start blinking (decidegrees centigrade)"
        default_value: -200
        field: esc_temp_alarm_min
        min: -550
        max: 1500
      - name: osd_baro_temp_alarm_min
        description: "Temperature under which the baro temperature OSD element will start blinking (decidegrees centigrade)"
        default_value: -200
        field: baro_temp_alarm_min
        condition: USE_BARO
        min: -550
        max: 1250
      - name: osd_baro_temp_alarm_max
        description: "Temperature above which the baro temperature OSD element will start blinking (decidegrees centigrade)"
        default_value: 600
        field: baro_temp_alarm_max
        condition: USE_BARO
        min: -550
        max: 1250
      - name: osd_snr_alarm
        condition: USE_SERIALRX_CRSF
        description: "Value below which Crossfire SNR Alarm pops-up. (dB)"
        default_value: 4
        field: snr_alarm
        min: -20
        max: 10
      - name: osd_link_quality_alarm
        condition: USE_SERIALRX_CRSF
        description: "LQ % indicator blinks below this value. For Crossfire use 70%, for Tracer use 50%"
        default_value: 70
        field: link_quality_alarm
        min: 0
        max: 100
      - name: osd_rssi_dbm_alarm
        condition: USE_SERIALRX_CRSF
        description: "RSSI dBm indicator blinks below this value [dBm]. 0 disables this alarm"
        default_value: 0
        field: rssi_dbm_alarm
        min: -130
        max: 0
      - name: osd_rssi_dbm_max
        condition: USE_SERIALRX_CRSF
        description: "RSSI dBm upper end of curve. Perfect rssi (max) = 100%"
        default_value: -30
        field: rssi_dbm_max
        min: -50
        max: 0
      - name: osd_rssi_dbm_min
        condition: USE_SERIALRX_CRSF
        description: "RSSI dBm lower end of curve or RX sensitivity level. Worst rssi (min) = 0%"
        default_value: -120
        field: rssi_dbm_min
        min: -130
        max: 0
      - name: osd_temp_label_align
        description: "Allows to chose between left and right alignment for the OSD temperature sensor labels. Valid values are `LEFT` and `RIGHT`"
        default_value: "LEFT"
        field: temp_label_align
        condition: USE_TEMPERATURE_SENSOR
        table: osd_alignment
        type: uint8_t
      - name: osd_airspeed_alarm_min
        condition: USE_PITOT
        description: "Airspeed under which the airspeed OSD element will start blinking (cm/s)"
        default_value: 0
        field: airspeed_alarm_min
        min: 0
        max: 27000 # (1000km/h * 1000 * 100 / 60 / 60)
      - name: osd_airspeed_alarm_max
        condition: USE_PITOT
        description: "Airspeed above which the airspeed OSD element will start blinking (cm/s)"
        default_value: 0
        field: airspeed_alarm_max
        min: 0
        max: 27000 # (1000km/h * 1000 * 100 / 60 / 60)
      - name: osd_ahi_reverse_roll
        description: "Switches the artificial horizon in the OSD to instead be a bank indicator, by reversing the direction of its movement."
        field: ahi_reverse_roll
        type: bool
        default_value: OFF
      - name: osd_ahi_max_pitch
        description: "Max pitch, in degrees, for OSD artificial horizon"
        default_value: 20
        field: ahi_max_pitch
        min: 10
        max: 90
        default_value: 20
      - name: osd_crosshairs_style
        description: "To set the visual type for the crosshair"
        default_value: "DEFAULT"
        field: crosshairs_style
        table: osd_crosshairs_style
        type: uint8_t
      - name: osd_crsf_lq_format
        description: "To select LQ format"
        default_value: "TYPE1"
        field: crsf_lq_format
        table: osd_crsf_lq_format
        type: uint8_t
      - name: osd_horizon_offset
        description: "To vertically adjust the whole OSD and AHI and scrolling bars"
        default_value: 0
        field: horizon_offset
        min: -2
        max: 2
      - name: osd_camera_uptilt
        description: "Set the camera uptilt for the FPV camera in degres, positive is up, negative is down, relative to the horizontal. Used for correct display of HUD items and AHI (when enabled)."
        default_value: 0
        field: camera_uptilt
        min: -40
        max: 80
      - name: osd_ahi_camera_uptilt_comp
        description: "When set to `ON`, the AHI position is adjusted by `osd_camera_uptilt`. For example, with a cammera uptilt of 30 degrees, the AHI will appear in the middle of the OSD when the aircraft is pitched forward 30 degrees. When set to `OFF`, the AHI will appear in the center of the OSD regardless of camera angle, but can still be shifted up and down using `osd_horizon_offset` (`osd_ahi_vertical_offset` for pixel-OSD)."
        default_value: OFF
        field: ahi_camera_uptilt_comp
        type: bool
      - name: osd_camera_fov_h
        description: "Horizontal field of view for the camera in degres"
        default_value: 135
        field: camera_fov_h
        min: 60
        max: 150
      - name: osd_camera_fov_v
        description: "Vertical field of view for the camera in degres"
        default_value: 85
        field: camera_fov_v
        min: 30
        max: 120
      - name: osd_hud_margin_h
        description: "Left and right margins for the hud area"
        default_value: 3
        field: hud_margin_h
        min: 0
        max: 4
      - name: osd_hud_margin_v
        description: "Top and bottom margins for the hud area"
        default_value: 3
        field: hud_margin_v
        min: 1
        max: 3
      - name: osd_hud_homing
        description: "To display little arrows around the crossair showing where the home point is in the hud"
        default_value: OFF
        field: hud_homing
        type: bool
      - name: osd_hud_homepoint
        description: "To 3D-display the home point location in the hud"
        default_value: OFF
        field: hud_homepoint
        type: bool
      - name: osd_hud_radar_disp
        description: "Maximum count of nearby aircrafts or points of interest to display in the hud, as sent from an ESP32 LoRa module. Set to 0 to disable (show nothing). The nearby aircrafts will appear as markers A, B, C, etc"
        default_value: 0
        field: hud_radar_disp
        min: 0
        max: 4
      - name: osd_hud_radar_range_min
        description: "In meters, radar aircrafts closer than this will not be displayed in the hud"
        default_value: 3
        field: hud_radar_range_min
        min: 1
        max: 30
      - name: osd_hud_radar_range_max
        description: "In meters, radar aircrafts further away than this will not be displayed in the hud"
        default_value: 4000
        field: hud_radar_range_max
        min: 100
        max: 9990
      - name: osd_hud_radar_alt_difference_display_time
        description: "Time in seconds to display the altitude difference in radar"
        field: hud_radar_alt_difference_display_time
        min: 0
        max: 10
        default_value: 3
      - name: osd_hud_radar_distance_display_time
        description: "Time in seconds to display the distance in radar"
        field: hud_radar_distance_display_time
        min: 1
        max: 10
        default_value: 3
      - name: osd_hud_wp_disp
        description: "How many navigation waypoints are displayed, set to 0 (zero) to disable. As sample, if set to 2, and you just passed the 3rd waypoint of the mission, you'll see markers for the 4th waypoint (marked 1) and the 5th waypoint (marked 2)"
        default_value: 0
        field: hud_wp_disp
        min: 0
        max: 3
      - name: osd_left_sidebar_scroll
        field: left_sidebar_scroll
        table: osd_sidebar_scroll
        type: uint8_t
        default_value: NONE
      - name: osd_right_sidebar_scroll
        field: right_sidebar_scroll
        table: osd_sidebar_scroll
        type: uint8_t
        default_value: NONE
      - name: osd_sidebar_scroll_arrows
        field: sidebar_scroll_arrows
        type: bool
        default_value: OFF
      - name: osd_main_voltage_decimals
        description: "Number of decimals for the battery voltages displayed in the OSD [1-2]."
        default_value: 1
        field: main_voltage_decimals
        min: 1
        max: 2
      - name: osd_coordinate_digits
        field: coordinate_digits
        min: 8
        max: 11
        default_value: 9

      - name: osd_estimations_wind_compensation
        description: "Use wind estimation for remaining flight time/distance estimation"
        default_value: ON
        condition: USE_WIND_ESTIMATOR
        field: estimations_wind_compensation
        type: bool

      - name: osd_failsafe_switch_layout
        description: "If enabled the OSD automatically switches to the first layout during failsafe"
        default_value: OFF
        type: bool

      - name: osd_plus_code_digits
        description: "Numer of plus code digits before shortening with `osd_plus_code_short`. Precision at the equator: 10=13.9x13.9m; 11=2.8x3.5m; 12=56x87cm; 13=11x22cm."
        field: plus_code_digits
        default_value: 11
        min: 10
        max: 13
      - name: osd_plus_code_short
        description: "Number of leading digits removed from plus code. Removing 2, 4 and 6 digits requires a reference location within, respectively, ~800km, ~40 km and ~2km to recover the original coordinates."
        field: plus_code_short
        default_value: "0"
        table: osd_plus_code_short

      - name: osd_ahi_style
        description: "Sets OSD Artificial Horizon style \"DEFAULT\" or \"LINE\" for the FrSky Graphical OSD."
        field: ahi_style
        default_value: "DEFAULT"
        table: osd_ahi_style
        type: uint8_t

      - name: osd_force_grid
        field: force_grid
        type: bool
        default_value: OFF
        description: Force OSD to work in grid mode even if the OSD device supports pixel level access (mainly used for development)

      - name: osd_ahi_bordered
        field: ahi_bordered
        type: bool
        description: Shows a border/corners around the AHI region (pixel OSD only)
        default_value: OFF

      - name: osd_ahi_width
        field: ahi_width
        max: 255
        description: AHI width in pixels (pixel OSD only)
        default_value: 132

      - name: osd_ahi_height
        field: ahi_height
        max: 255
        description: AHI height in pixels (pixel OSD only)
        default_value: 162

      - name: osd_ahi_vertical_offset
        field: ahi_vertical_offset
        min: -128
        max: 127
        description: AHI vertical offset from center (pixel OSD only)
        default_value: -18

      - name: osd_sidebar_horizontal_offset
        field: sidebar_horizontal_offset
        min: -128
        max: 127
        default_value: 0
        description: Sidebar horizontal offset from default position. Positive values move the sidebars closer to the edges.

      - name: osd_left_sidebar_scroll_step
        field: left_sidebar_scroll_step
        max: 255
        default_value: 0
        description: How many units each sidebar step represents. 0 means the default value for the scroll type.

      - name: osd_right_sidebar_scroll_step
        field: right_sidebar_scroll_step
        max: 255
        default_value: 0
        description: Same as left_sidebar_scroll_step, but for the right sidebar

      - name: osd_sidebar_height
        field: sidebar_height
        min: 0
        max: 5
        default_value: 3
        description: Height of sidebars in rows. 0 leaves only the level indicator arrows (Not for pixel OSD)

      - name: osd_home_position_arm_screen
        type: bool
        default_value: ON
        description: Should home position coordinates be displayed on the arming screen.

      - name: osd_pan_servo_index
        description: Index of the pan servo to adjust osd home heading direction based on camera pan. Note that this feature does not work with continiously rotating servos.
        field: pan_servo_index
        min: 0
        max: 10
        default_value: 0

      - name: osd_pan_servo_pwm2centideg
        description: Centidegrees of pan servo rotation us PWM signal. A servo with 180 degrees of rotation from 1000 to 2000 us PWM typically needs `18` for this setting. Change sign to inverse direction.
        field: pan_servo_pwm2centideg
        default_value: 0
        min: -36
        max: 36

      - name: osd_esc_rpm_precision
        description: Number of characters used to display the RPM value.
        field: esc_rpm_precision
        min: 3
        max: 6
        default_value: 3

      - name: osd_mah_used_precision
        description: Number of digits used to display mAh used.
        field: mAh_used_precision
        min: 4
        max: 6
        default_value: 4

      - name: osd_switch_indicator_zero_name
        description: "Character to use for OSD switch incicator 0."
        field: osd_switch_indicator0_name
        type: string
        max: 5
        default_value: "FLAP"
      - name: osd_switch_indicator_one_name
        description: "Character to use for OSD switch incicator 1."
        field: osd_switch_indicator1_name
        type: string
        max: 5
        default_value: "GEAR"
      - name: osd_switch_indicator_two_name
        description: "Character to use for OSD switch incicator 2."
        field: osd_switch_indicator2_name
        type: string
        max: 5
        default_value: "CAM"
      - name: osd_switch_indicator_three_name
        description: "Character to use for OSD switch incicator 3."
        field: osd_switch_indicator3_name
        type: string
        max: 5
        default_value: "LIGT"
      - name: osd_switch_indicator_zero_channel
        description: "RC Channel to use for OSD switch indicator 0."
        field: osd_switch_indicator0_channel
        min: 5
        max: MAX_SUPPORTED_RC_CHANNEL_COUNT
        default_value: 5
      - name: osd_switch_indicator_one_channel
        description: "RC Channel to use for OSD switch indicator 1."
        field: osd_switch_indicator1_channel
        min: 5
        max: MAX_SUPPORTED_RC_CHANNEL_COUNT
        default_value: 5
      - name: osd_switch_indicator_two_channel
        description: "RC Channel to use for OSD switch indicator 2."
        field: osd_switch_indicator2_channel
        min: 5
        max: MAX_SUPPORTED_RC_CHANNEL_COUNT
        default_value: 5
      - name: osd_switch_indicator_three_channel
        description: "RC Channel to use for OSD switch indicator 3."
        field: osd_switch_indicator3_channel
        min: 5
        max: MAX_SUPPORTED_RC_CHANNEL_COUNT
        default_value: 5
      - name: osd_switch_indicators_align_left
        description: "Align text to left of switch indicators"
        field: osd_switch_indicators_align_left
        type: bool
        default_value: ON
      - name: osd_system_msg_display_time
        description: System message display cycle time for multiple messages (milliseconds).
        field: system_msg_display_time
        default_value: 1000
        min: 500
        max: 5000

  - name: PG_OSD_COMMON_CONFIG
    type: osdCommonConfig_t
    headers: ["io/osd_common.h"]
    condition: USE_OSD || USE_DJI_HD_OSD
    members:
      - name: osd_speed_source
        description: "Sets the speed type displayed by the DJI OSD and OSD canvas (FrSky Pixel): GROUND, 3D, AIR"
        default_value: "GROUND"
        field: speedSource
        table: osdSpeedSource
        type: uint8_t

  - name: PG_SYSTEM_CONFIG
    type: systemConfig_t
    headers: ["fc/config.h"]
    members:
      - name: i2c_speed
        description: "This setting controls the clock speed of I2C bus. 400KHZ is the default that most setups are able to use. Some noise-free setups may be overclocked to 800KHZ. Some sensor chips or setups with long wires may work unreliably at 400KHZ - user can try lowering the clock speed to 200KHZ or even 100KHZ. User need to bear in mind that lower clock speeds might require higher looptimes (lower looptime rate)"
        default_value: "400KHZ"
        condition: USE_I2C
        table: i2c_speed
      - name: cpu_underclock
        description: "This option is only available on certain architectures (F3 CPUs at the moment). It makes CPU clock lower to reduce interference to long-range RC systems working at 433MHz"
        default_value: OFF
        field: cpuUnderclock
        condition: USE_UNDERCLOCK
        type: bool
      - name: debug_mode
        description: "Defines debug values exposed in debug variables (developer / debugging setting)"
        default_value: "NONE"
        table: debug_modes
      - name: ground_test_mode
        description: "For developer ground test use. Disables motors, sets heading status = Trusted on FW."
        condition: USE_DEV_TOOLS
        default_value: OFF
        field: groundTestMode
        type: bool
      - name: throttle_tilt_comp_str
        description: "Can be used in ANGLE and HORIZON mode and will automatically boost throttle when banking. Setting is in percentage, 0=disabled."
        default_value: 0
        field: throttle_tilt_compensation_strength
        min: 0
        max: 100
      - name: name
        description: "Craft name"
        default_value: ""
        max: MAX_NAME_LENGTH

  - name: PG_MODE_ACTIVATION_OPERATOR_CONFIG
    type: modeActivationOperatorConfig_t
    headers: ["fc/rc_modes.h"]
    members:
      - name: mode_range_logic_operator
        description: "Control how Mode selection works in flight modes. If you example have Angle mode configured on two different Aux channels, this controls if you need both activated ( AND ) or if you only need one activated ( OR ) to active angle mode."
        default_value: "OR"
        field: modeActivationOperator
        table: aux_operator
        type: uint8_t

  - name: PG_STATS_CONFIG
    type: statsConfig_t
    headers: ["fc/stats.h"]
    condition: USE_STATS
    members:
      - name: stats
        description: "General switch of the statistics recording feature (a.k.a. odometer)"
        default_value: OFF
        field: stats_enabled
        type: bool
      - name: stats_total_time
        description: "Total flight time [in seconds]. The value is updated on every disarm when \"stats\" are enabled."
        default_value: 0
        max: INT32_MAX
      - name: stats_total_dist
        description: "Total flight distance [in meters]. The value is updated on every disarm when \"stats\" are enabled."
        default_value: 0
        max: INT32_MAX
      - name: stats_total_energy
        description: "Total energy consumption [in mWh]. The value is updated on every disarm when \"stats\" are enabled."
        max: INT32_MAX
        condition: USE_ADC
        default_value: 0

  - name: PG_TIME_CONFIG
    type: timeConfig_t
    headers: ["common/time.h"]
    members:
      - name: tz_offset
        description: "Time zone offset from UTC, in minutes. This is applied to the GPS time for logging and time-stamping of Blackbox logs"
        default_value: 0
        min: -1440
        max: 1440
      - name: tz_automatic_dst
        description: "Automatically add Daylight Saving Time to the GPS time when needed or simply ignore it. Includes presets for EU and the USA - if you live outside these areas it is suggested to manage DST manually via `tz_offset`."
        default_value: "OFF"
        type: uint8_t
        table: tz_automatic_dst

  - name: PG_DISPLAY_CONFIG
    type: displayConfig_t
    headers: ["drivers/display.h"]
    members:
      - name: display_force_sw_blink
        description: "OFF = OSD hardware blink / ON = OSD software blink. If OSD warning text/values are invisible, try setting this to ON"
        default_value: OFF
        field: force_sw_blink
        type: bool

  - name: PG_VTX_CONFIG
    type: vtxConfig_t
    headers: ["io/vtx_control.h"]
    condition: USE_VTX_CONTROL
    members:
      - name: vtx_halfduplex
        description: "Use half duplex UART to communicate with the VTX, using only a TX pin in the FC."
        default_value: ON
        field: halfDuplex
        type: bool
      - name: vtx_smartaudio_early_akk_workaround
        description: "Enable workaround for early AKK SAudio-enabled VTX bug."
        default_value: ON
        field: smartAudioEarlyAkkWorkaroundEnable
        type: bool
      - name: vtx_smartaudio_alternate_softserial_method
        description: "Enable the alternate softserial method. This is the method used in iNav 3.0 and ealier."
        default_value: ON
        field: smartAudioAltSoftSerialMethod
        type: bool
      - name: vtx_softserial_shortstop
        description: "Enable the 3x shorter stopbit on softserial. Need for some IRC Tramp VTXes."
        default_value: OFF
        field: softSerialShortStop
        type: bool
      - name: vtx_smartaudio_stopbits
        description: "Set stopbit count for serial (TBS Sixty9 SmartAudio 2.1 require value of 1 bit)"
        default_value: 2
        field: smartAudioStopBits
        min: 1
        max: 2

  - name: PG_VTX_SETTINGS_CONFIG
    type: vtxSettingsConfig_t
    headers: ["drivers/vtx_common.h", "io/vtx.h"]
    condition: USE_VTX_SMARTAUDIO || USE_VTX_TRAMP
    members:
      - name: vtx_band
        description: "Configure the VTX band. Set to zero to use `vtx_freq`. Bands: 1: A, 2: B, 3: E, 4: F, 5: Race."
        default_value: 1
        field: band
        min: VTX_SETTINGS_NO_BAND
        max: VTX_SETTINGS_MAX_BAND
      - name: vtx_channel
        description: "Channel to use within the configured `vtx_band`. Valid values are [1, 8]."
        default_value: 1
        field: channel
        min: VTX_SETTINGS_MIN_CHANNEL
        max: VTX_SETTINGS_MAX_CHANNEL
      - name: vtx_power
        description: "VTX RF power level to use. The exact number of mw depends on the VTX hardware."
        default_value: 1
        field: power
        min: VTX_SETTINGS_MIN_POWER
        max: VTX_SETTINGS_MAX_POWER
      - name: vtx_low_power_disarm
        description: "When the craft is disarmed, set the VTX to its lowest power. `ON` will set the power to its minimum value on startup, increase it to `vtx_power` when arming and change it back to its lowest setting after disarming. `UNTIL_FIRST_ARM` will start with minimum power, but once the craft is armed it will increase to `vtx_power` and it will never decrease until the craft is power cycled."
        default_value: "OFF"
        field: lowPowerDisarm
        table: vtx_low_power_disarm
        type: uint8_t
      - name: vtx_pit_mode_chan
        field: pitModeChan
        min: VTX_SETTINGS_MIN_CHANNEL
        max: VTX_SETTINGS_MAX_CHANNEL
        default_value: 1
      - name: vtx_max_power_override
        description:  "Some VTXes may report max power incorrectly (i.e. 200mW for a 600mW VTX). Use this to override max supported power. 0 to disable and use whatever VTX reports as its capabilities"
        default_value: 0
        field: maxPowerOverride
        min: 0
        max: 10000
      - name: vtx_frequency_group
        field: frequencyGroup
        description: "VTx Frequency group to use. Frequency groups: FREQUENCYGROUP_5G8: 5.8GHz, FREQUENCYGROUP_2G4: 2.4GHz, FREQUENCYGROUP_1G3: 1.3GHz."
        table: vtx_frequency_groups
        min: 0
        max: 2
        default_value: FREQUENCYGROUP_5G8

  - name: PG_PINIOBOX_CONFIG
    type: pinioBoxConfig_t
    headers: ["io/piniobox.h"]
    condition: USE_PINIOBOX
    members:
      - name: pinio_box1
        field: permanentId[0]
        description: "Mode assignment for PINIO#1"
        default_value: "target specific"
        min: 0
        max: 255
        default_value: :BOX_PERMANENT_ID_NONE
        type: uint8_t
      - name: pinio_box2
        field: permanentId[1]
        default_value: "target specific"
        description: "Mode assignment for PINIO#1"
        min: 0
        max: 255
        default_value: :BOX_PERMANENT_ID_NONE
        type: uint8_t
      - name: pinio_box3
        field: permanentId[2]
        default_value: "target specific"
        description: "Mode assignment for PINIO#1"
        min: 0
        max: 255
        default_value: :BOX_PERMANENT_ID_NONE
        type: uint8_t
      - name: pinio_box4
        field: permanentId[3]
        default_value: "target specific"
        description: "Mode assignment for PINIO#1"
        min: 0
        max: 255
        default_value: :BOX_PERMANENT_ID_NONE
        type: uint8_t

  - name: PG_LOG_CONFIG
    type: logConfig_t
    headers: ["common/log.h"]
    condition: USE_LOG
    members:
        - name: log_level
          field: level
          table: log_level
          description: "Defines serial debugging log level. See `docs/development/serial_printf_debugging.md` for usage."
          default_value: "ERROR"
        - name: log_topics
          field: topics
          min: 0
          max: UINT32_MAX
          description: "Defines serial debugging log topic. See `docs/development/serial_printf_debugging.md` for usage."
          default_value: 0

  - name: PG_ESC_SENSOR_CONFIG
    type: escSensorConfig_t
    headers: ["sensors/esc_sensor.h"]
    condition: USE_ESC_SENSOR
    members:
        - name: esc_sensor_listen_only
          default_value: OFF
          description: "Enable when BLHeli32 Auto Telemetry function is used. Disable in every other case"
          field: listenOnly
          type: bool
          default_value: OFF

  - name: PG_SMARTPORT_MASTER_CONFIG
    type: smartportMasterConfig_t
    headers: ["io/smartport_master.h"]
    condition: USE_SMARTPORT_MASTER
    members:
      - name: smartport_master_halfduplex
        field: halfDuplex
        type: bool
        default_value: ON
      - name: smartport_master_inverted
        field: inverted
        type: bool
        default_value: OFF

  - name: PG_DJI_OSD_CONFIG
    type: djiOsdConfig_t
    headers: ["io/osd_dji_hd.h"]
    condition: USE_DJI_HD_OSD
    members:
        - name: dji_workarounds
          description: "Enables workarounds for different versions of MSP protocol used"
          field: proto_workarounds
          min: 0
          max: UINT8_MAX
          default_value: 1
        - name: dji_use_name_for_messages
          description: "Re-purpose the craft name field for messages."
          default_value: ON
          field: use_name_for_messages
          type: bool
        - name: dji_esc_temp_source
          description: "Re-purpose the ESC temperature field for IMU/BARO temperature"
          default_value: "ESC"
          field: esc_temperature_source
          table: djiOsdTempSource
          type: uint8_t
        - name: dji_message_speed_source
          description: "Sets the speed type displayed by the DJI OSD in craft name: GROUND, 3D, AIR"
          default_value: "3D"
          field: messageSpeedSource
          table: osdSpeedSource
          type: uint8_t
        - name: dji_rssi_source
          description: "Source of the DJI RSSI field: RSSI, CRSF_LQ"
          default_value: "RSSI"
          field: rssi_source
          table: djiRssiSource
          type: uint8_t
        - name: dji_use_adjustments
          description: "Show inflight adjustments in craft name field"
          default_value: OFF
          type: bool
          field: useAdjustments
        - name: dji_cn_alternating_duration
          description: "Alternating duration of craft name elements, in tenths of a second"
          default_value: 30
          min: 1
          max: 150
          field: craftNameAlternatingDuration
          type: uint8_t

  - name: PG_BEEPER_CONFIG
    type: beeperConfig_t
    headers: [ "fc/config.h" ]
    members:
      - name: dshot_beeper_enabled
        description: "Whether using DShot motors as beepers is enabled"
        default_value: ON
        field: dshot_beeper_enabled
        type: bool
      - name: dshot_beeper_tone
        description: "Sets the DShot beeper tone"
        min: 1
        max: 5
        default_value: 1
        field: dshot_beeper_tone
        type: uint8_t
      - name: beeper_pwm_mode
        field: pwmMode
        type: bool
        default_value: OFF
        description: "Allows disabling PWM mode for beeper on some targets. Switch from ON to OFF if the external beeper sound is weak. Do not switch from OFF to ON without checking if the board supports PWM beeper mode"

  - name: PG_POWER_LIMITS_CONFIG
    type: powerLimitsConfig_t
    headers: ["flight/power_limits.h"]
    condition: USE_POWER_LIMITS
    members:
      - name: limit_pi_p
        description: "Throttle attenuation PI control P term"
        default_value: 100
        field: piP
        max: 10000
      - name: limit_pi_i
        description: "Throttle attenuation PI control I term"
        default_value: 100
        field: piI
        max: 10000
      - name: limit_attn_filter_cutoff
        description: "Throttle attenuation PI control output filter cutoff frequency"
        default_value: 1.2
        field: attnFilterCutoff
        max: 100<|MERGE_RESOLUTION|>--- conflicted
+++ resolved
@@ -2838,14 +2838,11 @@
         field: fw.launch_climb_angle
         min: 5
         max: 45
-<<<<<<< HEAD
-=======
       - name: nav_fw_launch_manual_throttle
         description: "Allows launch with manually controlled throttle. INAV only levels wings and controls climb pitch during launch. Throttle is controlled directly by throttle stick movement. IF USED WITHOUT A GPS LOCK plane must be launched immediately after throttle is increased to avoid issues with climb out stabilisation and the launch ending sooner than expected (launch end timer starts as soon as the throttle stick is raised)."
         default_value: OFF
         field: fw.launch_manual_throttle
         type: bool
->>>>>>> 359030d8
       - name: nav_fw_launch_abort_deadband
         description: "Launch abort stick deadband in [r/c points], applied after r/c deadband and expo. The Roll/Pitch stick needs to be deflected beyond this deadband to abort the launch."
         default_value: 100
