tables:
  - name: alignment
    values: ["DEFAULT", "CW0", "CW90", "CW180", "CW270", "CW0FLIP", "CW90FLIP", "CW180FLIP", "CW270FLIP"]
  - name: acc_hardware
    values: ["NONE", "AUTO", "MPU6000", "MPU6500", "MPU9250", "BMI160", "ICM20689", "BMI088", "ICM42605", "BMI270","LSM6DXX",  "FAKE"]
    enum: accelerationSensor_e
  - name: rangefinder_hardware
    values: ["NONE", "SRF10", "VL53L0X", "MSP", "BENEWAKE", "VL53L1X", "US42", "TOF10120_I2C", "FAKE", "TERARANGER_EVO"]
    enum: rangefinderType_e
  - name: mag_hardware
    values: ["NONE", "AUTO", "HMC5883", "AK8975", "MAG3110", "AK8963", "IST8310", "QMC5883", "MPU9250", "IST8308", "LIS3MDL", "MSP", "RM3100", "VCM5883", "MLX90393", "FAKE"]
    enum: magSensor_e
  - name: opflow_hardware
    values: ["NONE", "CXOF", "MSP", "FAKE"]
    enum: opticalFlowSensor_e
  - name: baro_hardware
    values: ["NONE", "AUTO", "BMP085", "MS5611", "BMP280", "MS5607", "LPS25H", "SPL06", "BMP388", "DPS310", "B2SMPB", "MSP", "FAKE"]
    enum: baroSensor_e
  - name: pitot_hardware
    values: ["NONE", "AUTO", "MS4525", "ADC", "VIRTUAL", "FAKE", "MSP", "DLVR-L10D"]
    enum: pitotSensor_e
  - name: receiver_type
    values: ["NONE", "SERIAL", "MSP", "SIM (SITL)"]
    enum: rxReceiverType_e
  - name: serial_rx
    values: ["SPEK1024", "SPEK2048", "SBUS", "SUMD", "IBUS", "JETIEXBUS", "CRSF", "FPORT", "SBUS_FAST", "FPORT2", "SRXL2", "GHST", "MAVLINK", "FBUS"]
  - name: blackbox_device
    values: ["SERIAL", "SPIFLASH", "SDCARD"]
  - name: motor_pwm_protocol
    values: ["STANDARD", "ONESHOT125", "MULTISHOT", "BRUSHED", "DSHOT150", "DSHOT300", "DSHOT600"]
  - name: servo_protocol
    values: ["PWM", "SBUS", "SBUS_PWM"]
  - name: failsafe_procedure
    values: ["LAND", "DROP", "RTH", "NONE"]
  - name: current_sensor
    values: ["NONE", "ADC", "VIRTUAL", "FAKE", "ESC"]
    enum: currentSensor_e
  - name: voltage_sensor
    values: ["NONE", "ADC", "ESC", "FAKE"]
    enum: voltageSensor_e
  - name: imu_inertia_comp_method
    values: ["VELNED", "TURNRATE","ADAPTIVE"]
    enum: imu_inertia_comp_method_e
  - name: gps_provider
    values: ["UBLOX", "UBLOX7", "MSP", "FAKE"]
    enum: gpsProvider_e
  - name: gps_sbas_mode
    values: ["AUTO", "EGNOS", "WAAS", "MSAS", "GAGAN", "SPAN", "NONE"]
    enum: sbasMode_e
  - name: gps_dyn_model
    values: ["PEDESTRIAN","AUTOMOTIVE", "AIR_1G", "AIR_2G", "AIR_4G"]
    enum: gpsDynModel_e
  - name: reset_type
    values: ["NEVER", "FIRST_ARM", "EACH_ARM"]
  - name: direction
    values: ["RIGHT", "LEFT", "YAW"]
  - name: nav_user_control_mode
    values: ["ATTI", "CRUISE"]
  - name: nav_rth_alt_mode
    values: ["CURRENT", "EXTRA", "FIXED", "MAX", "AT_LEAST"]
  - name: nav_rth_climb_first_stage_modes
    values: ["AT_LEAST", "EXTRA"]
  - name: osd_unit
    values: ["IMPERIAL", "METRIC", "METRIC_MPH", "UK", "GA"]
    enum: osd_unit_e
  - name: osd_stats_energy_unit
    values: ["MAH", "WH"]
    enum: osd_stats_energy_unit_e
  - name: osd_video_system
    values: ["AUTO", "PAL", "NTSC", "HDZERO", "DJIWTF", "AVATAR", "BF43COMPAT", "BFHDCOMPAT"]
    enum: videoSystem_e
  - name: osd_telemetry
    values: ["OFF", "ON","TEST"]
    enum: osd_telemetry_e
  - name: osd_alignment
    values: ["LEFT", "RIGHT"]
    enum: osd_alignment_e
  - name: ltm_rates
    values: ["NORMAL", "MEDIUM", "SLOW"]
  - name: i2c_speed
    values: ["400KHZ", "800KHZ", "100KHZ", "200KHZ"]
  - name: debug_modes
    values: ["NONE", "AGL", "FLOW_RAW", "FLOW", "ALWAYS", "SAG_COMP_VOLTAGE",
      "VIBE", "CRUISE", "REM_FLIGHT_TIME", "SMARTAUDIO", "ACC",
      "NAV_YAW", "PCF8574", "DYN_GYRO_LPF", "AUTOLEVEL", "ALTITUDE",
      "AUTOTRIM", "AUTOTUNE", "RATE_DYNAMICS", "LANDING", "POS_EST"]
  - name: aux_operator
    values: ["OR", "AND"]
    enum: modeActivationOperator_e
  - name: osd_crosshairs_style
    values: ["DEFAULT", "AIRCRAFT", "TYPE3", "TYPE4", "TYPE5", "TYPE6", "TYPE7", "TYPE8"]
    enum: osd_crosshairs_style_e
  - name: osd_sidebar_scroll
    values: ["NONE", "ALTITUDE", "SPEED", "HOME_DISTANCE"]
    enum: osd_sidebar_scroll_e
  - name: nav_rth_allow_landing
    values: ["NEVER", "ALWAYS", "FS_ONLY"]
    enum: navRTHAllowLanding_e
  - name: bat_capacity_unit
    values: ["MAH", "MWH"]
    enum: batCapacityUnit_e
  - name: bat_voltage_source
    values: ["RAW", "SAG_COMP"]
    enum: batVoltageSource_e
  - name: smartport_fuel_unit
    values: ["PERCENT", "MAH", "MWH"]
    enum: smartportFuelUnit_e
  - name: platform_type
    values: ["MULTIROTOR", "AIRPLANE", "HELICOPTER", "TRICOPTER", "ROVER", "BOAT"]
  - name: tz_automatic_dst
    values: ["OFF", "EU", "USA"]
    enum: tz_automatic_dst_e
  - name: vtx_low_power_disarm
    values: ["OFF", "ON", "UNTIL_FIRST_ARM"]
    enum: vtxLowerPowerDisarm_e
  - name: vtx_frequency_groups
    values: ["FREQUENCYGROUP_5G8", "FREQUENCYGROUP_2G4", "FREQUENCYGROUP_1G3"]
    enum: vtxFrequencyGroups_e
  - name: filter_type
    values: ["PT1", "BIQUAD"]
  - name: filter_type_full
    values: ["PT1", "BIQUAD", "PT2", "PT3"]
  - name: log_level
    values: ["ERROR", "WARNING", "INFO", "VERBOSE", "DEBUG"]
  - name: iterm_relax
    values: ["OFF", "RP", "RPY"]
    enum: itermRelax_e
  - name: airmodeHandlingType
    values: ["STICK_CENTER", "THROTTLE_THRESHOLD", "STICK_CENTER_ONCE"]
  - name: nav_extra_arming_safety
    values: ["ON", "ALLOW_BYPASS"]
    enum: navExtraArmingSafety_e
  - name: rssi_source
    values: ["NONE", "AUTO", "ADC", "CHANNEL", "PROTOCOL", "MSP"]
    enum: rssiSource_e
  - name: pidTypeTable
    values: ["NONE", "PID", "PIFF", "AUTO"]
    enum: pidType_e
  - name: osd_ahi_style
    values: ["DEFAULT", "LINE"]
    enum: osd_ahi_style_e
  - name: tristate
    enum: tristate_e
    values: ["AUTO", "ON", "OFF"]
  - name: osd_crsf_lq_format
    enum: osd_crsf_lq_format_e
    values: ["TYPE1", "TYPE2", "TYPE3"]
  - name: off_on
    values: ["OFF", "ON"]
  - name: djiOsdTempSource
    values: ["ESC", "IMU", "BARO"]
    enum: djiOsdTempSource_e
  - name: osdSpeedSource
    values: ["GROUND", "3D", "AIR"]
    enum: osdSpeedSource_e
  - name: nav_overrides_motor_stop
    enum: navOverridesMotorStop_e
    values: ["OFF_ALWAYS", "OFF", "AUTO_ONLY", "ALL_NAV"]
  - name: osd_plus_code_short
    values: ["0", "2", "4", "6"]
  - name: autotune_rate_adjustment
    enum: autotune_rate_adjustment_e
    values: ["FIXED", "LIMIT", "AUTO"]
  - name: safehome_usage_mode
    values: ["OFF", "RTH", "RTH_FS"]
    enum: safehomeUsageMode_e
  - name: nav_rth_climb_first
    enum: navRTHClimbFirst_e
    values: ["OFF", "ON", "ON_FW_SPIRAL"]
  - name: nav_wp_mission_restart
    enum: navMissionRestart_e
    values: ["START", "RESUME", "SWITCH"]
  - name: djiRssiSource
    values: ["RSSI", "CRSF_LQ"]
    enum: djiRssiSource_e
  - name: rth_trackback_mode
    values: ["OFF", "ON", "FS"]
    enum: rthTrackbackMode_e
  - name: dynamic_gyro_notch_mode
    values: ["2D", "3D"]
    enum: dynamicGyroNotchMode_e
  - name: nav_fw_wp_turn_smoothing
    values: ["OFF", "ON", "ON-CUT"]
    enum: wpFwTurnSmoothing_e
  - name: gps_auto_baud_max
    values: [ '115200', '57600', '38400', '19200', '9600', '230400', '460800', '921600']
    enum: gpsBaudRate_e
  - name: nav_mc_althold_throttle
    values: ["STICK", "MID_STICK", "HOVER"]
    enum: navMcAltHoldThrottle_e
  - name: led_pin_pwm_mode
    values: ["SHARED_LOW", "SHARED_HIGH", "LOW", "HIGH"]
    enum: led_pin_pwm_mode_e

constants:
  RPYL_PID_MIN: 0
  RPYL_PID_MAX: 255

  MANUAL_RATE_MIN: 0
  MANUAL_RATE_MAX: 100

  ROLL_PITCH_RATE_MIN: 4
  ROLL_PITCH_RATE_MAX: 180

  MAX_CONTROL_RATE_PROFILE_COUNT: 3
  MAX_BATTERY_PROFILE_COUNT: 3


groups:
  - name: PG_GYRO_CONFIG
    type: gyroConfig_t
    headers: ["sensors/gyro.h"]
    members:
      - name: looptime
        description: "This is the main loop time (in us). Changing this affects PID effect with some PID controllers (see PID section for details). A very conservative value of 3500us/285Hz should work for everyone. Setting it to zero does not limit loop time, so it will go as fast as possible."
        default_value: 1000
        max: 9000
      - name: gyro_anti_aliasing_lpf_hz
        description: "Gyro processing anti-aliasing filter cutoff frequency. In normal operation this filter setting should never be changed. In Hz"
        default_value: 250
        field: gyro_anti_aliasing_lpf_hz
        max: 1000
      - name: gyro_main_lpf_hz
        description: "Software based gyro main lowpass filter. Value is cutoff frequency (Hz)"
        default_value: 60
        field: gyro_main_lpf_hz
        min: 0
        max: 500
      - name: gyro_use_dyn_lpf
        description: "Use Dynamic LPF instead of static gyro stage1 LPF. Dynamic Gyro LPF updates gyro LPF based on the throttle position."
        default_value: OFF
        field: useDynamicLpf
        type: bool
      - name: gyro_dyn_lpf_min_hz
        description: "Minimum frequency of the gyro Dynamic LPF"
        default_value: 200
        field: gyroDynamicLpfMinHz
        min: 40
        max: 400
      - name: gyro_dyn_lpf_max_hz
        description: "Maximum frequency of the gyro Dynamic LPF"
        default_value: 500
        field: gyroDynamicLpfMaxHz
        min: 40
        max: 1000
      - name: gyro_dyn_lpf_curve_expo
        description: "Expo value for the throttle-to-frequency mapping for Dynamic LPF"
        default_value: 5
        field: gyroDynamicLpfCurveExpo
        min: 1
        max: 10
      - name: dynamic_gyro_notch_enabled
        description: "Enable/disable dynamic gyro notch also known as Matrix Filter"
        default_value: ON
        field: dynamicGyroNotchEnabled
        condition: USE_DYNAMIC_FILTERS
        type: bool
      - name: dynamic_gyro_notch_q
        description: "Q factor for dynamic notches"
        default_value: 120
        field: dynamicGyroNotchQ
        condition: USE_DYNAMIC_FILTERS
        min: 1
        max: 1000
      - name: dynamic_gyro_notch_min_hz
        description: "Minimum frequency for dynamic notches. Default value of `150` works best with 5\" multirotors. Should be lowered with increased size of propellers. Values around `100` work fine on 7\" drones. 10\" can go down to `60` - `70`"
        default_value: 50
        field: dynamicGyroNotchMinHz
        condition: USE_DYNAMIC_FILTERS
        min: 30
        max: 250
      - name: dynamic_gyro_notch_mode
        description: "Gyro dynamic notch type"
        default_value: "2D"
        table: dynamic_gyro_notch_mode
        field: dynamicGyroNotchMode
        condition: USE_DYNAMIC_FILTERS
      - name: dynamic_gyro_notch_3d_q
        description: "Q factor for 3D dynamic notches"
        default_value: 200
        field: dynamicGyroNotch3dQ
        condition: USE_DYNAMIC_FILTERS
        min: 1
        max: 1000
      - name: gyro_to_use
        description: "On multi-gyro targets, allows to choose which gyro to use. 0 = first gyro, 1 = second gyro"
        condition: USE_DUAL_GYRO
        min: 0
        max: 2
        default_value: 0
      - name: setpoint_kalman_enabled
        description: "Enable Kalman filter on the gyro data"
        default_value: ON
        condition: USE_GYRO_KALMAN
        field: kalmanEnabled
        type: bool
      - name: setpoint_kalman_q
        description: "Quality factor of the setpoint Kalman filter. Higher values means less filtering and lower phase delay. On 3-7 inch multirotors can be usually increased to 200-300 or even higher of clean builds"
        default_value: 100
        field: kalman_q
        condition: USE_GYRO_KALMAN
        min: 1
        max: 1000
      - name: init_gyro_cal
        description: "If defined to 'OFF', it will ignore the gyroscope calibration done at each startup. Instead, the gyroscope last calibration from when you calibrated will be used. It also means you don't have to keep the UAV stationary during a startup."
        default_value: ON
        field: init_gyro_cal_enabled
        type: bool
      - name: gyro_zero_x
        description: "Calculated gyro zero calibration of axis X"
        default_value: 0
        field: gyro_zero_cal[X]
        min: INT16_MIN
        max: INT16_MAX
      - name: gyro_zero_y
        description: "Calculated gyro zero calibration of axis Y"
        default_value: 0
        field: gyro_zero_cal[Y]
        min: INT16_MIN
        max: INT16_MAX
      - name: gyro_zero_z
        description: "Calculated gyro zero calibration of axis Z"
        default_value: 0
        field: gyro_zero_cal[Z]
        min: INT16_MIN
        max: INT16_MAX
      - name: ins_gravity_cmss
        description: "Calculated 1G of Acc axis Z to use in INS"
        default_value: 0.0
        field: gravity_cmss_cal
        min: 0
        max: 2000

  - name: PG_ADC_CHANNEL_CONFIG
    type: adcChannelConfig_t
    headers: ["fc/config.h"]
    condition: USE_ADC
    members:
      - name: vbat_adc_channel
        description: "ADC channel to use for battery voltage sensor. Defaults to board VBAT input (if available). 0 = disabled"
        default_value: :target
        field: adcFunctionChannel[ADC_BATTERY]
        min: ADC_CHN_NONE
        max: ADC_CHN_MAX
      - name: rssi_adc_channel
        description: "ADC channel to use for analog RSSI input. Defaults to board RSSI input (if available). 0 = disabled"
        default_value: :target
        field: adcFunctionChannel[ADC_RSSI]
        min: ADC_CHN_NONE
        max: ADC_CHN_MAX
      - name: current_adc_channel
        description: "ADC channel to use for analog current sensor input. Defaults to board CURRENT sensor input (if available). 0 = disabled"
        default_value: :target
        field: adcFunctionChannel[ADC_CURRENT]
        min: ADC_CHN_NONE
        max: ADC_CHN_MAX
      - name: airspeed_adc_channel
        description: "ADC channel to use for analog pitot tube (airspeed) sensor. If board doesn't have a dedicated connector for analog airspeed sensor will default to 0"
        default_value: :target
        field: adcFunctionChannel[ADC_AIRSPEED]
        min: ADC_CHN_NONE
        max: ADC_CHN_MAX

  - name: PG_ACCELEROMETER_CONFIG
    type: accelerometerConfig_t
    headers: ["sensors/acceleration.h"]
    members:
      - name: acc_notch_hz
        description: "Frequency of the software notch filter to remove mechanical vibrations from the accelerometer measurements. Value is center frequency (Hz)"
        min: 0
        max: 255
        default_value: 0
      - name: acc_notch_cutoff
        description: "Frequency of the software notch filter to remove mechanical vibrations from the accelerometer measurements. Value is cutoff frequency (Hz)"
        min: 1
        max: 255
        default_value: 1
      - name: acc_hardware
        description: "Selection of acc hardware. See Wiki Sensor auto detect and hardware failure detection for more info"
        default_value: "AUTO"
        table: acc_hardware
      - name: acc_lpf_hz
        description: "Software-based filter to remove mechanical vibrations from the accelerometer measurements. Value is cutoff frequency (Hz). For larger frames with bigger props set to lower value."
        default_value: 15
        min: 0
        max: 200
      - name: acc_lpf_type
        description: "Specifies the type of the software LPF of the acc signals. BIQUAD gives better filtering and more delay, PT1 less filtering and less delay, so use only on clean builds."
        default_value: "BIQUAD"
        field: acc_soft_lpf_type
        table: filter_type
      - name: acczero_x
        description: "Calculated value after '6 position avanced calibration'. See Wiki page."
        default_value: 0
        field: accZero.raw[X]
        min: INT16_MIN
        max: INT16_MAX
      - name: acczero_y
        description: "Calculated value after '6 position avanced calibration'. See Wiki page."
        default_value: 0
        field: accZero.raw[Y]
        min: INT16_MIN
        max: INT16_MAX
      - name: acczero_z
        description: "Calculated value after '6 position avanced calibration'. See Wiki page."
        default_value: 0
        field: accZero.raw[Z]
        min: INT16_MIN
        max: INT16_MAX
      - name: accgain_x
        description: "Calculated value after '6 position avanced calibration'. Uncalibrated value is 4096. See Wiki page."
        default_value: 4096
        field: accGain.raw[X]
        min: 1
        max: 8192
      - name: accgain_y
        description: "Calculated value after '6 position avanced calibration'. Uncalibrated value is 4096. See Wiki page."
        default_value: 4096
        field: accGain.raw[Y]
        min: 1
        max: 8192
      - name: accgain_z
        description: "Calculated value after '6 position avanced calibration'. Uncalibrated value is 4096. See Wiki page."
        default_value: 4096
        field: accGain.raw[Z]
        min: 1
        max: 8192

  - name: PG_RANGEFINDER_CONFIG
    type: rangefinderConfig_t
    headers: ["sensors/rangefinder.h"]
    condition: USE_RANGEFINDER
    members:
      - name: rangefinder_hardware
        table: rangefinder_hardware
        description: "Selection of rangefinder hardware."
        default_value: "NONE"
      - name: rangefinder_median_filter
        description: "3-point median filtering for rangefinder readouts"
        default_value: OFF
        field: use_median_filtering
        type: bool

  - name: PG_OPFLOW_CONFIG
    type: opticalFlowConfig_t
    headers: ["sensors/opflow.h"]
    condition: USE_OPFLOW
    members:
      - name: opflow_hardware
        description: "Selection of OPFLOW hardware."
        default_value: NONE
        table: opflow_hardware
      - name: opflow_scale
        description: "Optical flow module scale factor"
        min: 0
        max: 10000
        default_value: 10.5
      - name: align_opflow
        description: "Optical flow module alignment (default CW0_DEG_FLIP)"
        default_value: CW0FLIP
        field: opflow_align
        type: uint8_t
        table: alignment

  - name: PG_COMPASS_CONFIG
    type: compassConfig_t
    headers: ["sensors/compass.h"]
    condition: USE_MAG
    members:
      - name: align_mag
        description: "When running on non-default hardware or adding support for new sensors/sensor boards, these values are used for sensor orientation. When carefully understood, these values can also be used to rotate (in 90deg steps) or flip the board. Possible values are: DEFAULT, CW0_DEG, CW90_DEG, CW180_DEG, CW270_DEG, CW0_DEG_FLIP, CW90_DEG_FLIP, CW180_DEG_FLIP, CW270_DEG_FLIP."
        default_value: "DEFAULT"
        field: mag_align
        type: uint8_t
        table: alignment
      - name: mag_hardware
        description: "Selection of mag hardware. See Wiki Sensor auto detect and hardware failure detection for more info"
        default_value: "AUTO"
        table: mag_hardware
      - name: mag_declination
        description: "Current location magnetic declination in format. For example, -6deg 37min = -637 for Japan. Leading zero in ddd not required. Get your local magnetic declination here: http://magnetic-declination.com/ . Not in use if inav_auto_mag_decl is turned on and you acquire valid GPS fix."
        default_value: 0
        min: -18000
        max: 18000
      - name: magzero_x
        description: "Magnetometer calibration X offset. If its 0 none offset has been applied and calibration is failed."
        default_value: :zero
        field: magZero.raw[X]
        min: INT16_MIN
        max: INT16_MAX
      - name: magzero_y
        description: "Magnetometer calibration Y offset. If its 0 none offset has been applied and calibration is failed."
        default_value: :zero
        field: magZero.raw[Y]
        min: INT16_MIN
        max: INT16_MAX
      - name: magzero_z
        description: "Magnetometer calibration Z offset. If its 0 none offset has been applied and calibration is failed."
        default_value: :zero
        field: magZero.raw[Z]
        min: INT16_MIN
        max: INT16_MAX
      - name: maggain_x
        description: "Magnetometer calibration X gain. If 1024, no calibration or calibration failed"
        default_value: 1024
        field: magGain[X]
        min: INT16_MIN
        max: INT16_MAX
      - name: maggain_y
        description: "Magnetometer calibration Y gain. If 1024, no calibration or calibration failed"
        default_value: 1024
        field: magGain[Y]
        min: INT16_MIN
        max: INT16_MAX
      - name: maggain_z
        description: "Magnetometer calibration Z gain. If 1024, no calibration or calibration failed"
        default_value: 1024
        field: magGain[Z]
        min: INT16_MIN
        max: INT16_MAX
      - name: mag_calibration_time
        description: "Adjust how long time the Calibration of mag will last."
        default_value: 30
        field: magCalibrationTimeLimit
        min: 20
        max: 120
      - name: mag_to_use
        description: "Allow to chose between built-in and external compass sensor if they are connected to separate buses. Currently only for REVO target"
        condition: USE_DUAL_MAG
        min: 0
        max: 1
        default_value: 0
      - name: align_mag_roll
        description: "Set the external mag alignment on the roll axis (in 0.1 degree steps). If this value is non-zero, the compass is assumed to be externally mounted and both the board and on-board compass alignent (align_mag) are ignored. See also align_mag_pitch and align_mag_yaw."
        default_value: 0
        field: rollDeciDegrees
        min: -1800
        max: 3600
      - name: align_mag_pitch
        description: "Same as align_mag_roll, but for the pitch axis."
        default_value: 0
        field: pitchDeciDegrees
        min: -1800
        max: 3600
      - name: align_mag_yaw
        description: "Same as align_mag_roll, but for the yaw axis."
        default_value: 0
        field: yawDeciDegrees
        min: -1800
        max: 3600

  - name: PG_BAROMETER_CONFIG
    type: barometerConfig_t
    headers: ["sensors/barometer.h"]
    condition: USE_BARO
    members:
      - name: baro_hardware
        description: "Selection of baro hardware. See Wiki Sensor auto detect and hardware failure detection for more info"
        default_value: "AUTO"
        table: baro_hardware
      - name: baro_cal_tolerance
        description: "Baro calibration tolerance in cm. The default should allow the noisiest baro to complete calibration [cm]."
        default_value: 150
        field: baro_calibration_tolerance
        min: 0
        max: 1000

  - name: PG_PITOTMETER_CONFIG
    type: pitotmeterConfig_t
    headers: ["sensors/pitotmeter.h"]
    condition: USE_PITOT
    members:
      - name: pitot_hardware
        description: "Selection of pitot hardware."
        default_value: "NONE"
        table: pitot_hardware
      - name: pitot_lpf_milli_hz
        description: "Pitot tube lowpass filter cutoff frequency. Lower cutoff frequencies result in smoother response at expense of command control delay"
        min: 0
        max: 10000
        default_value: 350
      - name: pitot_scale
        description: "Pitot tube scale factor"
        min: 0
        max: 100
        default_value: 1.0

  - name: PG_RX_CONFIG
    type: rxConfig_t
    headers: ["rx/rx.h", "rx/spektrum.h"]
    members:
      - name: receiver_type
        description: "Selection of receiver (RX) type. Additional configuration of a `serialrx_provider` and a UART will be needed for `SERIAL`"
        default_value: :target
        field: receiverType
        table: receiver_type
      - name: min_check
        description: "These are min/max values (in us) which, when a channel is smaller (min) or larger (max) than the value will activate various RC commands, such as arming, or stick configuration. Normally, every RC channel should be set so that min = 1000us, max = 2000us. On most transmitters this usually means 125% endpoints. Default check values are 100us above/below this value."
        default_value: 1100
        field: mincheck
        min: PWM_RANGE_MIN
        max: PWM_RANGE_MAX
      - name: max_check
        description: "These are min/max values (in us) which, when a channel is smaller (min) or larger (max) than the value will activate various RC commands, such as arming, or stick configuration. Normally, every RC channel should be set so that min = 1000us, max = 2000us. On most transmitters this usually means 125% endpoints. Default check values are 100us above/below this value."
        default_value: 1900
        field: maxcheck
        min: PWM_RANGE_MIN
        max: PWM_RANGE_MAX
      - name: rssi_source
        description: "Source of RSSI input. Possible values: `NONE`, `AUTO`, `ADC`, `CHANNEL`, `PROTOCOL`, `MSP`"
        default_value: "AUTO"
        field: rssi_source
        table: rssi_source
      - name: rssi_channel
        description: "RX channel containing the RSSI signal"
        default_value: 0
        min: 0
        max: MAX_SUPPORTED_RC_CHANNEL_COUNT
      - name: rssi_min
        description: "The minimum RSSI value sent by the receiver, in %. For example, if your receiver's minimum RSSI value shows as 42% in the configurator/OSD set this parameter to 42. See also rssi_max. Note that rssi_min can be set to a value bigger than rssi_max to invert the RSSI calculation (i.e. bigger values mean lower RSSI)."
        default_value: 0
        field: rssiMin
        min: RSSI_VISIBLE_VALUE_MIN
        max: RSSI_VISIBLE_VALUE_MAX
      - name: rssi_max
        description: "The maximum RSSI value sent by the receiver, in %. For example, if your receiver's maximum RSSI value shows as 83% in the configurator/OSD set this parameter to 83. See also rssi_min."
        default_value: 100
        field: rssiMax
        min: RSSI_VISIBLE_VALUE_MIN
        max: RSSI_VISIBLE_VALUE_MAX
      - name: sbus_sync_interval
        field: sbusSyncInterval
        description: "SBUS sync interval in us. Default value is 3000us. Lower values may cause issues with some receivers."
        min: 500
        max: 10000
        default_value: 3000
      - name: rc_filter_lpf_hz
        description: "RC data biquad filter cutoff frequency. Lower cutoff frequencies result in smoother response at expense of command control delay. Practical values are 20-50. Set to zero to disable entirely and use unsmoothed RC stick values"
        default_value: 50
        field: rcFilterFrequency
        min: 15
        max: 250
      - name: rc_filter_auto
        description: "When enabled, INAV will set RC filtering based on refresh rate and smoothing factor."
        type: bool
        default_value: ON
        field: autoSmooth
      - name: rc_filter_smoothing_factor
        description: "The RC filter smoothing factor. The higher the value, the more smoothing but also the more delay in response. Value 1 sets the filter at half the refresh rate. Value 100 sets the filter to aprox. 10% of the RC refresh rate"
        field: autoSmoothFactor
        default_value: 30
        min: 1
        max: 100
      - name: serialrx_provider
        description: "When feature SERIALRX is enabled, this allows connection to several receivers which output data via digital interface resembling serial. See RX section."
        default_value: :target
        condition: USE_SERIAL_RX
        table: serial_rx
      - name: serialrx_inverted
        description: "Reverse the serial inversion of the serial RX protocol. When this value is OFF, each protocol will use its default signal (e.g. SBUS will use an inverted signal). Some OpenLRS receivers produce a non-inverted SBUS signal. This setting supports this type of receivers (including modified FrSKY)."
        default_value: OFF
        condition: USE_SERIAL_RX
        type: bool
      - name: spektrum_sat_bind
        description: "0 = disabled. Used to bind the spektrum satellite to RX"
        condition: USE_SPEKTRUM_BIND
        min: SPEKTRUM_SAT_BIND_DISABLED
        max: SPEKTRUM_SAT_BIND_MAX
        default_value: :SPEKTRUM_SAT_BIND_DISABLED
      - name: srxl2_unit_id
        condition: USE_SERIALRX_SRXL2
        min: 0
        max: 15
        default_value: 1
      - name: srxl2_baud_fast
        condition: USE_SERIALRX_SRXL2
        type: bool
        default_value: ON
      - name: rx_min_usec
        description: "Defines the shortest pulse width value used when ensuring the channel value is valid. If the receiver gives a pulse value lower than this value then the channel will be marked as bad and will default to the value of mid_rc."
        default_value: 885
        min: PWM_PULSE_MIN
        max: PWM_PULSE_MAX
      - name: rx_max_usec
        description: "Defines the longest pulse width value used when ensuring the channel value is valid. If the receiver gives a pulse value higher than this value then the channel will be marked as bad and will default to the value of mid_rc."
        default_value: 2115
        min: PWM_PULSE_MIN
        max: PWM_PULSE_MAX
      - name: serialrx_halfduplex
        description: "Allow serial receiver to operate on UART TX pin. With some receivers will allow control and telemetry over a single wire."
        default_value: "AUTO"
        field: halfDuplex
        table: tristate
      - name: msp_override_channels
        description: "Mask of RX channels that may be overridden by MSP `SET_RAW_RC`. Note that this requires custom firmware with `USE_RX_MSP` and `USE_MSP_RC_OVERRIDE` compile options and the `MSP RC Override` flight mode."
        default_value: 0
        field: mspOverrideChannels
        condition: USE_MSP_RC_OVERRIDE
        min: 0
        max: 65535

  - name: PG_BLACKBOX_CONFIG
    type: blackboxConfig_t
    headers: ["blackbox/blackbox.h"]
    condition: USE_BLACKBOX
    members:
      - name: blackbox_rate_num
        description: "Blackbox logging rate numerator. Use num/denom settings to decide if a frame should be logged, allowing control of the portion of logged loop iterations"
        default_value: 1
        field: rate_num
        min: 1
        max: 65535
      - name: blackbox_rate_denom
        description: "Blackbox logging rate denominator. See blackbox_rate_num."
        default_value: 1
        field: rate_denom
        min: 1
        max: 65535
      - name: blackbox_device
        description: "Selection of where to write blackbox data"
        default_value: :target
        field: device
        table: blackbox_device
      - name: sdcard_detect_inverted
        description: "This setting drives the way SD card is detected in card slot. On some targets (AnyFC F7 clone) different card slot was used and depending of hardware revision ON or OFF setting might be required. If card is not detected, change this value."
        default_value: :target
        field: invertedCardDetection
        condition: USE_SDCARD
        type: bool

  - name: PG_MOTOR_CONFIG
    type: motorConfig_t
    headers: ["flight/mixer.h"]
    members:
      - name: min_command
        description: "This is the PWM value sent to ESCs when they are not armed. If ESCs beep slowly when powered up, try decreasing this value. It can also be used for calibrating all ESCs at once."
        default_value: 1000
        field: mincommand
        min: 0
        max: PWM_RANGE_MAX
      - name: motor_pwm_rate
        description: "Output frequency (in Hz) for motor pins.  Applies only to brushed motors. "
        default_value: 16000
        field: motorPwmRate
        min: 50
        max: 32000
      - name: motor_pwm_protocol
        description: "Protocol that is used to send motor updates to ESCs. Possible values - STANDARD, ONESHOT125, ONESHOT42, MULTISHOT, DSHOT150, DSHOT300, DSHOT600, DSHOT1200, BRUSHED"
        default_value: "ONESHOT125"
        field: motorPwmProtocol
        table: motor_pwm_protocol
      - name: motor_poles
        field: motorPoleCount
        description: "The number of motor poles. Required to compute motor RPM"
        min: 4
        max: 255
        default_value: 14

  - name: PG_FAILSAFE_CONFIG
    type: failsafeConfig_t
    headers: ["flight/failsafe.h"]
    members:
      - name: failsafe_delay
        description: "Time in deciseconds to wait before activating failsafe when signal is lost. See [Failsafe documentation](Failsafe.md#failsafe_delay)."
        default_value: 5
        min: 0
        max: 200
      - name: failsafe_recovery_delay
        description: "Time in deciseconds to wait before aborting failsafe when signal is recovered. See [Failsafe documentation](Failsafe.md#failsafe_recovery_delay)."
        default_value: 5
        min: 0
        max: 200
      - name: failsafe_off_delay
        description: "Time in deciseconds to wait before turning off motors when failsafe is activated. 0 = No timeout. See [Failsafe documentation](Failsafe.md#failsafe_off_delay)."
        default_value: 200
        min: 0
        max: 200
      - name: failsafe_throttle_low_delay
        description: "If failsafe activated when throttle is low for this much time - bypass failsafe and disarm, in 10th of seconds. 0 = No timeout"
        default_value: 0
        min: 0
        max: 300
      - name: failsafe_procedure
        description: "What failsafe procedure to initiate in Stage 2. See [Failsafe documentation](Failsafe.md#failsafe_throttle)."
        default_value: "LAND"
        table: failsafe_procedure
      - name: failsafe_stick_threshold
        description: "Threshold for stick motion to consider failsafe condition resolved. If non-zero failsafe won't clear even if RC link is restored - you have to move sticks to exit failsafe."
        default_value: 50
        field: failsafe_stick_motion_threshold
        min: 0
        max: 500
      - name: failsafe_fw_roll_angle
        description: "Amount of banking when `LAND` (or old `SET-THR`) failsafe is active on a fixed-wing machine. In 1/10 deg (deci-degrees). Negative values = left roll"
        default_value: -200
        min: -800
        max: 800
      - name: failsafe_fw_pitch_angle
        description: "Amount of dive/climb when `LAND` (or old `SET-THR`) failsafe is active on a fixed-wing machine. In 1/10 deg (deci-degrees). Negative values = climb"
        default_value: 100
        min: -800
        max: 800
      - name: failsafe_fw_yaw_rate
        description: "Requested yaw rate to execute when `LAND` (or old `SET-THR`) failsafe is active on a fixed-wing machine. In deg/s. Negative values = left turn"
        default_value: -45
        min: -1000
        max: 1000
      - name: failsafe_min_distance
        description: "If failsafe happens when craft is closer than this distance in centimeters from home, failsafe will not execute regular failsafe_procedure, but will execute procedure specified in failsafe_min_distance_procedure instead. 0 = Normal failsafe_procedure always taken."
        default_value: 0
        min: 0
        max: 65000
      - name: failsafe_min_distance_procedure
        description: "What failsafe procedure to initiate in Stage 2 when craft is closer to home than failsafe_min_distance. See [Failsafe documentation](Failsafe.md#failsafe_throttle)."
        default_value: "DROP"
        table: failsafe_procedure
      - name: failsafe_mission_delay
        description: "Applies if failsafe occurs when a WP mission is in progress. Sets the time delay in seconds between failsafe occurring and the selected failsafe procedure activating. If set to -1 the failsafe procedure won't activate at all and the mission will continue until the end."
        default_value: 0
        min: -1
        max: 600
      - name: failsafe_gps_fix_estimation_delay
        description: "Controls whether waypoint mission is allowed to proceed with gps fix estimation. Sets the time delay in seconds between gps fix lost event and RTH activation. Minimum delay is 7 seconds. If set to -1 the mission will continue until the end. With default setting(7), waypoint mission is aborted and switched to RTH with 7 seconds delay. RTH is done with GPS Fix estimation."
        condition: USE_GPS_FIX_ESTIMATION
        default_value: 7
        min: -1
        max: 600

  - name: PG_LIGHTS_CONFIG
    type: lightsConfig_t
    headers: ["io/lights.h"]
    condition: USE_LIGHTS
    members:
      - name: failsafe_lights
        description: "Enable or disable the lights when the `FAILSAFE` flight mode is enabled. The target needs to be compiled with `USE_LIGHTS` [ON/OFF]."
        default_value: ON
        field: failsafe.enabled
        type: bool
      - name: failsafe_lights_flash_period
        description: "Time in milliseconds between two flashes when `failsafe_lights` is ON and `FAILSAFE` flight mode is enabled [40-65535]."
        default_value: 1000
        field: failsafe.flash_period
        min: 40
        max: 65535
      - name: failsafe_lights_flash_on_time
        description: "Flash lights ON time in milliseconds when `failsafe_lights` is ON and `FAILSAFE` flight mode is enabled. [20-65535]."
        default_value: 100
        field: failsafe.flash_on_time
        min: 20
        max: 65535

  - name: PG_BOARD_ALIGNMENT
    type: boardAlignment_t
    headers: ["sensors/boardalignment.h"]
    members:
      - name: align_board_roll
        description: "Arbitrary board rotation in deci-degrees (0.1 degree), to allow mounting it sideways / upside down / rotated etc"
        default_value: :zero
        field: rollDeciDegrees
        min: -1800
        max: 3600
      - name: align_board_pitch
        description: "Arbitrary board rotation in deci-degrees (0.1 degree), to allow mounting it sideways / upside down / rotated etc"
        default_value: :zero
        field: pitchDeciDegrees
        min: -1800
        max: 3600
      - name: align_board_yaw
        description: "Arbitrary board rotation in deci-degrees (0.1 degree), to allow mounting it sideways / upside down / rotated etc"
        default_value: :zero
        field: yawDeciDegrees
        min: -1800
        max: 3600

  - name: PG_BATTERY_METERS_CONFIG
    type: batteryMetersConfig_t
    headers: ["sensors/battery_config_structs.h"]
    members:
      - name: vbat_meter_type
        description: "Vbat voltage source. Possible values: `NONE`, `ADC`, `ESC`. `ESC` required ESC telemetry enebled and running"
        condition: USE_ADC
        default_value: ADC
        field: voltage.type
        table: voltage_sensor
        type: uint8_t
      - name: vbat_scale
        description: "Battery voltage calibration value. 1100 = 11:1 voltage divider (10k:1k) x 100. Adjust this slightly if reported pack voltage is different from multimeter reading. You can get current voltage by typing \"status\" in cli."
        default_value: :target
        field: voltage.scale
        condition: USE_ADC
        min: 0
        max: 65535
      - name: current_meter_scale
        description: "This sets the output voltage to current scaling for the current sensor in 0.1 mV/A steps. 400 is 40mV/A such as the ACS756 sensor outputs. 183 is the setting for the uberdistro with a 0.25mOhm shunt."
        default_value: :target
        field: current.scale
        min: -10000
        max: 10000
      - name: current_meter_offset
        description: "This sets the output offset voltage of the current sensor in millivolts."
        default_value: :target
        field: current.offset
        min: -32768
        max: 32767
      - name: current_meter_type
        description: "ADC , VIRTUAL, NONE. The virtual current sensor, once calibrated, estimates the current value from throttle position."
        default_value: "ADC"
        field: current.type
        table: current_sensor
        type: uint8_t
      - name: bat_voltage_src
        description: "Chose between raw and sag compensated battery voltage to use for battery alarms and telemetry. Possible values are `RAW` and `SAG_COMP`"
        default_value: "RAW"
        field: voltageSource
        table: bat_voltage_source
        type: uint8_t
      - name: cruise_power
        description: "Power draw at cruise throttle used for remaining flight time/distance estimation in 0.01W unit"
        default_value: 0
        field: cruise_power
        min: 0
        max: 4294967295
      - name: idle_power
        description: "Power draw at zero throttle used for remaining flight time/distance estimation in 0.01W unit"
        default_value: 0
        field: idle_power
        min: 0
        max: 65535
      - name: rth_energy_margin
        description: "Energy margin wanted after getting home (percent of battery energy capacity). Use for the remaining flight time/distance calculation"
        default_value: 5
        min: 0
        max: 100
      - name: thr_comp_weight
        description: "Weight used for the throttle compensation based on battery voltage. See the [battery documentation](Battery.md#automatic-throttle-compensation-based-on-battery-voltage)"
        default_value: 1
        field: throttle_compensation_weight
        min: 0
        max: 2

  - name: PG_BATTERY_PROFILES
    type: batteryProfile_t
    headers: ["sensors/battery_config_structs.h"]
    value_type: BATTERY_CONFIG_VALUE
    members:
      - name: bat_cells
        description: "Number of cells of the battery (0 = auto-detect), see battery documentation. 7S, 9S and 11S batteries cannot be auto-detected."
        default_value: 0
        field: cells
        condition: USE_ADC
        min: 0
        max: 12
      - name: vbat_cell_detect_voltage
        description: "Maximum voltage per cell, used for auto-detecting the number of cells of the battery in 0.01V units."
        default_value: 425
        field: voltage.cellDetect
        condition: USE_ADC
        min: 100
        max: 500
      - name: vbat_max_cell_voltage
        description: "Maximum voltage per cell in 0.01V units, default is 4.20V"
        default_value: 420
        field: voltage.cellMax
        condition: USE_ADC
        min: 100
        max: 500
      - name: vbat_min_cell_voltage
        description: "Minimum voltage per cell, this triggers battery out alarms, in 0.01V units, default is 330 (3.3V)"
        default_value: 330
        field: voltage.cellMin
        condition: USE_ADC
        min: 100
        max: 500
      - name: vbat_warning_cell_voltage
        description: "Warning voltage per cell, this triggers battery-warning alarms, in 0.01V units, default is 350 (3.5V)"
        default_value: 350
        field: voltage.cellWarning
        condition: USE_ADC
        min: 100
        max: 500
      - name: battery_capacity
        description: "Set the battery capacity in mAh or mWh (see `battery_capacity_unit`). Used to calculate the remaining battery capacity."
        default_value: 0
        field: capacity.value
        min: 0
        max: 4294967295
      - name: battery_capacity_warning
        description: "If the remaining battery capacity goes below this threshold the beeper will emit short beeps and the relevant OSD items will blink."
        default_value: 0
        field: capacity.warning
        min: 0
        max: 4294967295
      - name: battery_capacity_critical
        description: "If the remaining battery capacity goes below this threshold the battery is considered empty and the beeper will emit long beeps."
        default_value: 0
        field: capacity.critical
        min: 0
        max: 4294967295
      - name: battery_capacity_unit
        description: "Unit used for `battery_capacity`, `battery_capacity_warning` and `battery_capacity_critical` [MAH/MWH] (milliAmpere hour / milliWatt hour)."
        default_value: "MAH"
        field: capacity.unit
        table: bat_capacity_unit
        type: uint8_t
      - name: controlrate_profile
        description: "Control rate profile to switch to when the battery profile is selected, 0 to disable and keep the currently selected control rate profile"
        default_value: 0
        field: controlRateProfile
        min: 0
        max: MAX_CONTROL_RATE_PROFILE_COUNT

      - name: throttle_scale
        description: "Throttle scaling factor. `1` means no throttle scaling. `0.5` means throttle scaled down by 50%"
        default_value: 1.0
        field: motor.throttleScale
        min: 0
        max: 1
      - name: throttle_idle
        description: "The percentage of the throttle range (`max_throttle` - `min_command`) above `min_command` used for minimum / idle throttle."
        default_value: 8
        field: motor.throttleIdle
        min: 0
        max: 30
      - name: turtle_mode_power_factor
        field: motor.turtleModePowerFactor
        default_value: 55
        description: "Turtle mode power factor"
        condition: USE_DSHOT
        min: 0
        max: 100
      - name: failsafe_throttle
        description: "Throttle level used for landing when failsafe is enabled. See [Failsafe documentation](Failsafe.md#failsafe_throttle)."
        default_value: 1000
        min: PWM_RANGE_MIN
        max: PWM_RANGE_MAX
      - name: nav_mc_hover_thr
        description: "Multicopter hover throttle hint for altitude controller. Should be set to approximate throttle value when drone is hovering."
        default_value: 1300
        field: nav.mc.hover_throttle
        min: 1000
        max: 2000
      - name: nav_fw_cruise_thr
        description: "Cruise throttle in GPS assisted modes, this includes RTH. Should be set high enough to avoid stalling. This values gives INAV a base for throttle when flying straight, and it will increase or decrease throttle based on pitch of airplane and the parameters below. In addition it will increase throttle if GPS speed gets below 7m/s ( hardcoded )"
        default_value: 1400
        field: nav.fw.cruise_throttle
        min: 1000
        max: 2000
      - name: nav_fw_min_thr
        description: "Minimum throttle for flying wing in GPS assisted modes"
        default_value: 1200
        field: nav.fw.min_throttle
        min: 1000
        max: 2000
      - name: nav_fw_max_thr
        description: "Maximum throttle for flying wing in GPS assisted modes"
        default_value: 1700
        field: nav.fw.max_throttle
        min: 1000
        max: 2000
      - name: nav_fw_pitch2thr
        description: "Amount of throttle applied related to pitch attitude in GPS assisted modes. Throttle = nav_fw_cruise_throttle - (nav_fw_pitch2thr * pitch_angle). (notice that pitch_angle is in degrees and is negative when climbing and positive when diving, and throttle value is constrained between nav_fw_min_thr and nav_fw_max_thr)"
        default_value: 10
        field: nav.fw.pitch_to_throttle
        min: 0
        max: 100
      - name: nav_fw_launch_thr
        description: "Launch throttle - throttle to be set during launch sequence (pwm units)"
        default_value: 1700
        field: nav.fw.launch_throttle
        min: 1000
        max: 2000
      - name: nav_fw_launch_idle_thr
        description: "Launch idle throttle - throttle to be set before launch sequence is initiated. If set below minimum throttle it will force motor stop or at idle throttle (depending if the MOTOR_STOP is enabled). If set above minimum throttle it will force throttle to this value (if MOTOR_STOP is enabled it will be handled according to throttle stick position)"
        default_value: 1000
        field: nav.fw.launch_idle_throttle
        min: 1000
        max: 2000
      - name: limit_cont_current
        description: "Continous current limit (dA), set to 0 to disable"
        condition: USE_POWER_LIMITS
        default_value: 0
        field: powerLimits.continuousCurrent
        max: 4000
      - name: limit_burst_current
        description: "Burst current limit (dA): the current which is allowed during `limit_burst_current_time` after which `limit_cont_current` will be enforced, set to 0 to disable"
        condition: USE_POWER_LIMITS
        default_value: 0
        field: powerLimits.burstCurrent
        max: 4000
      - name: limit_burst_current_time
        description: "Allowed current burst time (ds) during which `limit_burst_current` is allowed and after which `limit_cont_current` will be enforced"
        condition: USE_POWER_LIMITS
        default_value: 0
        field: powerLimits.burstCurrentTime
        max: 3000
      - name: limit_burst_current_falldown_time
        description: "Time slice at the end of the burst time during which the current limit will be ramped down from `limit_burst_current` back down to `limit_cont_current`"
        condition: USE_POWER_LIMITS
        default_value: 0
        field: powerLimits.burstCurrentFalldownTime
        max: 3000
      - name: limit_cont_power
        description: "Continous power limit (dW), set to 0 to disable"
        condition: USE_POWER_LIMITS && USE_ADC
        default_value: 0
        field: powerLimits.continuousPower
        max: 40000
      - name: limit_burst_power
        description: "Burst power limit (dW): the current which is allowed during `limit_burst_power_time` after which `limit_cont_power` will be enforced, set to 0 to disable"
        condition: USE_POWER_LIMITS && USE_ADC
        default_value: 0
        field: powerLimits.burstPower
        max: 40000
      - name: limit_burst_power_time
        description: "Allowed power burst time (ds) during which `limit_burst_power` is allowed and after which `limit_cont_power` will be enforced"
        condition: USE_POWER_LIMITS && USE_ADC
        default_value: 0
        field: powerLimits.burstPowerTime
        max: 3000
      - name: limit_burst_power_falldown_time
        description: "Time slice at the end of the burst time during which the power limit will be ramped down from `limit_burst_power` back down to `limit_cont_power`"
        condition: USE_POWER_LIMITS && USE_ADC
        default_value: 0
        field: powerLimits.burstPowerFalldownTime
        max: 3000

  - name: PG_MIXER_PROFILE
    type: mixerProfile_t
    headers: ["flight/mixer_profile.h"]
    value_type: MIXER_CONFIG_VALUE
    members:
      - name: motor_direction_inverted
        description: "Use if you need to inverse yaw motor direction."
        default_value: OFF
        field: mixer_config.motorDirectionInverted
        type: bool
      - name: platform_type
        description: "Defines UAV platform type. Allowed values: \"MULTIROTOR\", \"AIRPLANE\", \"HELICOPTER\", \"TRICOPTER\", \"ROVER\", \"BOAT\". Currently only MULTIROTOR, AIRPLANE and TRICOPTER types are implemented"
        default_value: "MULTIROTOR"
        field: mixer_config.platformType
        type: uint8_t
        table: platform_type
      - name: has_flaps
        description: "Defines is UAV is capable of having flaps. If ON and AIRPLANE `platform_type` is used, **FLAPERON** flight mode will be available for the pilot"
        default_value: OFF
        field: mixer_config.hasFlaps
        type: bool
      - name: model_preview_type
        description: "ID of mixer preset applied in a Configurator. **Do not modify manually**. Used only for backup/restore reasons."
        default_value: -1
        field: mixer_config.appliedMixerPreset
        min: -1
        max: INT16_MAX
      - name: motorstop_on_low
        description: "If enabled, motor will stop when throttle is low on this mixer_profile"
        default_value: OFF
        field: mixer_config.motorstopOnLow
        type: bool
      - name: mixer_pid_profile_linking
        description: "If enabled, pid profile_index will follow mixer_profile index. Set to OFF(default) if you want to handle PID profile by your self. Recommend to set to ON on all mixer_profiles to let the mixer_profile handle the PID profile switching on a VTOL or mixed platform type setup."
        default_value: OFF
        field: mixer_config.PIDProfileLinking
        type: bool
      - name: mixer_automated_switch
        description: "If set to on, This mixer_profile will try to switch to another mixer_profile when 1.RTH heading home is requested and distance to home is lager than 3*nav_fw_loiter_radius on mixer_profile is a MULTIROTOR or TRICOPTER platform_type. 2. RTH landing is requested on this mixer_profile is a AIRPLANE platform_type"
        default_value: OFF
        field: mixer_config.automated_switch
        type: bool
      - name: mixer_switch_trans_timer
        description: "If switch another mixer_profile is scheduled by mixer_automated_switch or mixer_automated_switch. Activate Mixertransion motor/servo mixing for this many decisecond(0.1s) before the actual mixer_profile switch."
        default_value: 0
        field: mixer_config.switchTransitionTimer
        min: 0
        max: 200
<<<<<<< HEAD


=======
      - name: tailsitter_orientation_offset
        description: "Apply a 90 deg pitch offset in sensor aliment for tailsitter flying mode"
        default_value: OFF
        field: mixer_config.tailsitterOrientationOffset
        type: bool
>>>>>>> 1ef428e9

  - name: PG_REVERSIBLE_MOTORS_CONFIG
    type: reversibleMotorsConfig_t
    members:
      - name: 3d_deadband_low
        description: "Low value of throttle deadband for 3D mode (when stick is in the 3d_deadband_throttle range, the fixed values of 3d_deadband_low / _high are used instead)"
        default_value: 1406
        field: deadband_low
        min: PWM_RANGE_MIN
        max: PWM_RANGE_MAX
      - name: 3d_deadband_high
        description: "High value of throttle deadband for 3D mode (when stick is in the deadband range, the value in 3d_neutral is used instead)"
        default_value: 1514
        field: deadband_high
        min: PWM_RANGE_MIN
        max: PWM_RANGE_MAX
      - name: 3d_neutral
        description: "Neutral (stop) throttle value for 3D mode"
        default_value: 1460
        field: neutral
        min: PWM_RANGE_MIN
        max: PWM_RANGE_MAX

  - name: PG_SERVO_CONFIG
    type: servoConfig_t
    headers: ["flight/servos.h"]
    members:
      - name: servo_protocol
        description: "An option to chose the protocol/option that would be used to output servo data. Possible options `PWM` (FC servo outputs), `SBUS` (S.Bus protocol output via a configured serial port)"
        default_value: "PWM"
        field: servo_protocol
        table: servo_protocol
      - name: servo_center_pulse
        description: "Servo midpoint"
        default_value: 1500
        field: servoCenterPulse
        min: PWM_RANGE_MIN
        max: PWM_RANGE_MAX
      - name: servo_pwm_rate
        description: "Output frequency (in Hz) servo pins. When using tricopters or gimbal with digital servo, this rate can be increased. Max of 498Hz (for 500Hz pwm period), and min of 50Hz. Most digital servos will support for example 330Hz."
        default_value: 50
        field: servoPwmRate
        min: 50
        max: 498
      - name: servo_lpf_hz
        description: "Selects the servo PWM output cutoff frequency. Value is in [Hz]"
        default_value: 20
        field: servo_lowpass_freq
        min: 0
        max: 400
      - name: flaperon_throw_offset
        description: "Defines throw range in us for both ailerons that will be passed to servo mixer via input source 14 (`FEATURE FLAPS`) when FLAPERON mode is activated."
        default_value: 200
        min: FLAPERON_THROW_MIN
        max: FLAPERON_THROW_MAX
      - name: tri_unarmed_servo
        description: "On tricopter mix only, if this is set to ON, servo will always be correcting regardless of armed state. to disable this, set it to OFF."
        default_value: ON
        type: bool
      - name: servo_autotrim_rotation_limit
        description: "Servo midpoints are only updated when total aircraft rotation is less than this threshold [deg/s]. Only applies when using `feature FW_AUTOTRIM`."
        default_value: 15
        min: 1
        max: 60

  - name: PG_CONTROL_RATE_PROFILES
    type: controlRateConfig_t
    headers: ["fc/controlrate_profile_config_struct.h"]
    value_type: CONTROL_RATE_VALUE
    members:
      - name: thr_mid
        description: "Throttle value when the stick is set to mid-position. Used in the throttle curve calculation."
        default_value: 50
        field: throttle.rcMid8
        min: 0
        max: 100
      - name: thr_expo
        description: "Throttle exposition value"
        default_value: 0
        field: throttle.rcExpo8
        min: 0
        max: 100
      - name: tpa_rate
        description: "Throttle PID attenuation reduces influence of PDFF on ROLL and PITCH of multi-rotor, PIDFF on ROLL,PITCH,YAW OF fixed_wing as throttle increases. For every 1% throttle after the TPA breakpoint, P is reduced by the TPA rate."
        default_value: 0
        field: throttle.dynPID
        min: 0
        max: 100
      - name: tpa_breakpoint
        description: "See tpa_rate."
        default_value: 1500
        field: throttle.pa_breakpoint
        min: PWM_RANGE_MIN
        max: PWM_RANGE_MAX
      - name: tpa_on_yaw
        description: "Throttle PID attenuation also reduces influence on YAW for multi-rotor, Should be set to ON for tilting rotors."
        type: bool
        field: throttle.dynPID_on_YAW
        default_value: OFF
      - name: fw_tpa_time_constant
        description: "TPA smoothing and delay time constant to reflect non-instant speed/throttle response of the plane. See **PID Attenuation and scaling** Wiki for full details."
        default_value: 1500
        field: throttle.fixedWingTauMs
        min: 0
        max: 5000
      - name: rc_expo
        description: "Exposition value used for the PITCH/ROLL axes by all the stabilized flights modes (all but `MANUAL`)"
        default_value: 70
        field: stabilized.rcExpo8
        min: 0
        max: 100
      - name: rc_yaw_expo
        description: "Exposition value used for the YAW axis by all the stabilized flights modes (all but `MANUAL`)"
        default_value: 20
        field: stabilized.rcYawExpo8
        min: 0
        max: 100
      # New rates are in dps/10. That means, Rate of 20 means 200dps of rotation speed on given axis.
      # Rate 180 (1800dps) is max. value gyro can measure reliably
      - name: roll_rate
        description: "Defines rotation rate on ROLL axis that UAV will try to archive on max. stick deflection. Rates are defined in tens of degrees (deca-degrees) per second [rate = dps/10]. That means, rate 20 represents 200dps rotation speed. Default 20 (200dps) is more less equivalent of old Cleanflight/Baseflight rate 0. Max. 180 (1800dps) is what gyro can measure."
        default_value: 20
        field: stabilized.rates[FD_ROLL]
        min: ROLL_PITCH_RATE_MIN
        max: ROLL_PITCH_RATE_MAX
      - name: pitch_rate
        description: "Defines rotation rate on PITCH axis that UAV will try to archive on max. stick deflection. Rates are defined in tens of degrees (deca-degrees) per second [rate = dps/10]. That means, rate 20 represents 200dps rotation speed. Default 20 (200dps) is more less equivalent of old Cleanflight/Baseflight rate 0. Max. 180 (1800dps) is what gyro can measure."
        default_value: 20
        field: stabilized.rates[FD_PITCH]
        min: ROLL_PITCH_RATE_MIN
        max: ROLL_PITCH_RATE_MAX
      - name: yaw_rate
        description: "Defines rotation rate on YAW axis that UAV will try to archive on max. stick deflection. Rates are defined in tens of degrees (deca-degrees) per second [rate = dps/10]. That means, rate 20 represents 200dps rotation speed. Default 20 (200dps) is more less equivalent of old Cleanflight/Baseflight rate 0. Max. 180 (1800dps) is what gyro can measure."
        default_value: 20
        field: stabilized.rates[FD_YAW]
        min: 1
        max: 180
      - name: manual_rc_expo
        description: "Exposition value used for the PITCH/ROLL axes by the `MANUAL` flight mode [0-100]"
        default_value: 35
        field: manual.rcExpo8
        min: 0
        max: 100
      - name: manual_rc_yaw_expo
        description: "Exposition value used for the YAW axis by the `MANUAL` flight mode [0-100]"
        default_value: 20
        field: manual.rcYawExpo8
        min: 0
        max: 100
      - name: manual_roll_rate
        description: "Servo travel multiplier for the ROLL axis in `MANUAL` flight mode [0-100]%"
        default_value: 100
        field: manual.rates[FD_ROLL]
        min: MANUAL_RATE_MIN
        max: MANUAL_RATE_MAX
      - name: manual_pitch_rate
        description: "Servo travel multiplier for the PITCH axis in `MANUAL` flight mode [0-100]%"
        default_value: 100
        field: manual.rates[FD_PITCH]
        min: MANUAL_RATE_MIN
        max: MANUAL_RATE_MAX
      - name: manual_yaw_rate
        description: "Servo travel multiplier for the YAW axis in `MANUAL` flight mode [0-100]%"
        default_value: 100
        field: manual.rates[FD_YAW]
        min: MANUAL_RATE_MIN
        max: MANUAL_RATE_MAX
      - name: fpv_mix_degrees
        description: "The tilt angle of the FPV camera in degrees, used by the FPV ANGLE MIX mode"
        field: misc.fpvCamAngleDegrees
        min: 0
        max: 50
        default_value: 0
      - name: rate_dynamics_center_sensitivity
        field: rateDynamics.sensitivityCenter
        default_value: 100
        min: 25
        max: 175
        description: "The center stick sensitivity for Rate Dynamics"
        condition: USE_RATE_DYNAMICS
      - name: rate_dynamics_end_sensitivity
        field: rateDynamics.sensitivityEnd
        default_value: 100
        min: 25
        max: 175
        description: "The end stick sensitivity for Rate Dynamics"
        condition: USE_RATE_DYNAMICS
      - name: rate_dynamics_center_correction
        field: rateDynamics.correctionCenter
        default_value: 10
        min: 10
        max: 95
        description: "The center stick correction for Rate Dynamics"
        condition: USE_RATE_DYNAMICS
      - name: rate_dynamics_end_correction
        field: rateDynamics.correctionEnd
        default_value: 10
        min: 10
        max: 95
        description: "The end  stick correction for Rate Dynamics"
        condition: USE_RATE_DYNAMICS
      - name: rate_dynamics_center_weight
        field: rateDynamics.weightCenter
        default_value: 0
        min: 0
        max: 95
        description: "The center stick weight for Rate Dynamics"
        condition: USE_RATE_DYNAMICS
      - name: rate_dynamics_end_weight
        field: rateDynamics.weightEnd
        default_value: 0
        min: 0
        max: 95
        description: "The end  stick weight for Rate Dynamics"
        condition: USE_RATE_DYNAMICS

  - name: PG_SERIAL_CONFIG
    type: serialConfig_t
    headers: ["io/serial.h"]
    members:
      - name: reboot_character
        description: "Special character used to trigger reboot"
        default_value: 82
        min: 48
        max: 126

  - name: PG_IMU_CONFIG
    type: imuConfig_t
    headers: ["flight/imu.h"]
    members:
      - name: ahrs_dcm_kp
        description: "Inertial Measurement Unit KP Gain for accelerometer measurements"
        default_value: 2000
        field: dcm_kp_acc
        max: UINT16_MAX
      - name: ahrs_dcm_ki
        description: "Inertial Measurement Unit KI Gain for accelerometer measurements"
        default_value: 50
        field: dcm_ki_acc
        max: UINT16_MAX
      - name: ahrs_dcm_kp_mag
        description: "Inertial Measurement Unit KP Gain for compass measurements"
        default_value: 2000
        field: dcm_kp_mag
        max: UINT16_MAX
      - name: ahrs_dcm_ki_mag
        description: "Inertial Measurement Unit KI Gain for compass measurements"
        default_value: 50
        field: dcm_ki_mag
        max: UINT16_MAX
      - name: small_angle
        description: "If the aircraft tilt angle exceed this value the copter will refuse to arm."
        default_value: 25
        min: 0
        max: 180
      - name: ahrs_acc_ignore_rate
        description: "Total gyro rotation rate threshold [deg/s] before scaling to consider accelerometer trustworthy"
        default_value: 15
        field: acc_ignore_rate
        min: 0
        max: 30
      - name: ahrs_acc_ignore_slope
        description: "Half-width of the interval to gradually reduce accelerometer weight. Centered at `imu_acc_ignore_rate` (exactly 50% weight)"
        default_value: 5
        field: acc_ignore_slope
        min: 0
        max: 10
      - name: ahrs_gps_yaw_windcomp
        description: "Wind compensation in heading estimation from gps groundcourse(fixed wing only)"
        default_value: ON
        field: gps_yaw_windcomp
        type: bool
      - name: ahrs_inertia_comp_method
        description: "Inertia force compensation method when gps is avaliable, VELNED use the accleration from gps, TURNRATE calculates accleration by turnrate multiplied by speed, ADAPTIVE choose best result from two in each ahrs loop"
        default_value: ADAPTIVE
        field: inertia_comp_method
        table: imu_inertia_comp_method
      - name: ahrs_gps_yaw_weight
        description: "Arhs gps yaw weight when mag is avaliable, 0 means no gps yaw, 100 means equal weight as compass"
        default_value: 100
        field: gps_yaw_weight
        min: 0
        max: 500

  - name: PG_ARMING_CONFIG
    type: armingConfig_t
    members:
      - name: fixed_wing_auto_arm
        description: "Auto-arm fixed wing aircraft on throttle above min_check, and disarming with stick commands are disabled, so power cycle is required to disarm. Requires enabled motorstop and no arm switch configured."
        default_value: OFF
        type: bool
      - name: disarm_always
        description: "Disarms the motors independently of throttle value. Setting to OFF reverts to the old behaviour of disarming only when the throttle is low."
        default_value: ON
        type: bool
      - name: switch_disarm_delay
        description: "Delay before disarming when requested by switch (ms) [0-1000]"
        default_value: 250
        field: switchDisarmDelayMs
        min: 0
        max: 1000
      - name: prearm_timeout
        description: "Duration (ms) for which Prearm being activated is valid. after this, Prearm needs to be reset. 0 means Prearm does not timeout."
        default_value: 10000
        field: prearmTimeoutMs
        min: 0
        max: 10000

  - name: PG_GENERAL_SETTINGS
    headers: ["config/general_settings.h"]
    type: generalSettings_t
    members:
      - name: applied_defaults
        description: "Internal (configurator) hint. Should not be changed manually"
        default_value: 0
        field: appliedDefaults
        type: uint8_t
        min: 0
        max: 99

  - name: PG_EZ_TUNE
    headers: ["flight/ez_tune.h"]
    type: ezTuneSettings_t
    value_type: EZ_TUNE_VALUE
    members:
      - name: ez_enabled
        description: "Enables EzTune feature"
        default_value: OFF
        field: enabled
        type: bool
      - name: ez_filter_hz
        description: "EzTune filter cutoff frequency"
        default_value: 110
        field: filterHz
        min: 10
        max: 300
      - name: ez_axis_ratio
        description: "EzTune axis ratio"
        default_value: 110
        field: axisRatio
        min: 25
        max: 175
      - name: ez_response
        description: "EzTune response"
        default_value: 100
        field: response
        min: 0
        max: 200
      - name: ez_damping
        description: "EzTune damping"
        default_value: 100
        field: damping
        min: 0
        max: 200
      - name: ez_stability
        description: "EzTune stability"
        default_value: 100
        field: stability
        min: 0
        max: 200
      - name: ez_aggressiveness
        description: "EzTune aggressiveness"
        default_value: 100
        field: aggressiveness
        min: 0
        max: 200
      - name: ez_rate
        description: "EzTune rate"
        default_value: 100
        field: rate
        min: 0
        max: 200
      - name: ez_expo
        description: "EzTune expo"
        default_value: 100
        field: expo
        min: 0
        max: 200

  - name: PG_RPM_FILTER_CONFIG
    headers: ["flight/rpm_filter.h"]
    condition: USE_RPM_FILTER
    type: rpmFilterConfig_t
    members:
      - name: rpm_gyro_filter_enabled
        description: "Enables gyro RPM filtere. Set to `ON` only when ESC telemetry is working and rotation speed of the motors is correctly reported to INAV"
        default_value: OFF
        field: gyro_filter_enabled
        type: bool
      - name: rpm_gyro_harmonics
        description: "Number of harmonic frequences to be covered by gyro RPM filter. Default value of `1` usually works just fine"
        default_value: 1
        field: gyro_harmonics
        type: uint8_t
        min: 1
        max: 3
      - name: rpm_gyro_min_hz
        description: "The lowest frequency for gyro RPM filtere. Default `150` is fine for 5\" mini-quads. On 7-inch drones you can lower even down to `60`-`70`"
        default_value: 100
        field: gyro_min_hz
        type: uint8_t
        min: 30
        max: 200
      - name: rpm_gyro_q
        description: "Q factor for gyro RPM filter. Lower values give softer, wider attenuation. Usually there is no need to change this setting"
        default_value: 500
        field: gyro_q
        type: uint16_t
        min: 1
        max: 3000
  - name: PG_GPS_CONFIG
    headers: [ "io/gps.h" ]
    type: gpsConfig_t
    condition: USE_GPS
    members:
      - name: gps_provider
        description: "Which GPS protocol to be used, note that UBLOX is 5Hz and UBLOX7 is 10Hz (M8N)."
        default_value: "UBLOX"
        field: provider
        table: gps_provider
        type: uint8_t
      - name: gps_sbas_mode
        description: "Which SBAS mode to be used"
        default_value: "NONE"
        field: sbasMode
        table: gps_sbas_mode
        type: uint8_t
      - name: gps_dyn_model
        description: "GPS navigation model: Pedestrian, Automotive, Air<1g, Air<2g, Air<4g. Default is AIR_2G. Use pedestrian/Automotive with caution, can cause flyaways with fast flying."
        default_value: "AIR_2G"
        field: dynModel
        table: gps_dyn_model
        type: uint8_t
      - name: gps_auto_config
        description: "Enable automatic configuration of UBlox GPS receivers."
        default_value: ON
        field: autoConfig
        type: bool
      - name: gps_auto_baud
        description: "Automatic configuration of GPS baudrate(The specified baudrate in configured in ports will be used) when used with UBLOX GPS"
        default_value: ON
        field: autoBaud
        type: bool
      - name: gps_auto_baud_max_supported
        description: "Max baudrate supported by GPS unit. This is used during autobaud. M8 supports up to 460400, M10 supports up to 921600 and 230400 is the value used before INAV 7.0"
        default_value: "230400"
        table: gps_auto_baud_max
        field: autoBaudMax
        type: uint8_t
      - name: gps_ublox_use_galileo
        description: "Enable use of Galileo satellites. This is at the expense of other regional constellations, so benefit may also be regional. Requires M8N and Ublox firmware 3.x (or later) [OFF/ON]."
        default_value: OFF
        field: ubloxUseGalileo
        type: bool
      - name: gps_ublox_use_beidou
        description: "Enable use of Beidou satellites. This is at the expense of other regional constellations, so benefit may also be regional. Requires gps hardware support [OFF/ON]."
        default_value: OFF
        field: ubloxUseBeidou
        type: bool
      - name: gps_ublox_use_glonass
        description: "Enable use of Glonass satellites. This is at the expense of other regional constellations, so benefit may also be regional. Requires gps haardware support [OFF/ON]."
        default_value: OFF
        field: ubloxUseGlonass
        type: bool
      - name: gps_min_sats
        description: "Minimum number of GPS satellites in view to acquire GPS_FIX and consider GPS position valid. Some GPS receivers appeared to be very inaccurate with low satellite count."
        default_value: 6
        field: gpsMinSats
        min: 5
        max: 10
      - name: gps_ublox_nav_hz
        description: "Navigation update rate for UBLOX7 receivers. Some receivers may limit the maximum number of satellites tracked when set to a higher rate or even stop sending navigation updates if the value is too high. Some M10 devices can do up to 25Hz. 10 is a safe value for M8 and newer."
        default_value: 10
        field: ubloxNavHz
        type: uint8_t
        min: 5
        max: 200


  - name: PG_RC_CONTROLS_CONFIG
    type: rcControlsConfig_t
    headers: ["fc/rc_controls.h"]
    members:
      - name: deadband
        description: "These are values (in us) by how much RC input can be different before it's considered valid. For transmitters with jitter on outputs, this value can be increased. Defaults are zero, but can be increased up to 10 or so if rc inputs twitch while idle."
        default_value: 2
        min: 0
        max: 32
      - name: yaw_deadband
        description: "These are values (in us) by how much RC input can be different before it's considered valid. For transmitters with jitter on outputs, this value can be increased. Defaults are zero, but can be increased up to 10 or so if rc inputs twitch while idle."
        default_value: 2
        min: 0
        max: 100
      - name: pos_hold_deadband
        description: "Stick deadband in [r/c points], applied after r/c deadband and expo. Used for adjustments in navigation modes."
        default_value: 10
        min: 2
        max: 250
      - name: alt_hold_deadband
        description: "Defines the deadband of throttle during alt_hold [r/c points]"
        default_value: 50
        min: 10
        max: 250
      - name: 3d_deadband_throttle
        description: "Throttle signal will be held to a fixed value when throttle is centered with an error margin defined in this parameter."
        default_value: 50
        field: mid_throttle_deadband
        min: 0
        max: 200
      - name: airmode_type
        description: "Defines the Airmode state handling type. Default **STICK_CENTER** is the classical approach in which Airmode is always active if enabled, but when the throttle is low and ROLL/PITCH/YAW sticks are centered, Iterms is not allowed to grow (ANTI_WINDUP). **THROTTLE_THRESHOLD** is the Airmode behavior known from Betaflight. In this mode, Airmode is active as soon THROTTLE position is above `airmode_throttle_threshold` and stays active until disarm. ANTI_WINDUP is never triggered. For small Multirotors (up to 7-inch propellers) it is suggested to switch to **THROTTLE_THRESHOLD** since it keeps full stabilization no matter what pilot does with the sticks. Fixed Wings always use **STICK_CENTER_ONCE** or **STICK_CENTER** modes."
        default_value: "STICK_CENTER"
        field: airmodeHandlingType
        table: airmodeHandlingType
      - name: airmode_throttle_threshold
        description: "Defines airmode THROTTLE activation threshold when `airmode_type` **THROTTLE_THRESHOLD** is used"
        default_value: 1150
        field: airmodeThrottleThreshold
        min: 1000
        max: 2000

  - name: PG_PID_PROFILE
    type: pidProfile_t
    headers: ["flight/pid.h"]
    value_type: PROFILE_VALUE
    members:
      - name: mc_p_pitch
        description: "Multicopter rate stabilisation P-gain for PITCH"
        default_value: 40
        field: bank_mc.pid[PID_PITCH].P
        min: RPYL_PID_MIN
        max: RPYL_PID_MAX
      - name: mc_i_pitch
        description: "Multicopter rate stabilisation I-gain for PITCH"
        default_value: 30
        field: bank_mc.pid[PID_PITCH].I
        min: RPYL_PID_MIN
        max: RPYL_PID_MAX
      - name: mc_d_pitch
        description: "Multicopter rate stabilisation D-gain for PITCH"
        default_value: 23
        field: bank_mc.pid[PID_PITCH].D
        min: RPYL_PID_MIN
        max: RPYL_PID_MAX
      - name: mc_cd_pitch
        description: "Multicopter Control Derivative gain for PITCH (known as 'Feed Forward' in Betaflight). The CD intoduces a term to the PID controller that is the magnitude of the Setpoint change. Fast inputs produce a high CD gain to help push the MC into a move; in advance of the P-gain if set high enough."
        default_value: 60
        field: bank_mc.pid[PID_PITCH].FF
        min: RPYL_PID_MIN
        max: RPYL_PID_MAX
      - name: mc_p_roll
        description: "Multicopter rate stabilisation P-gain for ROLL"
        default_value: 40
        field: bank_mc.pid[PID_ROLL].P
        min: RPYL_PID_MIN
        max: RPYL_PID_MAX
      - name: mc_i_roll
        description: "Multicopter rate stabilisation I-gain for ROLL"
        default_value: 30
        field: bank_mc.pid[PID_ROLL].I
        min: RPYL_PID_MIN
        max: RPYL_PID_MAX
      - name: mc_d_roll
        description: "Multicopter rate stabilisation D-gain for ROLL"
        default_value: 23
        field: bank_mc.pid[PID_ROLL].D
        min: RPYL_PID_MIN
        max: RPYL_PID_MAX
      - name: mc_cd_roll
        description: "Multicopter Control Derivative gain for ROLL (known as 'Feed Forward' in Betaflight). The CD intoduces a term to the PID controller that is the magnitude of the Setpoint change. Fast inputs produce a high CD gain to help push the MC into a move; in advance of the P-gain if set high enough."
        default_value: 60
        field: bank_mc.pid[PID_ROLL].FF
        min: RPYL_PID_MIN
        max: RPYL_PID_MAX
      - name: mc_p_yaw
        description: "Multicopter rate stabilisation P-gain for YAW"
        default_value: 85
        field: bank_mc.pid[PID_YAW].P
        min: RPYL_PID_MIN
        max: RPYL_PID_MAX
      - name: mc_i_yaw
        description: "Multicopter rate stabilisation I-gain for YAW"
        default_value: 45
        field: bank_mc.pid[PID_YAW].I
        min: RPYL_PID_MIN
        max: RPYL_PID_MAX
      - name: mc_d_yaw
        description: "Multicopter rate stabilisation D-gain for YAW"
        default_value: 0
        field: bank_mc.pid[PID_YAW].D
        min: RPYL_PID_MIN
        max: RPYL_PID_MAX
      - name: mc_cd_yaw
        description: "Multicopter Control Derivative gain for YAW (known as 'Feed Forward' in Betaflight). The CD intoduces a term to the PID controller that is the magnitude of the Setpoint change. Fast inputs produce a high CD gain to help push the MC into a move; in advance of the P-gain if set high enough."
        default_value: 60
        field: bank_mc.pid[PID_YAW].FF
        min: RPYL_PID_MIN
        max: RPYL_PID_MAX
      - name: mc_p_level
        description: "Multicopter attitude stabilisation P-gain"
        default_value: 20
        field: bank_mc.pid[PID_LEVEL].P
        min: RPYL_PID_MIN
        max: RPYL_PID_MAX
      - name: mc_i_level
        description: "Multicopter attitude stabilisation low-pass filter cutoff"
        default_value: 15
        field: bank_mc.pid[PID_LEVEL].I
        min: RPYL_PID_MIN
        max: RPYL_PID_MAX
      - name: mc_d_level
        description: "Multicopter attitude stabilisation HORIZON transition point"
        default_value: 75
        field: bank_mc.pid[PID_LEVEL].D
        min: RPYL_PID_MIN
        max: RPYL_PID_MAX
      - name: fw_p_pitch
        description: "Fixed-wing rate stabilisation P-gain for PITCH"
        default_value: 5
        field: bank_fw.pid[PID_PITCH].P
        min: RPYL_PID_MIN
        max: RPYL_PID_MAX
      - name: fw_i_pitch
        description: "Fixed-wing rate stabilisation I-gain for PITCH"
        default_value: 7
        field: bank_fw.pid[PID_PITCH].I
        min: RPYL_PID_MIN
        max: RPYL_PID_MAX
      - name: fw_d_pitch
        description: "Fixed wing rate stabilisation D-gain for PITCH"
        default_value: 0
        field: bank_fw.pid[PID_PITCH].D
        min: RPYL_PID_MIN
        max: RPYL_PID_MAX
      - name: fw_ff_pitch
        description: "Fixed-wing rate stabilisation FF-gain for PITCH"
        default_value: 50
        field: bank_fw.pid[PID_PITCH].FF
        min: RPYL_PID_MIN
        max: RPYL_PID_MAX
      - name: fw_p_roll
        description: "Fixed-wing rate stabilisation P-gain for ROLL"
        default_value: 5
        field: bank_fw.pid[PID_ROLL].P
        min: RPYL_PID_MIN
        max: RPYL_PID_MAX
      - name: fw_i_roll
        description: "Fixed-wing rate stabilisation I-gain for ROLL"
        default_value: 7
        field: bank_fw.pid[PID_ROLL].I
        min: RPYL_PID_MIN
        max: RPYL_PID_MAX
      - name: fw_d_roll
        description: "Fixed wing rate stabilisation D-gain for ROLL"
        default_value: 0
        field: bank_fw.pid[PID_ROLL].D
        min: RPYL_PID_MIN
        max: RPYL_PID_MAX
      - name: fw_ff_roll
        description: "Fixed-wing rate stabilisation FF-gain for ROLL"
        default_value: 50
        field: bank_fw.pid[PID_ROLL].FF
        min: RPYL_PID_MIN
        max: RPYL_PID_MAX
      - name: fw_p_yaw
        description: "Fixed-wing rate stabilisation P-gain for YAW"
        default_value: 6
        field: bank_fw.pid[PID_YAW].P
        min: RPYL_PID_MIN
        max: RPYL_PID_MAX
      - name: fw_i_yaw
        description: "Fixed-wing rate stabilisation I-gain for YAW"
        default_value: 10
        field: bank_fw.pid[PID_YAW].I
        min: RPYL_PID_MIN
        max: RPYL_PID_MAX
      - name: fw_d_yaw
        description: "Fixed wing rate stabilisation D-gain for YAW"
        default_value: 0
        field: bank_fw.pid[PID_YAW].D
        min: RPYL_PID_MIN
        max: RPYL_PID_MAX
      - name: fw_ff_yaw
        description: "Fixed-wing rate stabilisation FF-gain for YAW"
        default_value: 60
        field: bank_fw.pid[PID_YAW].FF
        min: RPYL_PID_MIN
        max: RPYL_PID_MAX
      - name: fw_p_level
        description: "Fixed-wing attitude stabilisation P-gain"
        default_value: 20
        field: bank_fw.pid[PID_LEVEL].P
        min: RPYL_PID_MIN
        max: RPYL_PID_MAX
      - name: fw_i_level
        description: "Fixed-wing attitude stabilisation low-pass filter cutoff"
        default_value: 5
        field: bank_fw.pid[PID_LEVEL].I
        min: RPYL_PID_MIN
        max: RPYL_PID_MAX
      - name: fw_d_level
        description: "Fixed-wing attitude stabilisation HORIZON transition point"
        default_value: 75
        field: bank_fw.pid[PID_LEVEL].D
        min: RPYL_PID_MIN
        max: RPYL_PID_MAX
      - name: max_angle_inclination_rll
        description: "Maximum inclination in level (angle) mode (ROLL axis). 100=10°"
        default_value: 300
        field: max_angle_inclination[FD_ROLL]
        min: 100
        max: 900
      - name: max_angle_inclination_pit
        description: "Maximum inclination in level (angle) mode (PITCH axis). 100=10°"
        default_value: 300
        field: max_angle_inclination[FD_PITCH]
        min: 100
        max: 900
      - name: dterm_lpf_hz
        description: "Dterm low pass filter cutoff frequency. Default setting is very conservative and small multirotors should use higher value between 80 and 100Hz. 80 seems like a gold spot for 7-inch builds while 100 should work best with 5-inch machines. If motors are getting too hot, lower the value"
        default_value: 110
        min: 0
        max: 500
      - name: dterm_lpf_type
        description: "Defines the type of stage 1 D-term LPF filter. Possible values: `PT1`, `BIQUAD`, `PT2`, `PT3`."
        default_value: "PT2"
        field: dterm_lpf_type
        table: filter_type_full
      - name: yaw_lpf_hz
        description: "Yaw P term low pass filter cutoff frequency. Should be disabled (set to `0`) on small multirotors (7 inches and below)"
        default_value: 0
        min: 0
        max: 200
      - name: fw_reference_airspeed
        description: "Reference airspeed. Set this to airspeed at which PIDs were tuned. Usually should be set to cruise airspeed. Also used for coordinated turn calculation if airspeed sensor is not present."
        default_value: 1500
        field: fixedWingReferenceAirspeed
        min: 300
        max: 6000
      - name: fw_turn_assist_yaw_gain
        description: "Gain required to keep the yaw rate consistent with the turn rate for a coordinated turn (in TURN_ASSIST mode). Value significantly different from 1.0 indicates a problem with the airspeed calibration (if present) or value of `fw_reference_airspeed` parameter"
        default_value: 1
        field: fixedWingCoordinatedYawGain
        min: 0
        max: 2
      - name: fw_turn_assist_pitch_gain
        description: "Gain required to keep constant pitch angle during coordinated turns (in TURN_ASSIST mode). Value significantly different from 1.0 indicates a problem with the airspeed calibration (if present) or value of `fw_reference_airspeed` parameter"
        default_value: 1
        field: fixedWingCoordinatedPitchGain
        min: 0
        max: 2
      - name: fw_iterm_limit_stick_position
        description: "Iterm is not allowed to grow when stick position is above threshold. This solves the problem of bounceback or followthrough when full stick deflection is applied on poorely tuned fixed wings. In other words, stabilization is partialy disabled when pilot is actively controlling the aircraft and active when sticks are not touched. `0` mean stick is in center position, `1` means it is fully deflected to either side"
        default_value: 0.5
        field: fixedWingItermLimitOnStickPosition
        min: 0
        max: 1
      - name: fw_yaw_iterm_freeze_bank_angle
        description: "Yaw Iterm is frozen when bank angle is above this threshold [degrees]. This solves the problem of the rudder counteracting turns by partially disabling yaw stabilization when making banked turns. Setting to 0 (the default) disables this feature. Only applies when autopilot is not active and TURN ASSIST is disabled."
        default_value: 0
        field: fixedWingYawItermBankFreeze
        min: 0
        max: 90
      - name: iterm_windup
        description: "Used to prevent Iterm accumulation on during maneuvers. Iterm will be dampened when motors are reaching it's limit (when requested motor correction range is above percentage specified by this parameter)"
        default_value: 50
        field: itermWindupPointPercent
        min: 0
        max: 90
      - name: pid_iterm_limit_percent
        description: "Limits max/min I-term value in stabilization PID controller. It solves the problem of servo saturation before take-off/throwing the airplane into the air. Or multirotors with low authority. By default, error accumulated in I-term can not exceed 33% of total pid throw (around 165us on deafult pidsum_limit of pitch/roll). Set 0 to disable completely."
        default_value: 33
        field: pidItermLimitPercent
        min: 0
        max: 200
      - name: rate_accel_limit_roll_pitch
        description: "Limits acceleration of ROLL/PITCH rotation speed that can be requested by stick input. In degrees-per-second-squared. Small and powerful UAV flies great with high acceleration limit ( > 5000 dps^2 and even > 10000 dps^2). Big and heavy multirotors will benefit from low acceleration limit (~ 360 dps^2). When set correctly, it greatly improves stopping performance. Value of 0 disables limiting."
        default_value: 0
        field: axisAccelerationLimitRollPitch
        max: 500000
      - name: rate_accel_limit_yaw
        description: "Limits acceleration of YAW rotation speed that can be requested by stick input. In degrees-per-second-squared. Small and powerful UAV flies great with high acceleration limit ( > 10000 dps^2). Big and heavy multirotors will benefit from low acceleration limit (~ 180 dps^2). When set correctly, it greatly improves stopping performance and general stability during yaw turns. Value of 0 disables limiting."
        default_value: 10000
        field: axisAccelerationLimitYaw
        max: 500000
      - name: heading_hold_rate_limit
        description: "This setting limits yaw rotation rate that HEADING_HOLD controller can request from PID inner loop controller. It is independent from manual yaw rate and used only when HEADING_HOLD flight mode is enabled by pilot, RTH or WAYPOINT modes."
        min: HEADING_HOLD_RATE_LIMIT_MIN
        max: HEADING_HOLD_RATE_LIMIT_MAX
        default_value: 90
      - name: nav_mc_pos_z_p
        description: "P gain of altitude PID controller (Multirotor)"
        field: bank_mc.pid[PID_POS_Z].P
        min: 0
        max: 255
        default_value: 50
      - name: nav_mc_vel_z_p
        description: "P gain of velocity PID controller"
        field: bank_mc.pid[PID_VEL_Z].P
        min: 0
        max: 255
        default_value: 100
      - name: nav_mc_vel_z_i
        description: "I gain of velocity PID controller"
        field: bank_mc.pid[PID_VEL_Z].I
        min: 0
        max: 255
        default_value: 50
      - name: nav_mc_vel_z_d
        description: "D gain of velocity PID controller"
        field: bank_mc.pid[PID_VEL_Z].D
        min: 0
        max: 255
        default_value: 10
      - name: nav_mc_pos_xy_p
        description: "Controls how fast the drone will fly towards the target position. This is a multiplier to convert displacement to target velocity"
        field: bank_mc.pid[PID_POS_XY].P
        min: 0
        max: 255
        default_value: 65
      - name: nav_mc_vel_xy_p
        description: "P gain of Position-Rate (Velocity to Acceleration) PID controller. Higher P means stronger response when position error occurs. Too much P might cause \"nervous\" behavior and oscillations"
        field: bank_mc.pid[PID_VEL_XY].P
        min: 0
        max: 255
        default_value: 40
      - name: nav_mc_vel_xy_i
        description: "I gain of Position-Rate (Velocity to Acceleration) PID controller. Used for drift compensation (caused by wind for example). Higher I means stronger response to drift. Too much I gain might cause target overshot"
        field: bank_mc.pid[PID_VEL_XY].I
        min: 0
        max: 255
        default_value: 15
      - name: nav_mc_vel_xy_d
        description: "D gain of Position-Rate (Velocity to Acceleration) PID controller. It can damp P and I. Increasing D might help when drone overshoots target."
        field: bank_mc.pid[PID_VEL_XY].D
        min: 0
        max: 255
        default_value: 100
      - name: nav_mc_vel_xy_ff
        description: "FF gain of Position-Rate (Velocity to Acceleration)"
        field: bank_mc.pid[PID_VEL_XY].FF
        min: 0
        max: 255
        default_value: 40
      - name: nav_mc_vel_xy_accel_attenuate
        description: "Adjustment factor to attenuate horizonal acceleration response as target speed is reached Reduce setting to prevent overshooting target speed."
        field: mc_vel_xy_accel_attenuate
        default_value: 100
        min: 10
        max: 100
      - name: nav_mc_heading_p
        description: "P gain of Heading Hold controller (Multirotor)"
        default_value: 60
        field: bank_mc.pid[PID_HEADING].P
        min: 0
        max: 255
      - name: nav_mc_vel_xy_dterm_lpf_hz
        description: "D-term low pass filter cutoff frequency for horizontal velocity PID controller (Multirotor). It allows to smooth the PosHold CRUISE, WP and RTH when Multirotor is traveling at full speed. Dterm is not attenuated at low speeds, breaking and accelerating."
        field: navVelXyDTermLpfHz
        min: 0
        max: 100
        default_value: 2
      - name: nav_mc_vel_xy_dterm_attenuation
        description: "Maximum D-term attenution percentage for horizontal velocity PID controller (Multirotor). It allows to smooth the PosHold CRUISE, WP and RTH when Multirotor is traveling at full speed. Dterm is not attenuated at low speeds, breaking and accelerating."
        field: navVelXyDtermAttenuation
        min: 0
        max: 100
        default_value: 90
      - name: nav_mc_vel_xy_dterm_attenuation_start
        description: "Horizontal velocity at which nav_mc_vel_xy_dterm_attenuation begins [m/s]"
        default_value: 5
        field: navVelXyDtermAttenuationStart
        min: 0
        max: 100
      - name: nav_mc_vel_xy_dterm_attenuation_end
        description: "Horizontal velocity at which nav_mc_vel_xy_dterm_attenuation reaches maximum [m/s]"
        default_value: 10
        field: navVelXyDtermAttenuationEnd
        min: 0
        max: 100
      - name: nav_fw_pos_z_p
        description: "P gain of altitude PID controller (Fixedwing)"
        default_value: 40
        field: bank_fw.pid[PID_POS_Z].P
        min: 0
        max: 255
      - name: nav_fw_pos_z_i
        description: "I gain of altitude PID controller (Fixedwing)"
        default_value: 5
        field: bank_fw.pid[PID_POS_Z].I
        min: 0
        max: 255
      - name: nav_fw_pos_z_d
        description: "D gain of altitude PID controller (Fixedwing)"
        default_value: 10
        field: bank_fw.pid[PID_POS_Z].D
        min: 0
        max: 255
      - name: nav_fw_pos_xy_p
        description: "P gain of 2D trajectory PID controller. Play with this to get a straight line between waypoints or a straight RTH"
        default_value: 75
        field: bank_fw.pid[PID_POS_XY].P
        min: 0
        max: 255
      - name: nav_fw_pos_xy_i
        description: "I gain of 2D trajectory PID controller. Too high and there will be overshoot in trajectory. Better start tuning with zero"
        default_value: 5
        field: bank_fw.pid[PID_POS_XY].I
        min: 0
        max: 255
      - name: nav_fw_pos_xy_d
        description: "D gain of 2D trajectory PID controller. Too high and there will be overshoot in trajectory. Better start tuning with zero"
        default_value: 8
        field: bank_fw.pid[PID_POS_XY].D
        min: 0
        max: 255
      - name: nav_fw_heading_p
        description: "P gain of Heading Hold controller (Fixedwing)"
        default_value: 60
        field: bank_fw.pid[PID_HEADING].P
        min: 0
        max: 255
      - name: nav_fw_pos_hdg_p
        description: "P gain of heading PID controller. (Fixedwing, rovers, boats)"
        default_value: 30
        field: bank_fw.pid[PID_POS_HEADING].P
        min: 0
        max: 255
      - name: nav_fw_pos_hdg_i
        description: "I gain of heading trajectory PID controller. (Fixedwing, rovers, boats)"
        default_value: 2
        field: bank_fw.pid[PID_POS_HEADING].I
        min: 0
        max: 255
      - name: nav_fw_pos_hdg_d
        description: "D gain of heading trajectory PID controller. (Fixedwing, rovers, boats)"
        default_value: 0
        field: bank_fw.pid[PID_POS_HEADING].D
        min: 0
        max: 255
      - name: nav_fw_pos_hdg_pidsum_limit
        description: "Output limit for heading trajectory PID controller. (Fixedwing, rovers, boats)"
        default_value: 350
        field: navFwPosHdgPidsumLimit
        min: PID_SUM_LIMIT_MIN
        max: PID_SUM_LIMIT_MAX
      - name: mc_iterm_relax
        description: "Iterm relax type. When enabled, Iterm will be relaxed when stick is centered. This will help to reduce bounceback and followthrough on multirotors. It is recommended to enable this feature on all multirotors."
        field: iterm_relax
        table: iterm_relax
        default_value: RP
      - name: mc_iterm_relax_cutoff
        description: "Iterm relax cutoff frequency."
        field: iterm_relax_cutoff
        min: 1
        max: 100
        default_value: 15
      - name: d_boost_min
        description: "D-term multiplier when pilot provides rapid stick input. Lower values give sharper response to stick input, higher values give smoother response."
        field: dBoostMin
        condition: USE_D_BOOST
        min: 0
        max: 1
        default_value: 0.5
      - name: d_boost_max
        description: "D-term multiplier when rapid external conditions are detected. Lower values give sharper response to stick input, higher values give smoother response by scaling D-gains up."
        field: dBoostMax
        condition: USE_D_BOOST
        min: 1
        max: 3
        default_value: 1.25
      - name: d_boost_max_at_acceleration
        description: "Acceleration threshold for D-term multiplier. When acceleration is above this value, D-term multiplier is set to `d_boost_max`"
        field: dBoostMaxAtAlleceleration
        condition: USE_D_BOOST
        min: 1000
        max: 16000
        default_value: 7500
      - name: d_boost_gyro_delta_lpf_hz
        description: "Cutoff frequency for the low pass filter applied to the gyro delta signal used for D-term boost. Lower value will produce a smoother D-term boost signal, but it will be more delayed."
        field: dBoostGyroDeltaLpfHz
        condition: USE_D_BOOST
        min: 10
        max: 250
        default_value: 80
      - name: antigravity_gain
        description: "Max Antigravity gain. `1` means Antigravity is disabled, `2` means Iterm is allowed to double during rapid throttle movements"
        default_value: 1
        field: antigravityGain
        condition: USE_ANTIGRAVITY
        min: 1
        max: 20
      - name: antigravity_accelerator
        description: "Multiplier for Antigravity gain. The bigger is the difference between actual and filtered throttle input, the bigger Antigravity gain"
        default_value: 1
        field: antigravityAccelerator
        condition: USE_ANTIGRAVITY
        min: 1
        max: 20
      - name: antigravity_cutoff_lpf_hz
        description: "Antigravity cutoff frequenct for Throtte filter. Antigravity is based on the difference between actual and filtered throttle input. The bigger is the difference, the bigger Antigravity gain"
        default_value: 15
        field: antigravityCutoff
        condition: USE_ANTIGRAVITY
        min: 1
        max: 30
      - name: pid_type
        description: "Allows to set type of PID controller used in control loop. Possible values: `NONE`, `PID`, `PIFF`, `AUTO`. Change only in case of experimental platforms like VTOL, tailsitters, rovers, boats, etc. Airplanes should always use `PIFF` and multirotors `PID`"
        field: pidControllerType
        table: pidTypeTable
        default_value: AUTO
      - name: mc_cd_lpf_hz
        description: "Cutoff frequency for Control Derivative. This controls the cutoff for the LPF that is applied to the CD (Feed Forward) signal to the PID controller. Lower value will produce a smoother CD gain to the controller, but it will be more delayed. Higher values will produce CD gain that may have more noise in the signal depending on your RC link but wil be less delayed."
        default_value: 30
        field: controlDerivativeLpfHz
        min: 0
        max: 200
      - name: fw_level_pitch_trim
        description: "Pitch trim for self-leveling flight modes. In degrees. +5 means airplane nose should be raised 5 deg from level"
        default_value: 0
        field: fixedWingLevelTrim
        min: -10
        max: 10
      - name: smith_predictor_strength
        description: "The strength factor of a Smith Predictor of PID measurement. In percents"
        default_value: 0.5
        field: smithPredictorStrength
        condition: USE_SMITH_PREDICTOR
        min: 0
        max: 1
      - name: smith_predictor_delay
        description: "Expected delay of the gyro signal. In milliseconds"
        default_value: 0
        field: smithPredictorDelay
        condition: USE_SMITH_PREDICTOR
        min: 0
        max: 8
      - name: smith_predictor_lpf_hz
        description: "Cutoff frequency for the Smith Predictor Low Pass Filter"
        default_value: 50
        field: smithPredictorFilterHz
        condition: USE_SMITH_PREDICTOR
        min: 1
        max: 500
      - name: fw_level_pitch_gain
        description: "I-gain for the pitch trim for self-leveling flight modes. Higher values means that AUTOTRIM will be faster but might introduce oscillations"
        default_value: 5
        field: fixedWingLevelTrimGain
        min: 0
        max: 20

  - name: PG_PID_AUTOTUNE_CONFIG
    type: pidAutotuneConfig_t
    condition: USE_AUTOTUNE_FIXED_WING
    members:
      - name: fw_autotune_min_stick
        description: "Minimum stick input [%], after applying deadband and expo, to start recording the plane's response to stick input."
        default_value: 50
        field: fw_min_stick
        min: 0
        max: 100
      - name: fw_autotune_rate_adjustment
        description: "`AUTO` and `LIMIT` adjust the rates to match the capabilities of the airplane, with `LIMIT` they are never increased above the starting rates setting. `FIXED` does not adjust the rates. Rates are not changed when tuning in `ANGLE` mode."
        default_value: "AUTO"
        field: fw_rate_adjustment
        table: autotune_rate_adjustment
        type: uint8_t
      - name: fw_autotune_max_rate_deflection
        description: "The target percentage of maximum mixer output used for determining the rates in `AUTO` and `LIMIT`."
        default_value: 80
        field: fw_max_rate_deflection
        min: 50
        max: 100

  - name: PG_POSITION_ESTIMATION_CONFIG
    type: positionEstimationConfig_t
    members:
      - name: inav_auto_mag_decl
        description: "Automatic setting of magnetic declination based on GPS position. When used manual magnetic declination is ignored."
        default_value: ON
        field: automatic_mag_declination
        type: bool
      - name: inav_gravity_cal_tolerance
        description: "Unarmed gravity calibration tolerance level. Won't finish the calibration until estimated gravity error falls below this value."
        default_value: 5
        field: gravity_calibration_tolerance
        min: 0
        max: 255
      - name: inav_use_gps_no_baro
        field: use_gps_no_baro
        type: bool
        default_value: OFF
      - name: inav_allow_dead_reckoning
        description: "Defines if INAV will dead-reckon over short GPS outages. May also be useful for indoors OPFLOW navigation"
        default_value: OFF
        field: allow_dead_reckoning
        type: bool
      - name: inav_allow_gps_fix_estimation
        description: "Defines if inav will estimate GPS fix with magnetometer and barometer on GPS outages. Enables navigation and RTH without GPS fix on fixed wing. Also see failsafe_gps_fix_estimation_delay."
        condition: USE_GPS_FIX_ESTIMATION
        default_value: OFF
        field: allow_gps_fix_estimation
        type: bool
      - name: inav_reset_altitude
        description: "Defines when relative estimated altitude is reset to zero. Variants - `NEVER` (once reference is acquired it's used regardless); `FIRST_ARM` (keep altitude at zero until firstly armed), `EACH_ARM` (altitude is reset to zero on each arming)"
        default_value: "FIRST_ARM"
        field: reset_altitude_type
        table: reset_type
      - name: inav_reset_home
        description: "Allows to chose when the home position is reset. Can help prevent resetting home position after accidental mid-air disarm. Possible values are: NEVER, FIRST_ARM and EACH_ARM"
        default_value: "FIRST_ARM"
        field: reset_home_type
        table: reset_type
      - name: inav_max_surface_altitude
        description: "Max allowed altitude for surface following mode. [cm]"
        default_value: 200
        field: max_surface_altitude
        min: 0
        max: 1000
      - name: inav_w_z_surface_p
        description: "Weight of rangefinder measurements in estimated altitude. Setting is used on both airplanes and multirotors when rangefinder is present and Surface mode enabled"
        field: w_z_surface_p
        min: 0
        max: 100
        default_value: 3.5 
      - name: inav_w_z_surface_v
        description: "Weight of rangefinder measurements in estimated climb rate. Setting is used on both airplanes and multirotors when rangefinder is present and Surface mode enabled"
        field: w_z_surface_v
        min: 0
        max: 100
        default_value: 6.1
      - name: inav_w_xy_flow_p
        description: "Weight of optical flow measurements in estimated UAV position."
        field: w_xy_flow_p
        min: 0
        max: 100
        default_value: 1.0
      - name: inav_w_xy_flow_v
        description: "Weight of optical flow measurements in estimated UAV speed."
        field: w_xy_flow_v
        min: 0
        max: 100
        default_value: 2.0
      - name: inav_w_z_baro_p
        description: "Weight of barometer measurements in estimated altitude and climb rate. Setting is used on both airplanes and multirotors."
        field: w_z_baro_p
        min: 0
        max: 10
        default_value: 0.35
      - name: inav_w_z_gps_p
        description: "Weight of GPS altitude measurements in estimated altitude. Setting is used on both airplanes and multirotors."
        field: w_z_gps_p
        min: 0
        max: 10
        default_value: 0.2
      - name: inav_w_z_gps_v
        description: "Weight of GPS climb rate measurements in estimated climb rate. Setting is used on both airplanes and multirotors."
        field: w_z_gps_v
        min: 0
        max: 10
        default_value: 0.1
      - name: inav_w_xy_gps_p
        description: "Weight of GPS coordinates in estimated UAV position and speed."
        default_value: 1.0
        field: w_xy_gps_p
        min: 0
        max: 10
      - name: inav_w_xy_gps_v
        description: "Weight of GPS velocity data in estimated UAV speed"
        default_value: 2.0
        field: w_xy_gps_v
        min: 0
        max: 10
      - name: inav_w_z_res_v
        description: "Decay coefficient for estimated climb rate when baro/GPS reference for altitude is lost"
        default_value: 0.5
        field: w_z_res_v
        min: 0
        max: 10
      - name: inav_w_xy_res_v
        description: "Decay coefficient for estimated velocity when GPS reference for position is lost"
        default_value: 0.5
        field: w_xy_res_v
        min: 0
        max: 10
      - name: inav_w_acc_bias
        description: "Weight for accelerometer drift estimation"
        default_value: 0.01
        field: w_acc_bias
        min: 0
        max: 1
      - name: inav_max_eph_epv
        description: "Maximum uncertainty value until estimated position is considered valid and is used for navigation [cm]"
        default_value: 1000
        field: max_eph_epv
        min: 0
        max: 9999
      - name: inav_baro_epv
        description: "Uncertainty value for barometric sensor [cm]"
        default_value: 100
        field: baro_epv
        min: 0
        max: 9999

  - name: PG_NAV_CONFIG
    type: navConfig_t
    headers: ["navigation/navigation.h"]
    members:
      - name: nav_disarm_on_landing
        description: "If set to ON, INAV disarms the FC after landing"
        default_value: ON
        field: general.flags.disarm_on_landing
        type: bool
      - name: nav_land_detect_sensitivity
        description: "Changes sensitivity of landing detection. Higher values increase speed of detection but also increase risk of false detection. Default value should work in most cases."
        default_value: 5
        field: general.land_detect_sensitivity
        min: 1
        max: 15
      - name: nav_landing_bump_detection
        description: "Allows immediate landing detection based on G bump at touchdown when set to ON. Requires a barometer and currently only works for multirotors."
        default_value: OFF
        field: general.flags.landing_bump_detection
        type: bool
      - name: nav_mc_althold_throttle
        description: "If set to STICK the FC remembers the throttle stick position when enabling ALTHOLD and treats it as the neutral midpoint for holding altitude. If set to MID_STICK or HOVER the neutral midpoint is set to the mid stick position or the hover throttle position respectively."
        default_value: "STICK"
        field: mc.althold_throttle_type
        table: nav_mc_althold_throttle
      - name: nav_extra_arming_safety
        description: "If set to ON drone won't arm if no GPS fix and any navigation mode like RTH or POSHOLD is configured. ALLOW_BYPASS allows the user to momentarily disable this check by holding yaw high (left stick held at the bottom right in mode 2) when switch arming is used"
        default_value: "ALLOW_BYPASS"
        field: general.flags.extra_arming_safety
        table: nav_extra_arming_safety
      - name: nav_user_control_mode
        description: "Defines how Pitch/Roll input from RC receiver affects flight in POSHOLD mode: ATTI - pitch/roll controls attitude like in ANGLE mode; CRUISE - pitch/roll controls velocity in forward and right direction."
        default_value: "ATTI"
        field: general.flags.user_control_mode
        table: nav_user_control_mode
      - name: nav_position_timeout
        description: "If GPS fails wait for this much seconds before switching to emergency landing mode (0 - disable)"
        default_value: 5
        field: general.pos_failure_timeout
        min: 0
        max: 10
      - name: nav_wp_load_on_boot
        description: "If set to ON, waypoints will be automatically loaded from EEPROM to the FC during startup."
        default_value: OFF
        field: general.waypoint_load_on_boot
        type: bool
      - name: nav_wp_radius
        description: "Waypoint radius [cm]. Waypoint would be considered reached if machine is within this radius"
        default_value: 100
        field: general.waypoint_radius
        min: 10
        max: 10000
      - name: nav_wp_enforce_altitude
        description: "Forces craft to achieve the set WP altitude as well as position before moving to next WP. Position is held and altitude adjusted as required before moving on. 0 = disabled, otherwise setting defines altitude capture tolerance [cm], e.g. 100 means required altitude is achieved when within 100cm of waypoint altitude setting."
        default_value: 0
        field: general.waypoint_enforce_altitude
        min: 0
        max: 2000
      - name: nav_wp_max_safe_distance
        description: "First waypoint in the mission should be closer than this value [m]. A value of 0 disables this check."
        default_value: 100
        field: general.waypoint_safe_distance
        min: 0
        max: 1500
      - name: nav_wp_mission_restart
        description: "Sets restart behaviour for a WP mission when interrupted mid mission. START from first WP, RESUME from last active WP or SWITCH between START and RESUME each time WP Mode is reselected ON. SWITCH effectively allows resuming once only from a previous mid mission waypoint after which the mission will restart from the first waypoint."
        default_value: "RESUME"
        field: general.flags.waypoint_mission_restart
        table: nav_wp_mission_restart
      - name: nav_wp_multi_mission_index
        description: "Index of active mission selected from multi mission WP entry loaded in flight controller. Limited to a maximum of 9 missions."
        default_value: 1
        field: general.waypoint_multi_mission_index
        condition: USE_MULTI_MISSION
        min: 1
        max: 9
      - name: nav_fw_wp_tracking_accuracy
        description: "Waypoint tracking accuracy forces the craft to quickly head toward and track along the waypoint course line as closely as possible. Settings 1 to 10 adjust the course tracking response. Higher values dampen the response reducing possible overshoot. A value of 5 is a good starting point. Set to 0 to disable."
        default_value: 0
        field: fw.wp_tracking_accuracy
        min: 0
        max: 10
      - name: nav_fw_wp_tracking_max_angle
        description: "Sets the maximum allowed alignment convergence angle to the waypoint course line when nav_fw_wp_tracking_accuracy is active [degrees]. Lower values result in smoother alignment with the course line but will take more distance until this is achieved."
        default_value: 60
        field: fw.wp_tracking_max_angle
        min: 30
        max: 80
      - name: nav_fw_wp_turn_smoothing
        description: "Smooths turns during WP missions by switching to a loiter turn at waypoints. When set to ON the craft will reach the waypoint during the turn. When set to ON-CUT the craft will turn inside the waypoint without actually reaching it (cuts the corner)."
        default_value: "OFF"
        field: fw.wp_turn_smoothing
        table: nav_fw_wp_turn_smoothing
      - name: nav_auto_speed
        description: "Speed in fully autonomous modes (RTH, WP) [cm/s]. Used for WP mode when no specific WP speed set. [Multirotor only]"
        default_value: 300
        field: general.auto_speed
        min: 10
        max: 2000
      - name: nav_min_ground_speed
        description: "Minimum ground speed for navigation flight modes [m/s]. Currently, this only affects fixed wing. Default 7 m/s."
        default_value: 7
        field: general.min_ground_speed
        min: 6
        max: 50
      - name: nav_max_auto_speed
        description: "Maximum speed allowed in fully autonomous modes (RTH, WP) [cm/s] [Multirotor only]"
        default_value: 1000
        field: general.max_auto_speed
        min: 10
        max: 2000
      - name: nav_manual_speed
        description: "Maximum speed allowed when processing pilot input for POSHOLD/CRUISE control mode [cm/s] [Multirotor only]"
        default_value: 500
        field: general.max_manual_speed
        min: 10
        max: 2000
      - name: nav_land_minalt_vspd
        description: "Vertical descent velocity under nav_land_slowdown_minalt during the RTH landing phase. [cm/s]"
        default_value: 50
        field: general.land_minalt_vspd
        min: 50
        max: 500
      - name: nav_land_maxalt_vspd
        description: "Vertical descent velocity above nav_land_slowdown_maxalt during the RTH landing phase. [cm/s]"
        default_value: 200
        field: general.land_maxalt_vspd
        min: 100
        max: 2000
      - name: nav_land_slowdown_minalt
        description: "Defines at what altitude the descent velocity should start to be `nav_land_minalt_vspd` [cm]"
        default_value: 500
        field: general.land_slowdown_minalt
        min: 50
        max: 1000
      - name: nav_land_slowdown_maxalt
        description: "Defines at what altitude the descent velocity should start to ramp down from `nav_land_maxalt_vspd` to `nav_land_minalt_vspd` during the RTH landing phase [cm]"
        default_value: 2000
        field: general.land_slowdown_maxalt
        min: 500
        max: 4000
      - name: nav_emerg_landing_speed
        description: "Rate of descent UAV will try to maintain when doing emergency descent sequence [cm/s]"
        default_value: 500
        field: general.emerg_descent_rate
        min: 100
        max: 2000
      - name: nav_min_rth_distance
        description: "Minimum distance from homepoint when RTH full procedure will be activated [cm]. Below this distance, the mode will activate at the current location and the final phase is executed (loiter / land). Above this distance, the full procedure is activated, which may include initial climb and flying directly to the homepoint before entering the loiter / land phase."
        default_value: 500
        field: general.min_rth_distance
        min: 0
        max: 5000
      - name: nav_overrides_motor_stop
        description: "When set to OFF the navigation system will not take over the control of the motor if the throttle is low (motor will stop). When set to OFF_ALWAYS the navigation system will not take over the control of the motor if the throttle was low even when failsafe is triggered. When set to AUTO_ONLY the navigation system will only take over the control of the throttle in autonomous navigation modes (NAV WP and NAV RTH). When set to ALL_NAV (default) the navigation system will take over the control of the motor completely and never allow the motor to stop even when the throttle is low. This setting only has an effect on NAV modes which take control of the throttle when combined with MOTOR_STOP and is likely to cause a stall if fw_min_throttle_down_pitch isn't set correctly or the pitch estimation is wrong for fixed wing models when not set to ALL_NAV"
        default_value: "ALL_NAV"
        field: general.flags.nav_overrides_motor_stop
        table: nav_overrides_motor_stop
      - name: nav_fw_soaring_motor_stop
        description: "Stops motor when Soaring mode enabled."
        default_value: OFF
        field: general.flags.soaring_motor_stop
        type: bool
      - name: nav_fw_soaring_pitch_deadband
        description: "Pitch Angle deadband when soaring mode enabled (deg). Angle mode inactive within deadband allowing pitch to free float whilst soaring."
        default_value: 5
        field: fw.soaring_pitch_deadband
        min: 0
        max: 15
      - name: nav_rth_climb_first
        description: "If set to ON or ON_FW_SPIRAL aircraft will climb to nav_rth_altitude first before turning to head home. If set to OFF aircraft will turn and head home immediately climbing on the way. For a fixed wing ON will use a linear climb, ON_FW_SPIRAL will use a loiter turning climb with climb rate set by nav_auto_climb_rate, turn rate set by nav_fw_loiter_radius (ON_FW_SPIRAL is a fixed wing setting and behaves the same as ON for a multirotor)"
        default_value: "ON"
        field: general.flags.rth_climb_first
        table: nav_rth_climb_first
      - name: nav_rth_climb_first_stage_mode
        description: "This determines how rth_climb_first_stage_altitude is used. Default is AT_LEAST."
        default_value: "AT_LEAST"
        field: general.flags.rth_climb_first_stage_mode
        table: nav_rth_climb_first_stage_modes
      - name: nav_rth_climb_first_stage_altitude
        description: "The altitude [cm] at which climb first will transition to turn first. How the altitude is used, is determined by nav_rth_climb_first_stage_mode. Default=0; feature disabled."
        default_value: 0
        field: general.rth_climb_first_stage_altitude
        max: 65000
      - name: nav_rth_climb_ignore_emerg
        description: "If set to ON, aircraft will execute initial climb regardless of position sensor (GPS) status."
        default_value: OFF
        field: general.flags.rth_climb_ignore_emerg
        type: bool
      - name: nav_rth_tail_first
        description: "If set to ON drone will return tail-first. Obviously meaningless for airplanes."
        default_value: OFF
        field: general.flags.rth_tail_first
        type: bool
      - name: nav_rth_allow_landing
        description: "If set to ON drone will land as a last phase of RTH."
        default_value: "ALWAYS"
        field: general.flags.rth_allow_landing
        table: nav_rth_allow_landing
      - name: nav_rth_fs_landing_delay
        description: "If landing is active on Failsafe and this is above 0. The aircraft will hover or loiter for X seconds before performing the landing. If the battery enters the warning or critical levels, the land will proceed. Default = 0 [seconds]"
        default_value: 0
        min: 0
        max: 1800
        field: general.rth_fs_landing_delay
      - name: nav_rth_alt_mode
        description: "Configure how the aircraft will manage altitude on the way home, see Navigation modes on wiki for more details"
        default_value: "AT_LEAST"
        field: general.flags.rth_alt_control_mode
        table: nav_rth_alt_mode
      - name: nav_rth_alt_control_override
        description: "If set to ON RTH altitude and CLIMB FIRST settings can be overridden during the RTH climb phase using full pitch or roll stick held for > 1 second. RTH altitude is reset to the current altitude using pitch down stick. RTH CLIMB FIRST is overridden using right roll stick so craft turns and heads directly to home (CLIMB FIRST override only works for fixed wing)"
        default_value: OFF
        field: general.flags.rth_alt_control_override
        type: bool
      - name: nav_rth_abort_threshold
        description: "RTH sanity checking feature will notice if distance to home is increasing during RTH and once amount of increase exceeds the threshold defined by this parameter, instead of continuing RTH machine will enter emergency landing, self-level and go down safely. Default is 500m which is safe enough for both multirotor machines and airplanes. Set to 0 to disable. [cm]"
        default_value: 50000
        field: general.rth_abort_threshold
        max: 65000
        min: 0
      - name: nav_max_terrain_follow_alt
        field: general.max_terrain_follow_altitude
        default_value: "100"
        description: "Max allowed above the ground altitude for terrain following mode"
        max: 1000
        default_value: 100
      - name: nav_max_altitude
        field: general.max_altitude
        description: "Max allowed altitude (above Home Point) that applies to all NAV modes (including Altitude Hold). 0 means limit is disabled"
        default_value: 0
        max: 65000
        min: 0
      - name: nav_rth_altitude
        description: "Used in EXTRA, FIXED and AT_LEAST rth alt modes [cm] (Default 1000 means 10 meters)"
        default_value: 1000
        field: general.rth_altitude
        max: 65000
      - name: nav_rth_home_altitude
        description: "Aircraft will climb/descend to this altitude after reaching home if landing is not enabled. Set to 0 to stay at `nav_rth_altitude` (default) [cm]"
        default_value: 0
        field: general.rth_home_altitude
        max: 65000
      - name: nav_rth_linear_descent_start_distance
        description: The distance [m] away from home to start the linear descent. 0 = immediately (original linear descent behaviour)
        default_value: 0
        min: 0
        max: 10000
        field: general.rth_linear_descent_start_distance
      - name: nav_rth_use_linear_descent
        description: If enabled, the aircraft will gradually descent to the nav_rth_home_altitude en route. The distance from home to start the descent can be set with `nav_rth_linear_descent_start_distance`.
        default_value: OFF
        type: bool
        field: general.flags.rth_use_linear_descent
      - name: nav_rth_trackback_mode
        description: "Useage modes for RTH Trackback. OFF = disabled, ON = Normal and Failsafe RTH, FS = Failsafe RTH only."
        default_value: "OFF"
        field: general.flags.rth_trackback_mode
        table: rth_trackback_mode
      - name: nav_rth_trackback_distance
        description: "Maximum distance allowed for RTH trackback. Normal RTH is executed once this distance is exceeded [m]."
        default_value: 500
        field: general.rth_trackback_distance
        max: 2000
        min: 50
      - name: safehome_max_distance
        description: "In order for a safehome to be used, it must be less than this distance (in cm) from the arming point."
        default_value: 20000
        field: general.safehome_max_distance
        min: 0
        max: 65000
      - name: safehome_usage_mode
        description: "Used to control when safehomes will be used. Possible values are `OFF`, `RTH` and `RTH_FS`.  See [Safehome documentation](Safehomes.md#Safehome) for more information."
        default_value: "RTH"
        field: general.flags.safehome_usage_mode
        table: safehome_usage_mode
      - name: nav_mission_planner_reset
        description: "With Reset ON WP Mission Planner waypoint count can be reset to 0 by toggling the mode switch ON-OFF-ON."
        default_value: ON
        field: general.flags.mission_planner_reset
        type: bool
      - name: nav_cruise_yaw_rate
        description: "Max YAW rate when NAV COURSE HOLD/CRUISE mode is enabled. Set to 0 to disable on fixed wing (Note: On multirotor setting to 0 will disable Course Hold/Cruise mode completely) [dps]"
        default_value: 60
        field: general.cruise_yaw_rate
        min: 0
        max: 120
      - name: nav_mc_bank_angle
        description: "Maximum banking angle (deg) that multicopter navigation is allowed to set. Machine must be able to satisfy this angle without loosing altitude"
        default_value: 30
        field: mc.max_bank_angle
        min: 15
        max: 45
      - name: nav_mc_auto_climb_rate
        description: "Maximum climb/descent rate that UAV is allowed to reach during navigation modes. [cm/s]"
        default_value: 500
        field: mc.max_auto_climb_rate
        min: 10
        max: 2000
      - name: nav_mc_manual_climb_rate
        description: "Maximum climb/descent rate firmware is allowed when processing pilot input for ALTHOLD control mode [cm/s]"
        default_value: 200
        field: mc.max_manual_climb_rate
        min: 10
        max: 2000
      - name: nav_auto_disarm_delay
        description: "Delay before craft disarms when `nav_disarm_on_landing` is set (ms)"
        default_value: 1000
        field: general.auto_disarm_delay
        min: 100
        max: 10000
      - name: nav_mc_braking_speed_threshold
        description: "min speed in cm/s above which braking can happen"
        default_value: 100
        field: mc.braking_speed_threshold
        condition: USE_MR_BRAKING_MODE
        min: 0
        max: 1000
      - name: nav_mc_braking_disengage_speed
        description: "braking is disabled when speed goes below this value"
        default_value: 75
        field: mc.braking_disengage_speed
        condition: USE_MR_BRAKING_MODE
        min: 0
        max: 1000
      - name: nav_mc_braking_timeout
        description: "timeout in ms for braking"
        default_value: 2000
        field: mc.braking_timeout
        condition: USE_MR_BRAKING_MODE
        min: 100
        max: 5000
      - name: nav_mc_braking_boost_factor
        description: "acceleration factor for BOOST phase"
        default_value: 100
        field: mc.braking_boost_factor
        condition: USE_MR_BRAKING_MODE
        min: 0
        max: 200
      - name: nav_mc_braking_boost_timeout
        description: "how long in ms BOOST phase can happen"
        default_value: 750
        field: mc.braking_boost_timeout
        condition: USE_MR_BRAKING_MODE
        min: 0
        max: 5000
      - name: nav_mc_braking_boost_speed_threshold
        description: "BOOST can be enabled when speed is above this value"
        default_value: 150
        field: mc.braking_boost_speed_threshold
        condition: USE_MR_BRAKING_MODE
        min: 100
        max: 1000
      - name: nav_mc_braking_boost_disengage_speed
        description: "BOOST will be disabled when speed goes below this value"
        default_value: 100
        field: mc.braking_boost_disengage_speed
        condition: USE_MR_BRAKING_MODE
        min: 0
        max: 1000
      - name: nav_mc_braking_bank_angle
        description: "max angle that MR is allowed to bank in BOOST mode"
        default_value: 40
        field: mc.braking_bank_angle
        condition: USE_MR_BRAKING_MODE
        min: 15
        max: 60
      - name: nav_mc_pos_deceleration_time
        description: "Used for stoping distance calculation. Stop position is computed as _speed_ * _nav_mc_pos_deceleration_time_ from the place where sticks are released. Braking mode overrides this setting"
        default_value: 120
        field: mc.posDecelerationTime
        min: 0
        max: 255
      - name: nav_mc_pos_expo
        description: "Expo for PosHold control"
        default_value: 10
        field: mc.posResponseExpo
        min: 0
        max: 255
      - name: nav_mc_wp_slowdown
        description: "When ON, NAV engine will slow down when switching to the next waypoint. This prioritizes turning over forward movement. When OFF, NAV engine will continue to the next waypoint and turn as it goes."
        default_value: ON
        field: mc.slowDownForTurning
        type: bool
      - name: nav_fw_bank_angle
        description: "Max roll angle when rolling / turning in GPS assisted modes, is also restrained by global max_angle_inclination_rll"
        default_value: 35
        field: fw.max_bank_angle
        min: 5
        max: 80
      - name: nav_fw_manual_climb_rate
        description: "Maximum climb/descent rate firmware is allowed when processing pilot input for ALTHOLD control mode [cm/s]"
        default_value: 300
        field: fw.max_manual_climb_rate
        min: 10
        max: 2500
      - name: nav_fw_climb_angle
        description: "Max pitch angle when climbing in GPS assisted modes, is also restrained by global max_angle_inclination_pit"
        default_value: 20
        field: fw.max_climb_angle
        min: 5
        max: 80
      - name: nav_fw_dive_angle
        description: "Max negative pitch angle when diving in GPS assisted modes, is also restrained by global max_angle_inclination_pit"
        default_value: 15
        field: fw.max_dive_angle
        min: 5
        max: 80
      - name: nav_fw_pitch2thr_smoothing
        description:  "How smoothly the autopilot makes pitch to throttle correction inside a deadband defined by pitch_to_throttle_thresh."
        default_value: 6
        field: fw.pitch_to_throttle_smooth
        min: 0
        max: 9
      - name: fw_min_throttle_down_pitch
        description: "Automatic pitch down angle when throttle is at 0 in angle mode. Progressively applied between cruise throttle and zero throttle (decidegrees)"
        default_value: 0
        field: fw.minThrottleDownPitchAngle
        min: 0
        max: 450
      - name: nav_fw_pitch2thr_threshold
        description: "Threshold from average pitch where momentary pitch_to_throttle correction kicks in. [decidegrees]"
        default_value: 50
        field: fw.pitch_to_throttle_thresh
        min: 0
        max: 900
      - name: nav_fw_loiter_radius
        description: "PosHold radius. 3000 to 7500 is a good value (30-75m) [cm]"
        default_value: 7500
        field: fw.loiter_radius
        min: 0
        max: 30000
      - name: fw_loiter_direction
        description: "Direction of loitering: center point on right wing (clockwise - default), or center point on left wing (counterclockwise). If equal YAW then can be changed in flight using a yaw stick."
        default_value: "RIGHT"
        field: fw.loiter_direction
        table: direction
      - name: nav_fw_cruise_speed
        description: "Speed for the plane/wing at cruise throttle used for remaining flight time/distance estimation in cm/s"
        default_value: 0
        field: fw.cruise_speed
        min: 0
        max: 65535
      - name: nav_fw_control_smoothness
        description: "How smoothly the autopilot controls the airplane to correct the navigation error"
        default_value: 0
        field: fw.control_smoothness
        min: 0
        max: 9
      - name: nav_fw_land_dive_angle
        description: "Dive angle that airplane will use during final landing phase. During dive phase, motor is stopped or IDLE and roll control is locked to 0 degrees"
        default_value: 2
        field: fw.land_dive_angle
        min: -20
        max: 20
      - name: nav_fw_launch_velocity
        description: "Forward velocity threshold for swing-launch detection [cm/s]"
        default_value: 300
        field: fw.launch_velocity_thresh
        min: 100
        max: 10000
      - name: nav_fw_launch_accel
        description: "Forward acceleration threshold for bungee launch or throw launch [cm/s/s], 1G = 981 cm/s/s"
        default_value: 1863
        field: fw.launch_accel_thresh
        min: 1500
        max: 20000
      - name: nav_fw_launch_max_angle
        description: "Max tilt angle (pitch/roll combined) to consider launch successful. Set to 180 to disable completely [deg]"
        default_value: 45
        field: fw.launch_max_angle
        min: 5
        max: 180
      - name: nav_fw_launch_detect_time
        description: "Time for which thresholds have to breached to consider launch happened [ms]"
        default_value: 40
        field: fw.launch_time_thresh
        min: 10
        max: 1000
      - name: nav_fw_launch_idle_motor_delay
        description: "Delay between raising throttle and motor starting at idle throttle (ms)"
        default_value: 0
        field: fw.launch_idle_motor_timer
        min: 0
        max: 60000
      - name: nav_fw_launch_wiggle_to_wake_idle
        description: "Trigger the idle throttle by wiggling the plane. 0 = disabled. 1 and 2 signify 1 or 2 yaw wiggles to activate. 1 wiggle has a higher detection point, for airplanes without a tail. 2 wiggles has a lower detection point, but requires the repeated action. This is intended for larger models and airplanes with tails."
        field: fw.launch_wiggle_wake_idle
        type: uint8_t
        default_value: 0
        min: 0
        max: 2
      - name: nav_fw_launch_motor_delay
        description: "Delay between detected launch and launch sequence start and throttling up (ms)"
        default_value: 500
        field: fw.launch_motor_timer
        min: 0
        max: 5000
      - name: nav_fw_launch_spinup_time
        description: "Time to bring power from minimum throttle to nav_fw_launch_thr - to avoid big stress on ESC and large torque from propeller"
        default_value: 100
        field: fw.launch_motor_spinup_time
        min: 0
        max: 1000
      - name: nav_fw_launch_end_time
        description: "Time for the transition of throttle and pitch angle, between the launch state and the subsequent flight mode [ms]"
        default_value: 3000
        field: fw.launch_end_time
        min: 0
        max: 5000
      - name: nav_fw_launch_min_time
        description: "Allow launch mode to execute at least this time (ms) and ignore stick movements [0-60000]."
        default_value: 0
        field: fw.launch_min_time
        min: 0
        max: 60000
      - name: nav_fw_launch_timeout
        description: "Maximum time for launch sequence to be executed. After this time LAUNCH mode will be turned off and regular flight mode will take over (ms)"
        default_value: 5000
        field: fw.launch_timeout
        max: 60000
      - name: nav_fw_launch_max_altitude
        description: "Altitude (centimeters) at which LAUNCH mode will be turned off and regular flight mode will take over [0-60000]."
        default_value: 0
        field: fw.launch_max_altitude
        min: 0
        max: 60000
      - name: nav_fw_launch_climb_angle
        description: "Climb angle (attitude of model, not climb slope) for launch sequence (degrees), is also restrained by global max_angle_inclination_pit"
        default_value: 18
        field: fw.launch_climb_angle
        min: 5
        max: 45
      - name: nav_fw_launch_manual_throttle
        description: "Allows launch with manually controlled throttle. INAV only levels wings and controls climb pitch during launch. Throttle is controlled directly by throttle stick movement. IF USED WITHOUT A GPS LOCK plane must be launched immediately after throttle is increased to avoid issues with climb out stabilisation and the launch ending sooner than expected (launch end timer starts as soon as the throttle stick is raised)."
        default_value: OFF
        field: fw.launch_manual_throttle
        type: bool
      - name: nav_fw_launch_land_abort_deadband
        description: "Launch and landing abort stick deadband in [r/c points], applied after r/c deadband and expo. The Roll/Pitch stick needs to be deflected beyond this deadband to abort the launch or landing."
        default_value: 100
        field: fw.launch_land_abort_deadband
        min: 2
        max: 250
      - name: nav_fw_allow_manual_thr_increase
        description: "Enable the possibility to manually increase the throttle in auto throttle controlled modes for fixed wing"
        default_value: OFF
        field: fw.allow_manual_thr_increase
        type: bool
      - name: nav_use_fw_yaw_control
        description: "Enables or Disables the use of the heading PID controller on fixed wing. Heading PID controller is always enabled for rovers and boats"
        default_value: OFF
        field: fw.useFwNavYawControl
        type: bool
      - name: nav_fw_yaw_deadband
        description: "Deadband for heading trajectory PID controller. When heading error is below the deadband, controller assumes that vehicle is on course"
        default_value: 0
        field: fw.yawControlDeadband
        min: 0
        max: 90

  - name: PG_TELEMETRY_CONFIG
    type: telemetryConfig_t
    headers: ["io/serial.h", "telemetry/telemetry.h", "telemetry/sim.h"]
    condition: USE_TELEMETRY
    members:
      - name: telemetry_switch
        description: "Which aux channel to use to change serial output & baud rate (MSP / Telemetry). It disables automatic switching to Telemetry when armed."
        default_value: OFF
        type: bool
      - name: telemetry_inverted
        description: "Determines if the telemetry protocol default signal inversion is reversed. This should be OFF in most cases unless a custom or hacked RX is used."
        default_value: OFF
        type: bool
      - name: frsky_pitch_roll
        description: "S.Port telemetry: Send pitch and roll degrees*10 instead of raw accelerometer data"
        default_value: OFF
        type: bool
      - name: report_cell_voltage
        description: "S.Port and IBUS telemetry: Send the average cell voltage if set to ON"
        default_value: OFF
        type: bool
      - name: hott_alarm_sound_interval
        description: "Battery alarm delay in seconds for Hott telemetry"
        default_value: 5
        field: hottAlarmSoundInterval
        min: 0
        max: 120
      - name: telemetry_halfduplex
        description: "S.Port telemetry only: Turn UART into UNIDIR for usage on F1 and F4 target. See Telemetry.md for details"
        default_value: ON
        field: halfDuplex
        type: bool
      - name: smartport_fuel_unit
        description: "S.Port telemetry only: Unit of the value sent with the `FUEL` ID (FrSky D-Series always sends percent). [PERCENT/MAH/MWH]"
        default_value: "MAH"
        field: smartportFuelUnit
        condition: USE_TELEMETRY_SMARTPORT
        type: uint8_t
        table: smartport_fuel_unit
      - name: ibus_telemetry_type
        description: "Type compatibility ibus telemetry for transmitters. See Telemetry.md label IBUS for details."
        default_value: 0
        field: ibusTelemetryType
        min: 0
        max: 255
      - name: ltm_update_rate
        description: "Defines the LTM update rate (use of bandwidth [NORMAL/MEDIUM/SLOW]). See Telemetry.md, LTM section for details."
        default_value: "NORMAL"
        field: ltmUpdateRate
        condition: USE_TELEMETRY_LTM
        table: ltm_rates
      - name: sim_ground_station_number
        description: "Number of phone that is used to communicate with SIM module. Messages / calls from other numbers are ignored. If undefined, can be set by calling or sending a message to the module."
        default_value: ""
        field: simGroundStationNumber
        condition: USE_TELEMETRY_SIM
      - name: sim_pin
        description: "PIN code for the SIM module"
        default_value: "0000"
        field: simPin
        condition: USE_TELEMETRY_SIM
      - name: sim_transmit_interval
        description: "Text message transmission interval in seconds for SIM module. Minimum value: 10"
        default_value: 60
        field: simTransmitInterval
        condition: USE_TELEMETRY_SIM
        type: uint16_t
        min: SIM_MIN_TRANSMIT_INTERVAL
        max: 65535
      - name: sim_transmit_flags
        description: "Bitmask specifying text message transmit condition flags for the SIM module. 1: continuous transmission, 2: continuous transmission in failsafe mode, 4: continuous transmission when GPS signal quality is low, 8: acceleration events, 16: continuous transmission when altitude is below `sim_low_altitude`"
        default_value: :SIM_TX_FLAG_FAILSAFE
        field: simTransmitFlags
        condition: USE_TELEMETRY_SIM
        max: 63
      - name: acc_event_threshold_high
        description: "Acceleration threshold [cm/s/s] for impact / high g event text messages sent by SIM module. Acceleration values greater than 4 g can occur in fixed wing flight without an impact, so a setting of 4000 or greater is suggested. 0 = detection off."
        default_value: 0
        field: accEventThresholdHigh
        condition: USE_TELEMETRY_SIM
        type: uint16_t
        min: 0
        max: 65535
      - name: acc_event_threshold_low
        description: "Acceleration threshold [cm/s/s] for low-g / freefall detection text messages sent by SIM module. A setting of less than 100 is suggested. Valid values: [0-900], 0 = detection off."
        default_value: 0
        field: accEventThresholdLow
        condition: USE_TELEMETRY_SIM
        type: uint16_t
        min: 0
        max: 900
      - name: acc_event_threshold_neg_x
        description: "Acceleration threshold [cm/s/s] for backwards acceleration / fixed wing landing detection text messages sent by SIM module. Suggested value for fixed wing: 1100. 0 = detection off."
        default_value: 0
        field: accEventThresholdNegX
        condition: USE_TELEMETRY_SIM
        type: uint16_t
        min: 0
        max: 65535
      - name: sim_low_altitude
        description: "Threshold for low altitude warning messages sent by SIM module when the 'L' transmit flag is set in `sim_transmit_flags`."
        default_value: -32767
        field: simLowAltitude
        condition: USE_TELEMETRY_SIM
        type: int16_t
        min: INT16_MIN
        max: INT16_MAX
      - name: mavlink_ext_status_rate
        field: mavlink.extended_status_rate
        description: "Rate of the extended status message for MAVLink telemetry"
        type: uint8_t
        min: 0
        max: 255
        default_value: 2
      - name: mavlink_rc_chan_rate
        description: "Rate of the RC channels message for MAVLink telemetry"
        field: mavlink.rc_channels_rate
        type: uint8_t
        min: 0
        max: 255
        default_value: 5
      - name: mavlink_pos_rate
        description: "Rate of the position message for MAVLink telemetry"
        field: mavlink.position_rate
        type: uint8_t
        min: 0
        max: 255
        default_value: 2
      - name: mavlink_extra1_rate
        description: "Rate of the extra1 message for MAVLink telemetry"
        field: mavlink.extra1_rate
        type: uint8_t
        min: 0
        max: 255
        default_value: 10
      - name: mavlink_extra2_rate
        description: "Rate of the extra2 message for MAVLink telemetry"
        field: mavlink.extra2_rate
        type: uint8_t
        min: 0
        max: 255
        default_value: 2
      - name: mavlink_extra3_rate
        description: "Rate of the extra3 message for MAVLink telemetry"
        field: mavlink.extra3_rate
        type: uint8_t
        min: 0
        max: 255
        default_value: 1
      - name: mavlink_version
        field: mavlink.version
        description: "Version of MAVLink to use"
        type: uint8_t
        min: 1
        max: 2
        default_value: 2

  - name: PG_OSD_CONFIG
    type: osdConfig_t
    headers: ["io/osd.h", "drivers/osd.h"]
    condition: USE_OSD
    members:
      - name: osd_telemetry
        description: "To enable OSD telemetry for antenna tracker. Possible values are `OFF`, `ON` and `TEST`"
        table: osd_telemetry
        field: telemetry
        type: uint8_t
        default_value: "OFF"
      - name: osd_video_system
        description: "Video system used. Possible values are `AUTO`, `PAL`, `NTSC`, `HDZERO`, 'DJIWTF', 'AVATAR' and `BF43COMPAT`"
        default_value: "AUTO"
        table: osd_video_system
        field: video_system
        type: uint8_t
      - name: osd_row_shiftdown
        description: "Number of rows to shift the OSD display (increase if top rows are cut off)"
        default_value: 0
        field: row_shiftdown
        min: 0
        max: 1
      - name: osd_msp_displayport_fullframe_interval
        description: "Full Frame redraw interval for MSP DisplayPort [deciseconds]. This is how often a full frame update is sent to the DisplayPort, to cut down on OSD artifacting. The default value should be fine for most pilots. Though long range pilots may benefit from increasing the refresh time, especially near the edge of range. -1 = disabled (legacy mode) | 0 = every frame (not recommended) | default = 10 (1 second)"
        default_value: 10
        min: -1
        max: 600
        type: int16_t
        field: msp_displayport_fullframe_interval
      - name: osd_units
        description: "IMPERIAL, METRIC, UK"
        default_value: "METRIC"
        field: units
        table: osd_unit
        type: uint8_t
      - name: osd_stats_energy_unit
        description: "Unit used for the drawn energy in the OSD stats [MAH/WH] (milliAmpere hour/ Watt hour)"
        default_value: "MAH"
        field: stats_energy_unit
        table: osd_stats_energy_unit
        type: uint8_t
      - name: osd_stats_page_auto_swap_time
        description: "Auto swap display time interval between disarm stats pages (seconds). Reverts to manual control when Roll stick used to change pages. Disabled when set to 0."
        default_value: 3
        field: stats_page_auto_swap_time
        min: 0
        max: 10
      - name: osd_stats_show_metric_efficiency
        description: "Enabling this option will show metric efficiency statistics on the post flight stats screen. In addition to the efficiency statistics in your chosen units."
        default_value: OFF
        type: bool
        field: stats_show_metric_efficiency
      - name: osd_rssi_alarm
        description: "Value below which to make the OSD RSSI indicator blink"
        default_value: 20
        field: rssi_alarm
        min: 0
        max: 100
      - name: osd_time_alarm
        description: "Value above which to make the OSD flight time indicator blink (minutes)"
        default_value: 10
        field: time_alarm
        min: 0
        max: 600
      - name: osd_alt_alarm
        description: "Value above which to make the OSD relative altitude indicator blink (meters)"
        default_value: 100
        field: alt_alarm
        min: 0
        max: 10000
      - name: osd_dist_alarm
        description: "Value above which to make the OSD distance from home indicator blink (meters)"
        default_value: 1000
        field: dist_alarm
        min: 0
        max: 50000
      - name: osd_neg_alt_alarm
        description: "Value below which (negative altitude) to make the OSD relative altitude indicator blink (meters)"
        default_value: 5
        field: neg_alt_alarm
        min: 0
        max: 10000
      - name: osd_current_alarm
        description: "Value above which the OSD current consumption element will start blinking. Measured in full Amperes."
        default_value: 0
        field: current_alarm
        min: 0
        max: 255
      - name: osd_gforce_alarm
        description: "Value above which the OSD g force indicator will blink (g)"
        default_value: 5
        field: gforce_alarm
        min: 0
        max: 20
      - name: osd_gforce_axis_alarm_min
        description: "Value under which the OSD axis g force indicators will blink (g)"
        default_value: -5
        field: gforce_axis_alarm_min
        min: -20
        max: 20
      - name: osd_gforce_axis_alarm_max
        description: "Value above which the OSD axis g force indicators will blink (g)"
        default_value: 5
        field: gforce_axis_alarm_max
        min: -20
        max: 20
      - name: osd_imu_temp_alarm_min
        description: "Temperature under which the IMU temperature OSD element will start blinking (decidegrees centigrade)"
        default_value: -200
        field: imu_temp_alarm_min
        min: -550
        max: 1250
      - name: osd_imu_temp_alarm_max
        description: "Temperature above which the IMU temperature OSD element will start blinking (decidegrees centigrade)"
        default_value: 600
        field: imu_temp_alarm_max
        min: -550
        max: 1250
      - name: osd_esc_temp_alarm_max
        description: "Temperature above which the IMU temperature OSD element will start blinking (decidegrees centigrade)"
        default_value: 900
        field: esc_temp_alarm_max
        min: -550
        max: 1500
      - name: osd_esc_temp_alarm_min
        description: "Temperature under which the IMU temperature OSD element will start blinking (decidegrees centigrade)"
        default_value: -200
        field: esc_temp_alarm_min
        min: -550
        max: 1500
      - name: osd_baro_temp_alarm_min
        description: "Temperature under which the baro temperature OSD element will start blinking (decidegrees centigrade)"
        default_value: -200
        field: baro_temp_alarm_min
        condition: USE_BARO
        min: -550
        max: 1250
      - name: osd_baro_temp_alarm_max
        description: "Temperature above which the baro temperature OSD element will start blinking (decidegrees centigrade)"
        default_value: 600
        field: baro_temp_alarm_max
        condition: USE_BARO
        min: -550
        max: 1250
      - name: osd_snr_alarm
        condition: USE_SERIALRX_CRSF
        description: "Value below which Crossfire SNR Alarm pops-up. (dB)"
        default_value: 4
        field: snr_alarm
        min: -20
        max: 10
      - name: osd_link_quality_alarm
        condition: USE_SERIALRX_CRSF
        description: "LQ % indicator blinks below this value. For Crossfire use 70%, for Tracer use 50%"
        default_value: 70
        field: link_quality_alarm
        min: 0
        max: 100
      - name: osd_rssi_dbm_alarm
        condition: USE_SERIALRX_CRSF
        description: "RSSI dBm indicator blinks below this value [dBm]. 0 disables this alarm"
        default_value: 0
        field: rssi_dbm_alarm
        min: -130
        max: 0
      - name: osd_rssi_dbm_max
        condition: USE_SERIALRX_CRSF
        description: "RSSI dBm upper end of curve. Perfect rssi (max) = 100%"
        default_value: -30
        field: rssi_dbm_max
        min: -50
        max: 0
      - name: osd_rssi_dbm_min
        condition: USE_SERIALRX_CRSF
        description: "RSSI dBm lower end of curve or RX sensitivity level. Worst rssi (min) = 0%"
        default_value: -120
        field: rssi_dbm_min
        min: -130
        max: 0
      - name: osd_temp_label_align
        description: "Allows to chose between left and right alignment for the OSD temperature sensor labels. Valid values are `LEFT` and `RIGHT`"
        default_value: "LEFT"
        field: temp_label_align
        condition: USE_TEMPERATURE_SENSOR
        table: osd_alignment
        type: uint8_t
      - name: osd_airspeed_alarm_min
        condition: USE_PITOT
        description: "Airspeed under which the airspeed OSD element will start blinking (cm/s)"
        default_value: 0
        field: airspeed_alarm_min
        min: 0
        max: 27000 # (1000km/h * 1000 * 100 / 60 / 60)
      - name: osd_airspeed_alarm_max
        condition: USE_PITOT
        description: "Airspeed above which the airspeed OSD element will start blinking (cm/s)"
        default_value: 0
        field: airspeed_alarm_max
        min: 0
        max: 27000 # (1000km/h * 1000 * 100 / 60 / 60)
      - name: osd_ahi_reverse_roll
        description: "Switches the artificial horizon in the OSD to instead be a bank indicator, by reversing the direction of its movement."
        field: ahi_reverse_roll
        type: bool
        default_value: OFF
      - name: osd_ahi_max_pitch
        description: "Max pitch, in degrees, for OSD artificial horizon"
        default_value: 20
        field: ahi_max_pitch
        min: 10
        max: 90
        default_value: 20
      - name: osd_crosshairs_style
        description: "To set the visual type for the crosshair"
        default_value: "DEFAULT"
        field: crosshairs_style
        table: osd_crosshairs_style
        type: uint8_t
      - name: osd_crsf_lq_format
        description: "To select LQ format"
        default_value: "TYPE1"
        field: crsf_lq_format
        table: osd_crsf_lq_format
        type: uint8_t
      - name: osd_horizon_offset
        description: "To vertically adjust the whole OSD and AHI and scrolling bars"
        default_value: 0
        field: horizon_offset
        min: -2
        max: 2
      - name: osd_camera_uptilt
        description: "Set the camera uptilt for the FPV camera in degres, positive is up, negative is down, relative to the horizontal. Used for correct display of HUD items and AHI (when enabled)."
        default_value: 0
        field: camera_uptilt
        min: -40
        max: 80
      - name: osd_ahi_camera_uptilt_comp
        description: "When set to `ON`, the AHI position is adjusted by `osd_camera_uptilt`. For example, with a cammera uptilt of 30 degrees, the AHI will appear in the middle of the OSD when the aircraft is pitched forward 30 degrees. When set to `OFF`, the AHI will appear in the center of the OSD regardless of camera angle, but can still be shifted up and down using `osd_horizon_offset` (`osd_ahi_vertical_offset` for pixel-OSD)."
        default_value: OFF
        field: ahi_camera_uptilt_comp
        type: bool
      - name: osd_camera_fov_h
        description: "Horizontal field of view for the camera in degres"
        default_value: 135
        field: camera_fov_h
        min: 60
        max: 150
      - name: osd_camera_fov_v
        description: "Vertical field of view for the camera in degres"
        default_value: 85
        field: camera_fov_v
        min: 30
        max: 120
      - name: osd_hud_margin_h
        description: "Left and right margins for the hud area"
        default_value: 3
        field: hud_margin_h
        min: 0
        max: 4
      - name: osd_hud_margin_v
        description: "Top and bottom margins for the hud area"
        default_value: 3
        field: hud_margin_v
        min: 1
        max: 3
      - name: osd_hud_homing
        description: "To display little arrows around the crossair showing where the home point is in the hud"
        default_value: OFF
        field: hud_homing
        type: bool
      - name: osd_hud_homepoint
        description: "To 3D-display the home point location in the hud"
        default_value: OFF
        field: hud_homepoint
        type: bool
      - name: osd_hud_radar_disp
        description: "Maximum count of nearby aircrafts or points of interest to display in the hud, as sent from an ESP32 LoRa module. Set to 0 to disable (show nothing). The nearby aircrafts will appear as markers A, B, C, etc"
        default_value: 0
        field: hud_radar_disp
        min: 0
        max: 4
      - name: osd_hud_radar_range_min
        description: "In meters, radar aircrafts closer than this will not be displayed in the hud"
        default_value: 3
        field: hud_radar_range_min
        min: 1
        max: 30
      - name: osd_hud_radar_range_max
        description: "In meters, radar aircrafts further away than this will not be displayed in the hud"
        default_value: 4000
        field: hud_radar_range_max
        min: 100
        max: 9990
      - name: osd_hud_radar_alt_difference_display_time
        description: "Time in seconds to display the altitude difference in radar"
        field: hud_radar_alt_difference_display_time
        min: 0
        max: 10
        default_value: 3
      - name: osd_hud_radar_distance_display_time
        description: "Time in seconds to display the distance in radar"
        field: hud_radar_distance_display_time
        min: 1
        max: 10
        default_value: 3
      - name: osd_hud_wp_disp
        description: "How many navigation waypoints are displayed, set to 0 (zero) to disable. As sample, if set to 2, and you just passed the 3rd waypoint of the mission, you'll see markers for the 4th waypoint (marked 1) and the 5th waypoint (marked 2)"
        default_value: 0
        field: hud_wp_disp
        min: 0
        max: 3
      - name: osd_left_sidebar_scroll
        description: "Scroll type for the left sidebar"
        field: left_sidebar_scroll
        table: osd_sidebar_scroll
        type: uint8_t
        default_value: NONE
      - name: osd_right_sidebar_scroll
        description: "Scroll type for the right sidebar"
        field: right_sidebar_scroll
        table: osd_sidebar_scroll
        type: uint8_t
        default_value: NONE
      - name: osd_sidebar_scroll_arrows
        description: "Show arrows for scrolling the sidebars"
        field: sidebar_scroll_arrows
        type: bool
        default_value: OFF
      - name: osd_main_voltage_decimals
        description: "Number of decimals for the battery voltages displayed in the OSD [1-2]."
        default_value: 1
        field: main_voltage_decimals
        min: 1
        max: 2
      - name: osd_coordinate_digits
        description: "Number of digits for the coordinates displayed in the OSD [8-11]."
        field: coordinate_digits
        min: 8
        max: 11
        default_value: 9

      - name: osd_adsb_distance_warning
        description: "Distance in meters of ADSB aircraft that is displayed"
        default_value: 20000
        condition: USE_ADSB
        field: adsb_distance_warning
        min: 1
        max: 64000
        type: uint16_t
      - name: osd_adsb_distance_alert
        description: "Distance inside which ADSB data flashes for proximity warning"
        default_value: 3000
        condition: USE_ADSB
        field: adsb_distance_alert
        min: 1
        max: 64000
        type: uint16_t
      - name: osd_adsb_ignore_plane_above_me_limit
        description: "Ignore adsb planes above, limit, 0 disabled (meters)"
        default_value: 0
        condition: USE_ADSB
        field: adsb_ignore_plane_above_me_limit
        min: 0
        max: 64000
        type: uint16_t

      - name: osd_estimations_wind_compensation
        description: "Use wind estimation for remaining flight time/distance estimation"
        default_value: ON
        condition: USE_WIND_ESTIMATOR
        field: estimations_wind_compensation
        type: bool
      - name: osd_estimations_wind_mps
        description: "Wind speed estimation in m/s"
        default_value: OFF
        condition: USE_WIND_ESTIMATOR
        field: estimations_wind_mps
        type: bool

      - name: osd_failsafe_switch_layout
        description: "If enabled the OSD automatically switches to the first layout during failsafe"
        default_value: OFF
        type: bool

      - name: osd_plus_code_digits
        description: "Numer of plus code digits before shortening with `osd_plus_code_short`. Precision at the equator: 10=13.9x13.9m; 11=2.8x3.5m; 12=56x87cm; 13=11x22cm."
        field: plus_code_digits
        default_value: 11
        min: 10
        max: 13
      - name: osd_plus_code_short
        description: "Number of leading digits removed from plus code. Removing 2, 4 and 6 digits requires a reference location within, respectively, ~800km, ~40 km and ~2km to recover the original coordinates."
        field: plus_code_short
        default_value: "0"
        table: osd_plus_code_short

      - name: osd_ahi_style
        description: "Sets OSD Artificial Horizon style \"DEFAULT\" or \"LINE\" for the FrSky Graphical OSD."
        field: ahi_style
        default_value: "DEFAULT"
        table: osd_ahi_style
        type: uint8_t

      - name: osd_force_grid
        field: force_grid
        type: bool
        default_value: OFF
        description: Force OSD to work in grid mode even if the OSD device supports pixel level access (mainly used for development)

      - name: osd_ahi_bordered
        field: ahi_bordered
        type: bool
        description: Shows a border/corners around the AHI region (pixel OSD only)
        default_value: OFF

      - name: osd_ahi_width
        field: ahi_width
        max: 255
        description: AHI width in pixels (pixel OSD only)
        default_value: 132

      - name: osd_ahi_height
        field: ahi_height
        max: 255
        description: AHI height in pixels (pixel OSD only)
        default_value: 162

      - name: osd_ahi_vertical_offset
        field: ahi_vertical_offset
        min: -128
        max: 127
        description: AHI vertical offset from center (pixel OSD only)
        default_value: -18

      - name: osd_sidebar_horizontal_offset
        field: sidebar_horizontal_offset
        min: -128
        max: 127
        default_value: 0
        description: Sidebar horizontal offset from default position. Positive values move the sidebars closer to the edges.

      - name: osd_left_sidebar_scroll_step
        field: left_sidebar_scroll_step
        max: 255
        default_value: 0
        description: How many units each sidebar step represents. 0 means the default value for the scroll type.

      - name: osd_right_sidebar_scroll_step
        field: right_sidebar_scroll_step
        max: 255
        default_value: 0
        description: Same as left_sidebar_scroll_step, but for the right sidebar

      - name: osd_sidebar_height
        field: sidebar_height
        min: 0
        max: 5
        default_value: 3
        description: Height of sidebars in rows. 0 leaves only the level indicator arrows (Not for pixel OSD)

      - name: osd_ahi_pitch_interval
        field: ahi_pitch_interval
        min: 0
        max: 30
        default_value: 0
        description: Draws AHI at increments of the set pitch interval over the full pitch range. AHI line is drawn with ends offset when pitch first exceeds interval with offset increasing with increasing pitch. Offset direction changes between climb and dive. Set to 0 to disable (Not for pixel OSD)

      - name: osd_home_position_arm_screen
        type: bool
        default_value: ON
        description: Should home position coordinates be displayed on the arming screen.

      - name: osd_pan_servo_index
        description: Index of the pan servo, used to adjust osd home heading direction based on camera pan. Note that this feature does not work with continiously rotating servos.
        field: pan_servo_index
        min: 0
        max: 16
        default_value: 0

      - name: osd_pan_servo_pwm2centideg
        description: Centidegrees of pan servo rotation us PWM signal. A servo with 180 degrees of rotation from 1000 to 2000 us PWM typically needs `18` for this setting. Change sign to inverse direction.
        field: pan_servo_pwm2centideg
        default_value: 0
        min: -36
        max: 36

      - name: osd_pan_servo_offcentre_warning
        description: Degrees either side of the pan servo centre; where it is assumed camera is wanted to be facing forwards, but isn't at 0. If in this range and not 0 for longer than 10 seconds, the pan servo offset OSD element will blink. 0 means the warning is disabled.
        field: pan_servo_offcentre_warning
        min: 0
        max: 45
        default_value: 10

      - name: osd_pan_servo_indicator_show_degrees
        description: Show the degress of offset from centre on the pan servo OSD display element.
        field: pan_servo_indicator_show_degrees
        type: bool
        default_value: OFF

      - name: osd_esc_rpm_precision
        description: Number of characters used to display the RPM value.
        field: esc_rpm_precision
        min: 3
        max: 6
        default_value: 3

      - name: osd_mah_precision
        description: Number of digits used for mAh precision. Currently used by mAh Used and Battery Remaining Capacity
        field: mAh_precision
        min: 4
        max: 6
        default_value: 4

      - name: osd_use_pilot_logo
        description: Use custom pilot logo with/instead of the INAV logo. The pilot logo must be characters 473 to 511
        field: use_pilot_logo
        type: bool
        default_value: OFF

      - name: osd_inav_to_pilot_logo_spacing
        description: The space between the INAV and pilot logos, if `osd_use_pilot_logo` is `ON`. This number may be adjusted so that it fits the odd/even col width displays. For example, if using an odd column width display, such as Walksnail, and this is set to 4. 1 will be added so that the logos are equally spaced from the centre of the screen.
        field: inav_to_pilot_logo_spacing
        min: 0
        max: 20
        default_value: 8

      - name: osd_arm_screen_display_time
        description: Amount of time to display the arm screen [ms]
        field: arm_screen_display_time
        min: 1000
        max: 5000
        default_value: 1500

      - name: osd_switch_indicator_zero_name
        description: "Character to use for OSD switch incicator 0."
        field: osd_switch_indicator0_name
        type: string
        max: 5
        default_value: "FLAP"

      - name: osd_switch_indicator_one_name
        description: "Character to use for OSD switch incicator 1."
        field: osd_switch_indicator1_name
        type: string
        max: 5
        default_value: "GEAR"

      - name: osd_switch_indicator_two_name
        description: "Character to use for OSD switch incicator 2."
        field: osd_switch_indicator2_name
        type: string
        max: 5
        default_value: "CAM"

      - name: osd_switch_indicator_three_name
        description: "Character to use for OSD switch incicator 3."
        field: osd_switch_indicator3_name
        type: string
        max: 5
        default_value: "LIGT"

      - name: osd_switch_indicator_zero_channel
        description: "RC Channel to use for OSD switch indicator 0."
        field: osd_switch_indicator0_channel
        min: 5
        max: MAX_SUPPORTED_RC_CHANNEL_COUNT
        default_value: 5

      - name: osd_switch_indicator_one_channel
        description: "RC Channel to use for OSD switch indicator 1."
        field: osd_switch_indicator1_channel
        min: 5
        max: MAX_SUPPORTED_RC_CHANNEL_COUNT
        default_value: 5

      - name: osd_switch_indicator_two_channel
        description: "RC Channel to use for OSD switch indicator 2."
        field: osd_switch_indicator2_channel
        min: 5
        max: MAX_SUPPORTED_RC_CHANNEL_COUNT
        default_value: 5

      - name: osd_switch_indicator_three_channel
        description: "RC Channel to use for OSD switch indicator 3."
        field: osd_switch_indicator3_channel
        min: 5
        max: MAX_SUPPORTED_RC_CHANNEL_COUNT
        default_value: 5

      - name: osd_switch_indicators_align_left
        description: "Align text to left of switch indicators"
        field: osd_switch_indicators_align_left
        type: bool
        default_value: ON

      - name: osd_system_msg_display_time
        description: System message display cycle time for multiple messages (milliseconds).
        field: system_msg_display_time
        default_value: 1000
        min: 500
        max: 5000

  - name: PG_OSD_COMMON_CONFIG
    type: osdCommonConfig_t
    headers: ["io/osd_common.h"]
    condition: USE_OSD || USE_DJI_HD_OSD
    members:
      - name: osd_speed_source
        description: "Sets the speed type displayed by the DJI OSD and OSD canvas (FrSky Pixel): GROUND, 3D, AIR"
        default_value: "GROUND"
        field: speedSource
        table: osdSpeedSource
        type: uint8_t

  - name: PG_SYSTEM_CONFIG
    type: systemConfig_t
    headers: ["fc/config.h"]
    members:
      - name: i2c_speed
        description: "This setting controls the clock speed of I2C bus. 400KHZ is the default that most setups are able to use. Some noise-free setups may be overclocked to 800KHZ. Some sensor chips or setups with long wires may work unreliably at 400KHZ - user can try lowering the clock speed to 200KHZ or even 100KHZ. User need to bear in mind that lower clock speeds might require higher looptimes (lower looptime rate)"
        default_value: "400KHZ"
        condition: USE_I2C
        table: i2c_speed
      - name: debug_mode
        description: "Defines debug values exposed in debug variables (developer / debugging setting)"
        default_value: "NONE"
        table: debug_modes
      - name: ground_test_mode
        description: "For developer ground test use. Disables motors, sets heading status = Trusted on FW."
        condition: USE_DEV_TOOLS
        default_value: OFF
        field: groundTestMode
        type: bool
      - name: throttle_tilt_comp_str
        description: "Can be used in ANGLE and HORIZON mode and will automatically boost throttle when banking. Setting is in percentage, 0=disabled."
        default_value: 0
        field: throttle_tilt_compensation_strength
        min: 0
        max: 100
      - name: name
        description: "Craft name"
        default_value: ""
        type: string
        field: craftName
        max: MAX_NAME_LENGTH
      - name: pilot_name
        description: "Pilot name"
        default_value: ""
        type: string
        field: pilotName
        max: MAX_NAME_LENGTH

  - name: PG_MODE_ACTIVATION_OPERATOR_CONFIG
    type: modeActivationOperatorConfig_t
    headers: ["fc/rc_modes.h"]
    members:
      - name: mode_range_logic_operator
        description: "Control how Mode selection works in flight modes. If you example have Angle mode configured on two different Aux channels, this controls if you need both activated ( AND ) or if you only need one activated ( OR ) to active angle mode."
        default_value: "OR"
        field: modeActivationOperator
        table: aux_operator
        type: uint8_t

  - name: PG_STATS_CONFIG
    type: statsConfig_t
    headers: ["fc/stats.h"]
    condition: USE_STATS
    members:
      - name: stats
        description: "General switch of the statistics recording feature (a.k.a. odometer)"
        default_value: OFF
        field: stats_enabled
        type: bool
      - name: stats_total_time
        description: "Total flight time [in seconds]. The value is updated on every disarm when \"stats\" are enabled."
        default_value: 0
        max: INT32_MAX
      - name: stats_total_dist
        description: "Total flight distance [in meters]. The value is updated on every disarm when \"stats\" are enabled."
        default_value: 0
        max: INT32_MAX
      - name: stats_total_energy
        description: "Total energy consumption [in mWh]. The value is updated on every disarm when \"stats\" are enabled."
        max: INT32_MAX
        condition: USE_ADC
        default_value: 0

  - name: PG_TIME_CONFIG
    type: timeConfig_t
    headers: ["common/time.h"]
    members:
      - name: tz_offset
        description: "Time zone offset from UTC, in minutes. This is applied to the GPS time for logging and time-stamping of Blackbox logs"
        default_value: 0
        min: -720
        max: 840
      - name: tz_automatic_dst
        description: "Automatically add Daylight Saving Time to the GPS time when needed or simply ignore it. Includes presets for EU and the USA - if you live outside these areas it is suggested to manage DST manually via `tz_offset`."
        default_value: "OFF"
        type: uint8_t
        table: tz_automatic_dst

  - name: PG_DISPLAY_CONFIG
    type: displayConfig_t
    headers: ["drivers/display.h"]
    members:
      - name: display_force_sw_blink
        description: "OFF = OSD hardware blink / ON = OSD software blink. If OSD warning text/values are invisible, try setting this to ON"
        default_value: OFF
        field: force_sw_blink
        type: bool

  - name: PG_VTX_CONFIG
    type: vtxConfig_t
    headers: ["io/vtx_control.h"]
    condition: USE_VTX_CONTROL
    members:
      - name: vtx_halfduplex
        description: "Use half duplex UART to communicate with the VTX, using only a TX pin in the FC."
        default_value: ON
        field: halfDuplex
        type: bool
      - name: vtx_smartaudio_early_akk_workaround
        description: "Enable workaround for early AKK SAudio-enabled VTX bug."
        default_value: ON
        field: smartAudioEarlyAkkWorkaroundEnable
        type: bool
      - name: vtx_smartaudio_alternate_softserial_method
        description: "Enable the alternate softserial method. This is the method used in INAV 3.0 and ealier."
        default_value: ON
        field: smartAudioAltSoftSerialMethod
        type: bool
      - name: vtx_softserial_shortstop
        description: "Enable the 3x shorter stopbit on softserial. Need for some IRC Tramp VTXes."
        default_value: OFF
        field: softSerialShortStop
        type: bool
      - name: vtx_smartaudio_stopbits
        description: "Set stopbit count for serial (TBS Sixty9 SmartAudio 2.1 require value of 1 bit)"
        default_value: 2
        field: smartAudioStopBits
        min: 1
        max: 2

  - name: PG_VTX_SETTINGS_CONFIG
    type: vtxSettingsConfig_t
    headers: ["drivers/vtx_common.h", "io/vtx.h"]
    condition: USE_VTX_SMARTAUDIO || USE_VTX_TRAMP
    members:
      - name: vtx_band
        description: "Configure the VTX band. Bands: 1: A, 2: B, 3: E, 4: F, 5: Race."
        default_value: 1
        field: band
        min: VTX_SETTINGS_MIN_BAND
        max: VTX_SETTINGS_MAX_BAND
      - name: vtx_channel
        description: "Channel to use within the configured `vtx_band`. Valid values are [1, 8]."
        default_value: 1
        field: channel
        min: VTX_SETTINGS_MIN_CHANNEL
        max: VTX_SETTINGS_MAX_CHANNEL
      - name: vtx_power
        description: "VTX RF power level to use. The exact number of mw depends on the VTX hardware."
        default_value: 1
        field: power
        min: VTX_SETTINGS_MIN_POWER
        max: VTX_SETTINGS_MAX_POWER
      - name: vtx_low_power_disarm
        description: "When the craft is disarmed, set the VTX to its lowest power. `ON` will set the power to its minimum value on startup, increase it to `vtx_power` when arming and change it back to its lowest setting after disarming. `UNTIL_FIRST_ARM` will start with minimum power, but once the craft is armed it will increase to `vtx_power` and it will never decrease until the craft is power cycled."
        default_value: "OFF"
        field: lowPowerDisarm
        table: vtx_low_power_disarm
        type: uint8_t
      - name: vtx_pit_mode_chan
        description: "Pit mode channel."
        field: pitModeChan
        min: VTX_SETTINGS_MIN_CHANNEL
        max: VTX_SETTINGS_MAX_CHANNEL
        default_value: 1
      - name: vtx_max_power_override
        description:  "Some VTXes may report max power incorrectly (i.e. 200mW for a 600mW VTX). Use this to override max supported power. 0 to disable and use whatever VTX reports as its capabilities"
        default_value: 0
        field: maxPowerOverride
        min: 0
        max: 10000
      - name: vtx_frequency_group
        field: frequencyGroup
        description: "VTx Frequency group to use. Frequency groups: FREQUENCYGROUP_5G8: 5.8GHz, FREQUENCYGROUP_2G4: 2.4GHz, FREQUENCYGROUP_1G3: 1.3GHz."
        table: vtx_frequency_groups
        min: 0
        max: 2
        default_value: FREQUENCYGROUP_5G8

  - name: PG_PINIOBOX_CONFIG
    type: pinioBoxConfig_t
    headers: ["io/piniobox.h"]
    condition: USE_PINIOBOX
    members:
      - name: pinio_box1
        field: permanentId[0]
        description: "Mode assignment for PINIO#1"
        default_value: "target specific"
        min: 0
        max: 255
        default_value: :BOX_PERMANENT_ID_NONE
        type: uint8_t
      - name: pinio_box2
        field: permanentId[1]
        default_value: "target specific"
        description: "Mode assignment for PINIO#1"
        min: 0
        max: 255
        default_value: :BOX_PERMANENT_ID_NONE
        type: uint8_t
      - name: pinio_box3
        field: permanentId[2]
        default_value: "target specific"
        description: "Mode assignment for PINIO#1"
        min: 0
        max: 255
        default_value: :BOX_PERMANENT_ID_NONE
        type: uint8_t
      - name: pinio_box4
        field: permanentId[3]
        default_value: "target specific"
        description: "Mode assignment for PINIO#1"
        min: 0
        max: 255
        default_value: :BOX_PERMANENT_ID_NONE
        type: uint8_t

  - name: PG_LOG_CONFIG
    type: logConfig_t
    headers: ["common/log.h"]
    condition: USE_LOG
    members:
        - name: log_level
          field: level
          table: log_level
          description: "Defines serial debugging log level. See `docs/development/serial_printf_debugging.md` for usage."
          default_value: "ERROR"
        - name: log_topics
          field: topics
          min: 0
          max: UINT32_MAX
          description: "Defines serial debugging log topic. See `docs/development/serial_printf_debugging.md` for usage."
          default_value: 0

  - name: PG_ESC_SENSOR_CONFIG
    type: escSensorConfig_t
    headers: ["sensors/esc_sensor.h"]
    condition: USE_ESC_SENSOR
    members:
        - name: esc_sensor_listen_only
          default_value: OFF
          description: "Enable when BLHeli32 Auto Telemetry function is used. Disable in every other case"
          field: listenOnly
          type: bool
          default_value: OFF

  - name: PG_SMARTPORT_MASTER_CONFIG
    type: smartportMasterConfig_t
    headers: ["io/smartport_master.h"]
    condition: USE_SMARTPORT_MASTER
    members:
      - name: smartport_master_halfduplex
        field: halfDuplex
        type: bool
        default_value: ON
      - name: smartport_master_inverted
        field: inverted
        type: bool
        default_value: OFF

  - name: PG_DJI_OSD_CONFIG
    type: djiOsdConfig_t
    headers: ["io/osd_dji_hd.h"]
    condition: USE_DJI_HD_OSD
    members:
        - name: dji_use_name_for_messages
          description: "Re-purpose the craft name field for messages."
          default_value: ON
          field: use_name_for_messages
          type: bool
        - name: dji_esc_temp_source
          description: "Re-purpose the ESC temperature field for IMU/BARO temperature"
          default_value: "ESC"
          field: esc_temperature_source
          table: djiOsdTempSource
          type: uint8_t
        - name: dji_message_speed_source
          description: "Sets the speed type displayed by the DJI OSD in craft name: GROUND, 3D, AIR"
          default_value: "3D"
          field: messageSpeedSource
          table: osdSpeedSource
          type: uint8_t
        - name: dji_rssi_source
          description: "Source of the DJI RSSI field: RSSI, CRSF_LQ"
          default_value: "RSSI"
          field: rssi_source
          table: djiRssiSource
          type: uint8_t
        - name: dji_use_adjustments
          description: "Show inflight adjustments in craft name field"
          default_value: OFF
          type: bool
          field: useAdjustments
        - name: dji_cn_alternating_duration
          description: "Alternating duration of craft name elements, in tenths of a second"
          default_value: 30
          min: 1
          max: 150
          field: craftNameAlternatingDuration
          type: uint8_t

  - name: PG_BEEPER_CONFIG
    type: beeperConfig_t
    headers: [ "fc/config.h" ]
    members:
      - name: dshot_beeper_enabled
        description: "Whether using DShot motors as beepers is enabled"
        default_value: ON
        field: dshot_beeper_enabled
        type: bool
      - name: dshot_beeper_tone
        description: "Sets the DShot beeper tone"
        min: 1
        max: 5
        default_value: 1
        field: dshot_beeper_tone
        type: uint8_t
      - name: beeper_pwm_mode
        field: pwmMode
        type: bool
        default_value: OFF
        description: "Allows disabling PWM mode for beeper on some targets. Switch from ON to OFF if the external beeper sound is weak. Do not switch from OFF to ON without checking if the board supports PWM beeper mode"

  - name: PG_POWER_LIMITS_CONFIG
    type: powerLimitsConfig_t
    headers: ["flight/power_limits.h"]
    condition: USE_POWER_LIMITS
    members:
      - name: limit_pi_p
        description: "Throttle attenuation PI control P term"
        default_value: 100
        field: piP
        max: 10000
      - name: limit_pi_i
        description: "Throttle attenuation PI control I term"
        default_value: 100
        field: piI
        max: 10000
      - name: limit_attn_filter_cutoff
        description: "Throttle attenuation PI control output filter cutoff frequency"
        default_value: 1.2
        field: attnFilterCutoff
        max: 100

  - name: PG_LEDPIN_CONFIG
    type: ledPinConfig_t
    headers: ["drivers/light_ws2811strip.h"]
    members:
      - name: led_pin_pwm_mode
        condition: USE_LED_STRIP
        description: "PWM mode of LED pin."
        default_value: "SHARED_LOW"
        field: led_pin_pwm_mode
        table: led_pin_pwm_mode

  - name: PG_OSD_JOYSTICK_CONFIG
    type: osdJoystickConfig_t
    headers: ["io/osd_joystick.h"]
    condition: USE_RCDEVICE && USE_LED_STRIP
    members:
      - name: osd_joystick_enabled
        description: "Enable OSD Joystick emulation"
        default_value: OFF
        field: osd_joystick_enabled
        type: bool
      - name: osd_joystick_down
        description: "PWM value for DOWN key"
        default_value: 0
        field: osd_joystick_down
        min: 0
        max: 100
      - name: osd_joystick_up
        description: "PWM value for UP key"
        default_value: 48
        field: osd_joystick_up
        min: 0
        max: 100
      - name: osd_joystick_left
        description: "PWM value for LEFT key"
        default_value: 63
        field: osd_joystick_left
        min: 0
        max: 100
      - name: osd_joystick_right
        description: "PWM value for RIGHT key"
        default_value: 28
        field: osd_joystick_right
        min: 0
        max: 100
      - name: osd_joystick_enter
        description: "PWM value for ENTER key"
        default_value: 75
        field: osd_joystick_enter
        min: 0
        max: 100

  - name: PG_FW_AUTOLAND_CONFIG
    type: navFwAutolandConfig_t
    headers: ["navigation/navigation.h"]
    condition: USE_FW_AUTOLAND
    members: 
      - name: nav_fw_land_approach_length
        description: "Length of the final approach"
        default_value: 35000
        field: approachLength
        min: 100
        max: 100000
      - name: nav_fw_land_final_approach_pitch2throttle_mod
        description: "Modifier for pitch to throttle ratio at final approach. In Percent."
        default_value: 100
        field: finalApproachPitchToThrottleMod
        min: 100
        max: 400
      - name: nav_fw_land_glide_alt
        description: "Initial altitude of the glide phase"
        default_value: 200
        field: glideAltitude
        min: 100
        max: 5000
      - name: nav_fw_land_flare_alt
        description: "Initial altitude of the flare phase"
        default_value: 150
        field: flareAltitude
        min: 0
        max: 10000
      - name: nav_fw_land_glide_pitch
        description: "Pitch value for glide phase. In degrees."
        default_value: 0
        field: glidePitch
        min: -15
        max: 45
      - name: nav_fw_land_flare_pitch
        description: "Pitch value for flare phase. In degrees"
        default_value: 8
        field: flarePitch
        min: -15
        max: 45
      - name: nav_fw_land_max_tailwind
        description: "Max. tailwind (in cm/s) if no landing direction with downwind is available"
        default_value: 140
        field: maxTailwind
        min: 0
        max: 3000<|MERGE_RESOLUTION|>--- conflicted
+++ resolved
@@ -1172,16 +1172,11 @@
         field: mixer_config.switchTransitionTimer
         min: 0
         max: 200
-<<<<<<< HEAD
-
-
-=======
       - name: tailsitter_orientation_offset
         description: "Apply a 90 deg pitch offset in sensor aliment for tailsitter flying mode"
         default_value: OFF
         field: mixer_config.tailsitterOrientationOffset
         type: bool
->>>>>>> 1ef428e9
 
   - name: PG_REVERSIBLE_MOTORS_CONFIG
     type: reversibleMotorsConfig_t
@@ -2306,7 +2301,7 @@
         field: w_z_surface_p
         min: 0
         max: 100
-        default_value: 3.5 
+        default_value: 3.5
       - name: inav_w_z_surface_v
         description: "Weight of rangefinder measurements in estimated climb rate. Setting is used on both airplanes and multirotors when rangefinder is present and Surface mode enabled"
         field: w_z_surface_v
@@ -4119,7 +4114,7 @@
     type: navFwAutolandConfig_t
     headers: ["navigation/navigation.h"]
     condition: USE_FW_AUTOLAND
-    members: 
+    members:
       - name: nav_fw_land_approach_length
         description: "Length of the final approach"
         default_value: 35000
