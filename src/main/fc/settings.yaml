--- conflicted
+++ resolved
@@ -47,11 +47,7 @@
     values: ["NONE", "ADC", "ESC"]
     enum: voltageSensor_e
   - name: gps_provider
-<<<<<<< HEAD
-    values: ["NMEA", "UBLOX", "UNUSED", "NAZA", "UBLOX7", "MSP"]
-=======
     values: ["NMEA", "UBLOX", "NAZA", "UBLOX7", "MTK", "MSP"]
->>>>>>> eb8cb98d
     enum: gpsProvider_e
   - name: gps_sbas_mode
     values: ["AUTO", "EGNOS", "WAAS", "MSAS", "GAGAN", "NONE"]
