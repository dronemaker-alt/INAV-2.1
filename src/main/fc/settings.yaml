tables:
  - name: alignment
    values: ["DEFAULT", "CW0", "CW90", "CW180", "CW270", "CW0FLIP", "CW90FLIP", "CW180FLIP", "CW270FLIP"]
  - name: gyro_lpf
    values: ["256HZ", "188HZ", "98HZ", "42HZ", "20HZ", "10HZ"]
  - name: acc_hardware
    values: ["NONE", "AUTO", "ADXL345", "MPU6050", "MMA845x", "BMA280", "LSM303DLHC", "MPU6000", "MPU6500", "MPU9250", "BMI160", "ICM20689", "FAKE"]
    enum: accelerationSensor_e
  - name: rangefinder_hardware
    values: ["NONE", "HCSR04", "SRF10", "INAV_I2C", "VL53L0X", "MSP", "UIB", "BENEWAKE"]
    enum: rangefinderType_e
  - name: mag_hardware
    values: ["NONE", "AUTO", "HMC5883", "AK8975", "GPSMAG", "MAG3110", "AK8963", "IST8310", "QMC5883", "MPU9250", "IST8308", "LIS3MDL", "FAKE"]
    enum: magSensor_e
  - name: opflow_hardware
    values: ["NONE", "PMW3901", "CXOF", "MSP", "FAKE"]
    enum: opticalFlowSensor_e
  - name: baro_hardware
    values: ["NONE", "AUTO", "BMP085", "MS5611", "BMP280", "MS5607", "LPS25H", "SPL06", "BMP388", "FAKE"]
    enum: baroSensor_e
  - name: pitot_hardware
    values: ["NONE", "AUTO", "MS4525", "ADC", "VIRTUAL", "FAKE"]
    enum: pitotSensor_e
  - name: receiver_type
    values: ["NONE", "PPM", "SERIAL", "MSP", "SPI", "UIB"]
    enum: rxReceiverType_e
  - name: serial_rx
    values: ["SPEK1024", "SPEK2048", "SBUS", "SUMD", "SUMH", "XB-B", "XB-B-RJ01", "IBUS", "JETIEXBUS", "CRSF", "FPORT", "SBUS_FAST"]
  - name: rx_spi_protocol
    values: ["V202_250K", "V202_1M", "SYMA_X", "SYMA_X5C", "CX10", "CX10A", "H8_3D", "INAV", "ELERES"]
    enum: rx_spi_protocol_e
  - name: blackbox_device
    values: ["SERIAL", "SPIFLASH", "SDCARD"]
  - name: motor_pwm_protocol
    values: ["STANDARD", "ONESHOT125", "ONESHOT42", "MULTISHOT", "BRUSHED", "DSHOT150", "DSHOT300", "DSHOT600", "DSHOT1200", "SERIALSHOT"]
  - name: failsafe_procedure
    values: ["SET-THR", "DROP", "RTH", "NONE"]
  - name: current_sensor
    values: ["NONE", "ADC", "VIRTUAL", "ESC"]
    enum: currentSensor_e
  - name: voltage_sensor
    values: ["NONE", "ADC", "ESC"]
    enum: voltageSensor_e
  - name: gps_provider
    values: ["NMEA", "UBLOX", "UNUSED", "NAZA", "UBLOX7", "MTK"]
    enum: gpsProvider_e
  - name: gps_sbas_mode
    values: ["AUTO", "EGNOS", "WAAS", "MSAS", "GAGAN", "NONE"]
    enum: sbasMode_e
  - name: gps_dyn_model
    values: ["PEDESTRIAN", "AIR_1G", "AIR_4G"]
    enum: gpsDynModel_e
  - name: reset_type
    values: ["NEVER", "FIRST_ARM", "EACH_ARM"]
  - name: direction
    values: ["RIGHT", "LEFT", "YAW"]
  - name: nav_user_control_mode
    values: ["ATTI", "CRUISE"]
  - name: nav_rth_alt_mode
    values: ["CURRENT", "EXTRA", "FIXED", "MAX", "AT_LEAST", "AT_LEAST_LINEAR_DESCENT"]
  - name: osd_unit
    values: ["IMPERIAL", "METRIC", "UK"]
    enum: osd_unit_e
  - name: osd_stats_energy_unit
    values: ["MAH", "WH"]
    enum: osd_stats_energy_unit_e
  - name: osd_video_system
    values: ["AUTO", "PAL", "NTSC"]
    enum: videoSystem_e
  - name: osd_alignment
    values: ["LEFT", "RIGHT"]
    enum: osd_alignment_e
  - name: frsky_unit
    values: ["METRIC", "IMPERIAL"]
    enum: frskyUnit_e
  - name: ltm_rates
    values: ["NORMAL", "MEDIUM", "SLOW"]
  - name: i2c_speed
    values: ["400KHZ", "800KHZ", "100KHZ", "200KHZ"]
  - name: debug_modes
    values: ["NONE", "GYRO", "AGL", "FLOW_RAW",
      "FLOW", "SBUS", "FPORT", "ALWAYS", "SAG_COMP_VOLTAGE",
      "VIBE", "CRUISE", "REM_FLIGHT_TIME", "SMARTAUDIO", "ACC", "ITERM_RELAX",
<<<<<<< HEAD
      "ERPM", "RPM_FILTER", "RPM_FREQ", "NAV_YAW", "DYNAMIC_FILTER", "DYNAMIC_FILTER_FREQUENCY", 
      "KALMAN"]
=======
      "ERPM", "RPM_FILTER", "RPM_FREQ", "NAV_YAW", "DYNAMIC_FILTER", "DYNAMIC_FILTER_FREQUENCY",
      "IRLOCK"]
>>>>>>> aa928bdf
  - name: async_mode
    values: ["NONE", "GYRO", "ALL"]
  - name: aux_operator
    values: ["OR", "AND"]
    enum: modeActivationOperator_e
  - name: osd_crosshairs_style
    values: ["DEFAULT", "AIRCRAFT", "TYPE3", "TYPE4", "TYPE5", "TYPE6", "TYPE7"]
    enum: osd_crosshairs_style_e
  - name: osd_sidebar_scroll
    values: ["NONE", "ALTITUDE", "GROUND_SPEED", "HOME_DISTANCE"]
    enum: osd_sidebar_scroll_e
  - name: nav_rth_allow_landing
    values: ["NEVER", "ALWAYS", "FS_ONLY"]
    enum: navRTHAllowLanding_e
  - name: bat_capacity_unit
    values: ["MAH", "MWH"]
    enum: batCapacityUnit_e
  - name: bat_voltage_source
    values: ["RAW", "SAG_COMP"]
    enum: batVoltageSource_e
  - name: smartport_fuel_unit
    values: ["PERCENT", "MAH", "MWH"]
    enum: smartportFuelUnit_e
  - name: platform_type
    values: ["MULTIROTOR", "AIRPLANE", "HELICOPTER", "TRICOPTER", "ROVER", "BOAT"]
    enum: flyingPlatformType_e
  - name: tz_automatic_dst
    values: ["OFF", "EU", "USA"]
    enum: tz_automatic_dst_e
  - name: vtx_low_power_disarm
    values: ["OFF", "ON", "UNTIL_FIRST_ARM"]
    enum: vtxLowerPowerDisarm_e
  - name: filter_type
    values: ["PT1", "BIQUAD"]
  - name: log_level
    values: ["ERROR", "WARNING", "INFO", "VERBOSE", "DEBUG"]
  - name: iterm_relax
    values: ["OFF", "RP", "RPY"]
    enum: itermRelax_e
  - name: iterm_relax_type
    values: ["GYRO", "SETPOINT"]
    enum: itermRelaxType_e
  - name: airmodeHandlingType
    values: ["STICK_CENTER", "THROTTLE_THRESHOLD"]
  - name: nav_extra_arming_safety
    values: ["OFF", "ON", "ALLOW_BYPASS"]
    enum: navExtraArmingSafety_e
  - name: rssi_source
    values: ["NONE", "AUTO", "ADC", "CHANNEL", "PROTOCOL", "MSP"]
    enum: rssiSource_e
  - name: dynamicFilterRangeTable
    values: ["HIGH", "MEDIUM", "LOW"]
    enum: dynamicFilterRange_e
  - name: pidTypeTable
    values: ["NONE", "PID", "PIFF", "AUTO"]
    enum: pidType_e
  - name: osd_ahi_style
    values: ["DEFAULT", "LINE"]
    enum: osd_ahi_style_e

groups:
  - name: PG_GYRO_CONFIG
    type: gyroConfig_t
    headers: ["sensors/gyro.h"]
    members:
      - name: looptime
        max: 9000
      - name: gyro_sync
        field: gyroSync
        type: bool
      - name: align_gyro
        field: gyro_align
        type: uint8_t
        table: alignment
      - name: gyro_hardware_lpf
        field: gyro_lpf
        table: gyro_lpf
      - name: gyro_lpf_hz
        field: gyro_soft_lpf_hz
        max: 200
      - name: gyro_lpf_type
        field: gyro_soft_lpf_type
        table: filter_type
      - name: moron_threshold
        field: gyroMovementCalibrationThreshold
        max: 128
      - name: gyro_notch1_hz
        field: gyro_soft_notch_hz_1
        max: 500
      - name: gyro_notch1_cutoff
        field: gyro_soft_notch_cutoff_1
        min: 1
        max: 500
      - name: gyro_notch2_hz
        field: gyro_soft_notch_hz_2
        max: 500
      - name: gyro_notch2_cutoff
        field: gyro_soft_notch_cutoff_2
        min: 1
        max: 500
      - name: gyro_stage2_lowpass_hz
        field: gyro_stage2_lowpass_hz
        min: 0
        max: 500
      - name: gyro_stage2_lowpass_type
        field: gyro_stage2_lowpass_type
        table: filter_type
      - name: dynamic_gyro_notch_enabled
        field: dynamicGyroNotchEnabled
        condition: USE_DYNAMIC_FILTERS
        type: bool
      - name: dynamic_gyro_notch_range
        field: dynamicGyroNotchRange
        condition: USE_DYNAMIC_FILTERS
        table: dynamicFilterRangeTable
      - name: dynamic_gyro_notch_q
        field: dynamicGyroNotchQ
        condition: USE_DYNAMIC_FILTERS
        min: 1
        max: 1000
      - name: dynamic_gyro_notch_min_hz
        field: dynamicGyroNotchMinHz
        condition: USE_DYNAMIC_FILTERS
        min: 30
        max: 1000
      - name: gyro_to_use
        condition: USE_DUAL_GYRO
        min: 0
        max: 1

  - name: PG_ADC_CHANNEL_CONFIG
    type: adcChannelConfig_t
    headers: ["fc/config.h"]
    condition: USE_ADC
    members:
      - name: vbat_adc_channel
        field: adcFunctionChannel[ADC_BATTERY]
        min: ADC_CHN_NONE
        max: ADC_CHN_MAX
      - name: rssi_adc_channel
        field: adcFunctionChannel[ADC_RSSI]
        min: ADC_CHN_NONE
        max: ADC_CHN_MAX
      - name: current_adc_channel
        field: adcFunctionChannel[ADC_CURRENT]
        min: ADC_CHN_NONE
        max: ADC_CHN_MAX
      - name: airspeed_adc_channel
        field: adcFunctionChannel[ADC_AIRSPEED]
        min: ADC_CHN_NONE
        max: ADC_CHN_MAX

  - name: PG_ACCELEROMETER_CONFIG
    type: accelerometerConfig_t
    headers: ["sensors/acceleration.h"]
    members:
      - name: acc_notch_hz
        min: 0
        max: 255
      - name: acc_notch_cutoff
        min: 1
        max: 255
      - name: align_acc
        field: acc_align
        type: uint8_t
        table: alignment
      - name: acc_hardware
        table: acc_hardware
      - name: acc_lpf_hz
        min: 0
        max: 200
      - name: acc_lpf_type
        field: acc_soft_lpf_type
        table: filter_type
      - name: acczero_x
        field: accZero.raw[X]
        min: INT16_MIN
        max: INT16_MAX
      - name: acczero_y
        field: accZero.raw[Y]
        min: INT16_MIN
        max: INT16_MAX
      - name: acczero_z
        field: accZero.raw[Z]
        min: INT16_MIN
        max: INT16_MAX
      - name: accgain_x
        field: accGain.raw[X]
        min: 1
        max: 8192
      - name: accgain_y
        field: accGain.raw[Y]
        min: 1
        max: 8192
      - name: accgain_z
        field: accGain.raw[Z]
        min: 1
        max: 8192

  - name: PG_RANGEFINDER_CONFIG
    type: rangefinderConfig_t
    headers: ["sensors/rangefinder.h"]
    condition: USE_RANGEFINDER
    members:
      - name: rangefinder_hardware
        table: rangefinder_hardware
      - name: rangefinder_median_filter
        field: use_median_filtering
        type: bool

  - name: PG_OPFLOW_CONFIG
    type: opticalFlowConfig_t
    headers: ["sensors/opflow.h"]
    condition: USE_OPFLOW
    members:
      - name: opflow_hardware
        table: opflow_hardware
      - name: opflow_scale
        min: 0
        max: 10000
      - name: align_opflow
        field: opflow_align
        type: uint8_t
        table: alignment

  - name: PG_COMPASS_CONFIG
    type: compassConfig_t
    headers: ["sensors/compass.h"]
    condition: USE_MAG
    members:
      - name: align_mag
        field: mag_align
        type: uint8_t
        table: alignment
      - name: mag_hardware
        table: mag_hardware
      - name: mag_declination
        min: -18000
        max: 18000
      - name: magzero_x
        field: magZero.raw[X]
        min: INT16_MIN
        max: INT16_MAX
      - name: magzero_y
        field: magZero.raw[Y]
        min: INT16_MIN
        max: INT16_MAX
      - name: magzero_z
        field: magZero.raw[Z]
        min: INT16_MIN
        max: INT16_MAX
      - name: mag_calibration_time
        field: magCalibrationTimeLimit
        min: 30
        max: 120
      - name: mag_to_use
        condition: USE_DUAL_MAG
        min: 0
        max: 1
      - name: align_mag_roll
        field: rollDeciDegrees
        min: -1800
        max: 3600
      - name: align_mag_pitch
        field: pitchDeciDegrees
        min: -1800
        max: 3600
      - name: align_mag_yaw
        field: yawDeciDegrees
        min: -1800
        max: 3600

  - name: PG_BAROMETER_CONFIG
    type: barometerConfig_t
    headers: ["sensors/barometer.h"]
    condition: USE_BARO
    members:
      - name: baro_hardware
        table: baro_hardware
      - name: baro_median_filter
        field: use_median_filtering
        type: bool
      - name: baro_cal_tolerance
        field: baro_calibration_tolerance
        min: 0
        max: 1000

  - name: PG_PITOTMETER_CONFIG
    type: pitotmeterConfig_t
    headers: ["sensors/pitotmeter.h"]
    condition: USE_PITOT
    members:
      - name: pitot_hardware
        table: pitot_hardware
      - name: pitot_lpf_milli_hz
        min: 0
        max: 10000
      - name: pitot_scale
        min: 0
        max: 100

  - name: PG_RX_CONFIG
    type: rxConfig_t
    headers: ["rx/rx.h", "rx/spektrum.h"]
    members:
      - name: receiver_type
        field: receiverType
        table: receiver_type
      - name: min_check
        field: mincheck
        min: PWM_RANGE_MIN
        max: PWM_RANGE_MAX
      - name: max_check
        field: maxcheck
        min: PWM_RANGE_MIN
        max: PWM_RANGE_MAX
      - name: rssi_source
        field: rssi_source
        table: rssi_source
      - name: rssi_channel
        min: 0
        max: MAX_SUPPORTED_RC_CHANNEL_COUNT
      - name: rssi_min
        field: rssiMin
        min: RSSI_VISIBLE_VALUE_MIN
        max: RSSI_VISIBLE_VALUE_MAX
      - name: rssi_max
        field: rssiMax
        min: RSSI_VISIBLE_VALUE_MIN
        max: RSSI_VISIBLE_VALUE_MAX
      - name: sbus_sync_interval
        field: sbusSyncInterval
        min: 500
        max: 10000
      - name: rc_filter_frequency
        field: rcFilterFrequency
        min: 0
        max: 100
      - name: serialrx_provider
        condition: USE_SERIAL_RX
        table: serial_rx
      - name: serialrx_inverted
        condition: USE_SERIAL_RX
        type: bool
      - name: rx_spi_protocol
        condition: USE_RX_SPI
        table: rx_spi_protocol
      - name: rx_spi_id
        condition: USE_RX_SPI
        min: 0
        max: 0
      - name: rx_spi_rf_channel_count
        min: 0
        max: 8
      - name: spektrum_sat_bind
        condition: USE_SPEKTRUM_BIND
        min: SPEKTRUM_SAT_BIND_DISABLED
        max: SPEKTRUM_SAT_BIND_MAX
      - name: rx_min_usec
        min: PWM_PULSE_MIN
        max: PWM_PULSE_MAX
      - name: rx_max_usec
        min: PWM_PULSE_MIN
        max: PWM_PULSE_MAX
      - name: serialrx_halfduplex
        field: halfDuplex
        type: bool
      - name: msp_override_channels
        field: mspOverrideChannels
        condition: USE_MSP_RC_OVERRIDE
        min: 0
        max: 65535

  - name: PG_BLACKBOX_CONFIG
    type: blackboxConfig_t
    headers: ["blackbox/blackbox.h"]
    condition: USE_BLACKBOX
    members:
      - name: blackbox_rate_num
        field: rate_num
        min: 1
        max: 65535
      - name: blackbox_rate_denom
        field: rate_denom
        min: 1
        max: 65535
      - name: blackbox_device
        field: device
        table: blackbox_device
      - name: sdcard_detect_inverted
        field: invertedCardDetection
        condition: USE_SDCARD
        type: bool

  - name: PG_MOTOR_CONFIG
    type: motorConfig_t
    headers: ["flight/mixer.h"]
    members:
      - name: max_throttle
        field: maxthrottle
        min: PWM_RANGE_MIN
        max: PWM_RANGE_MAX
      - name: min_command
        field: mincommand
        min: 0
        max: PWM_RANGE_MAX
      - name: motor_pwm_rate
        field: motorPwmRate
        min: 50
        max: 32000
      - name: motor_accel_time
        field: motorAccelTimeMs
        min: 0
        max: 1000
      - name: motor_decel_time
        field: motorDecelTimeMs
        min: 0
        max: 1000
      - name: motor_pwm_protocol
        field: motorPwmProtocol
        table: motor_pwm_protocol
      - name: throttle_scale
        field: throttleScale
        min: 0
        max: 1
      - name: throttle_idle
        field: throttleIdle
        min: 4
        max: 30
      - name: motor_poles
        field: motorPoleCount
        min: 4
        max: 255

  - name: PG_FAILSAFE_CONFIG
    type: failsafeConfig_t
    headers: ["flight/failsafe.h"]
    members:
      - name: failsafe_delay
        min: 0
        max: 200
      - name: failsafe_recovery_delay
        min: 0
        max: 200
      - name: failsafe_off_delay
        min: 0
        max: 200
      - name: failsafe_throttle
        min: PWM_RANGE_MIN
        max: PWM_RANGE_MAX
      - name: failsafe_throttle_low_delay
        min: 0
        max: 300
      - name: failsafe_procedure
        table: failsafe_procedure
      - name: failsafe_stick_threshold
        field: failsafe_stick_motion_threshold
        min: 0
        max: 500
      - name: failsafe_fw_roll_angle
        min: -800
        max: 800
      - name: failsafe_fw_pitch_angle
        min: -800
        max: 800
      - name: failsafe_fw_yaw_rate
        min: -1000
        max: 1000
      - name: failsafe_min_distance
        min: 0
        max: 65000
      - name: failsafe_min_distance_procedure
        table: failsafe_procedure
      - name: failsafe_mission
        type: bool

  - name: PG_LIGHTS_CONFIG
    type: lightsConfig_t
    headers: ["io/lights.h"]
    condition: USE_LIGHTS
    members:
      - name: failsafe_lights
        field: failsafe.enabled
        type: bool
      - name: failsafe_lights_flash_period
        field: failsafe.flash_period
        min: 40
        max: 65535
      - name: failsafe_lights_flash_on_time
        field: failsafe.flash_on_time
        min: 20
        max: 65535

  - name: PG_BOARD_ALIGNMENT
    type: boardAlignment_t
    headers: ["sensors/boardalignment.h"]
    members:
      - name: align_board_roll
        field: rollDeciDegrees
        min: -1800
        max: 3600
      - name: align_board_pitch
        field: pitchDeciDegrees
        min: -1800
        max: 3600
      - name: align_board_yaw
        field: yawDeciDegrees
        min: -1800
        max: 3600

  - name: PG_BATTERY_METERS_CONFIG
    type: batteryMetersConfig_t
    headers: ["sensors/battery.h"]
    members:
      - name: vbat_meter_type
        field: voltage.type
        table: voltage_sensor
        type: uint8_t
      - name: vbat_scale
        field: voltage.scale
        condition: USE_ADC
        min: VBAT_SCALE_MIN
        max: VBAT_SCALE_MAX
      - name: current_meter_scale
        field: current.scale
        min: -10000
        max: 10000
      - name: current_meter_offset
        field: current.offset
        min: -32768
        max: 32767
      - name: current_meter_type
        field: current.type
        table: current_sensor
        type: uint8_t
      - name: bat_voltage_src
        field: voltageSource
        table: bat_voltage_source
        type: uint8_t
      - name: cruise_power
        field: cruise_power
        min: 0
        max: 4294967295
      - name: idle_power
        field: idle_power
        min: 0
        max: 65535
      - name: rth_energy_margin
        min: 0
        max: 100
      - name: thr_comp_weight
        field: throttle_compensation_weight
        min: 0
        max: 2

  - name: PG_BATTERY_PROFILES
    type: batteryProfile_t
    headers: ["sensors/battery.h"]
    value_type: BATTERY_CONFIG_VALUE
    members:
      - name: bat_cells
        field: cells
        condition: USE_ADC
        min: 0
        max: 8
      - name: vbat_cell_detect_voltage
        field: voltage.cellDetect
        condition: USE_ADC
        min: 100
        max: 500
      - name: vbat_max_cell_voltage
        field: voltage.cellMax
        condition: USE_ADC
        min: 100
        max: 500
      - name: vbat_min_cell_voltage
        field: voltage.cellMin
        condition: USE_ADC
        min: 100
        max: 500
      - name: vbat_warning_cell_voltage
        field: voltage.cellWarning
        condition: USE_ADC
        min: 100
        max: 500
      - name: battery_capacity
        field: capacity.value
        min: 0
        max: 4294967295
      - name: battery_capacity_warning
        field: capacity.warning
        min: 0
        max: 4294967295
      - name: battery_capacity_critical
        field: capacity.critical
        min: 0
        max: 4294967295
      - name: battery_capacity_unit
        field: capacity.unit
        table: bat_capacity_unit
        type: uint8_t

  - name: PG_MIXER_CONFIG
    type: mixerConfig_t
    members:
      - name: motor_direction_inverted
        field: motorDirectionInverted
        type: bool
      - name: platform_type
        field: platformType
        type: uint8_t
        table: platform_type
      - name: has_flaps
        field: hasFlaps
        type: bool
      - name: model_preview_type
        field: appliedMixerPreset
        min: -1
        max: INT16_MAX
      - name: fw_min_throttle_down_pitch
        field: fwMinThrottleDownPitchAngle
        min: 0
        max: 450

  - name: PG_REVERSIBLE_MOTORS_CONFIG
    type: reversibleMotorsConfig_t
    members:
      - name: 3d_deadband_low
        field: deadband_low
        min: PWM_RANGE_MIN
        max: PWM_RANGE_MAX
      - name: 3d_deadband_high
        field: deadband_high
        min: PWM_RANGE_MIN
        max: PWM_RANGE_MAX
      - name: 3d_neutral
        field: neutral
        min: PWM_RANGE_MIN
        max: PWM_RANGE_MAX

  - name: PG_SERVO_CONFIG
    type: servoConfig_t
    headers: ["flight/servos.h"]
    members:
      - name: servo_center_pulse
        field: servoCenterPulse
        min: PWM_RANGE_MIN
        max: PWM_RANGE_MAX
      - name: servo_pwm_rate
        field: servoPwmRate
        min: 50
        max: 498
      - name: servo_lpf_hz
        field: servo_lowpass_freq
        min: 0
        max: 400
      - name: flaperon_throw_offset
        min: FLAPERON_THROW_MIN
        max: FLAPERON_THROW_MAX
      - name: tri_unarmed_servo
        type: bool

  - name: PG_CONTROL_RATE_PROFILES
    type: controlRateConfig_t
    headers: ["fc/controlrate_profile.h"]
    value_type: CONTROL_RATE_VALUE
    members:
      - name: thr_mid
        field: throttle.rcMid8
        min: 0
        max: 100
      - name: thr_expo
        field: throttle.rcExpo8
        min: 0
        max: 100
      - name: tpa_rate
        field: throttle.dynPID
        min: 0
        max: CONTROL_RATE_CONFIG_TPA_MAX
      - name: tpa_breakpoint
        field: throttle.pa_breakpoint
        min: PWM_RANGE_MIN
        max: PWM_RANGE_MAX
      - name: fw_tpa_time_constant
        field: throttle.fixedWingTauMs
        min: 0
        max: 5000
      - name: rc_expo
        field: stabilized.rcExpo8
        min: 0
        max: 100
      - name: rc_yaw_expo
        field: stabilized.rcYawExpo8
        min: 0
        max: 100
      # New rates are in dps/10. That means, Rate of 20 means 200dps of rotation speed on given axis.
      # Rate 180 (1800dps) is max. value gyro can measure reliably
      - name: roll_rate
        field: stabilized.rates[FD_ROLL]
        min: CONTROL_RATE_CONFIG_ROLL_PITCH_RATE_MIN
        max: CONTROL_RATE_CONFIG_ROLL_PITCH_RATE_MAX
      - name: pitch_rate
        field: stabilized.rates[FD_PITCH]
        min: CONTROL_RATE_CONFIG_ROLL_PITCH_RATE_MIN
        max: CONTROL_RATE_CONFIG_ROLL_PITCH_RATE_MAX
      - name: yaw_rate
        field: stabilized.rates[FD_YAW]
        min: CONTROL_RATE_CONFIG_YAW_RATE_MIN
        max: CONTROL_RATE_CONFIG_YAW_RATE_MAX
      - name: manual_rc_expo
        field: manual.rcExpo8
        min: 0
        max: 100
      - name: manual_rc_yaw_expo
        field: manual.rcYawExpo8
        min: 0
        max: 100
      - name: manual_roll_rate
        field: manual.rates[FD_ROLL]
        min: 0
        max: 100
      - name: manual_pitch_rate
        field: manual.rates[FD_PITCH]
        min: 0
        max: 100
      - name: manual_yaw_rate
        field: manual.rates[FD_YAW]
        min: 0
        max: 100
      - name: fpv_mix_degrees
        field: misc.fpvCamAngleDegrees
        min: 0
        max: 50

  - name: PG_SERIAL_CONFIG
    type: serialConfig_t
    headers: ["io/serial.h"]
    members:
      - name: reboot_character
        min: 48
        max: 126

  - name: PG_IMU_CONFIG
    type: imuConfig_t
    headers: ["flight/imu.h"]
    members:
      - name: imu_dcm_kp
        field: dcm_kp_acc
        max: UINT16_MAX
      - name: imu_dcm_ki
        field: dcm_ki_acc
        max: UINT16_MAX
      - name: imu_dcm_kp_mag
        field: dcm_kp_mag
        max: UINT16_MAX
      - name: imu_dcm_ki_mag
        field: dcm_ki_mag
        max: UINT16_MAX
      - name: small_angle
        min: 0
        max: 180
      - name: imu_acc_ignore_rate
        field: acc_ignore_rate
        min: 0
        max: 20
      - name: imu_acc_ignore_slope
        field: acc_ignore_slope
        min: 0
        max: 5

  - name: PG_ARMING_CONFIG
    type: armingConfig_t
    members:
      - name: fixed_wing_auto_arm
        type: bool
      - name: disarm_kill_switch
        type: bool
      - name: switch_disarm_delay
        field: switchDisarmDelayMs
        min: 0
        max: 1000

  - name: PG_GENERAL_SETTINGS
    type: generalSettings_t
    members:
      - name: applied_defaults
        field: appliedDefaults
        type: uint8_t
        min: 0
        max: 3

  - name: PG_RPM_FILTER_CONFIG
    condition: USE_RPM_FILTER
    type: rpmFilterConfig_t
    members:
      - name: rpm_gyro_filter_enabled
        field: gyro_filter_enabled
        type: bool
      - name: rpm_gyro_harmonics
        field: gyro_harmonics
        type: uint8_t
        min: 1
        max: 3
      - name: rpm_gyro_min_hz
        field: gyro_min_hz
        type: uint8_t
        min: 30
        max: 200
      - name: rpm_gyro_q
        field: gyro_q
        type: uint16_t
        min: 1
        max: 3000
  - name: PG_GPS_CONFIG
    type: gpsConfig_t
    condition: USE_GPS
    members:
      - name: gps_provider
        field: provider
        table: gps_provider
        type: uint8_t
      - name: gps_sbas_mode
        field: sbasMode
        table: gps_sbas_mode
        type: uint8_t
      - name: gps_dyn_model
        field: dynModel
        table: gps_dyn_model
        type: uint8_t
      - name: gps_auto_config
        field: autoConfig
        type: bool
      - name: gps_auto_baud
        field: autoBaud
        type: bool
      - name: gps_ublox_use_galileo
        field: ubloxUseGalileo
        type: bool
      - name: gps_min_sats
        field: gpsMinSats
        min: 5
        max: 10

  - name: PG_RC_CONTROLS_CONFIG
    type: rcControlsConfig_t
    headers: ["fc/rc_controls.h"]
    members:
      - name: deadband
        min: 0
        max: 32
      - name: yaw_deadband
        min: 0
        max: 100
      - name: pos_hold_deadband
        min: 2
        max: 250
      - name: alt_hold_deadband
        min: 10
        max: 250
      - name: 3d_deadband_throttle
        field: mid_throttle_deadband
        min: 0
        max: 200
      - name: mc_airmode_type
        field: airmodeHandlingType
        table: airmodeHandlingType
      - name: mc_airmode_threshold
        field: airmodeThrottleThreshold
        min: 1000
        max: 2000

  - name: PG_PID_PROFILE
    type: pidProfile_t
    headers: ["flight/pid.h"]
    value_type: PROFILE_VALUE
    members:
      - name: mc_p_pitch
        field: bank_mc.pid[PID_PITCH].P
        min: 0
        max: 200
      - name: mc_i_pitch
        field: bank_mc.pid[PID_PITCH].I
        min: 0
        max: 200
      - name: mc_d_pitch
        field: bank_mc.pid[PID_PITCH].D
        min: 0
        max: 200
      - name: mc_p_roll
        field: bank_mc.pid[PID_ROLL].P
        min: 0
        max: 200
      - name: mc_i_roll
        field: bank_mc.pid[PID_ROLL].I
        min: 0
        max: 200
      - name: mc_d_roll
        field: bank_mc.pid[PID_ROLL].D
        min: 0
        max: 200
      - name: mc_p_yaw
        field: bank_mc.pid[PID_YAW].P
        min: 0
        max: 200
      - name: mc_i_yaw
        field: bank_mc.pid[PID_YAW].I
        min: 0
        max: 200
      - name: mc_d_yaw
        field: bank_mc.pid[PID_YAW].D
        min: 0
        max: 200
      - name: mc_p_level
        field: bank_mc.pid[PID_LEVEL].P
        min: 0
        max: 200
      - name: mc_i_level
        field: bank_mc.pid[PID_LEVEL].I
        min: 0
        max: 200
      - name: mc_d_level
        field: bank_mc.pid[PID_LEVEL].D
        min: 0
        max: 200
      - name: fw_p_pitch
        field: bank_fw.pid[PID_PITCH].P
        min: 0
        max: 200
      - name: fw_i_pitch
        field: bank_fw.pid[PID_PITCH].I
        min: 0
        max: 200
      - name: fw_ff_pitch
        field: bank_fw.pid[PID_PITCH].FF
        min: 0
        max: 200
      - name: fw_p_roll
        field: bank_fw.pid[PID_ROLL].P
        min: 0
        max: 200
      - name: fw_i_roll
        field: bank_fw.pid[PID_ROLL].I
        min: 0
        max: 200
      - name: fw_ff_roll
        field: bank_fw.pid[PID_ROLL].FF
        min: 0
        max: 200
      - name: fw_p_yaw
        field: bank_fw.pid[PID_YAW].P
        min: 0
        max: 200
      - name: fw_i_yaw
        field: bank_fw.pid[PID_YAW].I
        min: 0
        max: 200
      - name: fw_ff_yaw
        field: bank_fw.pid[PID_YAW].FF
        min: 0
        max: 200
      - name: fw_p_level
        field: bank_fw.pid[PID_LEVEL].P
        min: 0
        max: 200
      - name: fw_i_level
        field: bank_fw.pid[PID_LEVEL].I
        min: 0
        max: 200
      - name: fw_d_level
        field: bank_fw.pid[PID_LEVEL].D
        min: 0
        max: 200
      - name: max_angle_inclination_rll
        field: max_angle_inclination[FD_ROLL]
        min: 100
        max: 900
      - name: max_angle_inclination_pit
        field: max_angle_inclination[FD_PITCH]
        min: 100
        max: 900
      - name: dterm_lpf_hz
        min: 0
        max: 500
      - name: dterm_lpf_type
        field: dterm_lpf_type
        table: filter_type
      - name: dterm_lpf2_hz
        min: 0
        max: 500
      - name: dterm_lpf2_type
        field: dterm_lpf2_type
        table: filter_type
      - name: use_dterm_fir_filter
        field: use_dterm_fir_filter
        type: bool
      - name: yaw_lpf_hz
        min: 0
        max: 200
      - name: dterm_setpoint_weight
        min: 0
        max: 2
      - name: fw_iterm_throw_limit
        field: fixedWingItermThrowLimit
        min: FW_ITERM_THROW_LIMIT_MIN
        max: FW_ITERM_THROW_LIMIT_MAX
      - name: fw_loiter_direction
        field: loiter_direction
        condition: USE_NAV
        table: direction
      - name: fw_reference_airspeed
        field: fixedWingReferenceAirspeed
        min: 1
        max: 5000
      - name: fw_turn_assist_yaw_gain
        field: fixedWingCoordinatedYawGain
        min: 0
        max: 2
      - name: fw_iterm_limit_stick_position
        field: fixedWingItermLimitOnStickPosition
        min: 0
        max: 1
      - name: dterm_notch_hz
        field: dterm_soft_notch_hz
        min: 0
        max: 500
      - name: dterm_notch_cutoff
        field: dterm_soft_notch_cutoff
        min: 1
        max: 500
      - name: pidsum_limit
        field: pidSumLimit
        min: PID_SUM_LIMIT_MIN
        max: PID_SUM_LIMIT_MAX
      - name: pidsum_limit_yaw
        field: pidSumLimitYaw
        min: PID_SUM_LIMIT_MIN
        max: PID_SUM_LIMIT_MAX
      - name: iterm_windup
        field: itermWindupPointPercent
        min: 0
        max: 90
      - name: rate_accel_limit_roll_pitch
        field: axisAccelerationLimitRollPitch
        max: 500000
      - name: rate_accel_limit_yaw
        field: axisAccelerationLimitYaw
        max: 500000
      - name: heading_hold_rate_limit
        min: HEADING_HOLD_RATE_LIMIT_MIN
        max: HEADING_HOLD_RATE_LIMIT_MAX

      - name: nav_mc_pos_z_p
        field: bank_mc.pid[PID_POS_Z].P
        condition: USE_NAV
        min: 0
        max: 255
      - name: nav_mc_vel_z_p
        field: bank_mc.pid[PID_VEL_Z].P
        condition: USE_NAV
        min: 0
        max: 255
      - name: nav_mc_vel_z_i
        field: bank_mc.pid[PID_VEL_Z].I
        condition: USE_NAV
        min: 0
        max: 255
      - name: nav_mc_vel_z_d
        field: bank_mc.pid[PID_VEL_Z].D
        condition: USE_NAV
        min: 0
        max: 255
      - name: nav_mc_pos_xy_p
        field: bank_mc.pid[PID_POS_XY].P
        condition: USE_NAV
        min: 0
        max: 255
      - name: nav_mc_vel_xy_p
        field: bank_mc.pid[PID_VEL_XY].P
        condition: USE_NAV
        min: 0
        max: 255
      - name: nav_mc_vel_xy_i
        field: bank_mc.pid[PID_VEL_XY].I
        condition: USE_NAV
        min: 0
        max: 255
      - name: nav_mc_vel_xy_d
        field: bank_mc.pid[PID_VEL_XY].D
        condition: USE_NAV
        min: 0
        max: 255
      - name: nav_mc_vel_xy_ff
        field: bank_mc.pid[PID_VEL_XY].FF
        condition: USE_NAV
        min: 0
        max: 255
      - name: nav_mc_heading_p
        field: bank_mc.pid[PID_HEADING].P
        condition: USE_NAV
        min: 0
        max: 255
      - name: nav_mc_vel_xy_dterm_lpf_hz
        field: navVelXyDTermLpfHz
        min: 0
        max: 100
      - name: nav_fw_pos_z_p
        field: bank_fw.pid[PID_POS_Z].P
        condition: USE_NAV
        min: 0
        max: 255
      - name: nav_fw_pos_z_i
        field: bank_fw.pid[PID_POS_Z].I
        condition: USE_NAV
        min: 0
        max: 255
      - name: nav_fw_pos_z_d
        field: bank_fw.pid[PID_POS_Z].D
        condition: USE_NAV
        min: 0
        max: 255
      - name: nav_fw_pos_xy_p
        field: bank_fw.pid[PID_POS_XY].P
        condition: USE_NAV
        min: 0
        max: 255
      - name: nav_fw_pos_xy_i
        field: bank_fw.pid[PID_POS_XY].I
        condition: USE_NAV
        min: 0
        max: 255
      - name: nav_fw_pos_xy_d
        field: bank_fw.pid[PID_POS_XY].D
        condition: USE_NAV
        min: 0
        max: 255
      - name: nav_fw_heading_p
        field: bank_fw.pid[PID_HEADING].P
        condition: USE_NAV
        min: 0
        max: 255
      - name: nav_fw_pos_hdg_p
        field: bank_fw.pid[PID_POS_HEADING].P
        condition: USE_NAV
        min: 0
        max: 255
      - name: nav_fw_pos_hdg_i
        field: bank_fw.pid[PID_POS_HEADING].I
        condition: USE_NAV
        min: 0
        max: 255
      - name: nav_fw_pos_hdg_d
        field: bank_fw.pid[PID_POS_HEADING].D
        condition: USE_NAV
        min: 0
        max: 255
      - name: nav_fw_pos_hdg_pidsum_limit
        field: navFwPosHdgPidsumLimit
        min: PID_SUM_LIMIT_MIN
        max: PID_SUM_LIMIT_MAX
      - name: mc_iterm_relax_type
        field: iterm_relax_type
        table: iterm_relax_type
      - name: mc_iterm_relax
        field: iterm_relax
        table: iterm_relax
      - name: mc_iterm_relax_cutoff
        field: iterm_relax_cutoff
        min: 1
        max: 100
      - name: d_boost_factor
        field: dBoostFactor
        condition: USE_D_BOOST
        min: 1
        max: 3
      - name: d_boost_max_at_acceleration
        field: dBoostMaxAtAlleceleration
        condition: USE_D_BOOST
        min: 1000
        max: 16000
      - name: d_boost_gyro_delta_lpf_hz
        field: dBoostGyroDeltaLpfHz
        condition: USE_D_BOOST
        min: 10
        max: 250
      - name: antigravity_gain
        field: antigravityGain
        condition: USE_ANTIGRAVITY
        min: 1
        max: 20
      - name: antigravity_accelerator
        field: antigravityAccelerator
        condition: USE_ANTIGRAVITY
        min: 1
        max: 20
      - name: antigravity_cutoff_lpf_hz
        field: antigravityCutoff
        condition: USE_ANTIGRAVITY
        min: 1
        max: 30
      - name: pid_type
        field: pidControllerType
        table: pidTypeTable

  - name: PG_PID_AUTOTUNE_CONFIG
    type: pidAutotuneConfig_t
    condition: USE_NAV && USE_AUTOTUNE_FIXED_WING
    members:
      - name: fw_autotune_overshoot_time
        field: fw_overshoot_time
        min: 50
        max: 500
      - name: fw_autotune_undershoot_time
        field: fw_undershoot_time
        min: 50
        max: 500
      - name: fw_autotune_threshold
        field: fw_max_rate_threshold
        min: 0
        max: 100
      - name: fw_autotune_ff_to_p_gain
        field: fw_ff_to_p_gain
        min: 0
        max: 100
      - name: fw_autotune_ff_to_i_tc
        field: fw_ff_to_i_time_constant
        min: 100
        max: 5000

  - name: PG_POSITION_ESTIMATION_CONFIG
    type: positionEstimationConfig_t
    condition: USE_NAV
    members:
      - name: inav_auto_mag_decl
        field: automatic_mag_declination
        type: bool
      - name: inav_gravity_cal_tolerance
        field: gravity_calibration_tolerance
        min: 0
        max: 255
      - name: inav_use_gps_velned
        field: use_gps_velned
        type: bool
      - name: inav_allow_dead_reckoning
        field: allow_dead_reckoning
        type: bool
      - name: inav_reset_altitude
        field: reset_altitude_type
        table: reset_type
      - name: inav_reset_home
        field: reset_home_type
        table: reset_type
      - name: inav_max_surface_altitude
        field: max_surface_altitude
        min: 0
        max: 1000
      - name: inav_w_z_surface_p
        field: w_z_surface_p
        min: 0
        max: 100
      - name: inav_w_z_surface_v
        field: w_z_surface_v
        min: 0
        max: 100
      - name: inav_w_xy_flow_p
        field: w_xy_flow_p
        min: 0
        max: 100
      - name: inav_w_xy_flow_v
        field: w_xy_flow_v
        min: 0
        max: 100
      - name: inav_w_z_baro_p
        field: w_z_baro_p
        min: 0
        max: 10
      - name: inav_w_z_gps_p
        field: w_z_gps_p
        min: 0
        max: 10
      - name: inav_w_z_gps_v
        field: w_z_gps_v
        min: 0
        max: 10
      - name: inav_w_xy_gps_p
        field: w_xy_gps_p
        min: 0
        max: 10
      - name: inav_w_xy_gps_v
        field: w_xy_gps_v
        min: 0
        max: 10
      - name: inav_w_z_res_v
        field: w_z_res_v
        min: 0
        max: 10
      - name: inav_w_xy_res_v
        field: w_xy_res_v
        min: 0
        max: 10
      - name: inav_w_xyz_acc_p
        field: w_xyz_acc_p
        min: 0
        max: 1
      - name: inav_w_acc_bias
        field: w_acc_bias
        min: 0
        max: 1
      - name: inav_max_eph_epv
        field: max_eph_epv
        min: 0
        max: 9999
      - name: inav_baro_epv
        field: baro_epv
        min: 0
        max: 9999

  - name: PG_NAV_CONFIG
    type: navConfig_t
    headers: ["navigation/navigation.h"]
    condition: USE_NAV
    members:
      - name: nav_disarm_on_landing
        field: general.flags.disarm_on_landing
        type: bool
      - name: nav_use_midthr_for_althold
        field: general.flags.use_thr_mid_for_althold
        type: bool
      - name: nav_extra_arming_safety
        field: general.flags.extra_arming_safety
        table: nav_extra_arming_safety
      - name: nav_user_control_mode
        field: general.flags.user_control_mode
        table: nav_user_control_mode
      - name: nav_position_timeout
        field: general.pos_failure_timeout
        min: 0
        max: 10
      - name: nav_wp_radius
        field: general.waypoint_radius
        min: 10
        max: 10000
      - name: nav_wp_safe_distance
        field: general.waypoint_safe_distance
        max: 65000
      - name: nav_auto_speed
        field: general.max_auto_speed
        min: 10
        max: 2000
      - name: nav_auto_climb_rate
        field: general.max_auto_climb_rate
        min: 10
        max: 2000
      - name: nav_manual_speed
        field: general.max_manual_speed
        min: 10
        max: 2000
      - name: nav_manual_climb_rate
        field: general.max_manual_climb_rate
        min: 10
        max: 2000
      - name: nav_landing_speed
        field: general.land_descent_rate
        min: 100
        max: 2000
      - name: nav_land_slowdown_minalt
        field: general.land_slowdown_minalt
        min: 50
        max: 1000
      - name: nav_land_slowdown_maxalt
        field: general.land_slowdown_maxalt
        min: 500
        max: 4000
      - name: nav_emerg_landing_speed
        field: general.emerg_descent_rate
        min: 100
        max: 2000
      - name: nav_min_rth_distance
        field: general.min_rth_distance
        min: 0
        max: 5000
      - name: nav_overrides_motor_stop
        field: general.flags.auto_overrides_motor_stop
        type: bool
      - name: nav_rth_climb_first
        field: general.flags.rth_climb_first
        type: bool
      - name: nav_rth_climb_ignore_emerg
        field: general.flags.rth_climb_ignore_emerg
        type: bool
      - name: nav_rth_tail_first
        field: general.flags.rth_tail_first
        type: bool
      - name: nav_rth_allow_landing
        field: general.flags.rth_allow_landing
        table: nav_rth_allow_landing
      - name: nav_rth_alt_mode
        field: general.flags.rth_alt_control_mode
        table: nav_rth_alt_mode
      - name: nav_rth_abort_threshold
        field: general.rth_abort_threshold
        max: 65000
      - name: nav_max_terrain_follow_alt
        field: general.max_terrain_follow_altitude
        max: 1000
      - name: nav_rth_altitude
        field: general.rth_altitude
        max: 65000
      - name: nav_rth_home_altitude
        field: general.rth_home_altitude
        max: 65000
      - name: nav_rth_home_offset_distance
        field: general.rth_home_offset_distance
        max: 65000
      - name: nav_rth_home_offset_direction
        field: general.rth_home_offset_direction
        max: 359
      - name: nav_mc_bank_angle
        field: mc.max_bank_angle
        min: 15
        max: 45
      - name: nav_mc_hover_thr
        field: mc.hover_throttle
        min: 1000
        max: 2000
      - name: nav_mc_auto_disarm_delay
        field: mc.auto_disarm_delay
        min: 100
        max: 10000
      - name: nav_mc_braking_speed_threshold
        field: mc.braking_speed_threshold
        condition: USE_MR_BRAKING_MODE
        min: 0
        max: 1000
      - name: nav_mc_braking_disengage_speed
        field: mc.braking_disengage_speed
        condition: USE_MR_BRAKING_MODE
        min: 0
        max: 1000
      - name: nav_mc_braking_timeout
        field: mc.braking_timeout
        condition: USE_MR_BRAKING_MODE
        min: 100
        max: 5000
      - name: nav_mc_braking_boost_factor
        field: mc.braking_boost_factor
        condition: USE_MR_BRAKING_MODE
        min: 0
        max: 200
      - name: nav_mc_braking_boost_timeout
        field: mc.braking_boost_timeout
        condition: USE_MR_BRAKING_MODE
        min: 0
        max: 5000
      - name: nav_mc_braking_boost_speed_threshold
        field: mc.braking_boost_speed_threshold
        condition: USE_MR_BRAKING_MODE
        min: 100
        max: 1000
      - name: nav_mc_braking_boost_disengage_speed
        field: mc.braking_boost_disengage_speed
        condition: USE_MR_BRAKING_MODE
        min: 0
        max: 1000
      - name: nav_mc_braking_bank_angle
        field: mc.braking_bank_angle
        condition: USE_MR_BRAKING_MODE
        min: 15
        max: 60
      - name: nav_mc_pos_deceleration_time
        field: mc.posDecelerationTime
        condition: USE_NAV
        min: 0
        max: 255
      - name: nav_mc_pos_expo
        field: mc.posResponseExpo
        condition: USE_NAV
        min: 0
        max: 255
      - name: nav_fw_cruise_thr
        field: fw.cruise_throttle
        min: 1000
        max: 2000
      - name: nav_fw_min_thr
        field: fw.min_throttle
        min: 1000
        max: 2000
      - name: nav_fw_max_thr
        field: fw.max_throttle
        min: 1000
        max: 2000
      - name: nav_fw_bank_angle
        field: fw.max_bank_angle
        min: 5
        max: 80
      - name: nav_fw_climb_angle
        field: fw.max_climb_angle
        min: 5
        max: 80
      - name: nav_fw_dive_angle
        field: fw.max_dive_angle
        min: 5
        max: 80
      - name: nav_fw_pitch2thr
        field: fw.pitch_to_throttle
        min: 0
        max: 100
      - name: nav_fw_loiter_radius
        field: fw.loiter_radius
        min: 0
        max: 10000
      - name: nav_fw_cruise_speed
        field: fw.cruise_speed
        min: 0
        max: 65535
      - name: nav_fw_control_smoothness 
        field: fw.control_smoothness
        min: 0
        max: 9

      - name: nav_fw_land_dive_angle
        field: fw.land_dive_angle
        condition: NAV_FIXED_WING_LANDING
        min: -20
        max: 20

      - name: nav_fw_launch_velocity
        field: fw.launch_velocity_thresh
        min: 100
        max: 10000
      - name: nav_fw_launch_accel
        field: fw.launch_accel_thresh
        min: 1000
        max: 20000
      - name: nav_fw_launch_max_angle
        field: fw.launch_max_angle
        min: 5
        max: 180
      - name: nav_fw_launch_detect_time
        field: fw.launch_time_thresh
        min: 10
        max: 1000
      - name: nav_fw_launch_thr
        field: fw.launch_throttle
        min: 1000
        max: 2000
      - name: nav_fw_launch_idle_thr
        field: fw.launch_idle_throttle
        min: 1000
        max: 2000
      - name: nav_fw_launch_motor_delay
        field: fw.launch_motor_timer
        min: 0
        max: 5000
      - name: nav_fw_launch_spinup_time
        field: fw.launch_motor_spinup_time
        min: 0
        max: 1000
      - name: nav_fw_launch_min_time
        field: fw.launch_min_time
        min: 0
        max: 60000
      - name: nav_fw_launch_timeout
        field: fw.launch_timeout
        max: 60000
      - name: nav_fw_launch_max_altitude
        field: fw.launch_max_altitude
        min: 0
        max: 60000
      - name: nav_fw_launch_climb_angle
        field: fw.launch_climb_angle
        min: 5
        max: 45
      - name: nav_fw_cruise_yaw_rate
        field: fw.cruise_yaw_rate
        min: 0
        max: 60
      - name: nav_fw_allow_manual_thr_increase
        field: fw.allow_manual_thr_increase
        type: bool
      - name: nav_use_fw_yaw_control
        field: fw.useFwNavYawControl
        type: bool
      - name: nav_fw_yaw_deadband
        field: fw.yawControlDeadband
        min: 0
        max: 90

  - name: PG_TELEMETRY_CONFIG
    type: telemetryConfig_t
    headers: ["io/serial.h", "telemetry/telemetry.h", "telemetry/frsky_d.h", "telemetry/sim.h"]
    condition: USE_TELEMETRY
    members:
      - name: telemetry_switch
        type: bool
      - name: telemetry_inverted
        type: bool
      - name: frsky_default_latitude
        field: gpsNoFixLatitude
        min: -90
        max: 90
      - name: frsky_default_longitude
        field: gpsNoFixLongitude
        min: -180
        max: 180
      - name: frsky_coordinates_format
        field: frsky_coordinate_format
        min: 0
        max: FRSKY_FORMAT_NMEA
        type: uint8_t # TODO: This seems to use an enum, we should use table:
      - name: frsky_unit
        table: frsky_unit
        type: uint8_t
      - name: frsky_vfas_precision
        min: FRSKY_VFAS_PRECISION_LOW
        max: FRSKY_VFAS_PRECISION_HIGH
      - name: frsky_pitch_roll
        type: bool
      - name: report_cell_voltage
        type: bool
      - name: hott_alarm_sound_interval
        field: hottAlarmSoundInterval
        min: 0
        max: 120
      - name: telemetry_halfduplex
        field: halfDuplex
        type: bool
      - name: smartport_fuel_unit
        field: smartportFuelUnit
        condition: USE_TELEMETRY_SMARTPORT
        type: uint8_t
        table: smartport_fuel_unit
      - name: ibus_telemetry_type
        field: ibusTelemetryType
        min: 0
        max: 255
      - name: ltm_update_rate
        field: ltmUpdateRate
        condition: USE_TELEMETRY_LTM
        table: ltm_rates
      - name: sim_ground_station_number
        field: simGroundStationNumber
        condition: USE_TELEMETRY_SIM
        type: string
        max: 16
      - name: sim_pin
        field: simPin
        condition: USE_TELEMETRY_SIM
        type: string
        max: 8
      - name: sim_transmit_interval
        field: simTransmitInterval
        condition: USE_TELEMETRY_SIM
        type: uint16_t
        min: SIM_MIN_TRANSMIT_INTERVAL
        max: 65535
      - name: sim_transmit_flags
        field: simTransmitFlags
        condition: USE_TELEMETRY_SIM
        type: string
        max: SIM_N_TX_FLAGS
      - name: acc_event_threshold_high
        field: accEventThresholdHigh
        condition: USE_TELEMETRY_SIM
        type: uint16_t
        min: 0
        max: 65535
      - name: acc_event_threshold_low
        field: accEventThresholdLow
        condition: USE_TELEMETRY_SIM
        type: uint16_t
        min: 0
        max: 900
      - name: acc_event_threshold_neg_x
        field: accEventThresholdNegX
        condition: USE_TELEMETRY_SIM
        type: uint16_t
        min: 0
        max: 65535
      - name: sim_low_altitude
        field: simLowAltitude
        condition: USE_TELEMETRY_SIM
        type: int16_t
        min: INT16_MIN
        max: INT16_MAX
      - name: mavlink_ext_status_rate
        field: mavlink.extended_status_rate
        type: uint8_t
        min: 0
        max: 255
      - name: mavlink_rc_chan_rate
        field: mavlink.rc_channels_rate
        type: uint8_t
        min: 0
        max: 255
      - name: mavlink_pos_rate
        field: mavlink.position_rate
        type: uint8_t
        min: 0
        max: 255
      - name: mavlink_extra1_rate
        field: mavlink.extra1_rate
        type: uint8_t
        min: 0
        max: 255
      - name: mavlink_extra2_rate
        field: mavlink.extra2_rate
        type: uint8_t
        min: 0
        max: 255
  - name: PG_ELERES_CONFIG
    type: eleresConfig_t
    headers: ["rx/eleres.h"]
    condition: USE_RX_ELERES
    members:
      - name: eleres_freq
        field: eleresFreq
        min: 415
        max: 450
      - name: eleres_telemetry_en
        field: eleresTelemetryEn
        type: bool
      - name: eleres_telemetry_power
        field: eleresTelemetryPower
        min: 0
        max: 7
      - name: eleres_loc_en
        field: eleresLocEn
        type: bool
      - name: eleres_loc_power
        field: eleresLocPower
        min: 0
        max: 7
      - name: eleres_loc_delay
        field: eleresLocDelay
        min: 30
        max: 1800
      - name: eleres_signature
        field: eleresSignature
        max: UINT32_MAX

  - name: PG_LED_STRIP_CONFIG
    type: ledStripConfig_t
    headers: ["common/color.h", "io/ledstrip.h"]
    condition: USE_LED_STRIP
    members:
      - name: ledstrip_visual_beeper
        type: bool

  - name: PG_OSD_CONFIG
    type: osdConfig_t
    headers: ["io/osd.h", "drivers/osd.h"]
    condition: USE_OSD
    members:
      - name: osd_video_system
        table: osd_video_system
        field: video_system
        type: uint8_t
      - name: osd_row_shiftdown
        field: row_shiftdown
        min: 0
        max: 1
      - name: osd_units
        field: units
        table: osd_unit
        type: uint8_t
      - name: osd_stats_energy_unit
        field: stats_energy_unit
        table: osd_stats_energy_unit
        type: uint8_t

      - name: osd_rssi_alarm
        field: rssi_alarm
        min: 0
        max: 100
      - name: osd_time_alarm
        field: time_alarm
        min: 0
        max: 600
      - name: osd_alt_alarm
        field: alt_alarm
        min: 0
        max: 10000
      - name: osd_dist_alarm
        field: dist_alarm
        min: 0
        max: 50000
      - name: osd_neg_alt_alarm
        field: neg_alt_alarm
        min: 0
        max: 10000
      - name: osd_current_alarm
        field: current_alarm
        min: 0
        max: 255
      - name: osd_gforce_alarm
        field: gforce_alarm
        min: 0
        max: 20
      - name: osd_gforce_axis_alarm_min
        field: gforce_axis_alarm_min
        min: -20
        max: 20
      - name: osd_gforce_axis_alarm_max
        field: gforce_axis_alarm_max
        min: -20
        max: 20
      - name: osd_imu_temp_alarm_min
        field: imu_temp_alarm_min
        min: -550
        max: 1250
      - name: osd_imu_temp_alarm_max
        field: imu_temp_alarm_max
        min: -550
        max: 1250
      - name: osd_esc_temp_alarm_max
        field: esc_temp_alarm_max
        min: -550
        max: 1500
      - name: osd_esc_temp_alarm_min
        field: esc_temp_alarm_min
        min: -550
        max: 1500
      - name: osd_baro_temp_alarm_min
        field: baro_temp_alarm_min
        condition: USE_BARO
        min: -550
        max: 1250
      - name: osd_baro_temp_alarm_max
        field: baro_temp_alarm_max
        condition: USE_BARO
        min: -550
        max: 1250
      - name: osd_temp_label_align
        field: temp_label_align
        condition: USE_TEMPERATURE_SENSOR
        table: osd_alignment
        type: uint8_t

      - name: osd_artificial_horizon_reverse_roll
        field: ahi_reverse_roll
        type: bool
      - name: osd_artificial_horizon_max_pitch
        field: ahi_max_pitch
        min: 10
        max: 90
      - name: osd_crosshairs_style
        field: crosshairs_style
        table: osd_crosshairs_style
        type: uint8_t
      - name: osd_horizon_offset
        field: horizon_offset
        min: -2
        max: 2
      - name: osd_camera_uptilt
        field: camera_uptilt
        min: -40
        max: 80
      - name: osd_camera_fov_h
        field: camera_fov_h
        min: 60
        max: 150
      - name: osd_camera_fov_v
        field: camera_fov_v
        min: 30
        max: 120
      - name: osd_hud_margin_h
        field: hud_margin_h
        min: 0
        max: 4
      - name: osd_hud_margin_v
        field: hud_margin_v
        min: 1
        max: 3
      - name: osd_hud_homing
        field: hud_homing
        type: bool
      - name: osd_hud_homepoint
        field: hud_homepoint
        type: bool
      - name: osd_hud_radar_disp
        field: hud_radar_disp
        min: 0
        max: 4
      - name: osd_hud_radar_range_min
        field: hud_radar_range_min
        min: 1
        max: 30
      - name: osd_hud_radar_range_max
        field: hud_radar_range_max
        min: 100
        max: 9990
      - name: osd_hud_radar_nearest
        field: hud_radar_nearest
        min: 0
        max: 4000
      - name: osd_hud_wp_disp
        field: hud_wp_disp
        min: 0
        max: 3
      - name: osd_left_sidebar_scroll
        field: left_sidebar_scroll
        table: osd_sidebar_scroll
        type: uint8_t
      - name: osd_right_sidebar_scroll
        field: right_sidebar_scroll
        table: osd_sidebar_scroll
        type: uint8_t
      - name: osd_sidebar_scroll_arrows
        field: sidebar_scroll_arrows
        type: bool
      - name: osd_main_voltage_decimals
        field: main_voltage_decimals
        min: 1
        max: 2
      - name: osd_coordinate_digits
        field: coordinate_digits
        min: 8
        max: 11

      - name: osd_estimations_wind_compensation
        condition: USE_WIND_ESTIMATOR
        field: estimations_wind_compensation
        type: bool

      - name: osd_failsafe_switch_layout
        type: bool

      - name: osd_plus_code_digits
        field: plus_code_digits
        min: 10
        max: 13

      - name: osd_ahi_style
        table: osd_ahi_style

  - name: PG_SYSTEM_CONFIG
    type: systemConfig_t
    headers: ["fc/config.h"]
    members:
      - name: i2c_speed
        condition: USE_I2C
        table: i2c_speed
      - name: cpu_underclock
        field: cpuUnderclock
        condition: USE_UNDERCLOCK
        type: bool
      - name: debug_mode
        table: debug_modes
      - name: throttle_tilt_comp_str
        field: throttle_tilt_compensation_strength
        min: 0
        max: 100
      - name: name

  - name: PG_MODE_ACTIVATION_OPERATOR_CONFIG
    type: modeActivationOperatorConfig_t
    headers: ["fc/rc_modes.h"]
    members:
      - name: mode_range_logic_operator
        field: modeActivationOperator
        table: aux_operator
        type: uint8_t

  - name: PG_STATS_CONFIG
    type: statsConfig_t
    headers: ["fc/stats.h"]
    condition: USE_STATS
    members:
      - name: stats
        field: stats_enabled
        type: bool
      - name: stats_total_time
        max: INT32_MAX
      - name: stats_total_dist
        max: INT32_MAX
      - name: stats_total_energy
        max: INT32_MAX
        condition: USE_ADC

  - name: PG_TIME_CONFIG
    type: timeConfig_t
    headers: ["common/time.h"]
    members:
      - name: tz_offset
        min: -1440
        max: 1440
      - name: tz_automatic_dst
        type: uint8_t
        table: tz_automatic_dst

  - name: PG_DISPLAY_CONFIG
    type: displayConfig_t
    headers: ["drivers/display.h"]
    members:
      - name: display_force_sw_blink
        field: force_sw_blink
        type: bool

  - name: PG_VTX_CONFIG
    type: vtxConfig_t
    headers: ["io/vtx_control.h"]
    condition: USE_VTX_CONTROL
    members:
      - name: vtx_halfduplex
        field: halfDuplex
        type: bool

  - name: PG_VTX_SETTINGS_CONFIG
    type: vtxSettingsConfig_t
    headers: ["drivers/vtx_common.h", "io/vtx.h"]
    members:
      - name: vtx_band
        field: band
        min: VTX_SETTINGS_NO_BAND
        max: VTX_SETTINGS_MAX_BAND
      - name: vtx_channel
        field: channel
        min: VTX_SETTINGS_MIN_CHANNEL
        max: VTX_SETTINGS_MAX_CHANNEL
      - name: vtx_power
        field: power
        min: VTX_SETTINGS_MIN_POWER
        max: VTX_SETTINGS_MAX_POWER
      - name: vtx_low_power_disarm
        field: lowPowerDisarm
        table: vtx_low_power_disarm
        type: uint8_t
      - name: vtx_pit_mode_chan
        field: pitModeChan
        min: VTX_SETTINGS_MIN_CHANNEL
        max: VTX_SETTINGS_MAX_CHANNEL

  - name: PG_PINIOBOX_CONFIG
    type: pinioBoxConfig_t
    headers: ["io/piniobox.h"]
    condition: USE_PINIOBOX
    members:
      - name: pinio_box1
        field: permanentId[0]
        min: 0
        max: 255
        type: uint8_t
      - name: pinio_box2
        field: permanentId[1]
        min: 0
        max: 255
        type: uint8_t
      - name: pinio_box3
        field: permanentId[2]
        min: 0
        max: 255
        type: uint8_t
      - name: pinio_box4
        field: permanentId[3]
        min: 0
        max: 255
        type: uint8_t

  - name: PG_LOG_CONFIG
    type: logConfig_t
    headers: ["common/log.h"]
    condition: USE_LOG
    members:
        - name: log_level
          field: level
          table: log_level
        - name: log_topics
          field: topics
          min: 0,
          max: UINT32_MAX<|MERGE_RESOLUTION|>--- conflicted
+++ resolved
@@ -81,13 +81,8 @@
     values: ["NONE", "GYRO", "AGL", "FLOW_RAW",
       "FLOW", "SBUS", "FPORT", "ALWAYS", "SAG_COMP_VOLTAGE",
       "VIBE", "CRUISE", "REM_FLIGHT_TIME", "SMARTAUDIO", "ACC", "ITERM_RELAX",
-<<<<<<< HEAD
-      "ERPM", "RPM_FILTER", "RPM_FREQ", "NAV_YAW", "DYNAMIC_FILTER", "DYNAMIC_FILTER_FREQUENCY", 
-      "KALMAN"]
-=======
       "ERPM", "RPM_FILTER", "RPM_FREQ", "NAV_YAW", "DYNAMIC_FILTER", "DYNAMIC_FILTER_FREQUENCY",
-      "IRLOCK"]
->>>>>>> aa928bdf
+      "IRLOCK", "KALMAN"]
   - name: async_mode
     values: ["NONE", "GYRO", "ALL"]
   - name: aux_operator
