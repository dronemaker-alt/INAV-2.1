--- conflicted
+++ resolved
@@ -187,15 +187,12 @@
   - name: rth_trackback_mode
     values: ["OFF", "ON", "FS"]
     enum: rthTrackbackMode_e
-<<<<<<< HEAD
-  - name: nav_fw_wp_turn_smoothing
-    values: ["OFF", "ON", "ON-CUT"]
-    enum: wpFwTurnSmoothing_e
-=======
   - name: dynamic_gyro_notch_mode
     values: ["2D", "3D_R", "3D_P", "3D_Y", "3D_RP", "3D_RY", "3D_PY", "3D"]
     enum: dynamicGyroNotchMode_e
->>>>>>> 359030d8
+  - name: nav_fw_wp_turn_smoothing
+    values: ["OFF", "ON", "ON-CUT"]
+    enum: wpFwTurnSmoothing_e    
 
 constants:
   RPYL_PID_MIN: 0
