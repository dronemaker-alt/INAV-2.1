/*
 * This file is part of Cleanflight.
 *
 * Cleanflight is free software: you can redistribute it and/or modify
 * it under the terms of the GNU General Public License as published by
 * the Free Software Foundation, either version 3 of the License, or
 * (at your option) any later version.
 *
 * Cleanflight is distributed in the hope that it will be useful,
 * but WITHOUT ANY WARRANTY; without even the implied warranty of
 * MERCHANTABILITY or FITNESS FOR A PARTICULAR PURPOSE.  See the
 * GNU General Public License for more details.
 *
 * You should have received a copy of the GNU General Public License
 * along with Cleanflight.  If not, see <http://www.gnu.org/licenses/>.
 */

#include <stdbool.h>
#include <stdint.h>
#include <string.h>
#include <math.h>

#include "platform.h"

#include "blackbox/blackbox.h"

#include "build/debug.h"
#include "build/version.h"

#include "common/axis.h"
#include "common/color.h"
#include "common/maths.h"
#include "common/streambuf.h"
#include "common/bitarray.h"
#include "common/time.h"
#include "common/utils.h"

#include "config/parameter_group_ids.h"

#include "drivers/accgyro/accgyro.h"
#include "drivers/bus_i2c.h"
#include "drivers/compass/compass.h"
#include "drivers/max7456.h"
#include "drivers/pwm_mapping.h"
#include "drivers/sdcard.h"
#include "drivers/serial.h"
#include "drivers/system.h"
#include "drivers/time.h"
#include "drivers/timer.h"
#include "drivers/vtx_common.h"

#include "fc/fc_core.h"
#include "fc/config.h"
#include "fc/controlrate_profile.h"
#include "fc/fc_msp.h"
#include "fc/fc_msp_box.h"
#include "fc/rc_adjustments.h"
#include "fc/rc_controls.h"
#include "fc/rc_modes.h"
#include "fc/runtime_config.h"
#include "fc/settings.h"

#include "flight/failsafe.h"
#include "flight/imu.h"
#include "flight/hil.h"
#include "flight/mixer.h"
#include "flight/pid.h"
#include "flight/servos.h"

#include "config/config_eeprom.h"
#include "config/feature.h"

#include "io/asyncfatfs/asyncfatfs.h"
#include "io/flashfs.h"
#include "io/gps.h"
#include "io/opflow.h"
#include "io/rangefinder.h"
#include "io/ledstrip.h"
#include "io/osd.h"
#include "io/serial.h"
#include "io/serial_4way.h"
#include "io/vtx.h"
#include "io/vtx_string.h"

#include "msp/msp.h"
#include "msp/msp_protocol.h"
#include "msp/msp_serial.h"

#include "navigation/navigation.h"

#include "rx/rx.h"
#include "rx/msp.h"

#include "scheduler/scheduler.h"

#include "sensors/boardalignment.h"
#include "sensors/sensors.h"
#include "sensors/diagnostics.h"
#include "sensors/battery.h"
#include "sensors/rangefinder.h"
#include "sensors/acceleration.h"
#include "sensors/barometer.h"
#include "sensors/pitotmeter.h"
#include "sensors/compass.h"
#include "sensors/gyro.h"
#include "sensors/opflow.h"

#include "telemetry/telemetry.h"

#ifdef USE_HARDWARE_REVISION_DETECTION
#include "hardware_revision.h"
#endif

extern timeDelta_t cycleTime; // FIXME dependency on mw.c

static const char * const flightControllerIdentifier = INAV_IDENTIFIER; // 4 UPPER CASE alpha numeric characters that identify the flight controller.
static const char * const boardIdentifier = TARGET_BOARD_IDENTIFIER;

// from mixer.c
extern int16_t motor_disarmed[MAX_SUPPORTED_MOTORS];

static const char pidnames[] =
    "ROLL;"
    "PITCH;"
    "YAW;"
    "ALT;"
    "Pos;"
    "PosR;"
    "NavR;"
    "LEVEL;"
    "MAG;"
    "VEL;";

typedef enum {
    MSP_SDCARD_STATE_NOT_PRESENT = 0,
    MSP_SDCARD_STATE_FATAL       = 1,
    MSP_SDCARD_STATE_CARD_INIT   = 2,
    MSP_SDCARD_STATE_FS_INIT     = 3,
    MSP_SDCARD_STATE_READY       = 4
} mspSDCardState_e;

typedef enum {
    MSP_SDCARD_FLAG_SUPPORTTED   = 1
} mspSDCardFlags_e;

typedef enum {
    MSP_FLASHFS_BIT_READY        = 1,
    MSP_FLASHFS_BIT_SUPPORTED    = 2
} mspFlashfsFlags_e;

#ifdef USE_SERIAL_4WAY_BLHELI_INTERFACE
#define ESC_4WAY 0xff

static uint8_t escMode;
static uint8_t escPortIndex;

static void mspFc4waySerialCommand(sbuf_t *dst, sbuf_t *src, mspPostProcessFnPtr *mspPostProcessFn)
{
    const unsigned int dataSize = sbufBytesRemaining(src);

    if (dataSize == 0) {
        // Legacy format
        escMode = ESC_4WAY;
    } else {
        escMode = sbufReadU8(src);
        escPortIndex = sbufReadU8(src);
    }

    switch (escMode) {
    case ESC_4WAY:
        // get channel number
        // switch all motor lines HI
        // reply with the count of ESC found
        sbufWriteU8(dst, esc4wayInit());

        if (mspPostProcessFn) {
            *mspPostProcessFn = esc4wayProcess;
        }
        break;

    default:
        sbufWriteU8(dst, 0);
    }
}

#endif

static void mspRebootFn(serialPort_t *serialPort)
{
    UNUSED(serialPort);
    fcReboot(false);
}

static void serializeSDCardSummaryReply(sbuf_t *dst)
{
#ifdef USE_SDCARD
    uint8_t flags = MSP_SDCARD_FLAG_SUPPORTTED;
    uint8_t state;

    sbufWriteU8(dst, flags);

    // Merge the card and filesystem states together
    if (!sdcard_isInserted()) {
        state = MSP_SDCARD_STATE_NOT_PRESENT;
    } else if (!sdcard_isFunctional()) {
        state = MSP_SDCARD_STATE_FATAL;
    } else {
        switch (afatfs_getFilesystemState()) {
            case AFATFS_FILESYSTEM_STATE_READY:
                state = MSP_SDCARD_STATE_READY;
                break;
            case AFATFS_FILESYSTEM_STATE_INITIALIZATION:
                if (sdcard_isInitialized()) {
                    state = MSP_SDCARD_STATE_FS_INIT;
                } else {
                    state = MSP_SDCARD_STATE_CARD_INIT;
                }
                break;
            case AFATFS_FILESYSTEM_STATE_FATAL:
            case AFATFS_FILESYSTEM_STATE_UNKNOWN:
            default:
                state = MSP_SDCARD_STATE_FATAL;
                break;
        }
    }

    sbufWriteU8(dst, state);
    sbufWriteU8(dst, afatfs_getLastError());
    // Write free space and total space in kilobytes
    sbufWriteU32(dst, afatfs_getContiguousFreeSpace() / 1024);
    sbufWriteU32(dst, sdcard_getMetadata()->numBlocks / 2); // Block size is half a kilobyte
#else
    sbufWriteU8(dst, 0);
    sbufWriteU8(dst, 0);
    sbufWriteU8(dst, 0);
    sbufWriteU32(dst, 0);
    sbufWriteU32(dst, 0);
#endif
}

static void serializeDataflashSummaryReply(sbuf_t *dst)
{
#ifdef USE_FLASHFS
    const flashGeometry_t *geometry = flashfsGetGeometry();
    sbufWriteU8(dst, flashfsIsReady() ? 1 : 0);
    sbufWriteU32(dst, geometry->sectors);
    sbufWriteU32(dst, geometry->totalSize);
    sbufWriteU32(dst, flashfsGetOffset()); // Effectively the current number of bytes stored on the volume
#else
    sbufWriteU8(dst, 0);
    sbufWriteU32(dst, 0);
    sbufWriteU32(dst, 0);
    sbufWriteU32(dst, 0);
#endif
}

#ifdef USE_FLASHFS
static void serializeDataflashReadReply(sbuf_t *dst, uint32_t address, uint16_t size)
{
    // Check how much bytes we can read
    const int bytesRemainingInBuf = sbufBytesRemaining(dst);
    uint16_t readLen = (size > bytesRemainingInBuf) ? bytesRemainingInBuf : size;

    // size will be lower than that requested if we reach end of volume
    const uint32_t flashfsSize = flashfsGetSize();
    if (readLen > flashfsSize - address) {
        // truncate the request
        readLen = flashfsSize - address;
    }

    // Write address
    sbufWriteU32(dst, address);

    // Read into streambuf directly
    const int bytesRead = flashfsReadAbs(address, sbufPtr(dst), readLen);
    sbufAdvance(dst, bytesRead);
}
#endif

/*
 * Returns true if the command was processd, false otherwise.
 * May set mspPostProcessFunc to a function to be called once the command has been processed
 */
static bool mspFcProcessOutCommand(uint16_t cmdMSP, sbuf_t *dst, mspPostProcessFnPtr *mspPostProcessFn)
{
    switch (cmdMSP) {
    case MSP_API_VERSION:
        sbufWriteU8(dst, MSP_PROTOCOL_VERSION);
        sbufWriteU8(dst, API_VERSION_MAJOR);
        sbufWriteU8(dst, API_VERSION_MINOR);
        break;

    case MSP_FC_VARIANT:
        sbufWriteData(dst, flightControllerIdentifier, FLIGHT_CONTROLLER_IDENTIFIER_LENGTH);
        break;

    case MSP_FC_VERSION:
        sbufWriteU8(dst, FC_VERSION_MAJOR);
        sbufWriteU8(dst, FC_VERSION_MINOR);
        sbufWriteU8(dst, FC_VERSION_PATCH_LEVEL);
        break;

    case MSP_BOARD_INFO:
    {
        sbufWriteData(dst, boardIdentifier, BOARD_IDENTIFIER_LENGTH);
#ifdef USE_HARDWARE_REVISION_DETECTION
        sbufWriteU16(dst, hardwareRevision);
#else
        sbufWriteU16(dst, 0); // No other build targets currently have hardware revision detection.
#endif
        // OSD support (for BF compatibility):
        // 0 = no OSD
        // 1 = OSD slave (not supported in INAV)
        // 2 = OSD chip on board
#if defined(USE_OSD) && defined(USE_MAX7456)
        sbufWriteU8(dst, 2);
#else
        sbufWriteU8(dst, 0);
#endif
        // Board communication capabilities (uint8)
        // Bit 0: 1 iff the board has VCP
        // Bit 1: 1 iff the board supports software serial
        uint8_t commCapabilities = 0;
#ifdef USE_VCP
        commCapabilities |= 1 << 0;
#endif
#if defined(USE_SOFTSERIAL1) || defined(USE_SOFTSERIAL2)
        commCapabilities |= 1 << 1;
#endif
        sbufWriteU8(dst, commCapabilities);

        sbufWriteU8(dst, strlen(targetName));
        sbufWriteData(dst, targetName, strlen(targetName));
        break;
    }

    case MSP_BUILD_INFO:
        sbufWriteData(dst, buildDate, BUILD_DATE_LENGTH);
        sbufWriteData(dst, buildTime, BUILD_TIME_LENGTH);
        sbufWriteData(dst, shortGitRevision, GIT_SHORT_REVISION_LENGTH);
        break;

    // DEPRECATED - Use MSP_API_VERSION
    case MSP_IDENT:
        sbufWriteU8(dst, MW_VERSION);
        sbufWriteU8(dst, 3); //We no longer have mixerMode, just sent 3 (QuadX) as fallback
        sbufWriteU8(dst, MSP_PROTOCOL_VERSION);
        sbufWriteU32(dst, CAP_PLATFORM_32BIT | CAP_DYNBALANCE | CAP_FLAPS | CAP_NAVCAP | CAP_EXTAUX); // "capability"
        break;

#ifdef HIL
    case MSP_HIL_STATE:
        sbufWriteU16(dst, hilToSIM.pidCommand[ROLL]);
        sbufWriteU16(dst, hilToSIM.pidCommand[PITCH]);
        sbufWriteU16(dst, hilToSIM.pidCommand[YAW]);
        sbufWriteU16(dst, hilToSIM.pidCommand[THROTTLE]);
        break;
#endif

    case MSP_SENSOR_STATUS:
        sbufWriteU8(dst, isHardwareHealthy() ? 1 : 0);
        sbufWriteU8(dst, getHwGyroStatus());
        sbufWriteU8(dst, getHwAccelerometerStatus());
        sbufWriteU8(dst, getHwCompassStatus());
        sbufWriteU8(dst, getHwBarometerStatus());
        sbufWriteU8(dst, getHwGPSStatus());
        sbufWriteU8(dst, getHwRangefinderStatus());
        sbufWriteU8(dst, getHwPitotmeterStatus());
        sbufWriteU8(dst, getHwOpticalFlowStatus());
        break;

    case MSP_ACTIVEBOXES:
        {
            boxBitmask_t mspBoxModeFlags;
            packBoxModeFlags(&mspBoxModeFlags);
            sbufWriteData(dst, &mspBoxModeFlags, sizeof(mspBoxModeFlags));
        }
        break;

    case MSP_STATUS_EX:
    case MSP_STATUS:
        {
            boxBitmask_t mspBoxModeFlags;
            packBoxModeFlags(&mspBoxModeFlags);

            sbufWriteU16(dst, (uint16_t)cycleTime);
#ifdef USE_I2C
            sbufWriteU16(dst, i2cGetErrorCounter());
#else
            sbufWriteU16(dst, 0);
#endif
            sbufWriteU16(dst, packSensorStatus());
            sbufWriteData(dst, &mspBoxModeFlags, 4);
            sbufWriteU8(dst, getConfigProfile());

            if (cmdMSP == MSP_STATUS_EX) {
                sbufWriteU16(dst, averageSystemLoadPercent);
                sbufWriteU16(dst, armingFlags);
                sbufWriteU8(dst, accGetCalibrationAxisFlags());
            }
        }
        break;

        case MSP2_INAV_STATUS:
        {
            // Preserves full arming flags and box modes
            boxBitmask_t mspBoxModeFlags;
            packBoxModeFlags(&mspBoxModeFlags);

            sbufWriteU16(dst, (uint16_t)cycleTime);
#ifdef USE_I2C
            sbufWriteU16(dst, i2cGetErrorCounter());
#else
            sbufWriteU16(dst, 0);
#endif
            sbufWriteU16(dst, packSensorStatus());
            sbufWriteU16(dst, averageSystemLoadPercent);
            sbufWriteU8(dst, (getConfigBatteryProfile() << 4) | getConfigProfile());
            sbufWriteU32(dst, armingFlags);
            sbufWriteData(dst, &mspBoxModeFlags, sizeof(mspBoxModeFlags));
        }
        break;

    case MSP_RAW_IMU:
        {
            for (int i = 0; i < 3; i++) {
                sbufWriteU16(dst, (int16_t)lrintf(acc.accADCf[i] * 512));
            }
            for (int i = 0; i < 3; i++) {
                sbufWriteU16(dst, gyroRateDps(i));
            }
            for (int i = 0; i < 3; i++) {
                sbufWriteU16(dst, mag.magADC[i]);
            }
        }
        break;

    case MSP_SERVO:
        sbufWriteData(dst, &servo, MAX_SUPPORTED_SERVOS * 2);
        break;
    case MSP_SERVO_CONFIGURATIONS:
        for (int i = 0; i < MAX_SUPPORTED_SERVOS; i++) {
            sbufWriteU16(dst, servoParams(i)->min);
            sbufWriteU16(dst, servoParams(i)->max);
            sbufWriteU16(dst, servoParams(i)->middle);
            sbufWriteU8(dst, servoParams(i)->rate);
            sbufWriteU8(dst, 0);
            sbufWriteU8(dst, 0);
            sbufWriteU8(dst, 255); // used to be forwardFromChannel, not used anymore, send 0xff for compatibility reasons
            sbufWriteU32(dst, 0); //Input reversing is not required since it can be done on mixer level
        }
        break;
    case MSP_SERVO_MIX_RULES:
        for (int i = 0; i < MAX_SERVO_RULES; i++) {
            sbufWriteU8(dst, customServoMixers(i)->targetChannel);
            sbufWriteU8(dst, customServoMixers(i)->inputSource);
            sbufWriteU8(dst, customServoMixers(i)->rate);
            sbufWriteU8(dst, customServoMixers(i)->speed);
            sbufWriteU8(dst, 0);
            sbufWriteU8(dst, 100);
            sbufWriteU8(dst, 0);
        }
        break;
    case MSP2_COMMON_MOTOR_MIXER:
        for (uint8_t i = 0; i < MAX_SUPPORTED_MOTORS; i++) {
            sbufWriteU16(dst, customMotorMixer(i)->throttle * 1000);
            sbufWriteU16(dst, constrainf(customMotorMixer(i)->roll + 2.0f, 0.0f, 4.0f) * 1000);
            sbufWriteU16(dst, constrainf(customMotorMixer(i)->pitch + 2.0f, 0.0f, 4.0f) * 1000);
            sbufWriteU16(dst, constrainf(customMotorMixer(i)->yaw + 2.0f, 0.0f, 4.0f) * 1000);
        }
        break;

    case MSP_MOTOR:
        for (unsigned i = 0; i < 8; i++) {
            sbufWriteU16(dst, i < MAX_SUPPORTED_MOTORS ? motor[i] : 0);
        }
        break;

    case MSP_RC:
        for (int i = 0; i < rxRuntimeConfig.channelCount; i++) {
            sbufWriteU16(dst, rcRaw[i]);
        }
        break;

    case MSP_ATTITUDE:
        sbufWriteU16(dst, attitude.values.roll);
        sbufWriteU16(dst, attitude.values.pitch);
        sbufWriteU16(dst, DECIDEGREES_TO_DEGREES(attitude.values.yaw));
        break;

    case MSP_ALTITUDE:
#if defined(USE_NAV)
        sbufWriteU32(dst, lrintf(getEstimatedActualPosition(Z)));
        sbufWriteU16(dst, lrintf(getEstimatedActualVelocity(Z)));
#else
        sbufWriteU32(dst, 0);
        sbufWriteU16(dst, 0);
#endif
#if defined(USE_BARO)
        sbufWriteU32(dst, baroGetLatestAltitude());
#else
        sbufWriteU32(dst, 0);
#endif
        break;

    case MSP_SONAR_ALTITUDE:
#ifdef USE_RANGEFINDER
        sbufWriteU32(dst, rangefinderGetLatestAltitude());
#else
        sbufWriteU32(dst, 0);
#endif
        break;

    case MSP2_INAV_OPTICAL_FLOW:
#ifdef USE_OPTICAL_FLOW
        sbufWriteU8(dst, opflow.rawQuality);
        sbufWriteU16(dst, RADIANS_TO_DEGREES(opflow.flowRate[X]));
        sbufWriteU16(dst, RADIANS_TO_DEGREES(opflow.flowRate[Y]));
        sbufWriteU16(dst, RADIANS_TO_DEGREES(opflow.bodyRate[X]));
        sbufWriteU16(dst, RADIANS_TO_DEGREES(opflow.bodyRate[Y]));
#else
        sbufWriteU8(dst, 0);
        sbufWriteU16(dst, 0);
        sbufWriteU16(dst, 0);
        sbufWriteU16(dst, 0);
        sbufWriteU16(dst, 0);
#endif
        break;

    case MSP_ANALOG:
        sbufWriteU8(dst, (uint8_t)constrain(getBatteryVoltage() / 10, 0, 255));
        sbufWriteU16(dst, (uint16_t)constrain(getMAhDrawn(), 0, 0xFFFF)); // milliamp hours drawn from battery
        sbufWriteU16(dst, getRSSI());
        sbufWriteU16(dst, (int16_t)constrain(getAmperage(), -0x8000, 0x7FFF)); // send amperage in 0.01 A steps, range is -320A to 320A
        break;

    case MSP2_INAV_ANALOG:
        // Bit 1: battery full, Bit 2: use capacity threshold, Bit 3-4: battery state, Bit 5-8: battery cell count
        sbufWriteU8(dst, batteryWasFullWhenPluggedIn() | (batteryUsesCapacityThresholds() << 1) | (getBatteryState() << 2) | (getBatteryCellCount() << 4));
        sbufWriteU16(dst, getBatteryVoltage());
        sbufWriteU16(dst, getAmperage()); // send amperage in 0.01 A steps
        sbufWriteU32(dst, getPower());    // power draw
        sbufWriteU32(dst, getMAhDrawn()); // milliamp hours drawn from battery
        sbufWriteU32(dst, getMWhDrawn()); // milliWatt hours drawn from battery
        sbufWriteU32(dst, getBatteryRemainingCapacity());
        sbufWriteU8(dst, calculateBatteryPercentage());
        sbufWriteU16(dst, getRSSI());
        break;

    case MSP_ARMING_CONFIG:
        sbufWriteU8(dst, armingConfig()->auto_disarm_delay);
        sbufWriteU8(dst, armingConfig()->disarm_kill_switch);
        break;

    case MSP_LOOP_TIME:
        sbufWriteU16(dst, gyroConfig()->looptime);
        break;

    case MSP_RC_TUNING:
        sbufWriteU8(dst, 100); //rcRate8 kept for compatibity reasons, this setting is no longer used
        sbufWriteU8(dst, currentControlRateProfile->stabilized.rcExpo8);
        for (int i = 0 ; i < 3; i++) {
            sbufWriteU8(dst, currentControlRateProfile->stabilized.rates[i]); // R,P,Y see flight_dynamics_index_t
        }
        sbufWriteU8(dst, currentControlRateProfile->throttle.dynPID);
        sbufWriteU8(dst, currentControlRateProfile->throttle.rcMid8);
        sbufWriteU8(dst, currentControlRateProfile->throttle.rcExpo8);
        sbufWriteU16(dst, currentControlRateProfile->throttle.pa_breakpoint);
        sbufWriteU8(dst, currentControlRateProfile->stabilized.rcYawExpo8);
        break;

    case MSP2_INAV_RATE_PROFILE:
        // throttle
        sbufWriteU8(dst, currentControlRateProfile->throttle.rcMid8);
        sbufWriteU8(dst, currentControlRateProfile->throttle.rcExpo8);
        sbufWriteU8(dst, currentControlRateProfile->throttle.dynPID);
        sbufWriteU16(dst, currentControlRateProfile->throttle.pa_breakpoint);

        // stabilized
        sbufWriteU8(dst, currentControlRateProfile->stabilized.rcExpo8);
        sbufWriteU8(dst, currentControlRateProfile->stabilized.rcYawExpo8);
        for (uint8_t i = 0 ; i < 3; ++i) {
            sbufWriteU8(dst, currentControlRateProfile->stabilized.rates[i]); // R,P,Y see flight_dynamics_index_t
        }

        // manual
        sbufWriteU8(dst, currentControlRateProfile->manual.rcExpo8);
        sbufWriteU8(dst, currentControlRateProfile->manual.rcYawExpo8);
        for (uint8_t i = 0 ; i < 3; ++i) {
            sbufWriteU8(dst, currentControlRateProfile->manual.rates[i]); // R,P,Y see flight_dynamics_index_t
        }
        break;

    case MSP_PID:
        for (int i = 0; i < PID_ITEM_COUNT; i++) {
            sbufWriteU8(dst, pidBank()->pid[i].P);
            sbufWriteU8(dst, pidBank()->pid[i].I);
            sbufWriteU8(dst, pidBank()->pid[i].D);
        }
        break;

    case MSP_PIDNAMES:
        for (const char *c = pidnames; *c; c++) {
            sbufWriteU8(dst, *c);
        }
        break;

    case MSP_PID_CONTROLLER:
        sbufWriteU8(dst, 2);      // FIXME: Report as LuxFloat
        break;

    case MSP_MODE_RANGES:
        for (int i = 0; i < MAX_MODE_ACTIVATION_CONDITION_COUNT; i++) {
            const modeActivationCondition_t *mac = modeActivationConditions(i);
            const box_t *box = findBoxByActiveBoxId(mac->modeId);
            sbufWriteU8(dst, box ? box->permanentId : 0);
            sbufWriteU8(dst, mac->auxChannelIndex);
            sbufWriteU8(dst, mac->range.startStep);
            sbufWriteU8(dst, mac->range.endStep);
        }
        break;

    case MSP_ADJUSTMENT_RANGES:
        for (int i = 0; i < MAX_ADJUSTMENT_RANGE_COUNT; i++) {
            const adjustmentRange_t *adjRange = adjustmentRanges(i);
            sbufWriteU8(dst, adjRange->adjustmentIndex);
            sbufWriteU8(dst, adjRange->auxChannelIndex);
            sbufWriteU8(dst, adjRange->range.startStep);
            sbufWriteU8(dst, adjRange->range.endStep);
            sbufWriteU8(dst, adjRange->adjustmentFunction);
            sbufWriteU8(dst, adjRange->auxSwitchChannelIndex);
        }
        break;

    case MSP_BOXNAMES:
        if (!serializeBoxNamesReply(dst)) {
            return false;
        }
        break;

    case MSP_BOXIDS:
        serializeBoxReply(dst);
        break;

    case MSP_MISC:
        sbufWriteU16(dst, PWM_RANGE_MIDDLE);

        sbufWriteU16(dst, motorConfig()->minthrottle);
        sbufWriteU16(dst, motorConfig()->maxthrottle);
        sbufWriteU16(dst, motorConfig()->mincommand);

        sbufWriteU16(dst, failsafeConfig()->failsafe_throttle);

#ifdef USE_GPS
        sbufWriteU8(dst, gpsConfig()->provider); // gps_type
        sbufWriteU8(dst, 0); // TODO gps_baudrate (an index, cleanflight uses a uint32_t
        sbufWriteU8(dst, gpsConfig()->sbasMode); // gps_ubx_sbas
#else
        sbufWriteU8(dst, 0); // gps_type
        sbufWriteU8(dst, 0); // TODO gps_baudrate (an index, cleanflight uses a uint32_t
        sbufWriteU8(dst, 0); // gps_ubx_sbas
#endif
        sbufWriteU8(dst, 0); // multiwiiCurrentMeterOutput
        sbufWriteU8(dst, rxConfig()->rssi_channel);
        sbufWriteU8(dst, 0);

        sbufWriteU16(dst, compassConfig()->mag_declination / 10);

        sbufWriteU8(dst, batteryMetersConfig()->voltage_scale / 10);
        sbufWriteU8(dst, currentBatteryProfile->voltage.cellMin / 10);
        sbufWriteU8(dst, currentBatteryProfile->voltage.cellMax / 10);
        sbufWriteU8(dst, currentBatteryProfile->voltage.cellWarning / 10);
        break;

    case MSP2_INAV_MISC:
        sbufWriteU16(dst, PWM_RANGE_MIDDLE);

        sbufWriteU16(dst, motorConfig()->minthrottle);
        sbufWriteU16(dst, motorConfig()->maxthrottle);
        sbufWriteU16(dst, motorConfig()->mincommand);

        sbufWriteU16(dst, failsafeConfig()->failsafe_throttle);

#ifdef USE_GPS
        sbufWriteU8(dst, gpsConfig()->provider); // gps_type
        sbufWriteU8(dst, 0); // TODO gps_baudrate (an index, cleanflight uses a uint32_t
        sbufWriteU8(dst, gpsConfig()->sbasMode); // gps_ubx_sbas
#else
        sbufWriteU8(dst, 0); // gps_type
        sbufWriteU8(dst, 0); // TODO gps_baudrate (an index, cleanflight uses a uint32_t
        sbufWriteU8(dst, 0); // gps_ubx_sbas
#endif
        sbufWriteU8(dst, rxConfig()->rssi_channel);

        sbufWriteU16(dst, compassConfig()->mag_declination / 10);

        sbufWriteU16(dst, batteryMetersConfig()->voltage_scale);
        sbufWriteU8(dst, batteryMetersConfig()->voltageSource);
        sbufWriteU8(dst, currentBatteryProfile->cells);
        sbufWriteU16(dst, currentBatteryProfile->voltage.cellDetect);
        sbufWriteU16(dst, currentBatteryProfile->voltage.cellMin);
        sbufWriteU16(dst, currentBatteryProfile->voltage.cellMax);
        sbufWriteU16(dst, currentBatteryProfile->voltage.cellWarning);

        sbufWriteU32(dst, currentBatteryProfile->capacity.value);
        sbufWriteU32(dst, currentBatteryProfile->capacity.warning);
        sbufWriteU32(dst, currentBatteryProfile->capacity.critical);
        sbufWriteU8(dst, currentBatteryProfile->capacity.unit);
        break;

    case MSP2_INAV_BATTERY_CONFIG:
        sbufWriteU16(dst, batteryMetersConfig()->voltage_scale);
        sbufWriteU8(dst, batteryMetersConfig()->voltageSource);
        sbufWriteU8(dst, currentBatteryProfile->cells);
        sbufWriteU16(dst, currentBatteryProfile->voltage.cellDetect);
        sbufWriteU16(dst, currentBatteryProfile->voltage.cellMin);
        sbufWriteU16(dst, currentBatteryProfile->voltage.cellMax);
        sbufWriteU16(dst, currentBatteryProfile->voltage.cellWarning);

        sbufWriteU16(dst, batteryMetersConfig()->current.offset);
        sbufWriteU16(dst, batteryMetersConfig()->current.scale);

        sbufWriteU32(dst, currentBatteryProfile->capacity.value);
        sbufWriteU32(dst, currentBatteryProfile->capacity.warning);
        sbufWriteU32(dst, currentBatteryProfile->capacity.critical);
        sbufWriteU8(dst, currentBatteryProfile->capacity.unit);
        break;

    case MSP_MOTOR_PINS:
        // FIXME This is hardcoded and should not be.
        for (int i = 0; i < 8; i++) {
            sbufWriteU8(dst, i + 1);
        }
        break;

#ifdef USE_GPS
    case MSP_RAW_GPS:
        sbufWriteU8(dst, gpsSol.fixType);
        sbufWriteU8(dst, gpsSol.numSat);
        sbufWriteU32(dst, gpsSol.llh.lat);
        sbufWriteU32(dst, gpsSol.llh.lon);
        sbufWriteU16(dst, gpsSol.llh.alt/100); // meters
        sbufWriteU16(dst, gpsSol.groundSpeed);
        sbufWriteU16(dst, gpsSol.groundCourse);
        sbufWriteU16(dst, gpsSol.hdop);
        break;

    case MSP_COMP_GPS:
        sbufWriteU16(dst, GPS_distanceToHome);
        sbufWriteU16(dst, GPS_directionToHome);
        sbufWriteU8(dst, gpsSol.flags.gpsHeartbeat ? 1 : 0);
        break;
#ifdef USE_NAV
    case MSP_NAV_STATUS:
        sbufWriteU8(dst, NAV_Status.mode);
        sbufWriteU8(dst, NAV_Status.state);
        sbufWriteU8(dst, NAV_Status.activeWpAction);
        sbufWriteU8(dst, NAV_Status.activeWpNumber);
        sbufWriteU8(dst, NAV_Status.error);
        //sbufWriteU16(dst,  (int16_t)(target_bearing/100));
        sbufWriteU16(dst, getHeadingHoldTarget());
        break;
#endif

    case MSP_GPSSVINFO:
        /* Compatibility stub - return zero SVs */
        sbufWriteU8(dst, 1);

        // HDOP
        sbufWriteU8(dst, 0);
        sbufWriteU8(dst, 0);
        sbufWriteU8(dst, gpsSol.hdop / 100);
        sbufWriteU8(dst, gpsSol.hdop / 100);
        break;

    case MSP_GPSSTATISTICS:
        sbufWriteU16(dst, gpsStats.lastMessageDt);
        sbufWriteU32(dst, gpsStats.errors);
        sbufWriteU32(dst, gpsStats.timeouts);
        sbufWriteU32(dst, gpsStats.packetCount);
        sbufWriteU16(dst, gpsSol.hdop);
        sbufWriteU16(dst, gpsSol.eph);
        sbufWriteU16(dst, gpsSol.epv);
        break;
#endif
    case MSP_DEBUG:
        // output some useful QA statistics
        // debug[x] = ((hse_value / 1000000) * 1000) + (SystemCoreClock / 1000000);         // XX0YY [crystal clock : core clock]

        for (int i = 0; i < 4; i++) {
            sbufWriteU16(dst, debug[i]);      // 4 variables are here for general monitoring purpose
        }
        break;

    case MSP2_INAV_DEBUG:
        for (int i = 0; i < DEBUG32_VALUE_COUNT; i++) {
            sbufWriteU32(dst, debug[i]);      // 8 variables are here for general monitoring purpose
        }
        break;

    case MSP_UID:
        sbufWriteU32(dst, U_ID_0);
        sbufWriteU32(dst, U_ID_1);
        sbufWriteU32(dst, U_ID_2);
        break;

    case MSP_FEATURE:
        sbufWriteU32(dst, featureMask());
        break;

    case MSP_BOARD_ALIGNMENT:
        sbufWriteU16(dst, boardAlignment()->rollDeciDegrees);
        sbufWriteU16(dst, boardAlignment()->pitchDeciDegrees);
        sbufWriteU16(dst, boardAlignment()->yawDeciDegrees);
        break;

    case MSP_VOLTAGE_METER_CONFIG:
        sbufWriteU8(dst, batteryMetersConfig()->voltage_scale / 10);
        sbufWriteU8(dst, currentBatteryProfile->voltage.cellMin / 10);
        sbufWriteU8(dst, currentBatteryProfile->voltage.cellMax / 10);
        sbufWriteU8(dst, currentBatteryProfile->voltage.cellWarning / 10);
        break;

    case MSP_CURRENT_METER_CONFIG:
        sbufWriteU16(dst, batteryMetersConfig()->current.scale);
        sbufWriteU16(dst, batteryMetersConfig()->current.offset);
        sbufWriteU8(dst, batteryMetersConfig()->current.type);
        sbufWriteU16(dst, constrain(currentBatteryProfile->capacity.value, 0, 0xFFFF));
        break;

    case MSP_MIXER:
        sbufWriteU8(dst, 3); // mixerMode no longer supported, send 3 (QuadX) as fallback
        break;

    case MSP_RX_CONFIG:
        sbufWriteU8(dst, rxConfig()->serialrx_provider);
        sbufWriteU16(dst, rxConfig()->maxcheck);
        sbufWriteU16(dst, PWM_RANGE_MIDDLE);
        sbufWriteU16(dst, rxConfig()->mincheck);
        sbufWriteU8(dst, rxConfig()->spektrum_sat_bind);
        sbufWriteU16(dst, rxConfig()->rx_min_usec);
        sbufWriteU16(dst, rxConfig()->rx_max_usec);
        sbufWriteU8(dst, 0); // for compatibility with betaflight (rcInterpolation)
        sbufWriteU8(dst, 0); // for compatibility with betaflight (rcInterpolationInterval)
        sbufWriteU16(dst, 0); // for compatibility with betaflight (airModeActivateThreshold)
        sbufWriteU8(dst, rxConfig()->rx_spi_protocol);
        sbufWriteU32(dst, rxConfig()->rx_spi_id);
        sbufWriteU8(dst, rxConfig()->rx_spi_rf_channel_count);
        sbufWriteU8(dst, 0); // for compatibility with betaflight (fpvCamAngleDegrees)
        sbufWriteU8(dst, rxConfig()->receiverType);
        break;

    case MSP_FAILSAFE_CONFIG:
        sbufWriteU8(dst, failsafeConfig()->failsafe_delay);
        sbufWriteU8(dst, failsafeConfig()->failsafe_off_delay);
        sbufWriteU16(dst, failsafeConfig()->failsafe_throttle);
        sbufWriteU8(dst, 0);    // was failsafe_kill_switch
        sbufWriteU16(dst, failsafeConfig()->failsafe_throttle_low_delay);
        sbufWriteU8(dst, failsafeConfig()->failsafe_procedure);
        sbufWriteU8(dst, failsafeConfig()->failsafe_recovery_delay);
        sbufWriteU16(dst, failsafeConfig()->failsafe_fw_roll_angle);
        sbufWriteU16(dst, failsafeConfig()->failsafe_fw_pitch_angle);
        sbufWriteU16(dst, failsafeConfig()->failsafe_fw_yaw_rate);
        sbufWriteU16(dst, failsafeConfig()->failsafe_stick_motion_threshold);
        sbufWriteU16(dst, failsafeConfig()->failsafe_min_distance);
        sbufWriteU8(dst, failsafeConfig()->failsafe_min_distance_procedure);
        break;

    case MSP_RSSI_CONFIG:
        sbufWriteU8(dst, rxConfig()->rssi_channel);
        break;

    case MSP_RX_MAP:
        sbufWriteData(dst, rxConfig()->rcmap, MAX_MAPPABLE_RX_INPUTS);
        break;

    case MSP_BF_CONFIG:
        sbufWriteU8(dst, 3); // mixerMode no longer supported, send 3 (QuadX) as fallback

        sbufWriteU32(dst, featureMask());

        sbufWriteU8(dst, rxConfig()->serialrx_provider);

        sbufWriteU16(dst, boardAlignment()->rollDeciDegrees);
        sbufWriteU16(dst, boardAlignment()->pitchDeciDegrees);
        sbufWriteU16(dst, boardAlignment()->yawDeciDegrees);

        sbufWriteU16(dst, batteryMetersConfig()->current.scale);
        sbufWriteU16(dst, batteryMetersConfig()->current.offset);
        break;

    case MSP_CF_SERIAL_CONFIG:
        for (int i = 0; i < SERIAL_PORT_COUNT; i++) {
            if (!serialIsPortAvailable(serialConfig()->portConfigs[i].identifier)) {
                continue;
            };
            sbufWriteU8(dst, serialConfig()->portConfigs[i].identifier);
            sbufWriteU16(dst, serialConfig()->portConfigs[i].functionMask);
            sbufWriteU8(dst, serialConfig()->portConfigs[i].msp_baudrateIndex);
            sbufWriteU8(dst, serialConfig()->portConfigs[i].gps_baudrateIndex);
            sbufWriteU8(dst, serialConfig()->portConfigs[i].telemetry_baudrateIndex);
            sbufWriteU8(dst, serialConfig()->portConfigs[i].peripheral_baudrateIndex);
        }
        break;

    case MSP2_COMMON_SERIAL_CONFIG:
        for (int i = 0; i < SERIAL_PORT_COUNT; i++) {
            if (!serialIsPortAvailable(serialConfig()->portConfigs[i].identifier)) {
                continue;
            };
            sbufWriteU8(dst, serialConfig()->portConfigs[i].identifier);
            sbufWriteU32(dst, serialConfig()->portConfigs[i].functionMask);
            sbufWriteU8(dst, serialConfig()->portConfigs[i].msp_baudrateIndex);
            sbufWriteU8(dst, serialConfig()->portConfigs[i].gps_baudrateIndex);
            sbufWriteU8(dst, serialConfig()->portConfigs[i].telemetry_baudrateIndex);
            sbufWriteU8(dst, serialConfig()->portConfigs[i].peripheral_baudrateIndex);
        }
        break;

#ifdef USE_LED_STRIP
    case MSP_LED_COLORS:
        for (int i = 0; i < LED_CONFIGURABLE_COLOR_COUNT; i++) {
            const hsvColor_t *color = &ledStripConfig()->colors[i];
            sbufWriteU16(dst, color->h);
            sbufWriteU8(dst, color->s);
            sbufWriteU8(dst, color->v);
        }
        break;

    case MSP_LED_STRIP_CONFIG:
        for (int i = 0; i < LED_MAX_STRIP_LENGTH; i++) {
            const ledConfig_t *ledConfig = &ledStripConfig()->ledConfigs[i];
            sbufWriteU32(dst, *ledConfig);
        }
        break;

    case MSP_LED_STRIP_MODECOLOR:
        for (int i = 0; i < LED_MODE_COUNT; i++) {
            for (int j = 0; j < LED_DIRECTION_COUNT; j++) {
                sbufWriteU8(dst, i);
                sbufWriteU8(dst, j);
                sbufWriteU8(dst, ledStripConfig()->modeColors[i].color[j]);
            }
        }

        for (int j = 0; j < LED_SPECIAL_COLOR_COUNT; j++) {
            sbufWriteU8(dst, LED_MODE_COUNT);
            sbufWriteU8(dst, j);
            sbufWriteU8(dst, ledStripConfig()->specialColors.color[j]);
        }
        break;
#endif

    case MSP_DATAFLASH_SUMMARY:
        serializeDataflashSummaryReply(dst);
        break;

    case MSP_BLACKBOX_CONFIG:
#ifdef USE_BLACKBOX
        sbufWriteU8(dst, 1); //Blackbox supported
        sbufWriteU8(dst, blackboxConfig()->device);
        sbufWriteU8(dst, blackboxConfig()->rate_num);
        sbufWriteU8(dst, blackboxConfig()->rate_denom);
#else
        sbufWriteU8(dst, 0); // Blackbox not supported
        sbufWriteU8(dst, 0);
        sbufWriteU8(dst, 0);
        sbufWriteU8(dst, 0);
#endif
        break;

    case MSP_SDCARD_SUMMARY:
        serializeSDCardSummaryReply(dst);
        break;

    case MSP_OSD_CONFIG:
#ifdef USE_OSD
        sbufWriteU8(dst, 1); // OSD supported
        // send video system (AUTO/PAL/NTSC)
#ifdef USE_MAX7456
        sbufWriteU8(dst, osdConfig()->video_system);
#else
        sbufWriteU8(dst, 0);
#endif
        sbufWriteU8(dst, osdConfig()->units);
        sbufWriteU8(dst, osdConfig()->rssi_alarm);
        sbufWriteU16(dst, currentBatteryProfile->capacity.warning);
        sbufWriteU16(dst, osdConfig()->time_alarm);
        sbufWriteU16(dst, osdConfig()->alt_alarm);
        sbufWriteU16(dst, osdConfig()->dist_alarm);
        sbufWriteU16(dst, osdConfig()->neg_alt_alarm);
        for (int i = 0; i < OSD_ITEM_COUNT; i++) {
            sbufWriteU16(dst, osdConfig()->item_pos[0][i]);
        }
#else
        sbufWriteU8(dst, 0); // OSD not supported
#endif
        break;

    case MSP_BF_BUILD_INFO:
        sbufWriteData(dst, buildDate, 11); // MMM DD YYYY as ascii, MMM = Jan/Feb... etc
        sbufWriteU32(dst, 0); // future exp
        sbufWriteU32(dst, 0); // future exp
        break;

    case MSP_3D:
        sbufWriteU16(dst, flight3DConfig()->deadband3d_low);
        sbufWriteU16(dst, flight3DConfig()->deadband3d_high);
        sbufWriteU16(dst, flight3DConfig()->neutral3d);
        break;

    case MSP_RC_DEADBAND:
        sbufWriteU8(dst, rcControlsConfig()->deadband);
        sbufWriteU8(dst, rcControlsConfig()->yaw_deadband);
        sbufWriteU8(dst, rcControlsConfig()->alt_hold_deadband);
        sbufWriteU16(dst, rcControlsConfig()->deadband3d_throttle);
        break;

    case MSP_SENSOR_ALIGNMENT:
        sbufWriteU8(dst, gyroConfig()->gyro_align);
        sbufWriteU8(dst, accelerometerConfig()->acc_align);
        sbufWriteU8(dst, compassConfig()->mag_align);
#ifdef USE_OPTICAL_FLOW
        sbufWriteU8(dst, opticalFlowConfig()->opflow_align);
#else
        sbufWriteU8(dst, 0);
#endif
        break;

    case MSP_ADVANCED_CONFIG:
        sbufWriteU8(dst, 1);    // gyroConfig()->gyroSyncDenominator
        sbufWriteU8(dst, 1);    // BF: masterConfig.pid_process_denom
        sbufWriteU8(dst, 1);    // BF: motorConfig()->useUnsyncedPwm
        sbufWriteU8(dst, motorConfig()->motorPwmProtocol);
        sbufWriteU16(dst, motorConfig()->motorPwmRate);
        sbufWriteU16(dst, servoConfig()->servoPwmRate);
        sbufWriteU8(dst, gyroConfig()->gyroSync);
        break;

    case MSP_FILTER_CONFIG :
        sbufWriteU8(dst, gyroConfig()->gyro_soft_lpf_hz);
        sbufWriteU16(dst, pidProfile()->dterm_lpf_hz);
        sbufWriteU16(dst, pidProfile()->yaw_lpf_hz);
#ifdef USE_GYRO_NOTCH_1
        sbufWriteU16(dst, gyroConfig()->gyro_soft_notch_hz_1); //masterConfig.gyro_soft_notch_hz_1
        sbufWriteU16(dst, gyroConfig()->gyro_soft_notch_cutoff_1); //BF: masterConfig.gyro_soft_notch_cutoff_1
#else
        sbufWriteU16(dst, 0); //masterConfig.gyro_soft_notch_hz_1
        sbufWriteU16(dst, 1); //BF: masterConfig.gyro_soft_notch_cutoff_1
#endif

#ifdef USE_DTERM_NOTCH
        sbufWriteU16(dst, pidProfile()->dterm_soft_notch_hz); //BF: pidProfile()->dterm_notch_hz
        sbufWriteU16(dst, pidProfile()->dterm_soft_notch_cutoff); //pidProfile()->dterm_notch_cutoff
#else
        sbufWriteU16(dst, 0); //BF: pidProfile()->dterm_notch_hz
        sbufWriteU16(dst, 1); //pidProfile()->dterm_notch_cutoff
#endif

#ifdef USE_GYRO_NOTCH_2
        sbufWriteU16(dst, gyroConfig()->gyro_soft_notch_hz_2); //BF: masterConfig.gyro_soft_notch_hz_2
        sbufWriteU16(dst, gyroConfig()->gyro_soft_notch_cutoff_2); //BF: masterConfig.gyro_soft_notch_cutoff_2
#else
        sbufWriteU16(dst, 0); //BF: masterConfig.gyro_soft_notch_hz_2
        sbufWriteU16(dst, 1); //BF: masterConfig.gyro_soft_notch_cutoff_2
#endif

#ifdef USE_ACC_NOTCH
        sbufWriteU16(dst, accelerometerConfig()->acc_notch_hz);
        sbufWriteU16(dst, accelerometerConfig()->acc_notch_cutoff);
#else
        sbufWriteU16(dst, 0);
        sbufWriteU16(dst, 1);
#endif

#ifdef USE_GYRO_BIQUAD_RC_FIR2
        sbufWriteU16(dst, gyroConfig()->gyro_stage2_lowpass_hz);
#else
        sbufWriteU16(dst, 0);
#endif
        break;

    case MSP_PID_ADVANCED:
        sbufWriteU16(dst, 0); // pidProfile()->rollPitchItermIgnoreRate
        sbufWriteU16(dst, 0); // pidProfile()->yawItermIgnoreRate
        sbufWriteU16(dst, pidProfile()->yaw_p_limit);
        sbufWriteU8(dst, 0); //BF: pidProfile()->deltaMethod
        sbufWriteU8(dst, 0); //BF: pidProfile()->vbatPidCompensation
        sbufWriteU8(dst, 0); //BF: pidProfile()->setpointRelaxRatio
        sbufWriteU8(dst, constrain(pidProfile()->dterm_setpoint_weight * 100, 0, 255));
        sbufWriteU16(dst, pidProfile()->pidSumLimit);
        sbufWriteU8(dst, 0); //BF: pidProfile()->itermThrottleGain

        /*
         * To keep compatibility on MSP frame length level with Betaflight, axis axisAccelerationLimitYaw
         * limit will be sent and received in [dps / 10]
         */
        sbufWriteU16(dst, constrain(pidProfile()->axisAccelerationLimitRollPitch / 10, 0, 65535));
        sbufWriteU16(dst, constrain(pidProfile()->axisAccelerationLimitYaw / 10, 0, 65535));
        break;

    case MSP_INAV_PID:
        sbufWriteU8(dst, 0); //Legacy, no longer in use async processing value
        sbufWriteU16(dst, 0); //Legacy, no longer in use async processing value
        sbufWriteU16(dst, 0); //Legacy, no longer in use async processing value
        sbufWriteU8(dst, pidProfile()->heading_hold_rate_limit);
        sbufWriteU8(dst, HEADING_HOLD_ERROR_LPF_FREQ);
        sbufWriteU16(dst, mixerConfig()->yaw_jump_prevention_limit);
        sbufWriteU8(dst, gyroConfig()->gyro_lpf);
        sbufWriteU8(dst, accelerometerConfig()->acc_lpf_hz);
        sbufWriteU8(dst, 0); //reserved
        sbufWriteU8(dst, 0); //reserved
        sbufWriteU8(dst, 0); //reserved
        sbufWriteU8(dst, 0); //reserved
        break;

    case MSP_SENSOR_CONFIG:
        sbufWriteU8(dst, accelerometerConfig()->acc_hardware);
#ifdef USE_BARO
        sbufWriteU8(dst, barometerConfig()->baro_hardware);
#else
        sbufWriteU8(dst, 0);
#endif
#ifdef USE_MAG
        sbufWriteU8(dst, compassConfig()->mag_hardware);
#else
        sbufWriteU8(dst, 0);
#endif
#ifdef USE_PITOT
        sbufWriteU8(dst, pitotmeterConfig()->pitot_hardware);
#else
        sbufWriteU8(dst, 0);
#endif
#ifdef USE_RANGEFINDER
        sbufWriteU8(dst, rangefinderConfig()->rangefinder_hardware);
#else
        sbufWriteU8(dst, 0);
#endif
#ifdef USE_OPTICAL_FLOW
        sbufWriteU8(dst, opticalFlowConfig()->opflow_hardware);
#else
        sbufWriteU8(dst, 0);
#endif
        break;

#ifdef USE_NAV
    case MSP_NAV_POSHOLD:
        sbufWriteU8(dst, navConfig()->general.flags.user_control_mode);
        sbufWriteU16(dst, navConfig()->general.max_auto_speed);
        sbufWriteU16(dst, navConfig()->general.max_auto_climb_rate);
        sbufWriteU16(dst, navConfig()->general.max_manual_speed);
        sbufWriteU16(dst, navConfig()->general.max_manual_climb_rate);
        sbufWriteU8(dst, navConfig()->mc.max_bank_angle);
        sbufWriteU8(dst, navConfig()->general.flags.use_thr_mid_for_althold);
        sbufWriteU16(dst, navConfig()->mc.hover_throttle);
        break;

    case MSP_RTH_AND_LAND_CONFIG:
        sbufWriteU16(dst, navConfig()->general.min_rth_distance);
        sbufWriteU8(dst, navConfig()->general.flags.rth_climb_first);
        sbufWriteU8(dst, navConfig()->general.flags.rth_climb_ignore_emerg);
        sbufWriteU8(dst, navConfig()->general.flags.rth_tail_first);
        sbufWriteU8(dst, navConfig()->general.flags.rth_allow_landing);
        sbufWriteU8(dst, navConfig()->general.flags.rth_alt_control_mode);
        sbufWriteU16(dst, navConfig()->general.rth_abort_threshold);
        sbufWriteU16(dst, navConfig()->general.rth_altitude);
        sbufWriteU16(dst, navConfig()->general.land_descent_rate);
        sbufWriteU16(dst, navConfig()->general.land_slowdown_minalt);
        sbufWriteU16(dst, navConfig()->general.land_slowdown_maxalt);
        sbufWriteU16(dst, navConfig()->general.emerg_descent_rate);
        break;

    case MSP_FW_CONFIG:
        sbufWriteU16(dst, navConfig()->fw.cruise_throttle);
        sbufWriteU16(dst, navConfig()->fw.min_throttle);
        sbufWriteU16(dst, navConfig()->fw.max_throttle);
        sbufWriteU8(dst, navConfig()->fw.max_bank_angle);
        sbufWriteU8(dst, navConfig()->fw.max_climb_angle);
        sbufWriteU8(dst, navConfig()->fw.max_dive_angle);
        sbufWriteU8(dst, navConfig()->fw.pitch_to_throttle);
        sbufWriteU16(dst, navConfig()->fw.loiter_radius);
        break;
#endif

    case MSP_CALIBRATION_DATA:
    #ifdef USE_ACC
        sbufWriteU8(dst, accGetCalibrationAxisFlags());
        sbufWriteU16(dst, accelerometerConfig()->accZero.raw[X]);
        sbufWriteU16(dst, accelerometerConfig()->accZero.raw[Y]);
        sbufWriteU16(dst, accelerometerConfig()->accZero.raw[Z]);
        sbufWriteU16(dst, accelerometerConfig()->accGain.raw[X]);
        sbufWriteU16(dst, accelerometerConfig()->accGain.raw[Y]);
        sbufWriteU16(dst, accelerometerConfig()->accGain.raw[Z]);
    #else
        sbufWriteU8(dst, 0);
        sbufWriteU16(dst, 0);
        sbufWriteU16(dst, 0);
        sbufWriteU16(dst, 0);
        sbufWriteU16(dst, 0);
        sbufWriteU16(dst, 0);
        sbufWriteU16(dst, 0);
    #endif

    #ifdef USE_MAG
        sbufWriteU16(dst, compassConfig()->magZero.raw[X]);
        sbufWriteU16(dst, compassConfig()->magZero.raw[Y]);
        sbufWriteU16(dst, compassConfig()->magZero.raw[Z]);
    #else
        sbufWriteU16(dst, 0);
        sbufWriteU16(dst, 0);
        sbufWriteU16(dst, 0);
    #endif
        break;

    case MSP_POSITION_ESTIMATION_CONFIG:
    #ifdef USE_NAV

        sbufWriteU16(dst, positionEstimationConfig()->w_z_baro_p * 100); //     inav_w_z_baro_p float as value * 100
        sbufWriteU16(dst, positionEstimationConfig()->w_z_gps_p * 100);  // 2   inav_w_z_gps_p  float as value * 100
        sbufWriteU16(dst, positionEstimationConfig()->w_z_gps_v * 100);  // 2   inav_w_z_gps_v  float as value * 100
        sbufWriteU16(dst, positionEstimationConfig()->w_xy_gps_p * 100); // 2   inav_w_xy_gps_p float as value * 100
        sbufWriteU16(dst, positionEstimationConfig()->w_xy_gps_v * 100); // 2   inav_w_xy_gps_v float as value * 100
        sbufWriteU8(dst, gpsConfigMutable()->gpsMinSats);                // 1
        sbufWriteU8(dst, positionEstimationConfig()->use_gps_velned);    // 1   inav_use_gps_velned ON/OFF

    #else
        sbufWriteU16(dst, 0);
        sbufWriteU16(dst, 0);
        sbufWriteU16(dst, 0);
        sbufWriteU16(dst, 0);
        sbufWriteU16(dst, 0);
        sbufWriteU8(dst, 0);
        sbufWriteU8(dst, 0);
    #endif
        break;

    case MSP_REBOOT:
        if (!ARMING_FLAG(ARMED)) {
            if (mspPostProcessFn) {
                *mspPostProcessFn = mspRebootFn;
            }
        }
        break;

    case MSP_WP_GETINFO:
#ifdef USE_NAV
        sbufWriteU8(dst, 0);                        // Reserved for waypoint capabilities
        sbufWriteU8(dst, NAV_MAX_WAYPOINTS);        // Maximum number of waypoints supported
        sbufWriteU8(dst, isWaypointListValid());    // Is current mission valid
        sbufWriteU8(dst, getWaypointCount());       // Number of waypoints in current mission
#else
        sbufWriteU8(dst, 0);
        sbufWriteU8(dst, 0);
        sbufWriteU8(dst, 0);
        sbufWriteU8(dst, 0);
#endif
        break;

    case MSP_TX_INFO:
        sbufWriteU8(dst, getRSSISource());
        uint8_t rtcDateTimeIsSet = 0;
        dateTime_t dt;
        if (rtcGetDateTime(&dt)) {
            rtcDateTimeIsSet = 1;
        }
        sbufWriteU8(dst, rtcDateTimeIsSet);
        break;

    case MSP_RTC:
        {
            int32_t seconds = 0;
            uint16_t millis = 0;
            rtcTime_t t;
            if (rtcGet(&t)) {
                seconds = rtcTimeGetSeconds(&t);
                millis = rtcTimeGetMillis(&t);
            }
            sbufWriteU32(dst, (uint32_t)seconds);
            sbufWriteU16(dst, millis);
        }
        break;

    case MSP_VTX_CONFIG:
        {
            vtxDevice_t *vtxDevice = vtxCommonDevice();
            if (vtxDevice) {

                uint8_t deviceType = vtxCommonGetDeviceType(vtxDevice);

                // Return band, channel and power from vtxSettingsConfig_t
                // since the VTX might be configured but temporarily offline.
                uint8_t pitmode = 0;
                vtxCommonGetPitMode(vtxDevice, &pitmode);

                sbufWriteU8(dst, deviceType);
                sbufWriteU8(dst, vtxSettingsConfig()->band);
                sbufWriteU8(dst, vtxSettingsConfig()->channel);
                sbufWriteU8(dst, vtxSettingsConfig()->power);
                sbufWriteU8(dst, pitmode);

                // Betaflight < 4 doesn't send these fields
                sbufWriteU8(dst, vtxCommonDeviceIsReady(vtxDevice) ? 1 : 0);
                sbufWriteU8(dst, vtxSettingsConfig()->lowPowerDisarm);
                // future extensions here...
            }
            else {
                sbufWriteU8(dst, VTXDEV_UNKNOWN); // no VTX configured
            }
        }
        break;

    case MSP_NAME:
        {
            const char *name = systemConfig()->name;
            while (*name) {
                sbufWriteU8(dst, *name++);
            }
        }
        break;

    case MSP2_COMMON_TZ:
        sbufWriteU16(dst, (uint16_t)timeConfig()->tz_offset);
        break;

    case MSP2_INAV_AIR_SPEED:
#ifdef USE_PITOT
        sbufWriteU32(dst, pitot.airSpeed);
#else
        sbufWriteU32(dst, 0);
#endif
        break;

    case MSP2_INAV_MIXER:
        sbufWriteU8(dst, mixerConfig()->yaw_motor_direction);
        sbufWriteU16(dst, mixerConfig()->yaw_jump_prevention_limit);
        sbufWriteU8(dst, mixerConfig()->platformType);
        sbufWriteU8(dst, mixerConfig()->hasFlaps);
        sbufWriteU16(dst, mixerConfig()->appliedMixerPreset);
        sbufWriteU8(dst, MAX_SUPPORTED_MOTORS);
        sbufWriteU8(dst, MAX_SUPPORTED_SERVOS);
        break;

#if defined(USE_OSD)
    case MSP2_INAV_OSD_ALARMS:
        sbufWriteU8(dst, osdConfig()->rssi_alarm);
        sbufWriteU16(dst, osdConfig()->time_alarm);
        sbufWriteU16(dst, osdConfig()->alt_alarm);
        sbufWriteU16(dst, osdConfig()->dist_alarm);
        sbufWriteU16(dst, osdConfig()->neg_alt_alarm);
        break;

    case MSP2_INAV_OSD_PREFERENCES:
        sbufWriteU8(dst, osdConfig()->video_system);
        sbufWriteU8(dst, osdConfig()->main_voltage_decimals);
        sbufWriteU8(dst, osdConfig()->ahi_reverse_roll);
        sbufWriteU8(dst, osdConfig()->crosshairs_style);
        sbufWriteU8(dst, osdConfig()->left_sidebar_scroll);
        sbufWriteU8(dst, osdConfig()->right_sidebar_scroll);
        sbufWriteU8(dst, osdConfig()->sidebar_scroll_arrows);
        sbufWriteU8(dst, osdConfig()->units);
        sbufWriteU8(dst, osdConfig()->stats_energy_unit);
        break;

#endif

    case MSP2_INAV_OUTPUT_MAPPING:
        for (uint8_t i = 0; i < timerHardwareCount; ++i)
            if (!(timerHardware[i].usageFlags & (TIM_USE_PPM | TIM_USE_PWM)))
                sbufWriteU8(dst, timerHardware[i].usageFlags);
        break;

    case MSP2_INAV_MC_BRAKING:
#ifdef USE_MR_BRAKING_MODE
        sbufWriteU16(dst, navConfig()->mc.braking_speed_threshold);
        sbufWriteU16(dst, navConfig()->mc.braking_disengage_speed);
        sbufWriteU16(dst, navConfig()->mc.braking_timeout);
        sbufWriteU8(dst, navConfig()->mc.braking_boost_factor);
        sbufWriteU16(dst, navConfig()->mc.braking_boost_timeout);
        sbufWriteU16(dst, navConfig()->mc.braking_boost_speed_threshold);
        sbufWriteU16(dst, navConfig()->mc.braking_boost_disengage_speed);
        sbufWriteU8(dst, navConfig()->mc.braking_bank_angle);
#endif
        break;

    default:
        return false;
    }
    return true;
}

#ifdef USE_NAV
static void mspFcWaypointOutCommand(sbuf_t *dst, sbuf_t *src)
{
    const uint8_t msp_wp_no = sbufReadU8(src);    // get the wp number
    navWaypoint_t msp_wp;
    getWaypoint(msp_wp_no, &msp_wp);
    sbufWriteU8(dst, msp_wp_no);   // wp_no
    sbufWriteU8(dst, msp_wp.action);  // action (WAYPOINT)
    sbufWriteU32(dst, msp_wp.lat);    // lat
    sbufWriteU32(dst, msp_wp.lon);    // lon
    sbufWriteU32(dst, msp_wp.alt);    // altitude (cm)
    sbufWriteU16(dst, msp_wp.p1);     // P1
    sbufWriteU16(dst, msp_wp.p2);     // P2
    sbufWriteU16(dst, msp_wp.p3);     // P3
    sbufWriteU8(dst, msp_wp.flag);    // flags
}
#endif

#ifdef USE_FLASHFS
static void mspFcDataFlashReadCommand(sbuf_t *dst, sbuf_t *src)
{
    const unsigned int dataSize = sbufBytesRemaining(src);
    uint16_t readLength;

    const uint32_t readAddress = sbufReadU32(src);

    // Request payload:
    //  uint32_t    - address to read from
    //  uint16_t    - size of block to read (optional)
    if (dataSize >= sizeof(uint32_t) + sizeof(uint16_t)) {
        readLength = sbufReadU16(src);
    }
    else {
        readLength = 128;
    }

    serializeDataflashReadReply(dst, readAddress, readLength);
}
#endif

static mspResult_e mspFcProcessInCommand(uint16_t cmdMSP, sbuf_t *src)
{
    uint8_t tmp_u8;
    uint16_t tmp_u16;
    batteryProfile_t *currentBatteryProfileMutable = (batteryProfile_t*)currentBatteryProfile;

    const unsigned int dataSize = sbufBytesRemaining(src);

    switch (cmdMSP) {
    case MSP_SELECT_SETTING:
        if (sbufReadU8Safe(&tmp_u8, src) && (!ARMING_FLAG(ARMED)))
            setConfigProfileAndWriteEEPROM(tmp_u8);
        else
            return MSP_RESULT_ERROR;
        break;

    case MSP_SET_HEAD:
        if (sbufReadU16Safe(&tmp_u16, src))
            updateHeadingHoldTarget(tmp_u16);
        else
            return MSP_RESULT_ERROR;
        break;

#ifdef USE_RX_MSP
    case MSP_SET_RAW_RC:
        {
            uint8_t channelCount = dataSize / sizeof(uint16_t);
            if ((channelCount > MAX_SUPPORTED_RC_CHANNEL_COUNT) || (dataSize > channelCount * sizeof(uint16_t))) {
                return MSP_RESULT_ERROR;
            } else {
                uint16_t frame[MAX_SUPPORTED_RC_CHANNEL_COUNT];
                for (int i = 0; i < channelCount; i++) {
                    frame[i] = sbufReadU16(src);
                }
                rxMspFrameReceive(frame, channelCount);
            }
        }
        break;
#endif

    case MSP_SET_ARMING_CONFIG:
        if (dataSize >= 2) {
            armingConfigMutable()->auto_disarm_delay = constrain(sbufReadU8(src), AUTO_DISARM_DELAY_MIN, AUTO_DISARM_DELAY_MAX);
            armingConfigMutable()->disarm_kill_switch = !!sbufReadU8(src);
        } else
            return MSP_RESULT_ERROR;
        break;

    case MSP_SET_LOOP_TIME:
        if (sbufReadU16Safe(&tmp_u16, src))
            gyroConfigMutable()->looptime = tmp_u16;
        else
            return MSP_RESULT_ERROR;
        break;

    case MSP_SET_PID_CONTROLLER:
        // FIXME: Do nothing
        break;

    case MSP_SET_PID:
        if (dataSize >= PID_ITEM_COUNT * 3) {
            for (int i = 0; i < PID_ITEM_COUNT; i++) {
                pidBankMutable()->pid[i].P = sbufReadU8(src);
                pidBankMutable()->pid[i].I = sbufReadU8(src);
                pidBankMutable()->pid[i].D = sbufReadU8(src);
            }
            schedulePidGainsUpdate();
#if defined(USE_NAV)
            navigationUsePIDs();
#endif
        } else
            return MSP_RESULT_ERROR;
        break;

    case MSP_SET_MODE_RANGE:
        sbufReadU8Safe(&tmp_u8, src);
        if ((dataSize >= 5) && (tmp_u8 < MAX_MODE_ACTIVATION_CONDITION_COUNT)) {
            modeActivationCondition_t *mac = modeActivationConditionsMutable(tmp_u8);
            tmp_u8 = sbufReadU8(src);
            const box_t *box = findBoxByPermanentId(tmp_u8);
            if (box) {
                mac->modeId = box->boxId;
                mac->auxChannelIndex = sbufReadU8(src);
                mac->range.startStep = sbufReadU8(src);
                mac->range.endStep = sbufReadU8(src);

                updateUsedModeActivationConditionFlags();
            } else {
                return MSP_RESULT_ERROR;
            }
        } else {
            return MSP_RESULT_ERROR;
        }
        break;

    case MSP_SET_ADJUSTMENT_RANGE:
        sbufReadU8Safe(&tmp_u8, src);
        if ((dataSize >= 7) && (tmp_u8 < MAX_ADJUSTMENT_RANGE_COUNT)) {
            adjustmentRange_t *adjRange = adjustmentRangesMutable(tmp_u8);
            tmp_u8 = sbufReadU8(src);
            if (tmp_u8 < MAX_SIMULTANEOUS_ADJUSTMENT_COUNT) {
                adjRange->adjustmentIndex = tmp_u8;
                adjRange->auxChannelIndex = sbufReadU8(src);
                adjRange->range.startStep = sbufReadU8(src);
                adjRange->range.endStep = sbufReadU8(src);
                adjRange->adjustmentFunction = sbufReadU8(src);
                adjRange->auxSwitchChannelIndex = sbufReadU8(src);
            } else {
                return MSP_RESULT_ERROR;
            }
        } else {
            return MSP_RESULT_ERROR;
        }
        break;

    case MSP_SET_RC_TUNING:
        if ((dataSize >= 10) && (dataSize <= 11)) {
            sbufReadU8(src); //Read rcRate8, kept for protocol compatibility reasons
            // need to cast away const to set controlRateProfile
            ((controlRateConfig_t*)currentControlRateProfile)->stabilized.rcExpo8 = sbufReadU8(src);
            for (int i = 0; i < 3; i++) {
                tmp_u8 = sbufReadU8(src);
                if (i == FD_YAW) {
                    ((controlRateConfig_t*)currentControlRateProfile)->stabilized.rates[i] = constrain(tmp_u8, CONTROL_RATE_CONFIG_YAW_RATE_MIN, CONTROL_RATE_CONFIG_YAW_RATE_MAX);
                }
                else {
                    ((controlRateConfig_t*)currentControlRateProfile)->stabilized.rates[i] = constrain(tmp_u8, CONTROL_RATE_CONFIG_ROLL_PITCH_RATE_MIN, CONTROL_RATE_CONFIG_ROLL_PITCH_RATE_MAX);
                }
            }
            tmp_u8 = sbufReadU8(src);
            ((controlRateConfig_t*)currentControlRateProfile)->throttle.dynPID = MIN(tmp_u8, CONTROL_RATE_CONFIG_TPA_MAX);
            ((controlRateConfig_t*)currentControlRateProfile)->throttle.rcMid8 = sbufReadU8(src);
            ((controlRateConfig_t*)currentControlRateProfile)->throttle.rcExpo8 = sbufReadU8(src);
            ((controlRateConfig_t*)currentControlRateProfile)->throttle.pa_breakpoint = sbufReadU16(src);
            if (dataSize > 10) {
                ((controlRateConfig_t*)currentControlRateProfile)->stabilized.rcYawExpo8 = sbufReadU8(src);
            }

            schedulePidGainsUpdate();
        } else {
            return MSP_RESULT_ERROR;
        }
        break;

    case MSP2_INAV_SET_RATE_PROFILE:
        if (dataSize == 15) {
            controlRateConfig_t *currentControlRateProfile_p = (controlRateConfig_t*)currentControlRateProfile; // need to cast away const to set controlRateProfile

            // throttle
            currentControlRateProfile_p->throttle.rcMid8 = sbufReadU8(src);
            currentControlRateProfile_p->throttle.rcExpo8 = sbufReadU8(src);
            currentControlRateProfile_p->throttle.dynPID = sbufReadU8(src);
            currentControlRateProfile_p->throttle.pa_breakpoint = sbufReadU16(src);

            // stabilized
            currentControlRateProfile_p->stabilized.rcExpo8 = sbufReadU8(src);
            currentControlRateProfile_p->stabilized.rcYawExpo8 = sbufReadU8(src);
            for (uint8_t i = 0; i < 3; ++i) {
                tmp_u8 = sbufReadU8(src);
                if (i == FD_YAW) {
                    currentControlRateProfile_p->stabilized.rates[i] = constrain(tmp_u8, CONTROL_RATE_CONFIG_YAW_RATE_MIN, CONTROL_RATE_CONFIG_YAW_RATE_MAX);
                } else {
                    currentControlRateProfile_p->stabilized.rates[i] = constrain(tmp_u8, CONTROL_RATE_CONFIG_ROLL_PITCH_RATE_MIN, CONTROL_RATE_CONFIG_ROLL_PITCH_RATE_MAX);
                }
            }

            // manual
            currentControlRateProfile_p->manual.rcExpo8 = sbufReadU8(src);
            currentControlRateProfile_p->manual.rcYawExpo8 = sbufReadU8(src);
            for (uint8_t i = 0; i < 3; ++i) {
                tmp_u8 = sbufReadU8(src);
                if (i == FD_YAW) {
                    currentControlRateProfile_p->manual.rates[i] = constrain(tmp_u8, CONTROL_RATE_CONFIG_YAW_RATE_MIN, CONTROL_RATE_CONFIG_YAW_RATE_MAX);
                } else {
                    currentControlRateProfile_p->manual.rates[i] = constrain(tmp_u8, CONTROL_RATE_CONFIG_ROLL_PITCH_RATE_MIN, CONTROL_RATE_CONFIG_ROLL_PITCH_RATE_MAX);
                }
            }

        } else {
            return MSP_RESULT_ERROR;
        }
        break;

    case MSP_SET_MISC:
        if (dataSize >= 22) {
        sbufReadU16(src);   // midrc

        motorConfigMutable()->minthrottle = constrain(sbufReadU16(src), PWM_RANGE_MIN, PWM_RANGE_MAX);
        motorConfigMutable()->maxthrottle = constrain(sbufReadU16(src), PWM_RANGE_MIN, PWM_RANGE_MAX);
        motorConfigMutable()->mincommand = constrain(sbufReadU16(src), 0, PWM_RANGE_MAX);

        failsafeConfigMutable()->failsafe_throttle = constrain(sbufReadU16(src), PWM_RANGE_MIN, PWM_RANGE_MAX);

#ifdef USE_GPS
        gpsConfigMutable()->provider = sbufReadU8(src); // gps_type
        sbufReadU8(src); // gps_baudrate
        gpsConfigMutable()->sbasMode = sbufReadU8(src); // gps_ubx_sbas
#else
        sbufReadU8(src); // gps_type
        sbufReadU8(src); // gps_baudrate
        sbufReadU8(src); // gps_ubx_sbas
#endif
        sbufReadU8(src); // multiwiiCurrentMeterOutput
        tmp_u8 = sbufReadU8(src);
        if (tmp_u8 <= MAX_SUPPORTED_RC_CHANNEL_COUNT)
            rxConfigMutable()->rssi_channel = tmp_u8;
        rxUpdateRSSISource(); // Changing rssi_channel might change the RSSI source
        sbufReadU8(src);

#ifdef USE_MAG
        compassConfigMutable()->mag_declination = sbufReadU16(src) * 10;
#else
        sbufReadU16(src);
#endif

        batteryMetersConfigMutable()->voltage_scale = sbufReadU8(src) * 10;
        currentBatteryProfileMutable->voltage.cellMin = sbufReadU8(src) * 10;         // vbatlevel_warn1 in MWC2.3 GUI
        currentBatteryProfileMutable->voltage.cellMax = sbufReadU8(src) * 10;         // vbatlevel_warn2 in MWC2.3 GUI
        currentBatteryProfileMutable->voltage.cellWarning = sbufReadU8(src) * 10;     // vbatlevel when buzzer starts to alert
        } else
            return MSP_RESULT_ERROR;
        break;

    case MSP2_INAV_SET_MISC:
        if (dataSize == 41) {
            sbufReadU16(src);       // midrc

            motorConfigMutable()->minthrottle = constrain(sbufReadU16(src), PWM_RANGE_MIN, PWM_RANGE_MAX);
            motorConfigMutable()->maxthrottle = constrain(sbufReadU16(src), PWM_RANGE_MIN, PWM_RANGE_MAX);
            motorConfigMutable()->mincommand = constrain(sbufReadU16(src), 0, PWM_RANGE_MAX);

            failsafeConfigMutable()->failsafe_throttle = constrain(sbufReadU16(src), PWM_RANGE_MIN, PWM_RANGE_MAX);

#ifdef USE_GPS
            gpsConfigMutable()->provider = sbufReadU8(src); // gps_type
            sbufReadU8(src); // gps_baudrate
            gpsConfigMutable()->sbasMode = sbufReadU8(src); // gps_ubx_sbas
#else
            sbufReadU8(src); // gps_type
            sbufReadU8(src); // gps_baudrate
            sbufReadU8(src); // gps_ubx_sbas
#endif

            tmp_u8 = sbufReadU8(src);
            if (tmp_u8 <= MAX_SUPPORTED_RC_CHANNEL_COUNT)
                rxConfigMutable()->rssi_channel = tmp_u8;

#ifdef USE_MAG
            compassConfigMutable()->mag_declination = sbufReadU16(src) * 10;
#else
            sbufReadU16(src);
#endif

            batteryMetersConfigMutable()->voltage_scale = sbufReadU16(src);
            batteryMetersConfigMutable()->voltageSource = sbufReadU8(src);
            currentBatteryProfileMutable->cells = sbufReadU8(src);
            currentBatteryProfileMutable->voltage.cellDetect = sbufReadU16(src);
            currentBatteryProfileMutable->voltage.cellMin = sbufReadU16(src);
            currentBatteryProfileMutable->voltage.cellMax = sbufReadU16(src);
            currentBatteryProfileMutable->voltage.cellWarning = sbufReadU16(src);

            currentBatteryProfileMutable->capacity.value = sbufReadU32(src);
            currentBatteryProfileMutable->capacity.warning = sbufReadU32(src);
            currentBatteryProfileMutable->capacity.critical = sbufReadU32(src);
            currentBatteryProfileMutable->capacity.unit = sbufReadU8(src);
            if ((batteryMetersConfig()->voltageSource != BAT_VOLTAGE_RAW) && (batteryMetersConfig()->voltageSource != BAT_VOLTAGE_SAG_COMP)) {
                batteryMetersConfigMutable()->voltageSource = BAT_VOLTAGE_RAW;
                return MSP_RESULT_ERROR;
            }
            if ((currentBatteryProfile->capacity.unit != BAT_CAPACITY_UNIT_MAH) && (currentBatteryProfile->capacity.unit != BAT_CAPACITY_UNIT_MWH)) {
                currentBatteryProfileMutable->capacity.unit = BAT_CAPACITY_UNIT_MAH;
                return MSP_RESULT_ERROR;
            }
        } else
            return MSP_RESULT_ERROR;
        break;

    case MSP2_INAV_SET_BATTERY_CONFIG:
        if (dataSize == 29) {
            batteryMetersConfigMutable()->voltage_scale = sbufReadU16(src);
            batteryMetersConfigMutable()->voltageSource = sbufReadU8(src);
            currentBatteryProfileMutable->cells = sbufReadU8(src);
            currentBatteryProfileMutable->voltage.cellDetect = sbufReadU16(src);
            currentBatteryProfileMutable->voltage.cellMin = sbufReadU16(src);
            currentBatteryProfileMutable->voltage.cellMax = sbufReadU16(src);
            currentBatteryProfileMutable->voltage.cellWarning = sbufReadU16(src);

            batteryMetersConfigMutable()->current.offset = sbufReadU16(src);
            batteryMetersConfigMutable()->current.scale = sbufReadU16(src);

            currentBatteryProfileMutable->capacity.value = sbufReadU32(src);
            currentBatteryProfileMutable->capacity.warning = sbufReadU32(src);
            currentBatteryProfileMutable->capacity.critical = sbufReadU32(src);
            currentBatteryProfileMutable->capacity.unit = sbufReadU8(src);
            if ((batteryMetersConfig()->voltageSource != BAT_VOLTAGE_RAW) && (batteryMetersConfig()->voltageSource != BAT_VOLTAGE_SAG_COMP)) {
                batteryMetersConfigMutable()->voltageSource = BAT_VOLTAGE_RAW;
                return MSP_RESULT_ERROR;
            }
            if ((currentBatteryProfile->capacity.unit != BAT_CAPACITY_UNIT_MAH) && (currentBatteryProfile->capacity.unit != BAT_CAPACITY_UNIT_MWH)) {
                currentBatteryProfileMutable->capacity.unit = BAT_CAPACITY_UNIT_MAH;
                return MSP_RESULT_ERROR;
            }
        } else
            return MSP_RESULT_ERROR;
        break;

    case MSP_SET_MOTOR:
        if (dataSize >= 8 * sizeof(uint16_t)) {
            for (int i = 0; i < 8; i++) {
                const int16_t disarmed = sbufReadU16(src);
                if (i < MAX_SUPPORTED_MOTORS) {
                    motor_disarmed[i] = disarmed;
                }
            }
        } else
            return MSP_RESULT_ERROR;
        break;

    case MSP_SET_SERVO_CONFIGURATION:
        if (dataSize != (1 + 14)) {
            return MSP_RESULT_ERROR;
        }
        tmp_u8 = sbufReadU8(src);
        if (tmp_u8 >= MAX_SUPPORTED_SERVOS) {
            return MSP_RESULT_ERROR;
        } else {
            servoParamsMutable(tmp_u8)->min = sbufReadU16(src);
            servoParamsMutable(tmp_u8)->max = sbufReadU16(src);
            servoParamsMutable(tmp_u8)->middle = sbufReadU16(src);
            servoParamsMutable(tmp_u8)->rate = sbufReadU8(src);
            sbufReadU8(src);
            sbufReadU8(src);
            sbufReadU8(src); // used to be forwardFromChannel, ignored
            sbufReadU32(src); // used to be reversedSources
            servoComputeScalingFactors(tmp_u8);
        }
        break;

    case MSP_SET_SERVO_MIX_RULE:
        sbufReadU8Safe(&tmp_u8, src);
        if ((dataSize >= 8) && (tmp_u8 < MAX_SERVO_RULES)) {
            customServoMixersMutable(tmp_u8)->targetChannel = sbufReadU8(src);
            customServoMixersMutable(tmp_u8)->inputSource = sbufReadU8(src);
            customServoMixersMutable(tmp_u8)->rate = sbufReadU8(src);
            customServoMixersMutable(tmp_u8)->speed = sbufReadU8(src);
            sbufReadU16(src); //Read 2bytes for min/max and ignore it
            sbufReadU8(src); //Read 1 byte for `box` and ignore it
            loadCustomServoMixer();
        } else
            return MSP_RESULT_ERROR;
        break;

    case MSP2_COMMON_SET_MOTOR_MIXER:
        sbufReadU8Safe(&tmp_u8, src);
        if ((dataSize == 9) && (tmp_u8 < MAX_SUPPORTED_MOTORS)) {
            customMotorMixerMutable(tmp_u8)->throttle = constrainf(sbufReadU16(src) / 1000.0f, 0.0f, 1.0f);
            customMotorMixerMutable(tmp_u8)->roll = constrainf(sbufReadU16(src) / 1000.0f, 0.0f, 4.0f) - 2.0f;
            customMotorMixerMutable(tmp_u8)->pitch = constrainf(sbufReadU16(src) / 1000.0f, 0.0f, 4.0f) - 2.0f;
            customMotorMixerMutable(tmp_u8)->yaw = constrainf(sbufReadU16(src) / 1000.0f, 0.0f, 4.0f) - 2.0f;
        } else
            return MSP_RESULT_ERROR;
        break;

    case MSP_SET_3D:
        if (dataSize >= 6) {
            flight3DConfigMutable()->deadband3d_low = sbufReadU16(src);
            flight3DConfigMutable()->deadband3d_high = sbufReadU16(src);
            flight3DConfigMutable()->neutral3d = sbufReadU16(src);
        } else
            return MSP_RESULT_ERROR;
        break;

    case MSP_SET_RC_DEADBAND:
        if (dataSize >= 5) {
            rcControlsConfigMutable()->deadband = sbufReadU8(src);
            rcControlsConfigMutable()->yaw_deadband = sbufReadU8(src);
            rcControlsConfigMutable()->alt_hold_deadband = sbufReadU8(src);
            rcControlsConfigMutable()->deadband3d_throttle = sbufReadU16(src);
        } else
            return MSP_RESULT_ERROR;
        break;

    case MSP_SET_RESET_CURR_PID:
        PG_RESET_CURRENT(pidProfile);
        break;

    case MSP_SET_SENSOR_ALIGNMENT:
        if (dataSize >= 4) {
            gyroConfigMutable()->gyro_align = sbufReadU8(src);
            accelerometerConfigMutable()->acc_align = sbufReadU8(src);
#ifdef USE_MAG
            compassConfigMutable()->mag_align = sbufReadU8(src);
#else
            sbufReadU8(src);
#endif
#ifdef USE_OPTICAL_FLOW
            opticalFlowConfigMutable()->opflow_align = sbufReadU8(src);
#else
            sbufReadU8(src);
#endif
        } else
            return MSP_RESULT_ERROR;
        break;

    case MSP_SET_ADVANCED_CONFIG:
        if (dataSize >= 9) {
            sbufReadU8(src);    // gyroConfig()->gyroSyncDenominator
            sbufReadU8(src);    // BF: masterConfig.pid_process_denom
            sbufReadU8(src);    // BF: motorConfig()->useUnsyncedPwm
            motorConfigMutable()->motorPwmProtocol = sbufReadU8(src);
            motorConfigMutable()->motorPwmRate = sbufReadU16(src);
            servoConfigMutable()->servoPwmRate = sbufReadU16(src);
            gyroConfigMutable()->gyroSync = sbufReadU8(src);
        } else
            return MSP_RESULT_ERROR;
        break;

    case MSP_SET_FILTER_CONFIG :
        if (dataSize >= 5) {
            gyroConfigMutable()->gyro_soft_lpf_hz = sbufReadU8(src);
            pidProfileMutable()->dterm_lpf_hz = constrain(sbufReadU16(src), 0, 255);
            pidProfileMutable()->yaw_lpf_hz = constrain(sbufReadU16(src), 0, 255);
#ifdef USE_GYRO_NOTCH_1
            if (dataSize >= 9) {
                gyroConfigMutable()->gyro_soft_notch_hz_1 = constrain(sbufReadU16(src), 0, 500);
                gyroConfigMutable()->gyro_soft_notch_cutoff_1 = constrain(sbufReadU16(src), 1, 500);
            } else
                return MSP_RESULT_ERROR;
#endif
#ifdef USE_DTERM_NOTCH
            if (dataSize >= 13) {
                pidProfileMutable()->dterm_soft_notch_hz = constrain(sbufReadU16(src), 0, 500);
                pidProfileMutable()->dterm_soft_notch_cutoff = constrain(sbufReadU16(src), 1, 500);
                pidInitFilters();
            } else
                return MSP_RESULT_ERROR;
#endif
#ifdef USE_GYRO_NOTCH_2
            if (dataSize >= 17) {
                gyroConfigMutable()->gyro_soft_notch_hz_2 = constrain(sbufReadU16(src), 0, 500);
                gyroConfigMutable()->gyro_soft_notch_cutoff_2 = constrain(sbufReadU16(src), 1, 500);
            } else
                return MSP_RESULT_ERROR;
#endif

#ifdef USE_ACC_NOTCH
            if (dataSize >= 21) {
                accelerometerConfigMutable()->acc_notch_hz = constrain(sbufReadU16(src), 0, 255);
                accelerometerConfigMutable()->acc_notch_cutoff = constrain(sbufReadU16(src), 1, 255);
            } else
                return MSP_RESULT_ERROR;
#endif

#ifdef USE_GYRO_BIQUAD_RC_FIR2
            if (dataSize >= 22) {
                gyroConfigMutable()->gyro_stage2_lowpass_hz = constrain(sbufReadU16(src), 0, 500);
            } else
                return MSP_RESULT_ERROR;
#endif
        } else
            return MSP_RESULT_ERROR;
        break;

    case MSP_SET_PID_ADVANCED:
        if (dataSize >= 17) {
            sbufReadU16(src);   // pidProfileMutable()->rollPitchItermIgnoreRate
            sbufReadU16(src);   // pidProfileMutable()->yawItermIgnoreRate
            pidProfileMutable()->yaw_p_limit = sbufReadU16(src);

            sbufReadU8(src); //BF: pidProfileMutable()->deltaMethod
            sbufReadU8(src); //BF: pidProfileMutable()->vbatPidCompensation
            sbufReadU8(src); //BF: pidProfileMutable()->setpointRelaxRatio
            pidProfileMutable()->dterm_setpoint_weight = constrainf(sbufReadU8(src) / 100.0f, 0.0f, 2.0f);
            pidProfileMutable()->pidSumLimit = sbufReadU16(src);
            sbufReadU8(src); //BF: pidProfileMutable()->itermThrottleGain

            /*
             * To keep compatibility on MSP frame length level with Betaflight, axis axisAccelerationLimitYaw
             * limit will be sent and received in [dps / 10]
             */
            pidProfileMutable()->axisAccelerationLimitRollPitch = sbufReadU16(src) * 10;
            pidProfileMutable()->axisAccelerationLimitYaw = sbufReadU16(src) * 10;
        } else
            return MSP_RESULT_ERROR;
        break;

    case MSP_SET_INAV_PID:
        if (dataSize >= 15) {
            sbufReadU8(src);  //Legacy, no longer in use async processing value
            sbufReadU16(src);  //Legacy, no longer in use async processing value
            sbufReadU16(src);  //Legacy, no longer in use async processing value
            pidProfileMutable()->heading_hold_rate_limit = sbufReadU8(src);
            sbufReadU8(src); //HEADING_HOLD_ERROR_LPF_FREQ
            mixerConfigMutable()->yaw_jump_prevention_limit = sbufReadU16(src);
            gyroConfigMutable()->gyro_lpf = sbufReadU8(src);
            accelerometerConfigMutable()->acc_lpf_hz = sbufReadU8(src);
            sbufReadU8(src); //reserved
            sbufReadU8(src); //reserved
            sbufReadU8(src); //reserved
            sbufReadU8(src); //reserved
        } else
            return MSP_RESULT_ERROR;
        break;

    case MSP_SET_SENSOR_CONFIG:
        if (dataSize >= 6) {
            accelerometerConfigMutable()->acc_hardware = sbufReadU8(src);
#ifdef USE_BARO
            barometerConfigMutable()->baro_hardware = sbufReadU8(src);
#else
            sbufReadU8(src);
#endif
#ifdef USE_MAG
            compassConfigMutable()->mag_hardware = sbufReadU8(src);
#else
            sbufReadU8(src);
#endif
#ifdef USE_PITOT
            pitotmeterConfigMutable()->pitot_hardware = sbufReadU8(src);
#else
            sbufReadU8(src);
#endif
#ifdef USE_RANGEFINDER
            rangefinderConfigMutable()->rangefinder_hardware = sbufReadU8(src);
#else
            sbufReadU8(src);        // rangefinder hardware
#endif
#ifdef USE_OPTICAL_FLOW
            opticalFlowConfigMutable()->opflow_hardware = sbufReadU8(src);
#else
            sbufReadU8(src);        // optical flow hardware
#endif
        } else
            return MSP_RESULT_ERROR;
        break;

#ifdef USE_NAV
    case MSP_SET_NAV_POSHOLD:
        if (dataSize >= 13) {
            navConfigMutable()->general.flags.user_control_mode = sbufReadU8(src);
            navConfigMutable()->general.max_auto_speed = sbufReadU16(src);
            navConfigMutable()->general.max_auto_climb_rate = sbufReadU16(src);
            navConfigMutable()->general.max_manual_speed = sbufReadU16(src);
            navConfigMutable()->general.max_manual_climb_rate = sbufReadU16(src);
            navConfigMutable()->mc.max_bank_angle = sbufReadU8(src);
            navConfigMutable()->general.flags.use_thr_mid_for_althold = sbufReadU8(src);
            navConfigMutable()->mc.hover_throttle = sbufReadU16(src);
        } else
            return MSP_RESULT_ERROR;
        break;

    case MSP_SET_RTH_AND_LAND_CONFIG:
        if (dataSize >= 19) {
            navConfigMutable()->general.min_rth_distance = sbufReadU16(src);
            navConfigMutable()->general.flags.rth_climb_first = sbufReadU8(src);
            navConfigMutable()->general.flags.rth_climb_ignore_emerg = sbufReadU8(src);
            navConfigMutable()->general.flags.rth_tail_first = sbufReadU8(src);
            navConfigMutable()->general.flags.rth_allow_landing = sbufReadU8(src);
            navConfigMutable()->general.flags.rth_alt_control_mode = sbufReadU8(src);
            navConfigMutable()->general.rth_abort_threshold = sbufReadU16(src);
            navConfigMutable()->general.rth_altitude = sbufReadU16(src);
            navConfigMutable()->general.land_descent_rate = sbufReadU16(src);
            navConfigMutable()->general.land_slowdown_minalt = sbufReadU16(src);
            navConfigMutable()->general.land_slowdown_maxalt = sbufReadU16(src);
            navConfigMutable()->general.emerg_descent_rate = sbufReadU16(src);
        } else
            return MSP_RESULT_ERROR;
        break;

    case MSP_SET_FW_CONFIG:
        if (dataSize >= 12) {
            navConfigMutable()->fw.cruise_throttle = sbufReadU16(src);
            navConfigMutable()->fw.min_throttle = sbufReadU16(src);
            navConfigMutable()->fw.max_throttle = sbufReadU16(src);
            navConfigMutable()->fw.max_bank_angle = sbufReadU8(src);
            navConfigMutable()->fw.max_climb_angle = sbufReadU8(src);
            navConfigMutable()->fw.max_dive_angle = sbufReadU8(src);
            navConfigMutable()->fw.pitch_to_throttle = sbufReadU8(src);
            navConfigMutable()->fw.loiter_radius = sbufReadU16(src);
        } else
            return MSP_RESULT_ERROR;
        break;
#endif

    case MSP_SET_CALIBRATION_DATA:
        if (dataSize >= 18) {
#ifdef USE_ACC
            accelerometerConfigMutable()->accZero.raw[X] = sbufReadU16(src);
            accelerometerConfigMutable()->accZero.raw[Y] = sbufReadU16(src);
            accelerometerConfigMutable()->accZero.raw[Z] = sbufReadU16(src);
            accelerometerConfigMutable()->accGain.raw[X] = sbufReadU16(src);
            accelerometerConfigMutable()->accGain.raw[Y] = sbufReadU16(src);
            accelerometerConfigMutable()->accGain.raw[Z] = sbufReadU16(src);
#else
            sbufReadU16(src);
            sbufReadU16(src);
            sbufReadU16(src);
            sbufReadU16(src);
            sbufReadU16(src);
            sbufReadU16(src);
#endif

#ifdef USE_MAG
            compassConfigMutable()->magZero.raw[X] = sbufReadU16(src);
            compassConfigMutable()->magZero.raw[Y] = sbufReadU16(src);
            compassConfigMutable()->magZero.raw[Z] = sbufReadU16(src);
#else
            sbufReadU16(src);
            sbufReadU16(src);
            sbufReadU16(src);
#endif
        } else
            return MSP_RESULT_ERROR;
        break;

#ifdef USE_NAV
    case MSP_SET_POSITION_ESTIMATION_CONFIG:
        if (dataSize >= 12) {
            positionEstimationConfigMutable()->w_z_baro_p = constrainf(sbufReadU16(src) / 100.0f, 0.0f, 10.0f);
            positionEstimationConfigMutable()->w_z_gps_p = constrainf(sbufReadU16(src) / 100.0f, 0.0f, 10.0f);
            positionEstimationConfigMutable()->w_z_gps_v = constrainf(sbufReadU16(src) / 100.0f, 0.0f, 10.0f);
            positionEstimationConfigMutable()->w_xy_gps_p = constrainf(sbufReadU16(src) / 100.0f, 0.0f, 10.0f);
            positionEstimationConfigMutable()->w_xy_gps_v = constrainf(sbufReadU16(src) / 100.0f, 0.0f, 10.0f);
            gpsConfigMutable()->gpsMinSats = constrain(sbufReadU8(src), 5, 10);
            positionEstimationConfigMutable()->use_gps_velned = constrain(sbufReadU8(src), 0, 1);
        } else
            return MSP_RESULT_ERROR;
        break;
#endif

    case MSP_RESET_CONF:
        if (!ARMING_FLAG(ARMED)) {
            resetEEPROM();
            readEEPROM();
        } else
            return MSP_RESULT_ERROR;
        break;

    case MSP_ACC_CALIBRATION:
        if (!ARMING_FLAG(ARMED))
            accSetCalibrationCycles(CALIBRATING_ACC_CYCLES);
        else
            return MSP_RESULT_ERROR;
        break;

    case MSP_MAG_CALIBRATION:
        if (!ARMING_FLAG(ARMED))
            ENABLE_STATE(CALIBRATE_MAG);
        else
            return MSP_RESULT_ERROR;
        break;

    case MSP_EEPROM_WRITE:
        if (!ARMING_FLAG(ARMED)) {
            writeEEPROM();
            readEEPROM();
        } else
            return MSP_RESULT_ERROR;
        break;

#ifdef USE_BLACKBOX
    case MSP_SET_BLACKBOX_CONFIG:
        // Don't allow config to be updated while Blackbox is logging
        if ((dataSize >= 3) && blackboxMayEditConfig()) {
            blackboxConfigMutable()->device = sbufReadU8(src);
            blackboxConfigMutable()->rate_num = sbufReadU8(src);
            blackboxConfigMutable()->rate_denom = sbufReadU8(src);
        } else
            return MSP_RESULT_ERROR;
        break;
#endif

#ifdef USE_OSD
    case MSP_SET_OSD_CONFIG:
        sbufReadU8Safe(&tmp_u8, src);
        // set all the other settings
        if ((int8_t)tmp_u8 == -1) {
            if (dataSize >= 10) {
#ifdef USE_MAX7456
                osdConfigMutable()->video_system = sbufReadU8(src);
#else
                sbufReadU8(src); // Skip video system
#endif
                osdConfigMutable()->units = sbufReadU8(src);
                osdConfigMutable()->rssi_alarm = sbufReadU8(src);
                currentBatteryProfileMutable->capacity.warning = sbufReadU16(src);
                osdConfigMutable()->time_alarm = sbufReadU16(src);
                osdConfigMutable()->alt_alarm = sbufReadU16(src);
                // Won't be read if they weren't provided
                sbufReadU16Safe(&osdConfigMutable()->dist_alarm, src);
                sbufReadU16Safe(&osdConfigMutable()->neg_alt_alarm, src);
            } else
                return MSP_RESULT_ERROR;
        } else {
            // set a position setting
            if ((dataSize >= 3) && (tmp_u8 < OSD_ITEM_COUNT)) // tmp_u8 == addr
                osdConfigMutable()->item_pos[0][tmp_u8] = sbufReadU16(src);
            else
                return MSP_RESULT_ERROR;
        }
        // Either a element position change or a units change needs
        // a full redraw, since an element can change size significantly
        // and the old position or the now unused space due to the
        // size change need to be erased.
        osdStartFullRedraw();
        break;

    case MSP_OSD_CHAR_WRITE:
#ifdef USE_MAX7456
        if (dataSize >= 55) {
            max7456Character_t chr;
            uint16_t addr;
            if (dataSize >= 56) {
                addr = sbufReadU16(src);
            } else {
                addr = sbufReadU8(src);
            }
            for (unsigned ii = 0; ii < sizeof(chr.data); ii++) {
                chr.data[ii] = sbufReadU8(src);
            }
            // !!TODO - replace this with a device independent implementation
            max7456WriteNvm(addr, &chr);
        } else
            return MSP_RESULT_ERROR;
#endif // USE_MAX7456
        break;
#endif // USE_OSD

    case MSP_SET_VTX_CONFIG:
        if (dataSize >= 2) {
            vtxDevice_t *vtxDevice = vtxCommonDevice();
            if (vtxDevice) {
                if (vtxCommonGetDeviceType(vtxDevice) != VTXDEV_UNKNOWN) {
                    uint16_t newFrequency = sbufReadU16(src);
                    if (newFrequency <= VTXCOMMON_MSP_BANDCHAN_CHKVAL) {  //value is band and channel
                        const uint8_t newBand = (newFrequency / 8) + 1;
                        const uint8_t newChannel = (newFrequency % 8) + 1;
                        vtxSettingsConfigMutable()->band = newBand;
                        vtxSettingsConfigMutable()->channel = newChannel;
                        vtxSettingsConfigMutable()->freq = vtx58_Bandchan2Freq(newBand, newChannel);
                    } else if (newFrequency <= VTX_SETTINGS_MAX_FREQUENCY_MHZ) {  //value is frequency in MHz. Ignore it if it's invalid
                        vtxSettingsConfigMutable()->band = 0;
                        vtxSettingsConfigMutable()->channel = 0;
                        vtxSettingsConfigMutable()->freq = newFrequency;
                    }

                    if (sbufBytesRemaining(src) > 1) {
                        vtxSettingsConfigMutable()->power = sbufReadU8(src);
                        // Delegate pitmode to vtx directly
                        const uint8_t newPitmode = sbufReadU8(src);
                        uint8_t currentPitmode = 0;
                        vtxCommonGetPitMode(vtxDevice, &currentPitmode);
                        if (currentPitmode != newPitmode) {
                            vtxCommonSetPitMode(vtxDevice, newPitmode);
                        }

                        if (sbufBytesRemaining(src) > 0) {
                            vtxSettingsConfigMutable()->lowPowerDisarm = sbufReadU8(src);
                        }
                    }
                }
            }
        } else {
            return MSP_RESULT_ERROR;
        }
        break;

#ifdef USE_FLASHFS
    case MSP_DATAFLASH_ERASE:
        flashfsEraseCompletely();
        break;
#endif

#ifdef USE_GPS
    case MSP_SET_RAW_GPS:
        if (dataSize >= 14) {
            if (sbufReadU8(src)) {
                ENABLE_STATE(GPS_FIX);
            } else {
                DISABLE_STATE(GPS_FIX);
            }
            gpsSol.flags.validVelNE = 0;
            gpsSol.flags.validVelD = 0;
            gpsSol.flags.validEPE = 0;
            gpsSol.numSat = sbufReadU8(src);
            gpsSol.llh.lat = sbufReadU32(src);
            gpsSol.llh.lon = sbufReadU32(src);
            gpsSol.llh.alt = sbufReadU16(src);
            gpsSol.groundSpeed = sbufReadU16(src);
            gpsSol.velNED[X] = 0;
            gpsSol.velNED[Y] = 0;
            gpsSol.velNED[Z] = 0;
            gpsSol.eph = 100;
            gpsSol.epv = 100;
            // Feed data to navigation
            sensorsSet(SENSOR_GPS);
            onNewGPSData();
        } else
            return MSP_RESULT_ERROR;
        break;
#endif

#ifdef USE_NAV
    case MSP_SET_WP:
        if (dataSize >= 21) {
            const uint8_t msp_wp_no = sbufReadU8(src);     // get the waypoint number
            navWaypoint_t msp_wp;
            msp_wp.action = sbufReadU8(src);    // action
            msp_wp.lat = sbufReadU32(src);      // lat
            msp_wp.lon = sbufReadU32(src);      // lon
            msp_wp.alt = sbufReadU32(src);      // to set altitude (cm)
            msp_wp.p1 = sbufReadU16(src);       // P1
            msp_wp.p2 = sbufReadU16(src);       // P2
            msp_wp.p3 = sbufReadU16(src);       // P3
            msp_wp.flag = sbufReadU8(src);      // future: to set nav flag
            setWaypoint(msp_wp_no, &msp_wp);
        } else
            return MSP_RESULT_ERROR;
        break;
#endif

    case MSP_SET_FEATURE:
        if (dataSize >= 4) {
            featureClearAll();
            featureSet(sbufReadU32(src)); // features bitmap
            rxUpdateRSSISource(); // For FEATURE_RSSI_ADC
        } else
            return MSP_RESULT_ERROR;
        break;

    case MSP_SET_BOARD_ALIGNMENT:
        if (dataSize >= 6) {
            boardAlignmentMutable()->rollDeciDegrees = sbufReadU16(src);
            boardAlignmentMutable()->pitchDeciDegrees = sbufReadU16(src);
            boardAlignmentMutable()->yawDeciDegrees = sbufReadU16(src);
        } else
            return MSP_RESULT_ERROR;
        break;

    case MSP_SET_VOLTAGE_METER_CONFIG:
        if (dataSize >= 4) {
            batteryMetersConfigMutable()->voltage_scale = sbufReadU8(src) * 10;
            currentBatteryProfileMutable->voltage.cellMin = sbufReadU8(src) * 10;
            currentBatteryProfileMutable->voltage.cellMax = sbufReadU8(src) * 10;
            currentBatteryProfileMutable->voltage.cellWarning = sbufReadU8(src) * 10;
        } else
            return MSP_RESULT_ERROR;
        break;

    case MSP_SET_CURRENT_METER_CONFIG:
        if (dataSize >= 7) {
            batteryMetersConfigMutable()->current.scale = sbufReadU16(src);
            batteryMetersConfigMutable()->current.offset = sbufReadU16(src);
            batteryMetersConfigMutable()->current.type = sbufReadU8(src);
            currentBatteryProfileMutable->capacity.value = sbufReadU16(src);
        } else
            return MSP_RESULT_ERROR;
        break;

    case MSP_SET_MIXER:
        if (dataSize >= 1) {
            sbufReadU8(src); //This is ignored, no longer supporting mixerMode
            mixerUpdateStateFlags();    // Required for correct preset functionality
        } else
            return MSP_RESULT_ERROR;
        break;

    case MSP_SET_RX_CONFIG:
        if (dataSize >= 24) {
            rxConfigMutable()->serialrx_provider = sbufReadU8(src);
            rxConfigMutable()->maxcheck = sbufReadU16(src);
            sbufReadU16(src); // midrc
            rxConfigMutable()->mincheck = sbufReadU16(src);
            rxConfigMutable()->spektrum_sat_bind = sbufReadU8(src);
            rxConfigMutable()->rx_min_usec = sbufReadU16(src);
            rxConfigMutable()->rx_max_usec = sbufReadU16(src);
            sbufReadU8(src); // for compatibility with betaflight (rcInterpolation)
            sbufReadU8(src); // for compatibility with betaflight (rcInterpolationInterval)
            sbufReadU16(src); // for compatibility with betaflight (airModeActivateThreshold)
            rxConfigMutable()->rx_spi_protocol = sbufReadU8(src);
            rxConfigMutable()->rx_spi_id = sbufReadU32(src);
            rxConfigMutable()->rx_spi_rf_channel_count = sbufReadU8(src);
            sbufReadU8(src); // for compatibility with betaflight (fpvCamAngleDegrees)
            rxConfigMutable()->receiverType = sbufReadU8(src);              // Won't be modified if buffer is not large enough
        } else
            return MSP_RESULT_ERROR;
        break;

    case MSP_SET_FAILSAFE_CONFIG:
        if (dataSize >= 20) {
            failsafeConfigMutable()->failsafe_delay = sbufReadU8(src);
            failsafeConfigMutable()->failsafe_off_delay = sbufReadU8(src);
            failsafeConfigMutable()->failsafe_throttle = sbufReadU16(src);
            sbufReadU8(src); // was failsafe_kill_switch
            failsafeConfigMutable()->failsafe_throttle_low_delay = sbufReadU16(src);
            failsafeConfigMutable()->failsafe_procedure = sbufReadU8(src);
            failsafeConfigMutable()->failsafe_recovery_delay = sbufReadU8(src);
            failsafeConfigMutable()->failsafe_fw_roll_angle = (int16_t)sbufReadU16(src);
            failsafeConfigMutable()->failsafe_fw_pitch_angle = (int16_t)sbufReadU16(src);
            failsafeConfigMutable()->failsafe_fw_yaw_rate = (int16_t)sbufReadU16(src);
            failsafeConfigMutable()->failsafe_stick_motion_threshold = sbufReadU16(src);
            failsafeConfigMutable()->failsafe_min_distance = sbufReadU16(src);
            failsafeConfigMutable()->failsafe_min_distance_procedure = sbufReadU8(src);
        } else
            return MSP_RESULT_ERROR;
        break;

    case MSP_SET_RSSI_CONFIG:
        sbufReadU8Safe(&tmp_u8, src);
        if ((dataSize >= 1) && (tmp_u8 <= MAX_SUPPORTED_RC_CHANNEL_COUNT))
            rxConfigMutable()->rssi_channel = tmp_u8;
        else
            return MSP_RESULT_ERROR;
        break;

    case MSP_SET_RX_MAP:
        if (dataSize >= MAX_MAPPABLE_RX_INPUTS) {
            for (int i = 0; i < MAX_MAPPABLE_RX_INPUTS; i++) {
                rxConfigMutable()->rcmap[i] = sbufReadU8(src);
            }
        } else
            return MSP_RESULT_ERROR;
        break;

    case MSP_SET_BF_CONFIG:
        if (dataSize >= 16) {
            sbufReadU8(src); // mixerMode no longer supported, just swallow
            mixerUpdateStateFlags();    // Required for correct preset functionality

            featureClearAll();
            featureSet(sbufReadU32(src)); // features bitmap

            rxConfigMutable()->serialrx_provider = sbufReadU8(src); // serialrx_type

            boardAlignmentMutable()->rollDeciDegrees = sbufReadU16(src); // board_align_roll
            boardAlignmentMutable()->pitchDeciDegrees = sbufReadU16(src); // board_align_pitch
            boardAlignmentMutable()->yawDeciDegrees = sbufReadU16(src); // board_align_yaw

            batteryMetersConfigMutable()->current.scale = sbufReadU16(src);
            batteryMetersConfigMutable()->current.offset = sbufReadU16(src);
        } else
            return MSP_RESULT_ERROR;
        break;

    case MSP_SET_CF_SERIAL_CONFIG:
        {
            uint8_t portConfigSize = sizeof(uint8_t) + sizeof(uint16_t) + (sizeof(uint8_t) * 4);

            if (dataSize % portConfigSize != 0) {
                return MSP_RESULT_ERROR;
            }

            uint8_t remainingPortsInPacket = dataSize / portConfigSize;

            while (remainingPortsInPacket--) {
                uint8_t identifier = sbufReadU8(src);

                serialPortConfig_t *portConfig = serialFindPortConfiguration(identifier);
                if (!portConfig) {
                    return MSP_RESULT_ERROR;
                }

                portConfig->identifier = identifier;
                portConfig->functionMask = sbufReadU16(src);
                portConfig->msp_baudrateIndex = sbufReadU8(src);
                portConfig->gps_baudrateIndex = sbufReadU8(src);
                portConfig->telemetry_baudrateIndex = sbufReadU8(src);
                portConfig->peripheral_baudrateIndex = sbufReadU8(src);
            }
        }
        break;

    case MSP2_COMMON_SET_SERIAL_CONFIG:
        {
            uint8_t portConfigSize = sizeof(uint8_t) + sizeof(uint32_t) + (sizeof(uint8_t) * 4);

            if (dataSize % portConfigSize != 0) {
                return MSP_RESULT_ERROR;
            }

            uint8_t remainingPortsInPacket = dataSize / portConfigSize;

            while (remainingPortsInPacket--) {
                uint8_t identifier = sbufReadU8(src);

                serialPortConfig_t *portConfig = serialFindPortConfiguration(identifier);
                if (!portConfig) {
                    return MSP_RESULT_ERROR;
                }

                portConfig->identifier = identifier;
                portConfig->functionMask = sbufReadU32(src);
                portConfig->msp_baudrateIndex = sbufReadU8(src);
                portConfig->gps_baudrateIndex = sbufReadU8(src);
                portConfig->telemetry_baudrateIndex = sbufReadU8(src);
                portConfig->peripheral_baudrateIndex = sbufReadU8(src);
            }
        }
        break;

#ifdef USE_LED_STRIP
    case MSP_SET_LED_COLORS:
        if (dataSize >= LED_CONFIGURABLE_COLOR_COUNT * 4) {
            for (int i = 0; i < LED_CONFIGURABLE_COLOR_COUNT; i++) {
                hsvColor_t *color = &ledStripConfigMutable()->colors[i];
                color->h = sbufReadU16(src);
                color->s = sbufReadU8(src);
                color->v = sbufReadU8(src);
            }
        } else
            return MSP_RESULT_ERROR;
        break;

    case MSP_SET_LED_STRIP_CONFIG:
        if (dataSize >= 5) {
            tmp_u8 = sbufReadU8(src);
            if (tmp_u8 >= LED_MAX_STRIP_LENGTH || dataSize != (1 + 4)) {
                return MSP_RESULT_ERROR;
            }
            ledConfig_t *ledConfig = &ledStripConfigMutable()->ledConfigs[tmp_u8];
            *ledConfig = sbufReadU32(src);
            reevaluateLedConfig();
        } else
            return MSP_RESULT_ERROR;
        break;

    case MSP_SET_LED_STRIP_MODECOLOR:
        if (dataSize >= 3) {
            ledModeIndex_e modeIdx = sbufReadU8(src);
            int funIdx = sbufReadU8(src);
            int color = sbufReadU8(src);

            if (!setModeColor(modeIdx, funIdx, color))
                return MSP_RESULT_ERROR;
        } else
            return MSP_RESULT_ERROR;
        break;
#endif

#ifdef NAV_NON_VOLATILE_WAYPOINT_STORAGE
    case MSP_WP_MISSION_LOAD:
        sbufReadU8Safe(NULL, src);    // Mission ID (reserved)
        if ((dataSize != 1) || (!loadNonVolatileWaypointList()))
            return MSP_RESULT_ERROR;
        break;

    case MSP_WP_MISSION_SAVE:
        sbufReadU8Safe(NULL, src);    // Mission ID (reserved)
        if ((dataSize != 1) || (!saveNonVolatileWaypointList()))
            return MSP_RESULT_ERROR;
        break;
#endif

    case MSP_SET_RTC:
        if (dataSize >= 6) {
            // Use seconds and milliseconds to make senders
            // easier to implement. Generating a 64 bit value
            // might not be trivial in some platforms.
            int32_t secs = (int32_t)sbufReadU32(src);
            uint16_t millis = sbufReadU16(src);
            rtcTime_t t = rtcTimeMake(secs, millis);
            rtcSet(&t);
        } else
            return MSP_RESULT_ERROR;
        break;

    case MSP_SET_TX_INFO:
        {
            // This message will be sent while the aircraft is
            // armed. Better to guard ourselves against potentially
            // malformed requests.
            uint8_t rssi;
            if (sbufReadU8Safe(&rssi, src)) {
                setRSSIFromMSP(rssi);
            }
        }
        break;

    case MSP_SET_NAME:
        if (dataSize <= MAX_NAME_LENGTH) {
            char *name = systemConfigMutable()->name;
            int len = MIN(MAX_NAME_LENGTH, (int)dataSize);
            sbufReadData(src, name, len);
            memset(&name[len], '\0', (MAX_NAME_LENGTH + 1) - len);
        } else
            return MSP_RESULT_ERROR;
        break;

    case MSP2_COMMON_SET_TZ:
        if (dataSize == 2)
            timeConfigMutable()->tz_offset = (int16_t)sbufReadU16(src);
        else
            return MSP_RESULT_ERROR;
        break;

    case MSP2_INAV_SET_MIXER:
        mixerConfigMutable()->yaw_motor_direction = sbufReadU8(src);
        mixerConfigMutable()->yaw_jump_prevention_limit = sbufReadU16(src);
        mixerConfigMutable()->platformType = sbufReadU8(src);
        mixerConfigMutable()->hasFlaps = sbufReadU8(src);
        mixerConfigMutable()->appliedMixerPreset = sbufReadU16(src);
        sbufReadU8(src); //Read and ignore MAX_SUPPORTED_MOTORS
        sbufReadU8(src); //Read and ignore MAX_SUPPORTED_SERVOS
        mixerUpdateStateFlags();
        break;

#if defined(USE_OSD)
    case MSP2_INAV_OSD_SET_LAYOUT_ITEM:
        {
            uint8_t layout;
            if (!sbufReadU8Safe(&layout, src)) {
                return MSP_RESULT_ERROR;
            }
            uint8_t item;
            if (!sbufReadU8Safe(&item, src)) {
                return MSP_RESULT_ERROR;
            }
            if (!sbufReadU16Safe(&osdConfigMutable()->item_pos[layout][item], src)) {
                return MSP_RESULT_ERROR;
            }
            // If the layout is not already overriden and it's different
            // than the layout for the item that was just configured,
            // override it for 10 seconds.
            bool overridden;
            int activeLayout = osdGetActiveLayout(&overridden);
            if (activeLayout != layout && !overridden) {
                osdOverrideLayout(layout, 10000);
            } else {
                osdStartFullRedraw();
            }
        }

        break;

    case MSP2_INAV_OSD_SET_ALARMS:
        {
            sbufReadU8Safe(&osdConfigMutable()->rssi_alarm, src);
            sbufReadU16Safe(&osdConfigMutable()->time_alarm, src);
            sbufReadU16Safe(&osdConfigMutable()->alt_alarm, src);
            sbufReadU16Safe(&osdConfigMutable()->dist_alarm, src);
            sbufReadU16Safe(&osdConfigMutable()->neg_alt_alarm, src);
            osdStartFullRedraw();
        }

        break;

    case MSP2_INAV_OSD_SET_PREFERENCES:
        {
            if (dataSize == 9) {
                osdConfigMutable()->video_system = sbufReadU8(src);
                osdConfigMutable()->main_voltage_decimals = sbufReadU8(src);
                osdConfigMutable()->ahi_reverse_roll = sbufReadU8(src);
                osdConfigMutable()->crosshairs_style = sbufReadU8(src);
                osdConfigMutable()->left_sidebar_scroll = sbufReadU8(src);
                osdConfigMutable()->right_sidebar_scroll = sbufReadU8(src);
                osdConfigMutable()->sidebar_scroll_arrows = sbufReadU8(src);
                osdConfigMutable()->units = sbufReadU8(src);
                osdConfigMutable()->stats_energy_unit = sbufReadU8(src);
                osdStartFullRedraw();
            } else
                return MSP_RESULT_ERROR;
        }

        break;
#endif

    case MSP2_INAV_SET_MC_BRAKING:
#ifdef USE_MR_BRAKING_MODE
<<<<<<< HEAD
        navConfigMutable()->mc.braking_speed_threshold = sbufReadU16(src);
        navConfigMutable()->mc.braking_disengage_speed = sbufReadU16(src);
        navConfigMutable()->mc.braking_timeout = sbufReadU16(src);
        navConfigMutable()->mc.braking_boost_factor = sbufReadU8(src);
        navConfigMutable()->mc.braking_boost_timeout = sbufReadU16(src);
        navConfigMutable()->mc.braking_boost_speed_threshold = sbufReadU16(src);
        navConfigMutable()->mc.braking_boost_disengage_speed = sbufReadU16(src);
        navConfigMutable()->mc.braking_bank_angle = sbufReadU8(src);
#endif
=======
        if (dataSize == 14) {
            navConfigMutable()->mc.braking_speed_threshold = sbufReadU16(src);
            navConfigMutable()->mc.braking_disengage_speed = sbufReadU16(src);
            navConfigMutable()->mc.braking_timeout = sbufReadU16(src);
            navConfigMutable()->mc.braking_boost_factor = sbufReadU8(src);
            navConfigMutable()->mc.braking_boost_timeout = sbufReadU16(src);
            navConfigMutable()->mc.braking_boost_speed_threshold = sbufReadU16(src);
            navConfigMutable()->mc.braking_boost_disengage_speed = sbufReadU16(src);
            navConfigMutable()->mc.braking_bank_angle = sbufReadU8(src);
        } else
#endif
            return MSP_RESULT_ERROR;
>>>>>>> ede4a790
        break;

    case MSP2_INAV_SELECT_BATTERY_PROFILE:
        if (!ARMING_FLAG(ARMED)) {
            if (sbufReadU8Safe(&tmp_u8, src))
                setConfigBatteryProfileAndWriteEEPROM(tmp_u8);
        }
        break;

    default:
        return MSP_RESULT_ERROR;
    }
    return MSP_RESULT_ACK;
}

static const setting_t *mspReadSetting(sbuf_t *src)
{
    char name[SETTING_MAX_NAME_LENGTH];
    uint16_t id;
    uint8_t c;
    size_t s = 0;
    while (1) {
        if (!sbufReadU8Safe(&c, src)) {
            return NULL;
        }
        name[s++] = c;
        if (c == '\0') {
            if (s == 1) {
                // Payload starts with a zero, setting index
                // as uint16_t follows
                if (sbufReadU16Safe(&id, src)) {
                    return settingGet(id);
                }
                return NULL;
            }
            break;
        }
        if (s == SETTING_MAX_NAME_LENGTH) {
            // Name is too long
            return NULL;
        }
    }
    return settingFind(name);
}

static bool mspSettingCommand(sbuf_t *dst, sbuf_t *src)
{
    const setting_t *setting = mspReadSetting(src);
    if (!setting) {
        return false;
    }

    const void *ptr = settingGetValuePointer(setting);
    size_t size = settingGetValueSize(setting);
    sbufWriteDataSafe(dst, ptr, size);
    return true;
}

static bool mspSetSettingCommand(sbuf_t *dst, sbuf_t *src)
{
    UNUSED(dst);

    const setting_t *setting = mspReadSetting(src);
    if (!setting) {
        return false;
    }

    setting_min_t min = settingGetMin(setting);
    setting_max_t max = settingGetMax(setting);

    void *ptr = settingGetValuePointer(setting);
    switch (SETTING_TYPE(setting)) {
        case VAR_UINT8:
            {
                uint8_t val;
                if (!sbufReadU8Safe(&val, src)) {
                    return false;
                }
                if (val > max) {
                    return false;
                }
                *((uint8_t*)ptr) = val;
            }
            break;
        case VAR_INT8:
            {
                int8_t val;
                if (!sbufReadI8Safe(&val, src)) {
                    return false;
                }
                if (val < min || val > (int8_t)max) {
                    return false;
                }
                *((int8_t*)ptr) = val;
            }
            break;
        case VAR_UINT16:
            {
                uint16_t val;
                if (!sbufReadU16Safe(&val, src)) {
                    return false;
                }
                if (val > max) {
                    return false;
                }
                *((uint16_t*)ptr) = val;
            }
            break;
        case VAR_INT16:
            {
                int16_t val;
                if (!sbufReadI16Safe(&val, src)) {
                    return false;
                }
                if (val < min || val > (int16_t)max) {
                    return false;
                }
                *((int16_t*)ptr) = val;
            }
            break;
        case VAR_UINT32:
            {
                uint32_t val;
                if (!sbufReadU32Safe(&val, src)) {
                    return false;
                }
                if (val > max) {
                    return false;
                }
                *((uint32_t*)ptr) = val;
            }
            break;
        case VAR_FLOAT:
            {
                float val;
                if (!sbufReadDataSafe(src, &val, sizeof(float))) {
                    return false;
                }
                if (val < (float)min || val > (float)max) {
                    return false;
                }
                *((float*)ptr) = val;
            }
            break;
        case VAR_STRING:
            {
                settingSetString(setting, (const char*)sbufPtr(src), sbufBytesRemaining(src));
            }
            break;
    }

    return true;
}

static bool mspSettingInfoCommand(sbuf_t *dst, sbuf_t *src)
{
    const setting_t *setting = mspReadSetting(src);
    if (!setting) {
        return false;
    }

    // Parameter Group ID
    sbufWriteU16(dst, settingGetPgn(setting));

    // Type, section and mode
    sbufWriteU8(dst, SETTING_TYPE(setting));
    sbufWriteU8(dst, SETTING_SECTION(setting));
    sbufWriteU8(dst, SETTING_MODE(setting));

    // Min as int32_t
    int32_t min = settingGetMin(setting);
    sbufWriteU32(dst, (uint32_t)min);
    // Max as uint32_t
    uint32_t max = settingGetMax(setting);
    sbufWriteU32(dst, max);

    // Absolute setting index
    sbufWriteU16(dst, settingGetIndex(setting));

    // If the setting is profile based, send the current one
    // and the count, both as uint8_t. For MASTER_VALUE, we
    // send two zeroes, so the MSP client can assume there
    // will always be two bytes.
    switch (SETTING_SECTION(setting)) {
    case MASTER_VALUE:
        sbufWriteU8(dst, 0);
        sbufWriteU8(dst, 0);
        break;
    case PROFILE_VALUE:
        FALLTHROUGH;
    case CONTROL_RATE_VALUE:
        sbufWriteU8(dst, getConfigProfile());
        sbufWriteU8(dst, MAX_PROFILE_COUNT);
        break;
    case BATTERY_CONFIG_VALUE:
        sbufWriteU8(dst, getConfigBatteryProfile());
        sbufWriteU8(dst, MAX_BATTERY_PROFILE_COUNT);
        break;
    }

    // If the setting uses a table, send each possible string (null terminated)
    if (SETTING_MODE(setting) == MODE_LOOKUP) {
        for (int ii = (int)min; ii <= (int)max; ii++) {
            const char *name = settingLookupValueName(setting, ii);
            sbufWriteDataSafe(dst, name, strlen(name) + 1);
        }
    }

    // Finally, include the setting value. This way resource constrained callers
    // (e.g. a script in the radio) don't need to perform another call to retrieve
    // the value.
    const void *ptr = settingGetValuePointer(setting);
    size_t size = settingGetValueSize(setting);
    sbufWriteDataSafe(dst, ptr, size);

    return true;
}

static bool mspParameterGroupsCommand(sbuf_t *dst, sbuf_t *src)
{
    uint16_t first;
    uint16_t last;
    uint16_t start;
    uint16_t end;

    if (sbufReadU16Safe(&first, src)) {
        last = first;
    } else {
        first = PG_ID_FIRST;
        last = PG_ID_LAST;
    }

    for (int ii = first; ii <= last; ii++) {
        if (settingsGetParameterGroupIndexes(ii, &start, &end)) {
            sbufWriteU16(dst, ii);
            sbufWriteU16(dst, start);
            sbufWriteU16(dst, end);
        }
    }
    return true;
}

bool mspFCProcessInOutCommand(uint16_t cmdMSP, sbuf_t *dst, sbuf_t *src, mspResult_e *ret)
{
    switch (cmdMSP) {

#if defined(USE_NAV)
    case MSP_WP:
        mspFcWaypointOutCommand(dst, src);
        *ret = MSP_RESULT_ACK;
        break;
#endif

#if defined(USE_FLASHFS)
    case MSP_DATAFLASH_READ:
        mspFcDataFlashReadCommand(dst, src);
        *ret = MSP_RESULT_ACK;
        break;
#endif

    case MSP2_COMMON_SETTING:
        *ret = mspSettingCommand(dst, src) ? MSP_RESULT_ACK : MSP_RESULT_ERROR;
        break;

    case MSP2_COMMON_SET_SETTING:
        *ret = mspSetSettingCommand(dst, src) ? MSP_RESULT_ACK : MSP_RESULT_ERROR;
        break;

    case MSP2_COMMON_SETTING_INFO:
        *ret = mspSettingInfoCommand(dst, src) ? MSP_RESULT_ACK : MSP_RESULT_ERROR;
        break;

    case MSP2_COMMON_PG_LIST:
        *ret = mspParameterGroupsCommand(dst, src) ? MSP_RESULT_ACK : MSP_RESULT_ERROR;
        break;

#if defined(USE_OSD)
    case MSP2_INAV_OSD_LAYOUTS:
        if (sbufBytesRemaining(src) >= 1) {
            uint8_t layout = sbufReadU8(src);
            if (layout >= OSD_LAYOUT_COUNT) {
                *ret = MSP_RESULT_ERROR;
                break;
            }
            if (sbufBytesRemaining(src) >= 2) {
                // Asking for an specific item in a layout
                uint16_t item = sbufReadU16(src);
                if (item >= OSD_ITEM_COUNT) {
                    *ret = MSP_RESULT_ERROR;
                    break;
                }
                sbufWriteU16(dst, osdConfig()->item_pos[layout][item]);
            } else {
                // Asking for an specific layout
                for (unsigned ii = 0; ii < OSD_ITEM_COUNT; ii++) {
                    sbufWriteU16(dst, osdConfig()->item_pos[layout][ii]);
                }
            }
        } else {
            // Return the number of layouts and items
            sbufWriteU8(dst, OSD_LAYOUT_COUNT);
            sbufWriteU8(dst, OSD_ITEM_COUNT);
        }
        *ret = MSP_RESULT_ACK;
        break;
#endif

    default:
        // Not handled
        return false;
    }
    return true;
}

static mspResult_e mspProcessSensorCommand(uint16_t cmdMSP, sbuf_t *src)
{
    UNUSED(src);

    switch (cmdMSP) {
#if defined(USE_RANGEFINDER_MSP)
        case MSP2_SENSOR_RANGEFINDER:
            mspRangefinderReceiveNewData(sbufPtr(src));
            break;
#endif

#if defined(USE_OPFLOW_MSP)
        case MSP2_SENSOR_OPTIC_FLOW:
            mspOpflowReceiveNewData(sbufPtr(src));
            break;
#endif
    }

    return MSP_RESULT_NO_REPLY;
}

/*
 * Returns MSP_RESULT_ACK, MSP_RESULT_ERROR or MSP_RESULT_NO_REPLY
 */
mspResult_e mspFcProcessCommand(mspPacket_t *cmd, mspPacket_t *reply, mspPostProcessFnPtr *mspPostProcessFn)
{
    mspResult_e ret = MSP_RESULT_ACK;
    sbuf_t *dst = &reply->buf;
    sbuf_t *src = &cmd->buf;
    const uint16_t cmdMSP = cmd->cmd;
    // initialize reply by default
    reply->cmd = cmd->cmd;

    if (MSP2_IS_SENSOR_MESSAGE(cmdMSP)) {
        ret = mspProcessSensorCommand(cmdMSP, src);
    } else if (mspFcProcessOutCommand(cmdMSP, dst, mspPostProcessFn)) {
        ret = MSP_RESULT_ACK;
#ifdef USE_SERIAL_4WAY_BLHELI_INTERFACE
    } else if (cmdMSP == MSP_SET_4WAY_IF) {
        mspFc4waySerialCommand(dst, src, mspPostProcessFn);
        ret = MSP_RESULT_ACK;
#endif
    } else {
        if (!mspFCProcessInOutCommand(cmdMSP, dst, src, &ret)) {
            ret = mspFcProcessInCommand(cmdMSP, src);
        }
    }

    // Process DONT_REPLY flag
    if (cmd->flags & MSP_FLAG_DONT_REPLY) {
        ret = MSP_RESULT_NO_REPLY;
    }

    reply->result = ret;
    return ret;
}

/*
 * Return a pointer to the process command function
 */
void mspFcInit(void)
{
    initActiveBoxIds();
}<|MERGE_RESOLUTION|>--- conflicted
+++ resolved
@@ -2596,17 +2596,6 @@
 
     case MSP2_INAV_SET_MC_BRAKING:
 #ifdef USE_MR_BRAKING_MODE
-<<<<<<< HEAD
-        navConfigMutable()->mc.braking_speed_threshold = sbufReadU16(src);
-        navConfigMutable()->mc.braking_disengage_speed = sbufReadU16(src);
-        navConfigMutable()->mc.braking_timeout = sbufReadU16(src);
-        navConfigMutable()->mc.braking_boost_factor = sbufReadU8(src);
-        navConfigMutable()->mc.braking_boost_timeout = sbufReadU16(src);
-        navConfigMutable()->mc.braking_boost_speed_threshold = sbufReadU16(src);
-        navConfigMutable()->mc.braking_boost_disengage_speed = sbufReadU16(src);
-        navConfigMutable()->mc.braking_bank_angle = sbufReadU8(src);
-#endif
-=======
         if (dataSize == 14) {
             navConfigMutable()->mc.braking_speed_threshold = sbufReadU16(src);
             navConfigMutable()->mc.braking_disengage_speed = sbufReadU16(src);
@@ -2619,7 +2608,6 @@
         } else
 #endif
             return MSP_RESULT_ERROR;
->>>>>>> ede4a790
         break;
 
     case MSP2_INAV_SELECT_BATTERY_PROFILE:
