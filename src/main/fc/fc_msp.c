/*
 * This file is part of Cleanflight.
 *
 * Cleanflight is free software: you can redistribute it and/or modify
 * it under the terms of the GNU General Public License as published by
 * the Free Software Foundation, either version 3 of the License, or
 * (at your option) any later version.
 *
 * Cleanflight is distributed in the hope that it will be useful,
 * but WITHOUT ANY WARRANTY; without even the implied warranty of
 * MERCHANTABILITY or FITNESS FOR A PARTICULAR PURPOSE.  See the
 * GNU General Public License for more details.
 *
 * You should have received a copy of the GNU General Public License
 * along with Cleanflight.  If not, see <http://www.gnu.org/licenses/>.
 */

#include <ctype.h>
#include <stdbool.h>
#include <stdint.h>
#include <string.h>
#include <math.h>

#include "common/log.h" //for MSP_SIMULATOR
#include "platform.h"

#include "blackbox/blackbox.h"

#include "build/debug.h"
#include "build/version.h"

#include "common/axis.h"
#include "common/color.h"
#include "common/maths.h"
#include "common/streambuf.h"
#include "common/bitarray.h"
#include "common/time.h"
#include "common/utils.h"
#include "programming/global_variables.h"
#include "programming/pid.h"

#include "config/parameter_group_ids.h"

#include "drivers/accgyro/accgyro.h"
#include "drivers/compass/compass.h"
#include "drivers/compass/compass_msp.h"
#include "drivers/barometer/barometer_msp.h"
#include "drivers/pitotmeter/pitotmeter_msp.h"
#include "sensors/battery_sensor_fake.h"
#include "drivers/bus_i2c.h"
#include "drivers/display.h"
#include "drivers/flash.h"
#include "drivers/osd.h"
#include "drivers/osd_symbols.h"
#include "drivers/pwm_mapping.h"
#include "drivers/sdcard/sdcard.h"
#include "drivers/serial.h"
#include "drivers/system.h"
#include "drivers/time.h"
#include "drivers/timer.h"
#include "drivers/vtx_common.h"

#include "fc/fc_core.h"
#include "fc/config.h"
#include "fc/controlrate_profile.h"
#include "fc/fc_msp.h"
#include "fc/fc_msp_box.h"
#include "fc/firmware_update.h"
#include "fc/rc_adjustments.h"
#include "fc/rc_controls.h"
#include "fc/rc_modes.h"
#include "fc/runtime_config.h"
#include "fc/settings.h"

#include "flight/failsafe.h"
#include "flight/imu.h"
#include "flight/mixer_profile.h"
#include "flight/mixer.h"
#include "flight/pid.h"
#include "flight/servos.h"
#include "flight/ez_tune.h"

#include "config/config_eeprom.h"
#include "config/feature.h"

#include "io/asyncfatfs/asyncfatfs.h"
#include "io/flashfs.h"
#include "io/gps.h"
#include "io/opflow.h"
#include "io/rangefinder.h"
#include "io/ledstrip.h"
#include "io/osd.h"
#include "io/serial.h"
#include "io/serial_4way.h"
#include "io/vtx.h"
#include "io/vtx_string.h"
#include "io/gps_private.h"  //for MSP_SIMULATOR

#include "msp/msp.h"
#include "msp/msp_protocol.h"
#include "msp/msp_serial.h"

#include "navigation/navigation.h"
#include "navigation/navigation_private.h" //for MSP_SIMULATOR
#include "navigation/navigation_pos_estimator_private.h" //for MSP_SIMULATOR

#include "rx/rx.h"
#include "rx/msp.h"

#include "scheduler/scheduler.h"

#include "sensors/boardalignment.h"
#include "sensors/sensors.h"
#include "sensors/diagnostics.h"
#include "sensors/battery.h"
#include "sensors/rangefinder.h"
#include "sensors/acceleration.h"
#include "sensors/barometer.h"
#include "sensors/pitotmeter.h"
#include "sensors/compass.h"
#include "sensors/gyro.h"
#include "sensors/opflow.h"
#include "sensors/temperature.h"
#include "sensors/esc_sensor.h"

#include "telemetry/telemetry.h"

#ifdef USE_HARDWARE_REVISION_DETECTION
#include "hardware_revision.h"
#endif

extern timeDelta_t cycleTime; // FIXME dependency on mw.c

static const char * const flightControllerIdentifier = INAV_IDENTIFIER; // 4 UPPER CASE alpha numeric characters that identify the flight controller.
static const char * const boardIdentifier = TARGET_BOARD_IDENTIFIER;

// from mixer.c
extern int16_t motor_disarmed[MAX_SUPPORTED_MOTORS];

static const char pidnames[] =
    "ROLL;"
    "PITCH;"
    "YAW;"
    "ALT;"
    "Pos;"
    "PosR;"
    "NavR;"
    "LEVEL;"
    "MAG;"
    "VEL;";

typedef enum {
    MSP_SDCARD_STATE_NOT_PRESENT = 0,
    MSP_SDCARD_STATE_FATAL       = 1,
    MSP_SDCARD_STATE_CARD_INIT   = 2,
    MSP_SDCARD_STATE_FS_INIT     = 3,
    MSP_SDCARD_STATE_READY       = 4
} mspSDCardState_e;

typedef enum {
    MSP_SDCARD_FLAG_SUPPORTTED   = 1
} mspSDCardFlags_e;

typedef enum {
    MSP_FLASHFS_BIT_READY        = 1,
    MSP_FLASHFS_BIT_SUPPORTED    = 2
} mspFlashfsFlags_e;

typedef enum {
    MSP_PASSTHROUGH_SERIAL_ID          = 0xFD,
    MSP_PASSTHROUGH_SERIAL_FUNCTION_ID = 0xFE,
    MSP_PASSTHROUGH_ESC_4WAY           = 0xFF,
 } mspPassthroughType_e;

static uint8_t mspPassthroughMode;
static uint8_t mspPassthroughArgument;

static serialPort_t *mspFindPassthroughSerialPort(void)
 {
    serialPortUsage_t *portUsage = NULL;

    switch (mspPassthroughMode) {
    case MSP_PASSTHROUGH_SERIAL_ID:
    {
        portUsage = findSerialPortUsageByIdentifier(mspPassthroughArgument);
        break;
    }
    case MSP_PASSTHROUGH_SERIAL_FUNCTION_ID:
    {
        const serialPortConfig_t *portConfig = findSerialPortConfig(1 << mspPassthroughArgument);
        if (portConfig) {
            portUsage = findSerialPortUsageByIdentifier(portConfig->identifier);
        }
        break;
    }
    }
    return portUsage ? portUsage->serialPort : NULL;
}

static void mspSerialPassthroughFn(serialPort_t *serialPort)
{
    serialPort_t *passthroughPort = mspFindPassthroughSerialPort();
    if (passthroughPort && serialPort) {
        serialPassthrough(passthroughPort, serialPort, NULL, NULL);
    }
}

static void mspFcSetPassthroughCommand(sbuf_t *dst, sbuf_t *src, mspPostProcessFnPtr *mspPostProcessFn)
{
    const unsigned int dataSize = sbufBytesRemaining(src);

    if (dataSize == 0) {
        // Legacy format
        mspPassthroughMode = MSP_PASSTHROUGH_ESC_4WAY;
    } else {
        mspPassthroughMode = sbufReadU8(src);
        if (!sbufReadU8Safe(&mspPassthroughArgument, src)) {
            mspPassthroughArgument = 0;
        }
    }

    switch (mspPassthroughMode) {
    case MSP_PASSTHROUGH_SERIAL_ID:
    case MSP_PASSTHROUGH_SERIAL_FUNCTION_ID:
         if (mspFindPassthroughSerialPort()) {
             if (mspPostProcessFn) {
                 *mspPostProcessFn = mspSerialPassthroughFn;
             }
             sbufWriteU8(dst, 1);
         } else {
             sbufWriteU8(dst, 0);
         }
         break;
#ifdef USE_SERIAL_4WAY_BLHELI_INTERFACE
    case MSP_PASSTHROUGH_ESC_4WAY:
        // get channel number
        // switch all motor lines HI
        // reply with the count of ESC found
        sbufWriteU8(dst, esc4wayInit());

        if (mspPostProcessFn) {
            *mspPostProcessFn = esc4wayProcess;
        }
        break;
#endif
    default:
        sbufWriteU8(dst, 0);
    }
}

static void mspRebootFn(serialPort_t *serialPort)
{
    UNUSED(serialPort);
    fcReboot(false);
}

static void serializeSDCardSummaryReply(sbuf_t *dst)
{
#ifdef USE_SDCARD
    uint8_t flags = MSP_SDCARD_FLAG_SUPPORTTED;
    uint8_t state;

    sbufWriteU8(dst, flags);

    // Merge the card and filesystem states together
    if (!sdcard_isInserted()) {
        state = MSP_SDCARD_STATE_NOT_PRESENT;
    } else if (!sdcard_isFunctional()) {
        state = MSP_SDCARD_STATE_FATAL;
    } else {
        switch (afatfs_getFilesystemState()) {
            case AFATFS_FILESYSTEM_STATE_READY:
                state = MSP_SDCARD_STATE_READY;
                break;
            case AFATFS_FILESYSTEM_STATE_INITIALIZATION:
                if (sdcard_isInitialized()) {
                    state = MSP_SDCARD_STATE_FS_INIT;
                } else {
                    state = MSP_SDCARD_STATE_CARD_INIT;
                }
                break;
            case AFATFS_FILESYSTEM_STATE_FATAL:
            case AFATFS_FILESYSTEM_STATE_UNKNOWN:
            default:
                state = MSP_SDCARD_STATE_FATAL;
                break;
        }
    }

    sbufWriteU8(dst, state);
    sbufWriteU8(dst, afatfs_getLastError());
    // Write free space and total space in kilobytes
    sbufWriteU32(dst, afatfs_getContiguousFreeSpace() / 1024);
    sbufWriteU32(dst, sdcard_getMetadata()->numBlocks / 2); // Block size is half a kilobyte
#else
    sbufWriteU8(dst, 0);
    sbufWriteU8(dst, 0);
    sbufWriteU8(dst, 0);
    sbufWriteU32(dst, 0);
    sbufWriteU32(dst, 0);
#endif
}

static void serializeDataflashSummaryReply(sbuf_t *dst)
{
#ifdef USE_FLASHFS
    const flashGeometry_t *geometry = flashGetGeometry();
    sbufWriteU8(dst, flashIsReady() ? 1 : 0);
    sbufWriteU32(dst, geometry->sectors);
    sbufWriteU32(dst, geometry->totalSize);
    sbufWriteU32(dst, flashfsGetOffset()); // Effectively the current number of bytes stored on the volume
#else
    sbufWriteU8(dst, 0);
    sbufWriteU32(dst, 0);
    sbufWriteU32(dst, 0);
    sbufWriteU32(dst, 0);
#endif
}

#ifdef USE_FLASHFS
static void serializeDataflashReadReply(sbuf_t *dst, uint32_t address, uint16_t size)
{
    // Check how much bytes we can read
    const int bytesRemainingInBuf = sbufBytesRemaining(dst);
    uint16_t readLen = (size > bytesRemainingInBuf) ? bytesRemainingInBuf : size;

    // size will be lower than that requested if we reach end of volume
    const uint32_t flashfsSize = flashfsGetSize();
    if (readLen > flashfsSize - address) {
        // truncate the request
        readLen = flashfsSize - address;
    }

    // Write address
    sbufWriteU32(dst, address);

    // Read into streambuf directly
    const int bytesRead = flashfsReadAbs(address, sbufPtr(dst), readLen);
    sbufAdvance(dst, bytesRead);
}
#endif

/*
 * Returns true if the command was processd, false otherwise.
 * May set mspPostProcessFunc to a function to be called once the command has been processed
 */
static bool mspFcProcessOutCommand(uint16_t cmdMSP, sbuf_t *dst, mspPostProcessFnPtr *mspPostProcessFn)
{
    switch (cmdMSP) {
    case MSP_API_VERSION:
        sbufWriteU8(dst, MSP_PROTOCOL_VERSION);
        sbufWriteU8(dst, API_VERSION_MAJOR);
        sbufWriteU8(dst, API_VERSION_MINOR);
        break;

    case MSP_FC_VARIANT:
        sbufWriteData(dst, flightControllerIdentifier, FLIGHT_CONTROLLER_IDENTIFIER_LENGTH);
        break;

    case MSP_FC_VERSION:
        sbufWriteU8(dst, FC_VERSION_MAJOR);
        sbufWriteU8(dst, FC_VERSION_MINOR);
        sbufWriteU8(dst, FC_VERSION_PATCH_LEVEL);
        break;

    case MSP_BOARD_INFO:
    {
        sbufWriteData(dst, boardIdentifier, BOARD_IDENTIFIER_LENGTH);
#ifdef USE_HARDWARE_REVISION_DETECTION
        sbufWriteU16(dst, hardwareRevision);
#else
        sbufWriteU16(dst, 0); // No other build targets currently have hardware revision detection.
#endif
        // OSD support (for BF compatibility):
        // 0 = no OSD
        // 1 = OSD slave (not supported in INAV)
        // 2 = OSD chip on board
#if defined(USE_OSD)
        sbufWriteU8(dst, 2);
#else
        sbufWriteU8(dst, 0);
#endif
        // Board communication capabilities (uint8)
        // Bit 0: 1 iff the board has VCP
        // Bit 1: 1 iff the board supports software serial
        uint8_t commCapabilities = 0;
#ifdef USE_VCP
        commCapabilities |= 1 << 0;
#endif
#if defined(USE_SOFTSERIAL1) || defined(USE_SOFTSERIAL2)
        commCapabilities |= 1 << 1;
#endif
        sbufWriteU8(dst, commCapabilities);

        sbufWriteU8(dst, strlen(targetName));
        sbufWriteData(dst, targetName, strlen(targetName));
        break;
    }

    case MSP_BUILD_INFO:
        sbufWriteData(dst, buildDate, BUILD_DATE_LENGTH);
        sbufWriteData(dst, buildTime, BUILD_TIME_LENGTH);
        sbufWriteData(dst, shortGitRevision, GIT_SHORT_REVISION_LENGTH);
        break;

    case MSP_SENSOR_STATUS:
        sbufWriteU8(dst, isHardwareHealthy() ? 1 : 0);
        sbufWriteU8(dst, getHwGyroStatus());
        sbufWriteU8(dst, getHwAccelerometerStatus());
        sbufWriteU8(dst, getHwCompassStatus());
        sbufWriteU8(dst, getHwBarometerStatus());
        sbufWriteU8(dst, getHwGPSStatus());
        sbufWriteU8(dst, getHwRangefinderStatus());
        sbufWriteU8(dst, getHwPitotmeterStatus());
        sbufWriteU8(dst, getHwOpticalFlowStatus());
        break;

    case MSP_ACTIVEBOXES:
        {
            boxBitmask_t mspBoxModeFlags;
            packBoxModeFlags(&mspBoxModeFlags);
            sbufWriteData(dst, &mspBoxModeFlags, sizeof(mspBoxModeFlags));
        }
        break;

    case MSP_STATUS_EX:
    case MSP_STATUS:
        {
            boxBitmask_t mspBoxModeFlags;
            packBoxModeFlags(&mspBoxModeFlags);

            sbufWriteU16(dst, (uint16_t)cycleTime);
#ifdef USE_I2C
            sbufWriteU16(dst, i2cGetErrorCounter());
#else
            sbufWriteU16(dst, 0);
#endif
            sbufWriteU16(dst, packSensorStatus());
            sbufWriteData(dst, &mspBoxModeFlags, 4);
            sbufWriteU8(dst, getConfigProfile());

            if (cmdMSP == MSP_STATUS_EX) {
                sbufWriteU16(dst, averageSystemLoadPercent);
                sbufWriteU16(dst, armingFlags);
                sbufWriteU8(dst, accGetCalibrationAxisFlags());
            }
        }
        break;

        case MSP2_INAV_STATUS:
        {
            // Preserves full arming flags and box modes
            boxBitmask_t mspBoxModeFlags;
            packBoxModeFlags(&mspBoxModeFlags);

            sbufWriteU16(dst, (uint16_t)cycleTime);
#ifdef USE_I2C
            sbufWriteU16(dst, i2cGetErrorCounter());
#else
            sbufWriteU16(dst, 0);
#endif
            sbufWriteU16(dst, packSensorStatus());
            sbufWriteU16(dst, averageSystemLoadPercent);
            sbufWriteU8(dst, (getConfigBatteryProfile() << 4) | getConfigProfile());
            sbufWriteU8(dst, getConfigMixerProfile());
            sbufWriteU32(dst, armingFlags);
            sbufWriteData(dst, &mspBoxModeFlags, sizeof(mspBoxModeFlags));
        }
        break;

    case MSP_RAW_IMU:
        {
            for (int i = 0; i < 3; i++) {
                sbufWriteU16(dst, (int16_t)lrintf(acc.accADCf[i] * 512));
            }
            for (int i = 0; i < 3; i++) {
                sbufWriteU16(dst, gyroRateDps(i));
            }
            for (int i = 0; i < 3; i++) {
#ifdef USE_MAG
                sbufWriteU16(dst, mag.magADC[i]);
#else
                sbufWriteU16(dst, 0);
#endif
            }
        }
        break;

    case MSP_SERVO:
        sbufWriteData(dst, &servo, MAX_SUPPORTED_SERVOS * 2);
        break;
    case MSP_SERVO_CONFIGURATIONS:
        for (int i = 0; i < MAX_SUPPORTED_SERVOS; i++) {
            sbufWriteU16(dst, servoParams(i)->min);
            sbufWriteU16(dst, servoParams(i)->max);
            sbufWriteU16(dst, servoParams(i)->middle);
            sbufWriteU8(dst, servoParams(i)->rate);
            sbufWriteU8(dst, 0);
            sbufWriteU8(dst, 0);
            sbufWriteU8(dst, 255); // used to be forwardFromChannel, not used anymore, send 0xff for compatibility reasons
            sbufWriteU32(dst, 0); //Input reversing is not required since it can be done on mixer level
        }
        break;
    case MSP_SERVO_MIX_RULES:
        for (int i = 0; i < MAX_SERVO_RULES; i++) {
            sbufWriteU8(dst, customServoMixers(i)->targetChannel);
            sbufWriteU8(dst, customServoMixers(i)->inputSource);
            sbufWriteU16(dst, customServoMixers(i)->rate);
            sbufWriteU8(dst, customServoMixers(i)->speed);
            sbufWriteU8(dst, 0);
            sbufWriteU8(dst, 100);
            sbufWriteU8(dst, 0);
        }
        break;
    case MSP2_INAV_SERVO_MIXER:
        for (int i = 0; i < MAX_SERVO_RULES; i++) {
            sbufWriteU8(dst, customServoMixers(i)->targetChannel);
            sbufWriteU8(dst, customServoMixers(i)->inputSource);
            sbufWriteU16(dst, customServoMixers(i)->rate);
            sbufWriteU8(dst, customServoMixers(i)->speed);
        #ifdef USE_PROGRAMMING_FRAMEWORK
            sbufWriteU8(dst, customServoMixers(i)->conditionId);
        #else
            sbufWriteU8(dst, -1);
        #endif
        }
        if(MAX_MIXER_PROFILE_COUNT==1) break;
        for (int i = 0; i < MAX_SERVO_RULES; i++) {
            sbufWriteU8(dst, mixerServoMixersByIndex(nextMixerProfileIndex)[i].targetChannel);
            sbufWriteU8(dst, mixerServoMixersByIndex(nextMixerProfileIndex)[i].inputSource);
            sbufWriteU16(dst, mixerServoMixersByIndex(nextMixerProfileIndex)[i].rate);
            sbufWriteU8(dst, mixerServoMixersByIndex(nextMixerProfileIndex)[i].speed);
        #ifdef USE_PROGRAMMING_FRAMEWORK
            sbufWriteU8(dst, mixerServoMixersByIndex(nextMixerProfileIndex)[i].conditionId);
        #else
            sbufWriteU8(dst, -1);
        #endif
        }
        break;
#ifdef USE_PROGRAMMING_FRAMEWORK
    case MSP2_INAV_LOGIC_CONDITIONS:
        for (int i = 0; i < MAX_LOGIC_CONDITIONS; i++) {
            sbufWriteU8(dst, logicConditions(i)->enabled);
            sbufWriteU8(dst, logicConditions(i)->activatorId);
            sbufWriteU8(dst, logicConditions(i)->operation);
            sbufWriteU8(dst, logicConditions(i)->operandA.type);
            sbufWriteU32(dst, logicConditions(i)->operandA.value);
            sbufWriteU8(dst, logicConditions(i)->operandB.type);
            sbufWriteU32(dst, logicConditions(i)->operandB.value);
            sbufWriteU8(dst, logicConditions(i)->flags);
        }
        break;
    case MSP2_INAV_LOGIC_CONDITIONS_STATUS:
        for (int i = 0; i < MAX_LOGIC_CONDITIONS; i++) {
            sbufWriteU32(dst, logicConditionGetValue(i));
        }
        break;
    case MSP2_INAV_GVAR_STATUS:
        for (int i = 0; i < MAX_GLOBAL_VARIABLES; i++) {
            sbufWriteU32(dst, gvGet(i));
        }
        break;
    case MSP2_INAV_PROGRAMMING_PID:
        for (int i = 0; i < MAX_PROGRAMMING_PID_COUNT; i++) {
            sbufWriteU8(dst, programmingPids(i)->enabled);
            sbufWriteU8(dst, programmingPids(i)->setpoint.type);
            sbufWriteU32(dst, programmingPids(i)->setpoint.value);
            sbufWriteU8(dst, programmingPids(i)->measurement.type);
            sbufWriteU32(dst, programmingPids(i)->measurement.value);
            sbufWriteU16(dst, programmingPids(i)->gains.P);
            sbufWriteU16(dst, programmingPids(i)->gains.I);
            sbufWriteU16(dst, programmingPids(i)->gains.D);
            sbufWriteU16(dst, programmingPids(i)->gains.FF);
        }
        break;
    case MSP2_INAV_PROGRAMMING_PID_STATUS:
        for (int i = 0; i < MAX_PROGRAMMING_PID_COUNT; i++) {
            sbufWriteU32(dst, programmingPidGetOutput(i));
        }
        break;
#endif
    case MSP2_COMMON_MOTOR_MIXER:
        for (uint8_t i = 0; i < MAX_SUPPORTED_MOTORS; i++) {
            sbufWriteU16(dst, constrainf(primaryMotorMixer(i)->throttle + 2.0f, 0.0f, 4.0f) * 1000);
            sbufWriteU16(dst, constrainf(primaryMotorMixer(i)->roll + 2.0f, 0.0f, 4.0f) * 1000);
            sbufWriteU16(dst, constrainf(primaryMotorMixer(i)->pitch + 2.0f, 0.0f, 4.0f) * 1000);
            sbufWriteU16(dst, constrainf(primaryMotorMixer(i)->yaw + 2.0f, 0.0f, 4.0f) * 1000);
        }
        if (MAX_MIXER_PROFILE_COUNT==1) break;
        for (uint8_t i = 0; i < MAX_SUPPORTED_MOTORS; i++) {
            sbufWriteU16(dst, constrainf(mixerMotorMixersByIndex(nextMixerProfileIndex)[i].throttle + 2.0f, 0.0f, 4.0f) * 1000);
            sbufWriteU16(dst, constrainf(mixerMotorMixersByIndex(nextMixerProfileIndex)[i].roll + 2.0f, 0.0f, 4.0f) * 1000);
            sbufWriteU16(dst, constrainf(mixerMotorMixersByIndex(nextMixerProfileIndex)[i].pitch + 2.0f, 0.0f, 4.0f) * 1000);
            sbufWriteU16(dst, constrainf(mixerMotorMixersByIndex(nextMixerProfileIndex)[i].yaw + 2.0f, 0.0f, 4.0f) * 1000);
        }
        break;

    case MSP_MOTOR:
        for (unsigned i = 0; i < 8; i++) {
            sbufWriteU16(dst, i < MAX_SUPPORTED_MOTORS ? motor[i] : 0);
        }
        break;

    case MSP_RC:
        for (int i = 0; i < rxRuntimeConfig.channelCount; i++) {
            sbufWriteU16(dst, rxGetChannelValue(i));
        }
        break;

    case MSP_ATTITUDE:
        sbufWriteU16(dst, attitude.values.roll);
        sbufWriteU16(dst, attitude.values.pitch);
        sbufWriteU16(dst, DECIDEGREES_TO_DEGREES(attitude.values.yaw));
        break;

    case MSP_ALTITUDE:
        sbufWriteU32(dst, lrintf(getEstimatedActualPosition(Z)));
        sbufWriteU16(dst, lrintf(getEstimatedActualVelocity(Z)));
#if defined(USE_BARO)
        sbufWriteU32(dst, baroGetLatestAltitude());
#else
        sbufWriteU32(dst, 0);
#endif
        break;

    case MSP_SONAR_ALTITUDE:
#ifdef USE_RANGEFINDER
        sbufWriteU32(dst, rangefinderGetLatestAltitude());
#else
        sbufWriteU32(dst, 0);
#endif
        break;

    case MSP2_INAV_OPTICAL_FLOW:
#ifdef USE_OPFLOW
        sbufWriteU8(dst, opflow.rawQuality);
        sbufWriteU16(dst, RADIANS_TO_DEGREES(opflow.flowRate[X]));
        sbufWriteU16(dst, RADIANS_TO_DEGREES(opflow.flowRate[Y]));
        sbufWriteU16(dst, RADIANS_TO_DEGREES(opflow.bodyRate[X]));
        sbufWriteU16(dst, RADIANS_TO_DEGREES(opflow.bodyRate[Y]));
#else
        sbufWriteU8(dst, 0);
        sbufWriteU16(dst, 0);
        sbufWriteU16(dst, 0);
        sbufWriteU16(dst, 0);
        sbufWriteU16(dst, 0);
#endif
        break;

    case MSP_ANALOG:
        sbufWriteU8(dst, (uint8_t)constrain(getBatteryVoltage() / 10, 0, 255));
        sbufWriteU16(dst, (uint16_t)constrain(getMAhDrawn(), 0, 0xFFFF)); // milliamp hours drawn from battery
        sbufWriteU16(dst, getRSSI());
        sbufWriteU16(dst, (int16_t)constrain(getAmperage(), -0x8000, 0x7FFF)); // send amperage in 0.01 A steps, range is -320A to 320A
        break;

    case MSP2_INAV_ANALOG:
        // Bit 1: battery full, Bit 2: use capacity threshold, Bit 3-4: battery state, Bit 5-8: battery cell count
        sbufWriteU8(dst, batteryWasFullWhenPluggedIn() | (batteryUsesCapacityThresholds() << 1) | (getBatteryState() << 2) | (getBatteryCellCount() << 4));
        sbufWriteU16(dst, getBatteryVoltage());
        sbufWriteU16(dst, getAmperage()); // send amperage in 0.01 A steps
        sbufWriteU32(dst, getPower());    // power draw
        sbufWriteU32(dst, getMAhDrawn()); // milliamp hours drawn from battery
        sbufWriteU32(dst, getMWhDrawn()); // milliWatt hours drawn from battery
        sbufWriteU32(dst, getBatteryRemainingCapacity());
        sbufWriteU8(dst, calculateBatteryPercentage());
        sbufWriteU16(dst, getRSSI());
        break;

    case MSP_ARMING_CONFIG:
        sbufWriteU8(dst, 0);
        sbufWriteU8(dst, armingConfig()->disarm_kill_switch);
        break;

    case MSP_LOOP_TIME:
        sbufWriteU16(dst, gyroConfig()->looptime);
        break;

    case MSP_RC_TUNING:
        sbufWriteU8(dst, 100); //rcRate8 kept for compatibity reasons, this setting is no longer used
        sbufWriteU8(dst, currentControlRateProfile->stabilized.rcExpo8);
        for (int i = 0 ; i < 3; i++) {
            sbufWriteU8(dst, currentControlRateProfile->stabilized.rates[i]); // R,P,Y see flight_dynamics_index_t
        }
        sbufWriteU8(dst, currentControlRateProfile->throttle.dynPID);
        sbufWriteU8(dst, currentControlRateProfile->throttle.rcMid8);
        sbufWriteU8(dst, currentControlRateProfile->throttle.rcExpo8);
        sbufWriteU16(dst, currentControlRateProfile->throttle.pa_breakpoint);
        sbufWriteU8(dst, currentControlRateProfile->stabilized.rcYawExpo8);
        break;

    case MSP2_INAV_RATE_PROFILE:
        // throttle
        sbufWriteU8(dst, currentControlRateProfile->throttle.rcMid8);
        sbufWriteU8(dst, currentControlRateProfile->throttle.rcExpo8);
        sbufWriteU8(dst, currentControlRateProfile->throttle.dynPID);
        sbufWriteU16(dst, currentControlRateProfile->throttle.pa_breakpoint);

        // stabilized
        sbufWriteU8(dst, currentControlRateProfile->stabilized.rcExpo8);
        sbufWriteU8(dst, currentControlRateProfile->stabilized.rcYawExpo8);
        for (uint8_t i = 0 ; i < 3; ++i) {
            sbufWriteU8(dst, currentControlRateProfile->stabilized.rates[i]); // R,P,Y see flight_dynamics_index_t
        }

        // manual
        sbufWriteU8(dst, currentControlRateProfile->manual.rcExpo8);
        sbufWriteU8(dst, currentControlRateProfile->manual.rcYawExpo8);
        for (uint8_t i = 0 ; i < 3; ++i) {
            sbufWriteU8(dst, currentControlRateProfile->manual.rates[i]); // R,P,Y see flight_dynamics_index_t
        }
        break;

    case MSP2_PID:
        for (int i = 0; i < PID_ITEM_COUNT; i++) {
            sbufWriteU8(dst, constrain(pidBank()->pid[i].P, 0, 255));
            sbufWriteU8(dst, constrain(pidBank()->pid[i].I, 0, 255));
            sbufWriteU8(dst, constrain(pidBank()->pid[i].D, 0, 255));
            sbufWriteU8(dst, constrain(pidBank()->pid[i].FF, 0, 255));
        }
        #ifdef USE_EZ_TUNE
            ezTuneUpdate();
        #endif
        break;

    case MSP_PIDNAMES:
        for (const char *c = pidnames; *c; c++) {
            sbufWriteU8(dst, *c);
        }
        break;

    case MSP_MODE_RANGES:
        for (int i = 0; i < MAX_MODE_ACTIVATION_CONDITION_COUNT; i++) {
            const modeActivationCondition_t *mac = modeActivationConditions(i);
            const box_t *box = findBoxByActiveBoxId(mac->modeId);
            sbufWriteU8(dst, box ? box->permanentId : 0);
            sbufWriteU8(dst, mac->auxChannelIndex);
            sbufWriteU8(dst, mac->range.startStep);
            sbufWriteU8(dst, mac->range.endStep);
        }
        break;

    case MSP_ADJUSTMENT_RANGES:
        for (int i = 0; i < MAX_ADJUSTMENT_RANGE_COUNT; i++) {
            const adjustmentRange_t *adjRange = adjustmentRanges(i);
            sbufWriteU8(dst, adjRange->adjustmentIndex);
            sbufWriteU8(dst, adjRange->auxChannelIndex);
            sbufWriteU8(dst, adjRange->range.startStep);
            sbufWriteU8(dst, adjRange->range.endStep);
            sbufWriteU8(dst, adjRange->adjustmentFunction);
            sbufWriteU8(dst, adjRange->auxSwitchChannelIndex);
        }
        break;

    case MSP_BOXNAMES:
        if (!serializeBoxNamesReply(dst)) {
            return false;
        }
        break;

    case MSP_BOXIDS:
        serializeBoxReply(dst);
        break;

    case MSP_MISC:
        sbufWriteU16(dst, PWM_RANGE_MIDDLE);

        sbufWriteU16(dst, 0); // Was min_throttle
        sbufWriteU16(dst, motorConfig()->maxthrottle);
        sbufWriteU16(dst, motorConfig()->mincommand);

        sbufWriteU16(dst, currentBatteryProfile->failsafe_throttle);

#ifdef USE_GPS
        sbufWriteU8(dst, gpsConfig()->provider); // gps_type
        sbufWriteU8(dst, 0); // TODO gps_baudrate (an index, cleanflight uses a uint32_t
        sbufWriteU8(dst, gpsConfig()->sbasMode); // gps_ubx_sbas
#else
        sbufWriteU8(dst, 0); // gps_type
        sbufWriteU8(dst, 0); // TODO gps_baudrate (an index, cleanflight uses a uint32_t
        sbufWriteU8(dst, 0); // gps_ubx_sbas
#endif
        sbufWriteU8(dst, 0); // multiwiiCurrentMeterOutput
        sbufWriteU8(dst, rxConfig()->rssi_channel);
        sbufWriteU8(dst, 0);

#ifdef USE_MAG
        sbufWriteU16(dst, compassConfig()->mag_declination / 10);
#else
        sbufWriteU16(dst, 0);
#endif

#ifdef USE_ADC
        sbufWriteU8(dst, batteryMetersConfig()->voltage.scale / 10);
        sbufWriteU8(dst, currentBatteryProfile->voltage.cellMin / 10);
        sbufWriteU8(dst, currentBatteryProfile->voltage.cellMax / 10);
        sbufWriteU8(dst, currentBatteryProfile->voltage.cellWarning / 10);
#else
        sbufWriteU8(dst, 0);
        sbufWriteU8(dst, 0);
        sbufWriteU8(dst, 0);
        sbufWriteU8(dst, 0);
#endif
        break;

    case MSP2_INAV_MISC:
        sbufWriteU16(dst, PWM_RANGE_MIDDLE);

        sbufWriteU16(dst, 0); //Was min_throttle
        sbufWriteU16(dst, motorConfig()->maxthrottle);
        sbufWriteU16(dst, motorConfig()->mincommand);

        sbufWriteU16(dst, currentBatteryProfile->failsafe_throttle);

#ifdef USE_GPS
        sbufWriteU8(dst, gpsConfig()->provider); // gps_type
        sbufWriteU8(dst, 0); // TODO gps_baudrate (an index, cleanflight uses a uint32_t
        sbufWriteU8(dst, gpsConfig()->sbasMode); // gps_ubx_sbas
#else
        sbufWriteU8(dst, 0); // gps_type
        sbufWriteU8(dst, 0); // TODO gps_baudrate (an index, cleanflight uses a uint32_t
        sbufWriteU8(dst, 0); // gps_ubx_sbas
#endif
        sbufWriteU8(dst, rxConfig()->rssi_channel);

#ifdef USE_MAG
        sbufWriteU16(dst, compassConfig()->mag_declination / 10);
#else
        sbufWriteU16(dst, 0);
#endif

#ifdef USE_ADC
        sbufWriteU16(dst, batteryMetersConfig()->voltage.scale);
        sbufWriteU8(dst, batteryMetersConfig()->voltageSource);
        sbufWriteU8(dst, currentBatteryProfile->cells);
        sbufWriteU16(dst, currentBatteryProfile->voltage.cellDetect);
        sbufWriteU16(dst, currentBatteryProfile->voltage.cellMin);
        sbufWriteU16(dst, currentBatteryProfile->voltage.cellMax);
        sbufWriteU16(dst, currentBatteryProfile->voltage.cellWarning);
#else
        sbufWriteU16(dst, 0);
        sbufWriteU8(dst, 0);
        sbufWriteU8(dst, 0);
        sbufWriteU16(dst, 0);
        sbufWriteU16(dst, 0);
        sbufWriteU16(dst, 0);
        sbufWriteU16(dst, 0);
#endif

        sbufWriteU32(dst, currentBatteryProfile->capacity.value);
        sbufWriteU32(dst, currentBatteryProfile->capacity.warning);
        sbufWriteU32(dst, currentBatteryProfile->capacity.critical);
        sbufWriteU8(dst, currentBatteryProfile->capacity.unit);
        break;

    case MSP2_INAV_MISC2:
        // Timers
        sbufWriteU32(dst, micros() / 1000000); // On time (seconds)
        sbufWriteU32(dst, getFlightTime()); // Flight time (seconds)

        // Throttle
        sbufWriteU8(dst, getThrottlePercent(true)); // Throttle Percent
        sbufWriteU8(dst, navigationIsControllingThrottle() ? 1 : 0); // Auto Throttle Flag (0 or 1)

        break;

    case MSP2_INAV_BATTERY_CONFIG:
#ifdef USE_ADC
        sbufWriteU16(dst, batteryMetersConfig()->voltage.scale);
        sbufWriteU8(dst, batteryMetersConfig()->voltageSource);
        sbufWriteU8(dst, currentBatteryProfile->cells);
        sbufWriteU16(dst, currentBatteryProfile->voltage.cellDetect);
        sbufWriteU16(dst, currentBatteryProfile->voltage.cellMin);
        sbufWriteU16(dst, currentBatteryProfile->voltage.cellMax);
        sbufWriteU16(dst, currentBatteryProfile->voltage.cellWarning);
#else
        sbufWriteU16(dst, 0);
        sbufWriteU8(dst, 0);
        sbufWriteU8(dst, 0);
        sbufWriteU16(dst, 0);
        sbufWriteU16(dst, 0);
        sbufWriteU16(dst, 0);
        sbufWriteU16(dst, 0);
#endif

        sbufWriteU16(dst, batteryMetersConfig()->current.offset);
        sbufWriteU16(dst, batteryMetersConfig()->current.scale);

        sbufWriteU32(dst, currentBatteryProfile->capacity.value);
        sbufWriteU32(dst, currentBatteryProfile->capacity.warning);
        sbufWriteU32(dst, currentBatteryProfile->capacity.critical);
        sbufWriteU8(dst, currentBatteryProfile->capacity.unit);
        break;

    case MSP_MOTOR_PINS:
        // FIXME This is hardcoded and should not be.
        for (int i = 0; i < 8; i++) {
            sbufWriteU8(dst, i + 1);
        }
        break;

#ifdef USE_GPS
    case MSP_RAW_GPS:
        sbufWriteU8(dst, gpsSol.fixType);
        sbufWriteU8(dst, gpsSol.numSat);
        sbufWriteU32(dst, gpsSol.llh.lat);
        sbufWriteU32(dst, gpsSol.llh.lon);
        sbufWriteU16(dst, gpsSol.llh.alt/100); // meters
        sbufWriteU16(dst, gpsSol.groundSpeed);
        sbufWriteU16(dst, gpsSol.groundCourse);
        sbufWriteU16(dst, gpsSol.hdop);
        break;

    case MSP_COMP_GPS:
        sbufWriteU16(dst, GPS_distanceToHome);
        sbufWriteU16(dst, GPS_directionToHome);
        sbufWriteU8(dst, gpsSol.flags.gpsHeartbeat ? 1 : 0);
        break;
    case MSP_NAV_STATUS:
        sbufWriteU8(dst, NAV_Status.mode);
        sbufWriteU8(dst, NAV_Status.state);
        sbufWriteU8(dst, NAV_Status.activeWpAction);
        sbufWriteU8(dst, NAV_Status.activeWpNumber);
        sbufWriteU8(dst, NAV_Status.error);
        //sbufWriteU16(dst,  (int16_t)(target_bearing/100));
        sbufWriteU16(dst, getHeadingHoldTarget());
        break;


    case MSP_GPSSVINFO:
        /* Compatibility stub - return zero SVs */
        sbufWriteU8(dst, 1);

        // HDOP
        sbufWriteU8(dst, 0);
        sbufWriteU8(dst, 0);
        sbufWriteU8(dst, gpsSol.hdop / 100);
        sbufWriteU8(dst, gpsSol.hdop / 100);
        break;

    case MSP_GPSSTATISTICS:
        sbufWriteU16(dst, gpsStats.lastMessageDt);
        sbufWriteU32(dst, gpsStats.errors);
        sbufWriteU32(dst, gpsStats.timeouts);
        sbufWriteU32(dst, gpsStats.packetCount);
        sbufWriteU16(dst, gpsSol.hdop);
        sbufWriteU16(dst, gpsSol.eph);
        sbufWriteU16(dst, gpsSol.epv);
        break;
#endif
    case MSP_DEBUG:
        // output some useful QA statistics
        // debug[x] = ((hse_value / 1000000) * 1000) + (SystemCoreClock / 1000000);         // XX0YY [crystal clock : core clock]

        for (int i = 0; i < 4; i++) {
            sbufWriteU16(dst, debug[i]);      // 4 variables are here for general monitoring purpose
        }
        break;

    case MSP2_INAV_DEBUG:
        for (int i = 0; i < DEBUG32_VALUE_COUNT; i++) {
            sbufWriteU32(dst, debug[i]);      // 8 variables are here for general monitoring purpose
        }
        break;

    case MSP_UID:
        sbufWriteU32(dst, U_ID_0);
        sbufWriteU32(dst, U_ID_1);
        sbufWriteU32(dst, U_ID_2);
        break;

    case MSP_FEATURE:
        sbufWriteU32(dst, featureMask());
        break;

    case MSP_BOARD_ALIGNMENT:
        sbufWriteU16(dst, boardAlignment()->rollDeciDegrees);
        sbufWriteU16(dst, boardAlignment()->pitchDeciDegrees);
        sbufWriteU16(dst, boardAlignment()->yawDeciDegrees);
        break;

    case MSP_VOLTAGE_METER_CONFIG:
#ifdef USE_ADC
        sbufWriteU8(dst, batteryMetersConfig()->voltage.scale / 10);
        sbufWriteU8(dst, currentBatteryProfile->voltage.cellMin / 10);
        sbufWriteU8(dst, currentBatteryProfile->voltage.cellMax / 10);
        sbufWriteU8(dst, currentBatteryProfile->voltage.cellWarning / 10);
#else
        sbufWriteU8(dst, 0);
        sbufWriteU8(dst, 0);
        sbufWriteU8(dst, 0);
        sbufWriteU8(dst, 0);
#endif
        break;

    case MSP_CURRENT_METER_CONFIG:
        sbufWriteU16(dst, batteryMetersConfig()->current.scale);
        sbufWriteU16(dst, batteryMetersConfig()->current.offset);
        sbufWriteU8(dst, batteryMetersConfig()->current.type);
        sbufWriteU16(dst, constrain(currentBatteryProfile->capacity.value, 0, 0xFFFF));
        break;

    case MSP_MIXER:
        sbufWriteU8(dst, 3); // mixerMode no longer supported, send 3 (QuadX) as fallback
        break;

    case MSP_RX_CONFIG:
        sbufWriteU8(dst, rxConfig()->serialrx_provider);
        sbufWriteU16(dst, rxConfig()->maxcheck);
        sbufWriteU16(dst, PWM_RANGE_MIDDLE);
        sbufWriteU16(dst, rxConfig()->mincheck);
#ifdef USE_SPEKTRUM_BIND
        sbufWriteU8(dst, rxConfig()->spektrum_sat_bind);
#else
        sbufWriteU8(dst, 0);
#endif
        sbufWriteU16(dst, rxConfig()->rx_min_usec);
        sbufWriteU16(dst, rxConfig()->rx_max_usec);
        sbufWriteU8(dst, 0); // for compatibility with betaflight (rcInterpolation)
        sbufWriteU8(dst, 0); // for compatibility with betaflight (rcInterpolationInterval)
        sbufWriteU16(dst, 0); // for compatibility with betaflight (airModeActivateThreshold)
        sbufWriteU8(dst, 0);
        sbufWriteU32(dst, 0);
        sbufWriteU8(dst, 0);
        sbufWriteU8(dst, 0); // for compatibility with betaflight (fpvCamAngleDegrees)
        sbufWriteU8(dst, rxConfig()->receiverType);
        break;

    case MSP_FAILSAFE_CONFIG:
        sbufWriteU8(dst, failsafeConfig()->failsafe_delay);
        sbufWriteU8(dst, failsafeConfig()->failsafe_off_delay);
        sbufWriteU16(dst, currentBatteryProfile->failsafe_throttle);
        sbufWriteU8(dst, 0);    // was failsafe_kill_switch
        sbufWriteU16(dst, failsafeConfig()->failsafe_throttle_low_delay);
        sbufWriteU8(dst, failsafeConfig()->failsafe_procedure);
        sbufWriteU8(dst, failsafeConfig()->failsafe_recovery_delay);
        sbufWriteU16(dst, failsafeConfig()->failsafe_fw_roll_angle);
        sbufWriteU16(dst, failsafeConfig()->failsafe_fw_pitch_angle);
        sbufWriteU16(dst, failsafeConfig()->failsafe_fw_yaw_rate);
        sbufWriteU16(dst, failsafeConfig()->failsafe_stick_motion_threshold);
        sbufWriteU16(dst, failsafeConfig()->failsafe_min_distance);
        sbufWriteU8(dst, failsafeConfig()->failsafe_min_distance_procedure);
        break;

    case MSP_RSSI_CONFIG:
        sbufWriteU8(dst, rxConfig()->rssi_channel);
        break;

    case MSP_RX_MAP:
        sbufWriteData(dst, rxConfig()->rcmap, MAX_MAPPABLE_RX_INPUTS);
        break;

    case MSP2_COMMON_SERIAL_CONFIG:
        for (int i = 0; i < SERIAL_PORT_COUNT; i++) {
            if (!serialIsPortAvailable(serialConfig()->portConfigs[i].identifier)) {
                continue;
            };
            sbufWriteU8(dst, serialConfig()->portConfigs[i].identifier);
            sbufWriteU32(dst, serialConfig()->portConfigs[i].functionMask);
            sbufWriteU8(dst, serialConfig()->portConfigs[i].msp_baudrateIndex);
            sbufWriteU8(dst, serialConfig()->portConfigs[i].gps_baudrateIndex);
            sbufWriteU8(dst, serialConfig()->portConfigs[i].telemetry_baudrateIndex);
            sbufWriteU8(dst, serialConfig()->portConfigs[i].peripheral_baudrateIndex);
        }
        break;

#ifdef USE_LED_STRIP
    case MSP_LED_COLORS:
        for (int i = 0; i < LED_CONFIGURABLE_COLOR_COUNT; i++) {
            const hsvColor_t *color = &ledStripConfig()->colors[i];
            sbufWriteU16(dst, color->h);
            sbufWriteU8(dst, color->s);
            sbufWriteU8(dst, color->v);
        }
        break;

    case MSP_LED_STRIP_CONFIG:
        for (int i = 0; i < LED_MAX_STRIP_LENGTH; i++) {
            const ledConfig_t *ledConfig = &ledStripConfig()->ledConfigs[i];

            uint32_t legacyLedConfig = ledConfig->led_position;
            int shiftCount = 8;
            legacyLedConfig |= ledConfig->led_function << shiftCount;
            shiftCount += 4;
            legacyLedConfig |= (ledConfig->led_overlay & 0x3F) << (shiftCount);
            shiftCount += 6; 
            legacyLedConfig |= (ledConfig->led_color) << (shiftCount);
            shiftCount += 4;
            legacyLedConfig |= (ledConfig->led_direction) << (shiftCount);
            shiftCount += 6;
            legacyLedConfig |= (ledConfig->led_params) << (shiftCount);

            sbufWriteU32(dst, legacyLedConfig);
        }
        break;

    case MSP2_INAV_LED_STRIP_CONFIG_EX:
        for (int i = 0; i < LED_MAX_STRIP_LENGTH; i++) {
            const ledConfig_t *ledConfig = &ledStripConfig()->ledConfigs[i];
            sbufWriteDataSafe(dst, ledConfig, sizeof(ledConfig_t));
        }
        break;


    case MSP_LED_STRIP_MODECOLOR:
        for (int i = 0; i < LED_MODE_COUNT; i++) {
            for (int j = 0; j < LED_DIRECTION_COUNT; j++) {
                sbufWriteU8(dst, i);
                sbufWriteU8(dst, j);
                sbufWriteU8(dst, ledStripConfig()->modeColors[i].color[j]);
            }
        }

        for (int j = 0; j < LED_SPECIAL_COLOR_COUNT; j++) {
            sbufWriteU8(dst, LED_MODE_COUNT);
            sbufWriteU8(dst, j);
            sbufWriteU8(dst, ledStripConfig()->specialColors.color[j]);
        }
        break;
#endif

    case MSP_DATAFLASH_SUMMARY:
        serializeDataflashSummaryReply(dst);
        break;

    case MSP_BLACKBOX_CONFIG:
        sbufWriteU8(dst, 0); // API no longer supported
        sbufWriteU8(dst, 0);
        sbufWriteU8(dst, 0);
        sbufWriteU8(dst, 0);
        break;

    case MSP2_BLACKBOX_CONFIG:
#ifdef USE_BLACKBOX
        sbufWriteU8(dst, 1); //Blackbox supported
        sbufWriteU8(dst, blackboxConfig()->device);
        sbufWriteU16(dst, blackboxConfig()->rate_num);
        sbufWriteU16(dst, blackboxConfig()->rate_denom);
        sbufWriteU32(dst,blackboxConfig()->includeFlags);
#else
        sbufWriteU8(dst, 0); // Blackbox not supported
        sbufWriteU8(dst, 0);
        sbufWriteU16(dst, 0);
        sbufWriteU16(dst, 0);
#endif
        break;

    case MSP_SDCARD_SUMMARY:
        serializeSDCardSummaryReply(dst);
        break;

#if defined (USE_DJI_HD_OSD) || defined (USE_MSP_DISPLAYPORT)
    case MSP_BATTERY_STATE:
        // Battery characteristics
        sbufWriteU8(dst, constrain(getBatteryCellCount(), 0, 255));
        sbufWriteU16(dst, currentBatteryProfile->capacity.value);

        // Battery state
        sbufWriteU8(dst, constrain(getBatteryVoltage() / 10, 0, 255)); // in 0.1V steps
        sbufWriteU16(dst, constrain(getMAhDrawn(), 0, 0xFFFF));
        sbufWriteU16(dst, constrain(getAmperage(), -0x8000, 0x7FFF));

        // Battery alerts - used values match Betaflight's/DJI's
        sbufWriteU8(dst,  getBatteryState());

        // Additional battery voltage field (in 0.01V steps)
        sbufWriteU16(dst, getBatteryVoltage());
        break;
#endif

    case MSP_OSD_CONFIG:
#ifdef USE_OSD
        sbufWriteU8(dst, OSD_DRIVER_MAX7456); // OSD supported
        // send video system (AUTO/PAL/NTSC)
        sbufWriteU8(dst, osdConfig()->video_system);
        sbufWriteU8(dst, osdConfig()->units);
        sbufWriteU8(dst, osdConfig()->rssi_alarm);
        sbufWriteU16(dst, currentBatteryProfile->capacity.warning);
        sbufWriteU16(dst, osdConfig()->time_alarm);
        sbufWriteU16(dst, osdConfig()->alt_alarm);
        sbufWriteU16(dst, osdConfig()->dist_alarm);
        sbufWriteU16(dst, osdConfig()->neg_alt_alarm);
        for (int i = 0; i < OSD_ITEM_COUNT; i++) {
            sbufWriteU16(dst, osdLayoutsConfig()->item_pos[0][i]);
        }
#else
        sbufWriteU8(dst, OSD_DRIVER_NONE); // OSD not supported
#endif
        break;

    case MSP_3D:
        sbufWriteU16(dst, reversibleMotorsConfig()->deadband_low);
        sbufWriteU16(dst, reversibleMotorsConfig()->deadband_high);
        sbufWriteU16(dst, reversibleMotorsConfig()->neutral);
        break;

    case MSP_RC_DEADBAND:
        sbufWriteU8(dst, rcControlsConfig()->deadband);
        sbufWriteU8(dst, rcControlsConfig()->yaw_deadband);
        sbufWriteU8(dst, rcControlsConfig()->alt_hold_deadband);
        sbufWriteU16(dst, rcControlsConfig()->mid_throttle_deadband);
        break;

    case MSP_SENSOR_ALIGNMENT:
        sbufWriteU8(dst, 0); // was gyroConfig()->gyro_align
        sbufWriteU8(dst, 0); // was accelerometerConfig()->acc_align
#ifdef USE_MAG
        sbufWriteU8(dst, compassConfig()->mag_align);
#else
        sbufWriteU8(dst, 0);
#endif
#ifdef USE_OPFLOW
        sbufWriteU8(dst, opticalFlowConfig()->opflow_align);
#else
        sbufWriteU8(dst, 0);
#endif
        break;

    case MSP_ADVANCED_CONFIG:
        sbufWriteU8(dst, 1);    // gyroConfig()->gyroSyncDenominator
        sbufWriteU8(dst, 1);    // BF: masterConfig.pid_process_denom
        sbufWriteU8(dst, 1);    // BF: motorConfig()->useUnsyncedPwm
        sbufWriteU8(dst, motorConfig()->motorPwmProtocol);
        sbufWriteU16(dst, motorConfig()->motorPwmRate);
        sbufWriteU16(dst, servoConfig()->servoPwmRate);
        sbufWriteU8(dst, 0);
        break;

    case MSP_FILTER_CONFIG :
        sbufWriteU8(dst, gyroConfig()->gyro_main_lpf_hz);
        sbufWriteU16(dst, pidProfile()->dterm_lpf_hz);
        sbufWriteU16(dst, pidProfile()->yaw_lpf_hz);
        sbufWriteU16(dst, 0); //Was gyroConfig()->gyro_notch_hz
        sbufWriteU16(dst, 1); //Was  gyroConfig()->gyro_notch_cutoff
        sbufWriteU16(dst, 0); //BF: pidProfile()->dterm_notch_hz
        sbufWriteU16(dst, 1); //pidProfile()->dterm_notch_cutoff

        sbufWriteU16(dst, 0); //BF: masterConfig.gyro_soft_notch_hz_2
        sbufWriteU16(dst, 1); //BF: masterConfig.gyro_soft_notch_cutoff_2

        sbufWriteU16(dst, accelerometerConfig()->acc_notch_hz);
        sbufWriteU16(dst, accelerometerConfig()->acc_notch_cutoff);

        sbufWriteU16(dst, 0);    //Was gyroConfig()->gyro_stage2_lowpass_hz
        break;

    case MSP_PID_ADVANCED:
        sbufWriteU16(dst, 0); // pidProfile()->rollPitchItermIgnoreRate
        sbufWriteU16(dst, 0); // pidProfile()->yawItermIgnoreRate
        sbufWriteU16(dst, 0); //pidProfile()->yaw_p_limit
        sbufWriteU8(dst, 0); //BF: pidProfile()->deltaMethod
        sbufWriteU8(dst, 0); //BF: pidProfile()->vbatPidCompensation
        sbufWriteU8(dst, 0); //BF: pidProfile()->setpointRelaxRatio
        sbufWriteU8(dst, 0);
        sbufWriteU16(dst, pidProfile()->pidSumLimit);
        sbufWriteU8(dst, 0); //BF: pidProfile()->itermThrottleGain

        /*
         * To keep compatibility on MSP frame length level with Betaflight, axis axisAccelerationLimitYaw
         * limit will be sent and received in [dps / 10]
         */
        sbufWriteU16(dst, constrain(pidProfile()->axisAccelerationLimitRollPitch / 10, 0, 65535));
        sbufWriteU16(dst, constrain(pidProfile()->axisAccelerationLimitYaw / 10, 0, 65535));
        break;

    case MSP_INAV_PID:
        sbufWriteU8(dst, 0); //Legacy, no longer in use async processing value
        sbufWriteU16(dst, 0); //Legacy, no longer in use async processing value
        sbufWriteU16(dst, 0); //Legacy, no longer in use async processing value
        sbufWriteU8(dst, pidProfile()->heading_hold_rate_limit);
        sbufWriteU8(dst, HEADING_HOLD_ERROR_LPF_FREQ);
        sbufWriteU16(dst, 0);
        sbufWriteU8(dst, gyroConfig()->gyro_lpf);
        sbufWriteU8(dst, accelerometerConfig()->acc_lpf_hz);
        sbufWriteU8(dst, 0); //reserved
        sbufWriteU8(dst, 0); //reserved
        sbufWriteU8(dst, 0); //reserved
        sbufWriteU8(dst, 0); //reserved
        break;

    case MSP_SENSOR_CONFIG:
        sbufWriteU8(dst, accelerometerConfig()->acc_hardware);
#ifdef USE_BARO
        sbufWriteU8(dst, barometerConfig()->baro_hardware);
#else
        sbufWriteU8(dst, 0);
#endif
#ifdef USE_MAG
        sbufWriteU8(dst, compassConfig()->mag_hardware);
#else
        sbufWriteU8(dst, 0);
#endif
#ifdef USE_PITOT
        sbufWriteU8(dst, pitotmeterConfig()->pitot_hardware);
#else
        sbufWriteU8(dst, 0);
#endif
#ifdef USE_RANGEFINDER
        sbufWriteU8(dst, rangefinderConfig()->rangefinder_hardware);
#else
        sbufWriteU8(dst, 0);
#endif
#ifdef USE_OPFLOW
        sbufWriteU8(dst, opticalFlowConfig()->opflow_hardware);
#else
        sbufWriteU8(dst, 0);
#endif
        break;

    case MSP_NAV_POSHOLD:
        sbufWriteU8(dst, navConfig()->general.flags.user_control_mode);
        sbufWriteU16(dst, navConfig()->general.max_auto_speed);
        sbufWriteU16(dst, navConfig()->general.max_auto_climb_rate);
        sbufWriteU16(dst, navConfig()->general.max_manual_speed);
        sbufWriteU16(dst, navConfig()->general.max_manual_climb_rate);
        sbufWriteU8(dst, navConfig()->mc.max_bank_angle);
        sbufWriteU8(dst, navConfig()->mc.althold_throttle_type);
        sbufWriteU16(dst, currentBatteryProfile->nav.mc.hover_throttle);
        break;

    case MSP_RTH_AND_LAND_CONFIG:
        sbufWriteU16(dst, navConfig()->general.min_rth_distance);
        sbufWriteU8(dst, navConfig()->general.flags.rth_climb_first);
        sbufWriteU8(dst, navConfig()->general.flags.rth_climb_ignore_emerg);
        sbufWriteU8(dst, navConfig()->general.flags.rth_tail_first);
        sbufWriteU8(dst, navConfig()->general.flags.rth_allow_landing);
        sbufWriteU8(dst, navConfig()->general.flags.rth_alt_control_mode);
        sbufWriteU16(dst, navConfig()->general.rth_abort_threshold);
        sbufWriteU16(dst, navConfig()->general.rth_altitude);
        sbufWriteU16(dst, navConfig()->general.land_minalt_vspd);
        sbufWriteU16(dst, navConfig()->general.land_maxalt_vspd);
        sbufWriteU16(dst, navConfig()->general.land_slowdown_minalt);
        sbufWriteU16(dst, navConfig()->general.land_slowdown_maxalt);
        sbufWriteU16(dst, navConfig()->general.emerg_descent_rate);
        break;

    case MSP_FW_CONFIG:
        sbufWriteU16(dst, currentBatteryProfile->nav.fw.cruise_throttle);
        sbufWriteU16(dst, currentBatteryProfile->nav.fw.min_throttle);
        sbufWriteU16(dst, currentBatteryProfile->nav.fw.max_throttle);
        sbufWriteU8(dst, navConfig()->fw.max_bank_angle);
        sbufWriteU8(dst, navConfig()->fw.max_climb_angle);
        sbufWriteU8(dst, navConfig()->fw.max_dive_angle);
        sbufWriteU8(dst, currentBatteryProfile->nav.fw.pitch_to_throttle);
        sbufWriteU16(dst, navConfig()->fw.loiter_radius);
        break;

    case MSP_CALIBRATION_DATA:
        sbufWriteU8(dst, accGetCalibrationAxisFlags());
        sbufWriteU16(dst, accelerometerConfig()->accZero.raw[X]);
        sbufWriteU16(dst, accelerometerConfig()->accZero.raw[Y]);
        sbufWriteU16(dst, accelerometerConfig()->accZero.raw[Z]);
        sbufWriteU16(dst, accelerometerConfig()->accGain.raw[X]);
        sbufWriteU16(dst, accelerometerConfig()->accGain.raw[Y]);
        sbufWriteU16(dst, accelerometerConfig()->accGain.raw[Z]);

    #ifdef USE_MAG
        sbufWriteU16(dst, compassConfig()->magZero.raw[X]);
        sbufWriteU16(dst, compassConfig()->magZero.raw[Y]);
        sbufWriteU16(dst, compassConfig()->magZero.raw[Z]);
    #else
        sbufWriteU16(dst, 0);
        sbufWriteU16(dst, 0);
        sbufWriteU16(dst, 0);
    #endif

    #ifdef USE_OPFLOW
        sbufWriteU16(dst, opticalFlowConfig()->opflow_scale * 256);
    #else
        sbufWriteU16(dst, 0);
    #endif

    #ifdef USE_MAG
        sbufWriteU16(dst, compassConfig()->magGain[X]);
        sbufWriteU16(dst, compassConfig()->magGain[Y]);
        sbufWriteU16(dst, compassConfig()->magGain[Z]);
    #else
        sbufWriteU16(dst, 0);
        sbufWriteU16(dst, 0);
        sbufWriteU16(dst, 0);
    #endif

        break;

    case MSP_POSITION_ESTIMATION_CONFIG:

        sbufWriteU16(dst, positionEstimationConfig()->w_z_baro_p * 100); //     inav_w_z_baro_p float as value * 100
        sbufWriteU16(dst, positionEstimationConfig()->w_z_gps_p * 100);  // 2   inav_w_z_gps_p  float as value * 100
        sbufWriteU16(dst, positionEstimationConfig()->w_z_gps_v * 100);  // 2   inav_w_z_gps_v  float as value * 100
        sbufWriteU16(dst, positionEstimationConfig()->w_xy_gps_p * 100); // 2   inav_w_xy_gps_p float as value * 100
        sbufWriteU16(dst, positionEstimationConfig()->w_xy_gps_v * 100); // 2   inav_w_xy_gps_v float as value * 100
        sbufWriteU8(dst, gpsConfigMutable()->gpsMinSats);                // 1
        sbufWriteU8(dst, positionEstimationConfig()->use_gps_velned);    // 1   inav_use_gps_velned ON/OFF

        break;

    case MSP_REBOOT:
        if (!ARMING_FLAG(ARMED)) {
            if (mspPostProcessFn) {
                *mspPostProcessFn = mspRebootFn;
            }
        }
        break;

    case MSP_WP_GETINFO:
        sbufWriteU8(dst, 0);                        // Reserved for waypoint capabilities
        sbufWriteU8(dst, NAV_MAX_WAYPOINTS);        // Maximum number of waypoints supported
        sbufWriteU8(dst, isWaypointListValid());    // Is current mission valid
        sbufWriteU8(dst, getWaypointCount());       // Number of waypoints in current mission
        break;

    case MSP_TX_INFO:
        sbufWriteU8(dst, getRSSISource());
        uint8_t rtcDateTimeIsSet = 0;
        dateTime_t dt;
        if (rtcGetDateTime(&dt)) {
            rtcDateTimeIsSet = 1;
        }
        sbufWriteU8(dst, rtcDateTimeIsSet);
        break;

    case MSP_RTC:
        {
            int32_t seconds = 0;
            uint16_t millis = 0;
            rtcTime_t t;
            if (rtcGet(&t)) {
                seconds = rtcTimeGetSeconds(&t);
                millis = rtcTimeGetMillis(&t);
            }
            sbufWriteU32(dst, (uint32_t)seconds);
            sbufWriteU16(dst, millis);
        }
        break;

    case MSP_VTX_CONFIG:
#ifdef USE_VTX_CONTROL
        {
            vtxDevice_t *vtxDevice = vtxCommonDevice();
            if (vtxDevice) {

                uint8_t deviceType = vtxCommonGetDeviceType(vtxDevice);

                // Return band, channel and power from vtxSettingsConfig_t
                // since the VTX might be configured but temporarily offline.
                uint8_t pitmode = 0;
                vtxCommonGetPitMode(vtxDevice, &pitmode);

                sbufWriteU8(dst, deviceType);
                sbufWriteU8(dst, vtxSettingsConfig()->band);
                sbufWriteU8(dst, vtxSettingsConfig()->channel);
                sbufWriteU8(dst, vtxSettingsConfig()->power);
                sbufWriteU8(dst, pitmode);

                // Betaflight < 4 doesn't send these fields
                sbufWriteU8(dst, vtxCommonDeviceIsReady(vtxDevice) ? 1 : 0);
                sbufWriteU8(dst, vtxSettingsConfig()->lowPowerDisarm);
                // future extensions here...
            }
            else {
                sbufWriteU8(dst, VTXDEV_UNKNOWN); // no VTX configured
            }
        }
#else
        sbufWriteU8(dst, VTXDEV_UNKNOWN); // no VTX configured
#endif
        break;

    case MSP_NAME:
        {
            const char *name = systemConfig()->craftName;
            while (*name) {
                sbufWriteU8(dst, *name++);
            }
        }
        break;

    case MSP2_COMMON_TZ:
        sbufWriteU16(dst, (uint16_t)timeConfig()->tz_offset);
        sbufWriteU8(dst, (uint8_t)timeConfig()->tz_automatic_dst);
        break;

    case MSP2_INAV_AIR_SPEED:
#ifdef USE_PITOT
        sbufWriteU32(dst, getAirspeedEstimate());
#else
        sbufWriteU32(dst, 0);
#endif
        break;

    case MSP2_INAV_MIXER:
        sbufWriteU8(dst, mixerConfig()->motorDirectionInverted);
        sbufWriteU8(dst, 0);
        sbufWriteU8(dst, mixerConfig()->motorstopOnLow);
        sbufWriteU8(dst, mixerConfig()->platformType);
        sbufWriteU8(dst, mixerConfig()->hasFlaps);
        sbufWriteU16(dst, mixerConfig()->appliedMixerPreset);
        sbufWriteU8(dst, MAX_SUPPORTED_MOTORS);
        sbufWriteU8(dst, MAX_SUPPORTED_SERVOS);
        break;

#if defined(USE_OSD)
    case MSP2_INAV_OSD_ALARMS:
        sbufWriteU8(dst, osdConfig()->rssi_alarm);
        sbufWriteU16(dst, osdConfig()->time_alarm);
        sbufWriteU16(dst, osdConfig()->alt_alarm);
        sbufWriteU16(dst, osdConfig()->dist_alarm);
        sbufWriteU16(dst, osdConfig()->neg_alt_alarm);
        sbufWriteU16(dst, osdConfig()->gforce_alarm * 1000);
        sbufWriteU16(dst, (int16_t)(osdConfig()->gforce_axis_alarm_min * 1000));
        sbufWriteU16(dst, (int16_t)(osdConfig()->gforce_axis_alarm_max * 1000));
        sbufWriteU8(dst, osdConfig()->current_alarm);
        sbufWriteU16(dst, osdConfig()->imu_temp_alarm_min);
        sbufWriteU16(dst, osdConfig()->imu_temp_alarm_max);
#ifdef USE_BARO
        sbufWriteU16(dst, osdConfig()->baro_temp_alarm_min);
        sbufWriteU16(dst, osdConfig()->baro_temp_alarm_max);
#else
        sbufWriteU16(dst, 0);
        sbufWriteU16(dst, 0);
#endif
        break;

    case MSP2_INAV_OSD_PREFERENCES:
        sbufWriteU8(dst, osdConfig()->video_system);
        sbufWriteU8(dst, osdConfig()->main_voltage_decimals);
        sbufWriteU8(dst, osdConfig()->ahi_reverse_roll);
        sbufWriteU8(dst, osdConfig()->crosshairs_style);
        sbufWriteU8(dst, osdConfig()->left_sidebar_scroll);
        sbufWriteU8(dst, osdConfig()->right_sidebar_scroll);
        sbufWriteU8(dst, osdConfig()->sidebar_scroll_arrows);
        sbufWriteU8(dst, osdConfig()->units);
        sbufWriteU8(dst, osdConfig()->stats_energy_unit);
        break;

#endif

    case MSP2_INAV_OUTPUT_MAPPING:
        for (uint8_t i = 0; i < timerHardwareCount; ++i)
            if (!(timerHardware[i].usageFlags & (TIM_USE_PPM | TIM_USE_PWM))) {
                sbufWriteU8(dst, timerHardware[i].usageFlags);
            }
        break;

    case MSP2_INAV_OUTPUT_MAPPING_EXT:
        for (uint8_t i = 0; i < timerHardwareCount; ++i)
            if (!(timerHardware[i].usageFlags & (TIM_USE_PPM | TIM_USE_PWM))) {
                #if defined(SITL_BUILD)
                sbufWriteU8(dst, i);
                #else
                sbufWriteU8(dst, timer2id(timerHardware[i].tim));
                #endif
                sbufWriteU8(dst, timerHardware[i].usageFlags);
            }
        break;
    
    case MSP2_INAV_MC_BRAKING:
#ifdef USE_MR_BRAKING_MODE
        sbufWriteU16(dst, navConfig()->mc.braking_speed_threshold);
        sbufWriteU16(dst, navConfig()->mc.braking_disengage_speed);
        sbufWriteU16(dst, navConfig()->mc.braking_timeout);
        sbufWriteU8(dst, navConfig()->mc.braking_boost_factor);
        sbufWriteU16(dst, navConfig()->mc.braking_boost_timeout);
        sbufWriteU16(dst, navConfig()->mc.braking_boost_speed_threshold);
        sbufWriteU16(dst, navConfig()->mc.braking_boost_disengage_speed);
        sbufWriteU8(dst, navConfig()->mc.braking_bank_angle);
#endif
        break;

#ifdef USE_TEMPERATURE_SENSOR
    case MSP2_INAV_TEMP_SENSOR_CONFIG:
        for (uint8_t index = 0; index < MAX_TEMP_SENSORS; ++index) {
            const tempSensorConfig_t *sensorConfig = tempSensorConfig(index);
            sbufWriteU8(dst, sensorConfig->type);
            for (uint8_t addrIndex = 0; addrIndex < 8; ++addrIndex)
                sbufWriteU8(dst, ((uint8_t *)&sensorConfig->address)[addrIndex]);
            sbufWriteU16(dst, sensorConfig->alarm_min);
            sbufWriteU16(dst, sensorConfig->alarm_max);
            sbufWriteU8(dst, sensorConfig->osdSymbol);
            for (uint8_t labelIndex = 0; labelIndex < TEMPERATURE_LABEL_LEN; ++labelIndex)
                sbufWriteU8(dst, sensorConfig->label[labelIndex]);
        }
        break;
#endif

#ifdef USE_TEMPERATURE_SENSOR
    case MSP2_INAV_TEMPERATURES:
        for (uint8_t index = 0; index < MAX_TEMP_SENSORS; ++index) {
            int16_t temperature;
            bool valid = getSensorTemperature(index, &temperature);
            sbufWriteU16(dst, valid ? temperature : -1000);
        }
        break;
#endif

#ifdef USE_ESC_SENSOR
    case MSP2_INAV_ESC_RPM:
        {
            uint8_t motorCount = getMotorCount();

            for (uint8_t i = 0; i < motorCount; i++){
                const escSensorData_t *escState = getEscTelemetry(i); //Get ESC telemetry
                sbufWriteU32(dst, escState->rpm);
            }
        }
        break;
#endif

#ifdef USE_EZ_TUNE

    case MSP2_INAV_EZ_TUNE:
        {
            sbufWriteU8(dst, ezTune()->enabled);
            sbufWriteU16(dst, ezTune()->filterHz);
            sbufWriteU8(dst, ezTune()->axisRatio);
            sbufWriteU8(dst, ezTune()->response);
            sbufWriteU8(dst, ezTune()->damping);
            sbufWriteU8(dst, ezTune()->stability);
            sbufWriteU8(dst, ezTune()->aggressiveness);
            sbufWriteU8(dst, ezTune()->rate);
            sbufWriteU8(dst, ezTune()->expo);
        }
        break;
#endif

#ifdef USE_RATE_DYNAMICS

    case MSP2_INAV_RATE_DYNAMICS:
        {
            sbufWriteU8(dst, currentControlRateProfile->rateDynamics.sensitivityCenter);
            sbufWriteU8(dst, currentControlRateProfile->rateDynamics.sensitivityEnd);
            sbufWriteU8(dst, currentControlRateProfile->rateDynamics.correctionCenter);
            sbufWriteU8(dst, currentControlRateProfile->rateDynamics.correctionEnd);
            sbufWriteU8(dst, currentControlRateProfile->rateDynamics.weightCenter);
            sbufWriteU8(dst, currentControlRateProfile->rateDynamics.weightEnd);
        }
        break;

#endif

    default:
        return false;
    }
    return true;
}

#ifdef USE_SAFE_HOME
static mspResult_e mspFcSafeHomeOutCommand(sbuf_t *dst, sbuf_t *src)
{
    const uint8_t safe_home_no = sbufReadU8(src);    // get the home number
    if(safe_home_no < MAX_SAFE_HOMES) {
        sbufWriteU8(dst, safe_home_no);
        sbufWriteU8(dst, safeHomeConfig(safe_home_no)->enabled);
        sbufWriteU32(dst, safeHomeConfig(safe_home_no)->lat);
        sbufWriteU32(dst, safeHomeConfig(safe_home_no)->lon);
        return MSP_RESULT_ACK;
    } else {
         return MSP_RESULT_ERROR;
    }
}
#endif


static mspResult_e mspFcLogicConditionCommand(sbuf_t *dst, sbuf_t *src) {
    const uint8_t idx = sbufReadU8(src);
    if (idx < MAX_LOGIC_CONDITIONS) {
        sbufWriteU8(dst, logicConditions(idx)->enabled);
        sbufWriteU8(dst, logicConditions(idx)->activatorId);
        sbufWriteU8(dst, logicConditions(idx)->operation);
        sbufWriteU8(dst, logicConditions(idx)->operandA.type);
        sbufWriteU32(dst, logicConditions(idx)->operandA.value);
        sbufWriteU8(dst, logicConditions(idx)->operandB.type);
        sbufWriteU32(dst, logicConditions(idx)->operandB.value);
        sbufWriteU8(dst, logicConditions(idx)->flags);
        return MSP_RESULT_ACK;
    } else {
        return MSP_RESULT_ERROR;
    }
}

static void mspFcWaypointOutCommand(sbuf_t *dst, sbuf_t *src)
{
    const uint8_t msp_wp_no = sbufReadU8(src);    // get the wp number
    navWaypoint_t msp_wp;
    getWaypoint(msp_wp_no, &msp_wp);
    sbufWriteU8(dst, msp_wp_no);      // wp_no
    sbufWriteU8(dst, msp_wp.action);  // action (WAYPOINT)
    sbufWriteU32(dst, msp_wp.lat);    // lat
    sbufWriteU32(dst, msp_wp.lon);    // lon
    sbufWriteU32(dst, msp_wp.alt);    // altitude (cm)
    sbufWriteU16(dst, msp_wp.p1);     // P1
    sbufWriteU16(dst, msp_wp.p2);     // P2
    sbufWriteU16(dst, msp_wp.p3);     // P3
    sbufWriteU8(dst, msp_wp.flag);    // flags
}

#ifdef USE_FLASHFS
static void mspFcDataFlashReadCommand(sbuf_t *dst, sbuf_t *src)
{
    const unsigned int dataSize = sbufBytesRemaining(src);
    uint16_t readLength;

    const uint32_t readAddress = sbufReadU32(src);

    // Request payload:
    //  uint32_t    - address to read from
    //  uint16_t    - size of block to read (optional)
    if (dataSize == sizeof(uint32_t) + sizeof(uint16_t)) {
        readLength = sbufReadU16(src);
    }
    else {
        readLength = 128;
    }

    serializeDataflashReadReply(dst, readAddress, readLength);
}
#endif

static mspResult_e mspFcProcessInCommand(uint16_t cmdMSP, sbuf_t *src)
{
    uint8_t tmp_u8;
    uint16_t tmp_u16;

    const unsigned int dataSize = sbufBytesRemaining(src);

    switch (cmdMSP) {
    case MSP_SELECT_SETTING:
        if (sbufReadU8Safe(&tmp_u8, src) && (!ARMING_FLAG(ARMED)))
            setConfigProfileAndWriteEEPROM(tmp_u8);
        else
            return MSP_RESULT_ERROR;
        break;

    case MSP_SET_HEAD:
        if (sbufReadU16Safe(&tmp_u16, src))
            updateHeadingHoldTarget(tmp_u16);
        else
            return MSP_RESULT_ERROR;
        break;

#ifdef USE_RX_MSP
    case MSP_SET_RAW_RC:
        {
            uint8_t channelCount = dataSize / sizeof(uint16_t);
            if ((channelCount > MAX_SUPPORTED_RC_CHANNEL_COUNT) || (dataSize > channelCount * sizeof(uint16_t))) {
                return MSP_RESULT_ERROR;
            } else {
                uint16_t frame[MAX_SUPPORTED_RC_CHANNEL_COUNT];
                for (int i = 0; i < channelCount; i++) {
                    frame[i] = sbufReadU16(src);
                }
                rxMspFrameReceive(frame, channelCount);
            }
        }
        break;
#endif

    case MSP_SET_ARMING_CONFIG:
        if (dataSize == 2) {
            sbufReadU8(src); //Swallow the first byte, used to be auto_disarm_delay
            armingConfigMutable()->disarm_kill_switch = !!sbufReadU8(src);
        } else
            return MSP_RESULT_ERROR;
        break;

    case MSP_SET_LOOP_TIME:
        if (sbufReadU16Safe(&tmp_u16, src))
            gyroConfigMutable()->looptime = tmp_u16;
        else
            return MSP_RESULT_ERROR;
        break;

    case MSP2_SET_PID:
        if (dataSize == PID_ITEM_COUNT * 4) {
            for (int i = 0; i < PID_ITEM_COUNT; i++) {
                pidBankMutable()->pid[i].P = sbufReadU8(src);
                pidBankMutable()->pid[i].I = sbufReadU8(src);
                pidBankMutable()->pid[i].D = sbufReadU8(src);
                pidBankMutable()->pid[i].FF = sbufReadU8(src);
            }
            schedulePidGainsUpdate();
            navigationUsePIDs();
        } else
            return MSP_RESULT_ERROR;
        break;

    case MSP_SET_MODE_RANGE:
        sbufReadU8Safe(&tmp_u8, src);
        if ((dataSize == 5) && (tmp_u8 < MAX_MODE_ACTIVATION_CONDITION_COUNT)) {
            modeActivationCondition_t *mac = modeActivationConditionsMutable(tmp_u8);
            tmp_u8 = sbufReadU8(src);
            const box_t *box = findBoxByPermanentId(tmp_u8);
            if (box) {
                mac->modeId = box->boxId;
                mac->auxChannelIndex = sbufReadU8(src);
                mac->range.startStep = sbufReadU8(src);
                mac->range.endStep = sbufReadU8(src);

                updateUsedModeActivationConditionFlags();
            } else {
                return MSP_RESULT_ERROR;
            }
        } else {
            return MSP_RESULT_ERROR;
        }
        break;

    case MSP_SET_ADJUSTMENT_RANGE:
        sbufReadU8Safe(&tmp_u8, src);
        if ((dataSize == 7) && (tmp_u8 < MAX_ADJUSTMENT_RANGE_COUNT)) {
            adjustmentRange_t *adjRange = adjustmentRangesMutable(tmp_u8);
            tmp_u8 = sbufReadU8(src);
            if (tmp_u8 < MAX_SIMULTANEOUS_ADJUSTMENT_COUNT) {
                adjRange->adjustmentIndex = tmp_u8;
                adjRange->auxChannelIndex = sbufReadU8(src);
                adjRange->range.startStep = sbufReadU8(src);
                adjRange->range.endStep = sbufReadU8(src);
                adjRange->adjustmentFunction = sbufReadU8(src);
                adjRange->auxSwitchChannelIndex = sbufReadU8(src);
            } else {
                return MSP_RESULT_ERROR;
            }
        } else {
            return MSP_RESULT_ERROR;
        }
        break;

    case MSP_SET_RC_TUNING:
        if ((dataSize == 10) || (dataSize == 11)) {
            sbufReadU8(src); //Read rcRate8, kept for protocol compatibility reasons
            // need to cast away const to set controlRateProfile
            ((controlRateConfig_t*)currentControlRateProfile)->stabilized.rcExpo8 = sbufReadU8(src);
            for (int i = 0; i < 3; i++) {
                tmp_u8 = sbufReadU8(src);
                if (i == FD_YAW) {
                    ((controlRateConfig_t*)currentControlRateProfile)->stabilized.rates[i] = constrain(tmp_u8, SETTING_YAW_RATE_MIN, SETTING_YAW_RATE_MAX);
                }
                else {
                    ((controlRateConfig_t*)currentControlRateProfile)->stabilized.rates[i] = constrain(tmp_u8, SETTING_CONSTANT_ROLL_PITCH_RATE_MIN, SETTING_CONSTANT_ROLL_PITCH_RATE_MAX);
                }
            }
            tmp_u8 = sbufReadU8(src);
            ((controlRateConfig_t*)currentControlRateProfile)->throttle.dynPID = MIN(tmp_u8, SETTING_TPA_RATE_MAX);
            ((controlRateConfig_t*)currentControlRateProfile)->throttle.rcMid8 = sbufReadU8(src);
            ((controlRateConfig_t*)currentControlRateProfile)->throttle.rcExpo8 = sbufReadU8(src);
            ((controlRateConfig_t*)currentControlRateProfile)->throttle.pa_breakpoint = sbufReadU16(src);
            if (dataSize > 10) {
                ((controlRateConfig_t*)currentControlRateProfile)->stabilized.rcYawExpo8 = sbufReadU8(src);
            }

            schedulePidGainsUpdate();
        } else {
            return MSP_RESULT_ERROR;
        }
        break;

    case MSP2_INAV_SET_RATE_PROFILE:
        if (dataSize == 15) {
            controlRateConfig_t *currentControlRateProfile_p = (controlRateConfig_t*)currentControlRateProfile; // need to cast away const to set controlRateProfile

            // throttle
            currentControlRateProfile_p->throttle.rcMid8 = sbufReadU8(src);
            currentControlRateProfile_p->throttle.rcExpo8 = sbufReadU8(src);
            currentControlRateProfile_p->throttle.dynPID = sbufReadU8(src);
            currentControlRateProfile_p->throttle.pa_breakpoint = sbufReadU16(src);

            // stabilized
            currentControlRateProfile_p->stabilized.rcExpo8 = sbufReadU8(src);
            currentControlRateProfile_p->stabilized.rcYawExpo8 = sbufReadU8(src);
            for (uint8_t i = 0; i < 3; ++i) {
                tmp_u8 = sbufReadU8(src);
                if (i == FD_YAW) {
                    currentControlRateProfile_p->stabilized.rates[i] = constrain(tmp_u8, SETTING_YAW_RATE_MIN, SETTING_YAW_RATE_MAX);
                } else {
                    currentControlRateProfile_p->stabilized.rates[i] = constrain(tmp_u8, SETTING_CONSTANT_ROLL_PITCH_RATE_MIN, SETTING_CONSTANT_ROLL_PITCH_RATE_MAX);
                }
            }

            // manual
            currentControlRateProfile_p->manual.rcExpo8 = sbufReadU8(src);
            currentControlRateProfile_p->manual.rcYawExpo8 = sbufReadU8(src);
            for (uint8_t i = 0; i < 3; ++i) {
                tmp_u8 = sbufReadU8(src);
                if (i == FD_YAW) {
                    currentControlRateProfile_p->manual.rates[i] = constrain(tmp_u8, SETTING_YAW_RATE_MIN, SETTING_YAW_RATE_MAX);
                } else {
                    currentControlRateProfile_p->manual.rates[i] = constrain(tmp_u8, SETTING_CONSTANT_ROLL_PITCH_RATE_MIN, SETTING_CONSTANT_ROLL_PITCH_RATE_MAX);
                }
            }

        } else {
            return MSP_RESULT_ERROR;
        }
        break;

    case MSP_SET_MISC:
        if (dataSize == 22) {
        sbufReadU16(src);   // midrc

        sbufReadU16(src); //Was min_throttle
        motorConfigMutable()->maxthrottle = constrain(sbufReadU16(src), PWM_RANGE_MIN, PWM_RANGE_MAX);
        motorConfigMutable()->mincommand = constrain(sbufReadU16(src), 0, PWM_RANGE_MAX);

        currentBatteryProfileMutable->failsafe_throttle = constrain(sbufReadU16(src), PWM_RANGE_MIN, PWM_RANGE_MAX);

#ifdef USE_GPS
        gpsConfigMutable()->provider = sbufReadU8(src); // gps_type
        sbufReadU8(src); // gps_baudrate
        gpsConfigMutable()->sbasMode = sbufReadU8(src); // gps_ubx_sbas
#else
        sbufReadU8(src); // gps_type
        sbufReadU8(src); // gps_baudrate
        sbufReadU8(src); // gps_ubx_sbas
#endif
        sbufReadU8(src); // multiwiiCurrentMeterOutput
        tmp_u8 = sbufReadU8(src);
        if (tmp_u8 <= MAX_SUPPORTED_RC_CHANNEL_COUNT) {
            rxConfigMutable()->rssi_channel = tmp_u8;
            rxUpdateRSSISource(); // Changing rssi_channel might change the RSSI source
        }
        sbufReadU8(src);

#ifdef USE_MAG
        compassConfigMutable()->mag_declination = sbufReadU16(src) * 10;
#else
        sbufReadU16(src);
#endif

#ifdef USE_ADC
        batteryMetersConfigMutable()->voltage.scale = sbufReadU8(src) * 10;
        currentBatteryProfileMutable->voltage.cellMin = sbufReadU8(src) * 10;         // vbatlevel_warn1 in MWC2.3 GUI
        currentBatteryProfileMutable->voltage.cellMax = sbufReadU8(src) * 10;         // vbatlevel_warn2 in MWC2.3 GUI
        currentBatteryProfileMutable->voltage.cellWarning = sbufReadU8(src) * 10;     // vbatlevel when buzzer starts to alert
#else
        sbufReadU8(src);
        sbufReadU8(src);
        sbufReadU8(src);
        sbufReadU8(src);
#endif
        } else
            return MSP_RESULT_ERROR;
        break;

    case MSP2_INAV_SET_MISC:
        if (dataSize == 41) {
            sbufReadU16(src);       // midrc

            sbufReadU16(src);   // was min_throttle
            motorConfigMutable()->maxthrottle = constrain(sbufReadU16(src), PWM_RANGE_MIN, PWM_RANGE_MAX);
            motorConfigMutable()->mincommand = constrain(sbufReadU16(src), 0, PWM_RANGE_MAX);

            currentBatteryProfileMutable->failsafe_throttle = constrain(sbufReadU16(src), PWM_RANGE_MIN, PWM_RANGE_MAX);

#ifdef USE_GPS
            gpsConfigMutable()->provider = sbufReadU8(src); // gps_type
            sbufReadU8(src); // gps_baudrate
            gpsConfigMutable()->sbasMode = sbufReadU8(src); // gps_ubx_sbas
#else
            sbufReadU8(src); // gps_type
            sbufReadU8(src); // gps_baudrate
            sbufReadU8(src); // gps_ubx_sbas
#endif

            tmp_u8 = sbufReadU8(src);
            if (tmp_u8 <= MAX_SUPPORTED_RC_CHANNEL_COUNT)
                rxConfigMutable()->rssi_channel = tmp_u8;

#ifdef USE_MAG
            compassConfigMutable()->mag_declination = sbufReadU16(src) * 10;
#else
            sbufReadU16(src);
#endif

#ifdef USE_ADC
            batteryMetersConfigMutable()->voltage.scale = sbufReadU16(src);
            batteryMetersConfigMutable()->voltageSource = sbufReadU8(src);
            currentBatteryProfileMutable->cells = sbufReadU8(src);
            currentBatteryProfileMutable->voltage.cellDetect = sbufReadU16(src);
            currentBatteryProfileMutable->voltage.cellMin = sbufReadU16(src);
            currentBatteryProfileMutable->voltage.cellMax = sbufReadU16(src);
            currentBatteryProfileMutable->voltage.cellWarning = sbufReadU16(src);
#else
            sbufReadU16(src);
            sbufReadU8(src);
            sbufReadU8(src);
            sbufReadU16(src);
            sbufReadU16(src);
            sbufReadU16(src);
            sbufReadU16(src);
#endif

            currentBatteryProfileMutable->capacity.value = sbufReadU32(src);
            currentBatteryProfileMutable->capacity.warning = sbufReadU32(src);
            currentBatteryProfileMutable->capacity.critical = sbufReadU32(src);
            currentBatteryProfileMutable->capacity.unit = sbufReadU8(src);
            if ((batteryMetersConfig()->voltageSource != BAT_VOLTAGE_RAW) && (batteryMetersConfig()->voltageSource != BAT_VOLTAGE_SAG_COMP)) {
                batteryMetersConfigMutable()->voltageSource = BAT_VOLTAGE_RAW;
                return MSP_RESULT_ERROR;
            }
            if ((currentBatteryProfile->capacity.unit != BAT_CAPACITY_UNIT_MAH) && (currentBatteryProfile->capacity.unit != BAT_CAPACITY_UNIT_MWH)) {
                currentBatteryProfileMutable->capacity.unit = BAT_CAPACITY_UNIT_MAH;
                return MSP_RESULT_ERROR;
            }
        } else
            return MSP_RESULT_ERROR;
        break;

    case MSP2_INAV_SET_BATTERY_CONFIG:
        if (dataSize == 29) {
#ifdef USE_ADC
            batteryMetersConfigMutable()->voltage.scale = sbufReadU16(src);
            batteryMetersConfigMutable()->voltageSource = sbufReadU8(src);
            currentBatteryProfileMutable->cells = sbufReadU8(src);
            currentBatteryProfileMutable->voltage.cellDetect = sbufReadU16(src);
            currentBatteryProfileMutable->voltage.cellMin = sbufReadU16(src);
            currentBatteryProfileMutable->voltage.cellMax = sbufReadU16(src);
            currentBatteryProfileMutable->voltage.cellWarning = sbufReadU16(src);
#else
            sbufReadU16(src);
            sbufReadU8(src);
            sbufReadU8(src);
            sbufReadU16(src);
            sbufReadU16(src);
            sbufReadU16(src);
            sbufReadU16(src);
#endif

            batteryMetersConfigMutable()->current.offset = sbufReadU16(src);
            batteryMetersConfigMutable()->current.scale = sbufReadU16(src);

            currentBatteryProfileMutable->capacity.value = sbufReadU32(src);
            currentBatteryProfileMutable->capacity.warning = sbufReadU32(src);
            currentBatteryProfileMutable->capacity.critical = sbufReadU32(src);
            currentBatteryProfileMutable->capacity.unit = sbufReadU8(src);
            if ((batteryMetersConfig()->voltageSource != BAT_VOLTAGE_RAW) && (batteryMetersConfig()->voltageSource != BAT_VOLTAGE_SAG_COMP)) {
                batteryMetersConfigMutable()->voltageSource = BAT_VOLTAGE_RAW;
                return MSP_RESULT_ERROR;
            }
            if ((currentBatteryProfile->capacity.unit != BAT_CAPACITY_UNIT_MAH) && (currentBatteryProfile->capacity.unit != BAT_CAPACITY_UNIT_MWH)) {
                currentBatteryProfileMutable->capacity.unit = BAT_CAPACITY_UNIT_MAH;
                return MSP_RESULT_ERROR;
            }
        } else
            return MSP_RESULT_ERROR;
        break;

    case MSP_SET_MOTOR:
        if (dataSize == 8 * sizeof(uint16_t)) {
            for (int i = 0; i < 8; i++) {
                const int16_t disarmed = sbufReadU16(src);
                if (i < MAX_SUPPORTED_MOTORS) {
                    motor_disarmed[i] = disarmed;
                }
            }
        } else
            return MSP_RESULT_ERROR;
        break;

    case MSP_SET_SERVO_CONFIGURATION:
        if (dataSize != (1 + 14)) {
            return MSP_RESULT_ERROR;
        }
        tmp_u8 = sbufReadU8(src);
        if (tmp_u8 >= MAX_SUPPORTED_SERVOS) {
            return MSP_RESULT_ERROR;
        } else {
            servoParamsMutable(tmp_u8)->min = sbufReadU16(src);
            servoParamsMutable(tmp_u8)->max = sbufReadU16(src);
            servoParamsMutable(tmp_u8)->middle = sbufReadU16(src);
            servoParamsMutable(tmp_u8)->rate = sbufReadU8(src);
            sbufReadU8(src);
            sbufReadU8(src);
            sbufReadU8(src); // used to be forwardFromChannel, ignored
            sbufReadU32(src); // used to be reversedSources
            servoComputeScalingFactors(tmp_u8);
        }
        break;

    case MSP_SET_SERVO_MIX_RULE:
        sbufReadU8Safe(&tmp_u8, src);
        if ((dataSize == 9) && (tmp_u8 < MAX_SERVO_RULES)) {
            customServoMixersMutable(tmp_u8)->targetChannel = sbufReadU8(src);
            customServoMixersMutable(tmp_u8)->inputSource = sbufReadU8(src);
            customServoMixersMutable(tmp_u8)->rate = sbufReadU16(src);
            customServoMixersMutable(tmp_u8)->speed = sbufReadU8(src);
            sbufReadU16(src); //Read 2bytes for min/max and ignore it
            sbufReadU8(src); //Read 1 byte for `box` and ignore it
            loadCustomServoMixer();
        } else
            return MSP_RESULT_ERROR;
        break;

    case MSP2_INAV_SET_SERVO_MIXER:
        sbufReadU8Safe(&tmp_u8, src);
        if ((dataSize == 7) && (tmp_u8 < MAX_SERVO_RULES)) {
            customServoMixersMutable(tmp_u8)->targetChannel = sbufReadU8(src);
            customServoMixersMutable(tmp_u8)->inputSource = sbufReadU8(src);
            customServoMixersMutable(tmp_u8)->rate = sbufReadU16(src);
            customServoMixersMutable(tmp_u8)->speed = sbufReadU8(src);
        #ifdef USE_PROGRAMMING_FRAMEWORK
            customServoMixersMutable(tmp_u8)->conditionId = sbufReadU8(src);
        #else
            sbufReadU8(src);
        #endif
            loadCustomServoMixer();
        } else
            return MSP_RESULT_ERROR;
        break;
#ifdef USE_PROGRAMMING_FRAMEWORK
    case MSP2_INAV_SET_LOGIC_CONDITIONS:
        sbufReadU8Safe(&tmp_u8, src);
        if ((dataSize == 15) && (tmp_u8 < MAX_LOGIC_CONDITIONS)) {
            logicConditionsMutable(tmp_u8)->enabled = sbufReadU8(src);
            logicConditionsMutable(tmp_u8)->activatorId = sbufReadU8(src);
            logicConditionsMutable(tmp_u8)->operation = sbufReadU8(src);
            logicConditionsMutable(tmp_u8)->operandA.type = sbufReadU8(src);
            logicConditionsMutable(tmp_u8)->operandA.value = sbufReadU32(src);
            logicConditionsMutable(tmp_u8)->operandB.type = sbufReadU8(src);
            logicConditionsMutable(tmp_u8)->operandB.value = sbufReadU32(src);
            logicConditionsMutable(tmp_u8)->flags = sbufReadU8(src);
        } else
            return MSP_RESULT_ERROR;
        break;

    case MSP2_INAV_SET_PROGRAMMING_PID:
        sbufReadU8Safe(&tmp_u8, src);
        if ((dataSize == 20) && (tmp_u8 < MAX_PROGRAMMING_PID_COUNT)) {
            programmingPidsMutable(tmp_u8)->enabled = sbufReadU8(src);
            programmingPidsMutable(tmp_u8)->setpoint.type = sbufReadU8(src);
            programmingPidsMutable(tmp_u8)->setpoint.value = sbufReadU32(src);
            programmingPidsMutable(tmp_u8)->measurement.type = sbufReadU8(src);
            programmingPidsMutable(tmp_u8)->measurement.value = sbufReadU32(src);
            programmingPidsMutable(tmp_u8)->gains.P = sbufReadU16(src);
            programmingPidsMutable(tmp_u8)->gains.I = sbufReadU16(src);
            programmingPidsMutable(tmp_u8)->gains.D = sbufReadU16(src);
            programmingPidsMutable(tmp_u8)->gains.FF = sbufReadU16(src);
        } else
            return MSP_RESULT_ERROR;
        break;
#endif
    case MSP2_COMMON_SET_MOTOR_MIXER:
        sbufReadU8Safe(&tmp_u8, src);
        if ((dataSize == 9) && (tmp_u8 < MAX_SUPPORTED_MOTORS)) {
            primaryMotorMixerMutable(tmp_u8)->throttle = constrainf(sbufReadU16(src) / 1000.0f, 0.0f, 4.0f) - 2.0f;
            primaryMotorMixerMutable(tmp_u8)->roll = constrainf(sbufReadU16(src) / 1000.0f, 0.0f, 4.0f) - 2.0f;
            primaryMotorMixerMutable(tmp_u8)->pitch = constrainf(sbufReadU16(src) / 1000.0f, 0.0f, 4.0f) - 2.0f;
            primaryMotorMixerMutable(tmp_u8)->yaw = constrainf(sbufReadU16(src) / 1000.0f, 0.0f, 4.0f) - 2.0f;
        } else
            return MSP_RESULT_ERROR;
        break;

    case MSP_SET_3D:
        if (dataSize == 6) {
            reversibleMotorsConfigMutable()->deadband_low = sbufReadU16(src);
            reversibleMotorsConfigMutable()->deadband_high = sbufReadU16(src);
            reversibleMotorsConfigMutable()->neutral = sbufReadU16(src);
        } else
            return MSP_RESULT_ERROR;
        break;

    case MSP_SET_RC_DEADBAND:
        if (dataSize == 5) {
            rcControlsConfigMutable()->deadband = sbufReadU8(src);
            rcControlsConfigMutable()->yaw_deadband = sbufReadU8(src);
            rcControlsConfigMutable()->alt_hold_deadband = sbufReadU8(src);
            rcControlsConfigMutable()->mid_throttle_deadband = sbufReadU16(src);
        } else
            return MSP_RESULT_ERROR;
        break;

    case MSP_SET_RESET_CURR_PID:
        PG_RESET_CURRENT(pidProfile);
        break;

    case MSP_SET_SENSOR_ALIGNMENT:
        if (dataSize == 4) {
            sbufReadU8(src); // was gyroConfigMutable()->gyro_align
            sbufReadU8(src); // was accelerometerConfigMutable()->acc_align
#ifdef USE_MAG
            compassConfigMutable()->mag_align = sbufReadU8(src);
#else
            sbufReadU8(src);
#endif
#ifdef USE_OPFLOW
            opticalFlowConfigMutable()->opflow_align = sbufReadU8(src);
#else
            sbufReadU8(src);
#endif
        } else
            return MSP_RESULT_ERROR;
        break;

    case MSP_SET_ADVANCED_CONFIG:
        if (dataSize == 9) {
            sbufReadU8(src);    // gyroConfig()->gyroSyncDenominator
            sbufReadU8(src);    // BF: masterConfig.pid_process_denom
            sbufReadU8(src);    // BF: motorConfig()->useUnsyncedPwm
            motorConfigMutable()->motorPwmProtocol = sbufReadU8(src);
            motorConfigMutable()->motorPwmRate = sbufReadU16(src);
            servoConfigMutable()->servoPwmRate = sbufReadU16(src);
            sbufReadU8(src);    //Was gyroSync
        } else
            return MSP_RESULT_ERROR;
        break;

    case MSP_SET_FILTER_CONFIG :
        if (dataSize >= 5) {
            gyroConfigMutable()->gyro_main_lpf_hz = sbufReadU8(src);
            pidProfileMutable()->dterm_lpf_hz = constrain(sbufReadU16(src), 0, 500);
            pidProfileMutable()->yaw_lpf_hz = constrain(sbufReadU16(src), 0, 255);
            if (dataSize >= 9) {
                sbufReadU16(src); //Was gyroConfigMutable()->gyro_notch_hz
                sbufReadU16(src); //Was gyroConfigMutable()->gyro_notch_cutoff
            } else {
                return MSP_RESULT_ERROR;
            }
            if (dataSize >= 13) {
                sbufReadU16(src);
                sbufReadU16(src);
                pidInitFilters();
            } else {
                return MSP_RESULT_ERROR;
            }
            if (dataSize >= 17) {
                sbufReadU16(src); // Was gyroConfigMutable()->gyro_soft_notch_hz_2
                sbufReadU16(src); // Was gyroConfigMutable()->gyro_soft_notch_cutoff_2
            } else {
                return MSP_RESULT_ERROR;
            }

            if (dataSize >= 21) {
                accelerometerConfigMutable()->acc_notch_hz = constrain(sbufReadU16(src), 0, 255);
                accelerometerConfigMutable()->acc_notch_cutoff = constrain(sbufReadU16(src), 1, 255);
            } else {
                return MSP_RESULT_ERROR;
            }

            if (dataSize >= 22) {
                sbufReadU16(src); //Was gyro_stage2_lowpass_hz
            } else {
                return MSP_RESULT_ERROR;
            }
        } else
            return MSP_RESULT_ERROR;
        break;

    case MSP_SET_PID_ADVANCED:
        if (dataSize == 17) {
            sbufReadU16(src);   // pidProfileMutable()->rollPitchItermIgnoreRate
            sbufReadU16(src);   // pidProfileMutable()->yawItermIgnoreRate
            sbufReadU16(src); //pidProfile()->yaw_p_limit

            sbufReadU8(src); //BF: pidProfileMutable()->deltaMethod
            sbufReadU8(src); //BF: pidProfileMutable()->vbatPidCompensation
            sbufReadU8(src); //BF: pidProfileMutable()->setpointRelaxRatio
            sbufReadU8(src);
            pidProfileMutable()->pidSumLimit = sbufReadU16(src);
            sbufReadU8(src); //BF: pidProfileMutable()->itermThrottleGain

            /*
             * To keep compatibility on MSP frame length level with Betaflight, axis axisAccelerationLimitYaw
             * limit will be sent and received in [dps / 10]
             */
            pidProfileMutable()->axisAccelerationLimitRollPitch = sbufReadU16(src) * 10;
            pidProfileMutable()->axisAccelerationLimitYaw = sbufReadU16(src) * 10;
        } else
            return MSP_RESULT_ERROR;
        break;

    case MSP_SET_INAV_PID:
        if (dataSize == 15) {
            sbufReadU8(src);  //Legacy, no longer in use async processing value
            sbufReadU16(src);  //Legacy, no longer in use async processing value
            sbufReadU16(src);  //Legacy, no longer in use async processing value
            pidProfileMutable()->heading_hold_rate_limit = sbufReadU8(src);
            sbufReadU8(src); //HEADING_HOLD_ERROR_LPF_FREQ
            sbufReadU16(src); //Legacy yaw_jump_prevention_limit
            gyroConfigMutable()->gyro_lpf = sbufReadU8(src);
            accelerometerConfigMutable()->acc_lpf_hz = sbufReadU8(src);
            sbufReadU8(src); //reserved
            sbufReadU8(src); //reserved
            sbufReadU8(src); //reserved
            sbufReadU8(src); //reserved
        } else
            return MSP_RESULT_ERROR;
        break;

    case MSP_SET_SENSOR_CONFIG:
        if (dataSize == 6) {
            accelerometerConfigMutable()->acc_hardware = sbufReadU8(src);
#ifdef USE_BARO
            barometerConfigMutable()->baro_hardware = sbufReadU8(src);
#else
            sbufReadU8(src);
#endif
#ifdef USE_MAG
            compassConfigMutable()->mag_hardware = sbufReadU8(src);
#else
            sbufReadU8(src);
#endif
#ifdef USE_PITOT
            pitotmeterConfigMutable()->pitot_hardware = sbufReadU8(src);
#else
            sbufReadU8(src);
#endif
#ifdef USE_RANGEFINDER
            rangefinderConfigMutable()->rangefinder_hardware = sbufReadU8(src);
#else
            sbufReadU8(src);        // rangefinder hardware
#endif
#ifdef USE_OPFLOW
            opticalFlowConfigMutable()->opflow_hardware = sbufReadU8(src);
#else
            sbufReadU8(src);        // optical flow hardware
#endif
        } else
            return MSP_RESULT_ERROR;
        break;

    case MSP_SET_NAV_POSHOLD:
        if (dataSize == 13) {
            navConfigMutable()->general.flags.user_control_mode = sbufReadU8(src);
            navConfigMutable()->general.max_auto_speed = sbufReadU16(src);
            navConfigMutable()->general.max_auto_climb_rate = sbufReadU16(src);
            navConfigMutable()->general.max_manual_speed = sbufReadU16(src);
            navConfigMutable()->general.max_manual_climb_rate = sbufReadU16(src);
            navConfigMutable()->mc.max_bank_angle = sbufReadU8(src);
            navConfigMutable()->mc.althold_throttle_type = sbufReadU8(src);
            currentBatteryProfileMutable->nav.mc.hover_throttle = sbufReadU16(src);
        } else
            return MSP_RESULT_ERROR;
        break;

    case MSP_SET_RTH_AND_LAND_CONFIG:
        if (dataSize == 21) {
            navConfigMutable()->general.min_rth_distance = sbufReadU16(src);
            navConfigMutable()->general.flags.rth_climb_first = sbufReadU8(src);
            navConfigMutable()->general.flags.rth_climb_ignore_emerg = sbufReadU8(src);
            navConfigMutable()->general.flags.rth_tail_first = sbufReadU8(src);
            navConfigMutable()->general.flags.rth_allow_landing = sbufReadU8(src);
            navConfigMutable()->general.flags.rth_alt_control_mode = sbufReadU8(src);
            navConfigMutable()->general.rth_abort_threshold = sbufReadU16(src);
            navConfigMutable()->general.rth_altitude = sbufReadU16(src);
            navConfigMutable()->general.land_minalt_vspd = sbufReadU16(src);
            navConfigMutable()->general.land_maxalt_vspd = sbufReadU16(src);
            navConfigMutable()->general.land_slowdown_minalt = sbufReadU16(src);
            navConfigMutable()->general.land_slowdown_maxalt = sbufReadU16(src);
            navConfigMutable()->general.emerg_descent_rate = sbufReadU16(src);
        } else
            return MSP_RESULT_ERROR;
        break;

    case MSP_SET_FW_CONFIG:
        if (dataSize == 12) {
            currentBatteryProfileMutable->nav.fw.cruise_throttle = sbufReadU16(src);
            currentBatteryProfileMutable->nav.fw.min_throttle = sbufReadU16(src);
            currentBatteryProfileMutable->nav.fw.max_throttle = sbufReadU16(src);
            navConfigMutable()->fw.max_bank_angle = sbufReadU8(src);
            navConfigMutable()->fw.max_climb_angle = sbufReadU8(src);
            navConfigMutable()->fw.max_dive_angle = sbufReadU8(src);
            currentBatteryProfileMutable->nav.fw.pitch_to_throttle = sbufReadU8(src);
            navConfigMutable()->fw.loiter_radius = sbufReadU16(src);
        } else
            return MSP_RESULT_ERROR;
        break;

    case MSP_SET_CALIBRATION_DATA:
        if (dataSize >= 18) {
            accelerometerConfigMutable()->accZero.raw[X] = sbufReadU16(src);
            accelerometerConfigMutable()->accZero.raw[Y] = sbufReadU16(src);
            accelerometerConfigMutable()->accZero.raw[Z] = sbufReadU16(src);
            accelerometerConfigMutable()->accGain.raw[X] = sbufReadU16(src);
            accelerometerConfigMutable()->accGain.raw[Y] = sbufReadU16(src);
            accelerometerConfigMutable()->accGain.raw[Z] = sbufReadU16(src);

#ifdef USE_MAG
            compassConfigMutable()->magZero.raw[X] = sbufReadU16(src);
            compassConfigMutable()->magZero.raw[Y] = sbufReadU16(src);
            compassConfigMutable()->magZero.raw[Z] = sbufReadU16(src);
#else
            sbufReadU16(src);
            sbufReadU16(src);
            sbufReadU16(src);
#endif
#ifdef USE_OPFLOW
            if (dataSize >= 20) {
                opticalFlowConfigMutable()->opflow_scale = sbufReadU16(src) / 256.0f;
            }
#endif
#ifdef USE_MAG
            if (dataSize >= 22) {
                compassConfigMutable()->magGain[X] = sbufReadU16(src);
                compassConfigMutable()->magGain[Y] = sbufReadU16(src);
                compassConfigMutable()->magGain[Z] = sbufReadU16(src);
            }
#else
            if (dataSize >= 22) {
                sbufReadU16(src);
                sbufReadU16(src);
                sbufReadU16(src);
            }
#endif
        } else
            return MSP_RESULT_ERROR;
        break;

    case MSP_SET_POSITION_ESTIMATION_CONFIG:
        if (dataSize == 12) {
            positionEstimationConfigMutable()->w_z_baro_p = constrainf(sbufReadU16(src) / 100.0f, 0.0f, 10.0f);
            positionEstimationConfigMutable()->w_z_gps_p = constrainf(sbufReadU16(src) / 100.0f, 0.0f, 10.0f);
            positionEstimationConfigMutable()->w_z_gps_v = constrainf(sbufReadU16(src) / 100.0f, 0.0f, 10.0f);
            positionEstimationConfigMutable()->w_xy_gps_p = constrainf(sbufReadU16(src) / 100.0f, 0.0f, 10.0f);
            positionEstimationConfigMutable()->w_xy_gps_v = constrainf(sbufReadU16(src) / 100.0f, 0.0f, 10.0f);
            gpsConfigMutable()->gpsMinSats = constrain(sbufReadU8(src), 5, 10);
            positionEstimationConfigMutable()->use_gps_velned = constrain(sbufReadU8(src), 0, 1);
        } else
            return MSP_RESULT_ERROR;
        break;

    case MSP_RESET_CONF:
        if (!ARMING_FLAG(ARMED)) {
            suspendRxSignal();
            resetEEPROM();
            writeEEPROM();
            readEEPROM();
            resumeRxSignal();
        } else
            return MSP_RESULT_ERROR;
        break;

    case MSP_ACC_CALIBRATION:
        if (!ARMING_FLAG(ARMED))
            accStartCalibration();
        else
            return MSP_RESULT_ERROR;
        break;

    case MSP_MAG_CALIBRATION:
        if (!ARMING_FLAG(ARMED))
            ENABLE_STATE(CALIBRATE_MAG);
        else
            return MSP_RESULT_ERROR;
        break;

#ifdef USE_OPFLOW
    case MSP2_INAV_OPFLOW_CALIBRATION:
        if (!ARMING_FLAG(ARMED))
            opflowStartCalibration();
        else
            return MSP_RESULT_ERROR;
        break;
#endif

    case MSP_EEPROM_WRITE:
        if (!ARMING_FLAG(ARMED)) {
            suspendRxSignal();
            writeEEPROM();
            readEEPROM();
            resumeRxSignal();
        } else
            return MSP_RESULT_ERROR;
        break;

#ifdef USE_BLACKBOX
    case MSP2_SET_BLACKBOX_CONFIG:
        // Don't allow config to be updated while Blackbox is logging
        if ((dataSize == 9) && blackboxMayEditConfig()) {
            blackboxConfigMutable()->device = sbufReadU8(src);
            blackboxConfigMutable()->rate_num = sbufReadU16(src);
            blackboxConfigMutable()->rate_denom = sbufReadU16(src);
            blackboxConfigMutable()->includeFlags = sbufReadU32(src);
        } else
            return MSP_RESULT_ERROR;
        break;
#endif

#ifdef USE_OSD
    case MSP_SET_OSD_CONFIG:
        sbufReadU8Safe(&tmp_u8, src);
        // set all the other settings
        if ((int8_t)tmp_u8 == -1) {
            if (dataSize >= 10) {
                osdConfigMutable()->video_system = sbufReadU8(src);
                osdConfigMutable()->units = sbufReadU8(src);
                osdConfigMutable()->rssi_alarm = sbufReadU8(src);
                currentBatteryProfileMutable->capacity.warning = sbufReadU16(src);
                osdConfigMutable()->time_alarm = sbufReadU16(src);
                osdConfigMutable()->alt_alarm = sbufReadU16(src);
                // Won't be read if they weren't provided
                sbufReadU16Safe(&osdConfigMutable()->dist_alarm, src);
                sbufReadU16Safe(&osdConfigMutable()->neg_alt_alarm, src);
            } else
                return MSP_RESULT_ERROR;
        } else {
            // set a position setting
            if ((dataSize >= 3) && (tmp_u8 < OSD_ITEM_COUNT)) // tmp_u8 == addr
                osdLayoutsConfigMutable()->item_pos[0][tmp_u8] = sbufReadU16(src);
            else
                return MSP_RESULT_ERROR;
        }
        // Either a element position change or a units change needs
        // a full redraw, since an element can change size significantly
        // and the old position or the now unused space due to the
        // size change need to be erased.
        osdStartFullRedraw();
        break;

    case MSP_OSD_CHAR_WRITE:
        if (dataSize >= 55) {
            osdCharacter_t chr;
            size_t osdCharacterBytes;
            uint16_t addr;
            if (dataSize >= OSD_CHAR_VISIBLE_BYTES + 2) {
                if (dataSize >= OSD_CHAR_BYTES + 2) {
                    // 16 bit address, full char with metadata
                    addr = sbufReadU16(src);
                    osdCharacterBytes = OSD_CHAR_BYTES;
                } else if (dataSize >= OSD_CHAR_BYTES + 1) {
                    // 8 bit address, full char with metadata
                    addr = sbufReadU8(src);
                    osdCharacterBytes = OSD_CHAR_BYTES;
                } else {
                    // 16 bit character address, only visible char bytes
                    addr = sbufReadU16(src);
                    osdCharacterBytes = OSD_CHAR_VISIBLE_BYTES;
                }
            } else {
                // 8 bit character address, only visible char bytes
                addr = sbufReadU8(src);
                osdCharacterBytes = OSD_CHAR_VISIBLE_BYTES;
            }
            for (unsigned ii = 0; ii < MIN(osdCharacterBytes, sizeof(chr.data)); ii++) {
                chr.data[ii] = sbufReadU8(src);
            }
            displayPort_t *osdDisplayPort = osdGetDisplayPort();
            if (osdDisplayPort) {
                displayWriteFontCharacter(osdDisplayPort, addr, &chr);
            }
        } else {
            return MSP_RESULT_ERROR;
        }
        break;
#endif // USE_OSD

#ifdef USE_VTX_CONTROL
    case MSP_SET_VTX_CONFIG:
        if (dataSize >= 2) {
            vtxDevice_t *vtxDevice = vtxCommonDevice();
            if (vtxDevice) {
                if (vtxCommonGetDeviceType(vtxDevice) != VTXDEV_UNKNOWN) {
                    uint16_t newFrequency = sbufReadU16(src);
                    if (newFrequency <= VTXCOMMON_MSP_BANDCHAN_CHKVAL) {  //value is band and channel
                        const uint8_t newBand = (newFrequency / 8) + 1;
                        const uint8_t newChannel = (newFrequency % 8) + 1;

                        if(vtxSettingsConfig()->band != newBand || vtxSettingsConfig()->channel != newChannel) {
                            vtxCommonSetBandAndChannel(vtxDevice, newBand, newChannel);
                        }

                        vtxSettingsConfigMutable()->band = newBand;
                        vtxSettingsConfigMutable()->channel = newChannel;
                    }

                    if (sbufBytesRemaining(src) > 1) {
                        uint8_t newPower = sbufReadU8(src);
                        uint8_t currentPower = 0;
                        vtxCommonGetPowerIndex(vtxDevice, &currentPower);
                        if (newPower != currentPower) {
                            vtxCommonSetPowerByIndex(vtxDevice, newPower);
                            vtxSettingsConfigMutable()->power = newPower;
                        }

                        // Delegate pitmode to vtx directly
                        const uint8_t newPitmode = sbufReadU8(src);
                        uint8_t currentPitmode = 0;
                        vtxCommonGetPitMode(vtxDevice, &currentPitmode);
                        if (currentPitmode != newPitmode) {
                            vtxCommonSetPitMode(vtxDevice, newPitmode);
                        }

                        if (sbufBytesRemaining(src) > 0) {
                            vtxSettingsConfigMutable()->lowPowerDisarm = sbufReadU8(src);
                        }
                    }
                }
            }
        } else {
            return MSP_RESULT_ERROR;
        }
        break;
#endif

#ifdef USE_FLASHFS
    case MSP_DATAFLASH_ERASE:
        flashfsEraseCompletely();
        break;
#endif

#ifdef USE_GPS
    case MSP_SET_RAW_GPS:
        if (dataSize == 14) {
	    gpsSol.fixType = sbufReadU8(src);
	    if (gpsSol.fixType) {
		ENABLE_STATE(GPS_FIX);
            } else {
                DISABLE_STATE(GPS_FIX);
            }
            gpsSol.flags.validVelNE = false;
            gpsSol.flags.validVelD = false;
            gpsSol.flags.validEPE = false;
            gpsSol.flags.validTime = false;
            gpsSol.numSat = sbufReadU8(src);
            gpsSol.llh.lat = sbufReadU32(src);
            gpsSol.llh.lon = sbufReadU32(src);
            gpsSol.llh.alt = 100 * sbufReadU16(src); // require cm
            gpsSol.groundSpeed = sbufReadU16(src);
            gpsSol.velNED[X] = 0;
            gpsSol.velNED[Y] = 0;
            gpsSol.velNED[Z] = 0;
            gpsSol.eph = 100;
            gpsSol.epv = 100;
            // Feed data to navigation
            sensorsSet(SENSOR_GPS);
            onNewGPSData();
        } else
            return MSP_RESULT_ERROR;
        break;
#endif

    case MSP_SET_WP:
        if (dataSize == 21) {
            const uint8_t msp_wp_no = sbufReadU8(src);     // get the waypoint number
            navWaypoint_t msp_wp;
            msp_wp.action = sbufReadU8(src);    // action
            msp_wp.lat = sbufReadU32(src);      // lat
            msp_wp.lon = sbufReadU32(src);      // lon
            msp_wp.alt = sbufReadU32(src);      // to set altitude (cm)
            msp_wp.p1 = sbufReadU16(src);       // P1
            msp_wp.p2 = sbufReadU16(src);       // P2
            msp_wp.p3 = sbufReadU16(src);       // P3
            msp_wp.flag = sbufReadU8(src);      // future: to set nav flag
            setWaypoint(msp_wp_no, &msp_wp);
        } else
            return MSP_RESULT_ERROR;
        break;
    case MSP2_COMMON_SET_RADAR_POS:
        if (dataSize == 19) {
            const uint8_t msp_radar_no = MIN(sbufReadU8(src), RADAR_MAX_POIS - 1); // Radar poi number, 0 to 3
            radar_pois[msp_radar_no].state = sbufReadU8(src);                      // 0=undefined, 1=armed, 2=lost
            radar_pois[msp_radar_no].gps.lat = sbufReadU32(src);                   // lat 10E7
            radar_pois[msp_radar_no].gps.lon = sbufReadU32(src);                   // lon 10E7
            radar_pois[msp_radar_no].gps.alt = sbufReadU32(src);                   // altitude (cm)
            radar_pois[msp_radar_no].heading = sbufReadU16(src);                   // °
            radar_pois[msp_radar_no].speed = sbufReadU16(src);                     // cm/s
            radar_pois[msp_radar_no].lq = sbufReadU8(src);                         // Link quality, from 0 to 4
        } else
            return MSP_RESULT_ERROR;
        break;

    case MSP_SET_FEATURE:
        if (dataSize == 4) {
            featureClearAll();
            featureSet(sbufReadU32(src)); // features bitmap
            rxUpdateRSSISource(); // For FEATURE_RSSI_ADC
        } else
            return MSP_RESULT_ERROR;
        break;

    case MSP_SET_BOARD_ALIGNMENT:
        if (dataSize == 6) {
            boardAlignmentMutable()->rollDeciDegrees = sbufReadU16(src);
            boardAlignmentMutable()->pitchDeciDegrees = sbufReadU16(src);
            boardAlignmentMutable()->yawDeciDegrees = sbufReadU16(src);
        } else
            return MSP_RESULT_ERROR;
        break;

    case MSP_SET_VOLTAGE_METER_CONFIG:
        if (dataSize == 4) {
#ifdef USE_ADC
            batteryMetersConfigMutable()->voltage.scale = sbufReadU8(src) * 10;
            currentBatteryProfileMutable->voltage.cellMin = sbufReadU8(src) * 10;
            currentBatteryProfileMutable->voltage.cellMax = sbufReadU8(src) * 10;
            currentBatteryProfileMutable->voltage.cellWarning = sbufReadU8(src) * 10;
#else
            sbufReadU8(src);
            sbufReadU8(src);
            sbufReadU8(src);
            sbufReadU8(src);
#endif
        } else
            return MSP_RESULT_ERROR;
        break;

    case MSP_SET_CURRENT_METER_CONFIG:
        if (dataSize == 7) {
            batteryMetersConfigMutable()->current.scale = sbufReadU16(src);
            batteryMetersConfigMutable()->current.offset = sbufReadU16(src);
            batteryMetersConfigMutable()->current.type = sbufReadU8(src);
            currentBatteryProfileMutable->capacity.value = sbufReadU16(src);
        } else
            return MSP_RESULT_ERROR;
        break;

    case MSP_SET_MIXER:
        if (dataSize == 1) {
            sbufReadU8(src); //This is ignored, no longer supporting mixerMode
            mixerUpdateStateFlags();    // Required for correct preset functionality
        } else
            return MSP_RESULT_ERROR;
        break;

    case MSP_SET_RX_CONFIG:
        if (dataSize == 24) {
            rxConfigMutable()->serialrx_provider = sbufReadU8(src);
            rxConfigMutable()->maxcheck = sbufReadU16(src);
            sbufReadU16(src); // midrc
            rxConfigMutable()->mincheck = sbufReadU16(src);
#ifdef USE_SPEKTRUM_BIND
            rxConfigMutable()->spektrum_sat_bind = sbufReadU8(src);
#else
            sbufReadU8(src);
#endif
            rxConfigMutable()->rx_min_usec = sbufReadU16(src);
            rxConfigMutable()->rx_max_usec = sbufReadU16(src);
            sbufReadU8(src); // for compatibility with betaflight (rcInterpolation)
            sbufReadU8(src); // for compatibility with betaflight (rcInterpolationInterval)
            sbufReadU16(src); // for compatibility with betaflight (airModeActivateThreshold)
            sbufReadU8(src);
            sbufReadU32(src);
            sbufReadU8(src);
            sbufReadU8(src); // for compatibility with betaflight (fpvCamAngleDegrees)
            rxConfigMutable()->receiverType = sbufReadU8(src);              // Won't be modified if buffer is not large enough
        } else
            return MSP_RESULT_ERROR;
        break;

    case MSP_SET_FAILSAFE_CONFIG:
        if (dataSize == 20) {
            failsafeConfigMutable()->failsafe_delay = sbufReadU8(src);
            failsafeConfigMutable()->failsafe_off_delay = sbufReadU8(src);
            currentBatteryProfileMutable->failsafe_throttle = sbufReadU16(src);
            sbufReadU8(src); // was failsafe_kill_switch
            failsafeConfigMutable()->failsafe_throttle_low_delay = sbufReadU16(src);
            failsafeConfigMutable()->failsafe_procedure = sbufReadU8(src);
            failsafeConfigMutable()->failsafe_recovery_delay = sbufReadU8(src);
            failsafeConfigMutable()->failsafe_fw_roll_angle = (int16_t)sbufReadU16(src);
            failsafeConfigMutable()->failsafe_fw_pitch_angle = (int16_t)sbufReadU16(src);
            failsafeConfigMutable()->failsafe_fw_yaw_rate = (int16_t)sbufReadU16(src);
            failsafeConfigMutable()->failsafe_stick_motion_threshold = sbufReadU16(src);
            failsafeConfigMutable()->failsafe_min_distance = sbufReadU16(src);
            failsafeConfigMutable()->failsafe_min_distance_procedure = sbufReadU8(src);
        } else
            return MSP_RESULT_ERROR;
        break;

    case MSP_SET_RSSI_CONFIG:
        sbufReadU8Safe(&tmp_u8, src);
        if ((dataSize == 1) && (tmp_u8 <= MAX_SUPPORTED_RC_CHANNEL_COUNT)) {
            rxConfigMutable()->rssi_channel = tmp_u8;
            rxUpdateRSSISource();
        } else {
            return MSP_RESULT_ERROR;
        }
        break;

    case MSP_SET_RX_MAP:
        if (dataSize == MAX_MAPPABLE_RX_INPUTS) {
            for (int i = 0; i < MAX_MAPPABLE_RX_INPUTS; i++) {
                rxConfigMutable()->rcmap[i] = sbufReadU8(src);
            }
        } else
            return MSP_RESULT_ERROR;
        break;

    case MSP2_COMMON_SET_SERIAL_CONFIG:
        {
            uint8_t portConfigSize = sizeof(uint8_t) + sizeof(uint32_t) + (sizeof(uint8_t) * 4);

            if (dataSize % portConfigSize != 0) {
                return MSP_RESULT_ERROR;
            }

            uint8_t remainingPortsInPacket = dataSize / portConfigSize;

            while (remainingPortsInPacket--) {
                uint8_t identifier = sbufReadU8(src);

                serialPortConfig_t *portConfig = serialFindPortConfiguration(identifier);
                if (!portConfig) {
                    return MSP_RESULT_ERROR;
                }

                portConfig->identifier = identifier;
                portConfig->functionMask = sbufReadU32(src);
                portConfig->msp_baudrateIndex = constrain(sbufReadU8(src), BAUD_MIN, BAUD_MAX);
                portConfig->gps_baudrateIndex = constrain(sbufReadU8(src), BAUD_MIN, BAUD_MAX);
                portConfig->telemetry_baudrateIndex = constrain(sbufReadU8(src), BAUD_MIN, BAUD_MAX);
                portConfig->peripheral_baudrateIndex = constrain(sbufReadU8(src), BAUD_MIN, BAUD_MAX);
            }
        }
        break;

#ifdef USE_LED_STRIP
    case MSP_SET_LED_COLORS:
        if (dataSize == LED_CONFIGURABLE_COLOR_COUNT * 4) {
            for (int i = 0; i < LED_CONFIGURABLE_COLOR_COUNT; i++) {
                hsvColor_t *color = &ledStripConfigMutable()->colors[i];
                color->h = sbufReadU16(src);
                color->s = sbufReadU8(src);
                color->v = sbufReadU8(src);
            }
        } else
            return MSP_RESULT_ERROR;
        break;

    case MSP_SET_LED_STRIP_CONFIG:
        if (dataSize == (1 + sizeof(uint32_t))) {
            tmp_u8 = sbufReadU8(src);
            if (tmp_u8 >= LED_MAX_STRIP_LENGTH) {
                return MSP_RESULT_ERROR;
            }
            ledConfig_t *ledConfig = &ledStripConfigMutable()->ledConfigs[tmp_u8];

            uint32_t legacyConfig = sbufReadU32(src);

            ledConfig->led_position = legacyConfig & 0xFF;
            ledConfig->led_function = (legacyConfig >> 8) & 0xF;
            ledConfig->led_overlay = (legacyConfig >> 12) & 0x3F;
            ledConfig->led_color = (legacyConfig >> 18) & 0xF; 
            ledConfig->led_direction = (legacyConfig >> 22) & 0x3F;
            ledConfig->led_params = (legacyConfig >> 28) & 0xF;

            reevaluateLedConfig();
        } else
            return MSP_RESULT_ERROR;
        break;

    case MSP2_INAV_SET_LED_STRIP_CONFIG_EX:
        if (dataSize == (1 + sizeof(ledConfig_t))) {
            tmp_u8 = sbufReadU8(src);
            if (tmp_u8 >= LED_MAX_STRIP_LENGTH) {
                return MSP_RESULT_ERROR;
            }
            ledConfig_t *ledConfig = &ledStripConfigMutable()->ledConfigs[tmp_u8];
            sbufReadDataSafe(src, ledConfig, sizeof(ledConfig_t));
            reevaluateLedConfig();
        } else
            return MSP_RESULT_ERROR;
        break;

    case MSP_SET_LED_STRIP_MODECOLOR:
        if (dataSize == 3) {
            ledModeIndex_e modeIdx = sbufReadU8(src);
            int funIdx = sbufReadU8(src);
            int color = sbufReadU8(src);

            if (!setModeColor(modeIdx, funIdx, color))
                return MSP_RESULT_ERROR;
        } else
            return MSP_RESULT_ERROR;
        break;
#endif

#ifdef NAV_NON_VOLATILE_WAYPOINT_STORAGE
    case MSP_WP_MISSION_LOAD:
        sbufReadU8Safe(NULL, src);    // Mission ID (reserved)
        if ((dataSize != 1) || (!loadNonVolatileWaypointList(false)))
            return MSP_RESULT_ERROR;
        break;

    case MSP_WP_MISSION_SAVE:
        sbufReadU8Safe(NULL, src);    // Mission ID (reserved)
        if ((dataSize != 1) || (!saveNonVolatileWaypointList()))
            return MSP_RESULT_ERROR;
        break;
#endif

    case MSP_SET_RTC:
        if (dataSize == 6) {
            // Use seconds and milliseconds to make senders
            // easier to implement. Generating a 64 bit value
            // might not be trivial in some platforms.
            int32_t secs = (int32_t)sbufReadU32(src);
            uint16_t millis = sbufReadU16(src);
            rtcTime_t t = rtcTimeMake(secs, millis);
            rtcSet(&t);
        } else
            return MSP_RESULT_ERROR;
        break;

    case MSP_SET_TX_INFO:
        {
            // This message will be sent while the aircraft is
            // armed. Better to guard ourselves against potentially
            // malformed requests.
            uint8_t rssi;
            if (sbufReadU8Safe(&rssi, src)) {
                setRSSIFromMSP(rssi);
            }
        }
        break;

    case MSP_SET_NAME:
        if (dataSize <= MAX_NAME_LENGTH) {
            char *name = systemConfigMutable()->craftName;
            int len = MIN(MAX_NAME_LENGTH, (int)dataSize);
            sbufReadData(src, name, len);
            memset(&name[len], '\0', (MAX_NAME_LENGTH + 1) - len);
        } else
            return MSP_RESULT_ERROR;
        break;

    case MSP2_COMMON_SET_TZ:
        if (dataSize == 2)
            timeConfigMutable()->tz_offset = (int16_t)sbufReadU16(src);
        else if (dataSize == 3) {
            timeConfigMutable()->tz_offset = (int16_t)sbufReadU16(src);
            timeConfigMutable()->tz_automatic_dst = (uint8_t)sbufReadU8(src);
        } else
            return MSP_RESULT_ERROR;
        break;

    case MSP2_INAV_SET_MIXER:
        if (dataSize == 9) {
	    mixerConfigMutable()->motorDirectionInverted = sbufReadU8(src);
	    sbufReadU8(src); // Was yaw_jump_prevention_limit
        mixerConfigMutable()->motorstopOnLow = sbufReadU8(src);
	    mixerConfigMutable()->platformType = sbufReadU8(src);
	    mixerConfigMutable()->hasFlaps = sbufReadU8(src);
	    mixerConfigMutable()->appliedMixerPreset = sbufReadU16(src);
	    sbufReadU8(src); //Read and ignore MAX_SUPPORTED_MOTORS
	    sbufReadU8(src); //Read and ignore MAX_SUPPORTED_SERVOS
	    mixerUpdateStateFlags();
	} else
            return MSP_RESULT_ERROR;
        break;

#if defined(USE_OSD)
    case MSP2_INAV_OSD_SET_LAYOUT_ITEM:
        {
            uint8_t layout;
            if (!sbufReadU8Safe(&layout, src)) {
                return MSP_RESULT_ERROR;
            }
            uint8_t item;
            if (!sbufReadU8Safe(&item, src)) {
                return MSP_RESULT_ERROR;
            }
            if (!sbufReadU16Safe(&osdLayoutsConfigMutable()->item_pos[layout][item], src)) {
                return MSP_RESULT_ERROR;
            }
            // If the layout is not already overriden and it's different
            // than the layout for the item that was just configured,
            // override it for 10 seconds.
            bool overridden;
            int activeLayout = osdGetActiveLayout(&overridden);
            if (activeLayout != layout && !overridden) {
                osdOverrideLayout(layout, 10000);
            } else {
                osdStartFullRedraw();
            }
        }

        break;

    case MSP2_INAV_OSD_SET_ALARMS:
        {
            if (dataSize == 24) {
                osdConfigMutable()->rssi_alarm = sbufReadU8(src);
                osdConfigMutable()->time_alarm = sbufReadU16(src);
                osdConfigMutable()->alt_alarm = sbufReadU16(src);
                osdConfigMutable()->dist_alarm = sbufReadU16(src);
                osdConfigMutable()->neg_alt_alarm = sbufReadU16(src);
                tmp_u16 = sbufReadU16(src);
                osdConfigMutable()->gforce_alarm = tmp_u16 / 1000.0f;
                tmp_u16 = sbufReadU16(src);
                osdConfigMutable()->gforce_axis_alarm_min = (int16_t)tmp_u16 / 1000.0f;
                tmp_u16 = sbufReadU16(src);
                osdConfigMutable()->gforce_axis_alarm_max = (int16_t)tmp_u16 / 1000.0f;
                osdConfigMutable()->current_alarm = sbufReadU8(src);
                osdConfigMutable()->imu_temp_alarm_min = sbufReadU16(src);
                osdConfigMutable()->imu_temp_alarm_max = sbufReadU16(src);
#ifdef USE_BARO
                osdConfigMutable()->baro_temp_alarm_min = sbufReadU16(src);
                osdConfigMutable()->baro_temp_alarm_max = sbufReadU16(src);
#endif
            } else
                return MSP_RESULT_ERROR;
        }

        break;

    case MSP2_INAV_OSD_SET_PREFERENCES:
        {
            if (dataSize == 9) {
                osdConfigMutable()->video_system = sbufReadU8(src);
                osdConfigMutable()->main_voltage_decimals = sbufReadU8(src);
                osdConfigMutable()->ahi_reverse_roll = sbufReadU8(src);
                osdConfigMutable()->crosshairs_style = sbufReadU8(src);
                osdConfigMutable()->left_sidebar_scroll = sbufReadU8(src);
                osdConfigMutable()->right_sidebar_scroll = sbufReadU8(src);
                osdConfigMutable()->sidebar_scroll_arrows = sbufReadU8(src);
                osdConfigMutable()->units = sbufReadU8(src);
                osdConfigMutable()->stats_energy_unit = sbufReadU8(src);
                osdStartFullRedraw();
            } else
                return MSP_RESULT_ERROR;
        }

        break;
#endif

    case MSP2_INAV_SET_MC_BRAKING:
#ifdef USE_MR_BRAKING_MODE
        if (dataSize == 14) {
            navConfigMutable()->mc.braking_speed_threshold = sbufReadU16(src);
            navConfigMutable()->mc.braking_disengage_speed = sbufReadU16(src);
            navConfigMutable()->mc.braking_timeout = sbufReadU16(src);
            navConfigMutable()->mc.braking_boost_factor = sbufReadU8(src);
            navConfigMutable()->mc.braking_boost_timeout = sbufReadU16(src);
            navConfigMutable()->mc.braking_boost_speed_threshold = sbufReadU16(src);
            navConfigMutable()->mc.braking_boost_disengage_speed = sbufReadU16(src);
            navConfigMutable()->mc.braking_bank_angle = sbufReadU8(src);
        } else
#endif
            return MSP_RESULT_ERROR;
        break;

    case MSP2_INAV_SELECT_BATTERY_PROFILE:
        if (!ARMING_FLAG(ARMED) && sbufReadU8Safe(&tmp_u8, src)) {
                setConfigBatteryProfileAndWriteEEPROM(tmp_u8);
        } else {
            return MSP_RESULT_ERROR;
        }
        break;

    case MSP2_INAV_SELECT_MIXER_PROFILE:
        if (!ARMING_FLAG(ARMED) && sbufReadU8Safe(&tmp_u8, src)) {
                setConfigMixerProfileAndWriteEEPROM(tmp_u8);
        } else {
            return MSP_RESULT_ERROR;
        }
        break;

#ifdef USE_TEMPERATURE_SENSOR
    case MSP2_INAV_SET_TEMP_SENSOR_CONFIG:
        if (dataSize == sizeof(tempSensorConfig_t) * MAX_TEMP_SENSORS) {
            for (uint8_t index = 0; index < MAX_TEMP_SENSORS; ++index) {
                tempSensorConfig_t *sensorConfig = tempSensorConfigMutable(index);
                sensorConfig->type = sbufReadU8(src);
                for (uint8_t addrIndex = 0; addrIndex < 8; ++addrIndex)
                    ((uint8_t *)&sensorConfig->address)[addrIndex] = sbufReadU8(src);
                sensorConfig->alarm_min = sbufReadU16(src);
                sensorConfig->alarm_max = sbufReadU16(src);
                tmp_u8 = sbufReadU8(src);
                sensorConfig->osdSymbol = tmp_u8 > TEMP_SENSOR_SYM_COUNT ? 0 : tmp_u8;
                for (uint8_t labelIndex = 0; labelIndex < TEMPERATURE_LABEL_LEN; ++labelIndex)
                    sensorConfig->label[labelIndex] = toupper(sbufReadU8(src));
            }
        } else
            return MSP_RESULT_ERROR;
        break;
#endif

#ifdef MSP_FIRMWARE_UPDATE
    case MSP2_INAV_FWUPDT_PREPARE:
        if (!firmwareUpdatePrepare(sbufReadU32(src))) {
            return MSP_RESULT_ERROR;
        }
        break;
    case MSP2_INAV_FWUPDT_STORE:
        if (!firmwareUpdateStore(sbufPtr(src), sbufBytesRemaining(src))) {
            return MSP_RESULT_ERROR;
        }
        break;
    case MSP2_INAV_FWUPDT_EXEC:
        firmwareUpdateExec(sbufReadU8(src));
        return MSP_RESULT_ERROR; // will only be reached if the update is not ready
        break;
    case MSP2_INAV_FWUPDT_ROLLBACK_PREPARE:
        if (!firmwareUpdateRollbackPrepare()) {
            return MSP_RESULT_ERROR;
        }
        break;
    case MSP2_INAV_FWUPDT_ROLLBACK_EXEC:
        firmwareUpdateRollbackExec();
        return MSP_RESULT_ERROR; // will only be reached if the rollback is not ready
        break;
#endif
#ifdef USE_SAFE_HOME
    case MSP2_INAV_SET_SAFEHOME:
        if (dataSize == 10) {
             uint8_t i;
             if (!sbufReadU8Safe(&i, src) || i >= MAX_SAFE_HOMES) {
                 return MSP_RESULT_ERROR;
             }
             safeHomeConfigMutable(i)->enabled = sbufReadU8(src);
             safeHomeConfigMutable(i)->lat = sbufReadU32(src);
             safeHomeConfigMutable(i)->lon = sbufReadU32(src);
        } else {
            return MSP_RESULT_ERROR;
        }
        break;
#endif

#ifdef USE_EZ_TUNE

    case MSP2_INAV_EZ_TUNE_SET:
        {
            if (dataSize == 10) {
                ezTuneMutable()->enabled = sbufReadU8(src);
                ezTuneMutable()->filterHz = sbufReadU16(src);
                ezTuneMutable()->axisRatio = sbufReadU8(src);
                ezTuneMutable()->response = sbufReadU8(src);
                ezTuneMutable()->damping = sbufReadU8(src);
                ezTuneMutable()->stability = sbufReadU8(src);
                ezTuneMutable()->aggressiveness = sbufReadU8(src);
                ezTuneMutable()->rate = sbufReadU8(src);
                ezTuneMutable()->expo = sbufReadU8(src);

                ezTuneUpdate();
            } else {
                return MSP_RESULT_ERROR;
            }
        }
        break;

#endif

#ifdef USE_RATE_DYNAMICS

    case MSP2_INAV_SET_RATE_DYNAMICS:

        if (dataSize == 6) {
            ((controlRateConfig_t*)currentControlRateProfile)->rateDynamics.sensitivityCenter = sbufReadU8(src);
            ((controlRateConfig_t*)currentControlRateProfile)->rateDynamics.sensitivityEnd = sbufReadU8(src);
            ((controlRateConfig_t*)currentControlRateProfile)->rateDynamics.correctionCenter = sbufReadU8(src);
            ((controlRateConfig_t*)currentControlRateProfile)->rateDynamics.correctionEnd = sbufReadU8(src);
            ((controlRateConfig_t*)currentControlRateProfile)->rateDynamics.weightCenter = sbufReadU8(src);
            ((controlRateConfig_t*)currentControlRateProfile)->rateDynamics.weightEnd = sbufReadU8(src);
            
        } else {
            return MSP_RESULT_ERROR;
        }

        break;    

#endif


    default:
        return MSP_RESULT_ERROR;
    }
    return MSP_RESULT_ACK;
}

static const setting_t *mspReadSetting(sbuf_t *src)
{
    char name[SETTING_MAX_NAME_LENGTH];
    uint16_t id;
    uint8_t c;
    size_t s = 0;
    while (1) {
        if (!sbufReadU8Safe(&c, src)) {
            return NULL;
        }
        name[s++] = c;
        if (c == '\0') {
            if (s == 1) {
                // Payload starts with a zero, setting index
                // as uint16_t follows
                if (sbufReadU16Safe(&id, src)) {
                    return settingGet(id);
                }
                return NULL;
            }
            break;
        }
        if (s == SETTING_MAX_NAME_LENGTH) {
            // Name is too long
            return NULL;
        }
    }
    return settingFind(name);
}

static bool mspSettingCommand(sbuf_t *dst, sbuf_t *src)
{
    const setting_t *setting = mspReadSetting(src);
    if (!setting) {
        return false;
    }

    const void *ptr = settingGetValuePointer(setting);
    size_t size = settingGetValueSize(setting);
    sbufWriteDataSafe(dst, ptr, size);
    return true;
}

static bool mspSetSettingCommand(sbuf_t *dst, sbuf_t *src)
{
    UNUSED(dst);

    const setting_t *setting = mspReadSetting(src);
    if (!setting) {
        return false;
    }

    setting_min_t min = settingGetMin(setting);
    setting_max_t max = settingGetMax(setting);

    void *ptr = settingGetValuePointer(setting);
    switch (SETTING_TYPE(setting)) {
        case VAR_UINT8:
            {
                uint8_t val;
                if (!sbufReadU8Safe(&val, src)) {
                    return false;
                }
                if (val > max) {
                    return false;
                }
                *((uint8_t*)ptr) = val;
            }
            break;
        case VAR_INT8:
            {
                int8_t val;
                if (!sbufReadI8Safe(&val, src)) {
                    return false;
                }
                if (val < min || val > (int8_t)max) {
                    return false;
                }
                *((int8_t*)ptr) = val;
            }
            break;
        case VAR_UINT16:
            {
                uint16_t val;
                if (!sbufReadU16Safe(&val, src)) {
                    return false;
                }
                if (val > max) {
                    return false;
                }
                *((uint16_t*)ptr) = val;
            }
            break;
        case VAR_INT16:
            {
                int16_t val;
                if (!sbufReadI16Safe(&val, src)) {
                    return false;
                }
                if (val < min || val > (int16_t)max) {
                    return false;
                }
                *((int16_t*)ptr) = val;
            }
            break;
        case VAR_UINT32:
            {
                uint32_t val;
                if (!sbufReadU32Safe(&val, src)) {
                    return false;
                }
                if (val > max) {
                    return false;
                }
                *((uint32_t*)ptr) = val;
            }
            break;
        case VAR_FLOAT:
            {
                float val;
                if (!sbufReadDataSafe(src, &val, sizeof(float))) {
                    return false;
                }
                if (val < (float)min || val > (float)max) {
                    return false;
                }
                *((float*)ptr) = val;
            }
            break;
        case VAR_STRING:
            {
                settingSetString(setting, (const char*)sbufPtr(src), sbufBytesRemaining(src));
            }
            break;
    }

    return true;
}

static bool mspSettingInfoCommand(sbuf_t *dst, sbuf_t *src)
{
    const setting_t *setting = mspReadSetting(src);
    if (!setting) {
        return false;
    }

    char name_buf[SETTING_MAX_WORD_LENGTH+1];
    settingGetName(setting, name_buf);
    sbufWriteDataSafe(dst, name_buf, strlen(name_buf) + 1);

    // Parameter Group ID
    sbufWriteU16(dst, settingGetPgn(setting));

    // Type, section and mode
    sbufWriteU8(dst, SETTING_TYPE(setting));
    sbufWriteU8(dst, SETTING_SECTION(setting));
    sbufWriteU8(dst, SETTING_MODE(setting));

    // Min as int32_t
    int32_t min = settingGetMin(setting);
    sbufWriteU32(dst, (uint32_t)min);
    // Max as uint32_t
    uint32_t max = settingGetMax(setting);
    sbufWriteU32(dst, max);

    // Absolute setting index
    sbufWriteU16(dst, settingGetIndex(setting));

    // If the setting is profile based, send the current one
    // and the count, both as uint8_t. For MASTER_VALUE, we
    // send two zeroes, so the MSP client can assume there
    // will always be two bytes.
    switch (SETTING_SECTION(setting)) {
    case MASTER_VALUE:
        sbufWriteU8(dst, 0);
        sbufWriteU8(dst, 0);
        break;
    case EZ_TUNE_VALUE:
        FALLTHROUGH;
    case PROFILE_VALUE:
        FALLTHROUGH;
    case CONTROL_RATE_VALUE:
        sbufWriteU8(dst, getConfigProfile());
        sbufWriteU8(dst, MAX_PROFILE_COUNT);
        break;
    case BATTERY_CONFIG_VALUE:
        sbufWriteU8(dst, getConfigBatteryProfile());
        sbufWriteU8(dst, MAX_BATTERY_PROFILE_COUNT);
        break;
    case MIXER_CONFIG_VALUE:
        sbufWriteU8(dst, getConfigMixerProfile());
        sbufWriteU8(dst, MAX_MIXER_PROFILE_COUNT);
        break;
    }

    // If the setting uses a table, send each possible string (null terminated)
    if (SETTING_MODE(setting) == MODE_LOOKUP) {
        for (int ii = (int)min; ii <= (int)max; ii++) {
            const char *name = settingLookupValueName(setting, ii);
            sbufWriteDataSafe(dst, name, strlen(name) + 1);
        }
    }

    // Finally, include the setting value. This way resource constrained callers
    // (e.g. a script in the radio) don't need to perform another call to retrieve
    // the value.
    const void *ptr = settingGetValuePointer(setting);
    size_t size = settingGetValueSize(setting);
    sbufWriteDataSafe(dst, ptr, size);

    return true;
}

static bool mspParameterGroupsCommand(sbuf_t *dst, sbuf_t *src)
{
    uint16_t first;
    uint16_t last;
    uint16_t start;
    uint16_t end;

    if (sbufReadU16Safe(&first, src)) {
        last = first;
    } else {
        first = PG_ID_FIRST;
        last = PG_ID_LAST;
    }

    for (int ii = first; ii <= last; ii++) {
        if (settingsGetParameterGroupIndexes(ii, &start, &end)) {
            sbufWriteU16(dst, ii);
            sbufWriteU16(dst, start);
            sbufWriteU16(dst, end);
        }
    }
    return true;
}

#ifdef USE_SIMULATOR
bool isOSDTypeSupportedBySimulator(void)
{
#ifdef USE_OSD
<<<<<<< HEAD
    displayPort_t *osdDisplayPort = osdGetDisplayPort();
    return (osdDisplayPort && osdDisplayPort->cols == 30 && (osdDisplayPort->rows == 13 || osdDisplayPort->rows == 16));
=======
	displayPort_t *osdDisplayPort = osdGetDisplayPort();
	return (!!osdDisplayPort && !!osdDisplayPort->vTable->readChar);
>>>>>>> 4b88ac06
#else
    return false;
#endif
}

void mspWriteSimulatorOSD(sbuf_t *dst)
{
	//RLE encoding
	//scan displayBuffer iteratively
	//no more than 80+3+2 bytes output in single run
	//0 and 255 are special symbols
	//255 [char] - font bank switch
	//0 [flags,count] [char] - font bank switch, blink switch and character repeat
    //original 0 is sent as 32
    //original 0xff, 0x100 and 0x1ff are forcibly sent inside command 0

	static uint8_t osdPos_y = 0;
	static uint8_t osdPos_x = 0;

    //indicate new format hitl 1.4.0
	sbufWriteU8(dst, 255);  

	if (isOSDTypeSupportedBySimulator())
	{
		displayPort_t *osdDisplayPort = osdGetDisplayPort();

		sbufWriteU8(dst, osdDisplayPort->rows);
		sbufWriteU8(dst, osdDisplayPort->cols);

		sbufWriteU8(dst, osdPos_y);
		sbufWriteU8(dst, osdPos_x);

		int bytesCount = 0;

		uint16_t c = 0;
		textAttributes_t attr = 0;
		bool highBank = false;
		bool blink = false;
		int count = 0;

		int processedRows = osdDisplayPort->rows;

		while (bytesCount < 80) //whole response should be less 155 bytes at worst.
		{
			bool blink1;
			uint16_t lastChar;

			count = 0;
			while ( true )
			{
				displayReadCharWithAttr(osdDisplayPort, osdPos_x, osdPos_y, &c, &attr);
				if (c == 0) c = 32;

				//REVIEW: displayReadCharWithAttr() should return mode with _TEXT_ATTRIBUTES_BLINK_BIT !
				//for max7456 it returns mode with MAX7456_MODE_BLINK instead (wrong)
				//because max7456ReadChar() does not decode from MAX7456_MODE_BLINK to _TEXT_ATTRIBUTES_BLINK_BIT
				//it should!

				//bool blink2 = TEXT_ATTRIBUTES_HAVE_BLINK(attr);
				bool blink2 = attr & (1<<4); //MAX7456_MODE_BLINK

				if (count == 0)
				{
					lastChar = c;
					blink1 = blink2;
				}
				else if ((lastChar != c) || (blink2 != blink1) || (count == 63))
				{
					break;
				}

				count++;

				osdPos_x++;
				if (osdPos_x == osdDisplayPort->cols)
				{
					osdPos_x = 0;
					osdPos_y++;
					processedRows--;
					if (osdPos_y == osdDisplayPort->rows)
					{
						osdPos_y = 0;
					}
				}
			}

			uint8_t cmd = 0;
            uint8_t lastCharLow = (uint8_t)(lastChar & 0xff);
			if (blink1 != blink)
			{
				cmd |= 128;//switch blink attr
				blink = blink1;
			}

			bool highBank1 = lastChar > 255;
			if (highBank1 != highBank)
			{
				cmd |= 64;//switch bank attr
				highBank = highBank1;
			}

			if (count == 1 && cmd == 64)
			{
				sbufWriteU8(dst, 255);  //short command for bank switch with char following
				sbufWriteU8(dst, lastChar & 0xff);
				bytesCount += 2;
			}
			else if ((count > 2) || (cmd !=0) || (lastChar == 255) || (lastChar == 0x100) || (lastChar == 0x1ff))
			{
				cmd |= count;  //long command for blink/bank switch and symbol repeat
				sbufWriteU8(dst, 0);
				sbufWriteU8(dst, cmd);
				sbufWriteU8(dst, lastCharLow);
				bytesCount += 3;
			}
			else if (count == 2)  //cmd == 0 here
			{
				sbufWriteU8(dst, lastCharLow);
				sbufWriteU8(dst, lastCharLow);
				bytesCount+=2;
			}
			else
			{
				sbufWriteU8(dst, lastCharLow);
				bytesCount++;
			}

			if ( processedRows <= 0 )
			{
				break;
			}
		}
		sbufWriteU8(dst, 0);  //command 0 with length=0 -> stop
		sbufWriteU8(dst, 0);
	}
	else
	{
		sbufWriteU8(dst, 0);
	}
}
#endif

bool mspFCProcessInOutCommand(uint16_t cmdMSP, sbuf_t *dst, sbuf_t *src, mspResult_e *ret)
{
    uint8_t tmp_u8;
    const unsigned int dataSize = sbufBytesRemaining(src);

    switch (cmdMSP) {

    case MSP_WP:
        mspFcWaypointOutCommand(dst, src);
        *ret = MSP_RESULT_ACK;
        break;

#if defined(USE_FLASHFS)
    case MSP_DATAFLASH_READ:
        mspFcDataFlashReadCommand(dst, src);
        *ret = MSP_RESULT_ACK;
        break;
#endif

    case MSP2_COMMON_SETTING:
        *ret = mspSettingCommand(dst, src) ? MSP_RESULT_ACK : MSP_RESULT_ERROR;
        break;

    case MSP2_COMMON_SET_SETTING:
        *ret = mspSetSettingCommand(dst, src) ? MSP_RESULT_ACK : MSP_RESULT_ERROR;
        break;

    case MSP2_COMMON_SETTING_INFO:
        *ret = mspSettingInfoCommand(dst, src) ? MSP_RESULT_ACK : MSP_RESULT_ERROR;
        break;

    case MSP2_COMMON_PG_LIST:
        *ret = mspParameterGroupsCommand(dst, src) ? MSP_RESULT_ACK : MSP_RESULT_ERROR;
        break;

#if defined(USE_OSD)
    case MSP2_INAV_OSD_LAYOUTS:
        if (sbufBytesRemaining(src) >= 1) {
            uint8_t layout = sbufReadU8(src);
            if (layout >= OSD_LAYOUT_COUNT) {
                *ret = MSP_RESULT_ERROR;
                break;
            }
            if (sbufBytesRemaining(src) >= 2) {
                // Asking for an specific item in a layout
                uint16_t item = sbufReadU16(src);
                if (item >= OSD_ITEM_COUNT) {
                    *ret = MSP_RESULT_ERROR;
                    break;
                }
                sbufWriteU16(dst, osdLayoutsConfig()->item_pos[layout][item]);
            } else {
                // Asking for an specific layout
                for (unsigned ii = 0; ii < OSD_ITEM_COUNT; ii++) {
                    sbufWriteU16(dst, osdLayoutsConfig()->item_pos[layout][ii]);
                }
            }
        } else {
            // Return the number of layouts and items
            sbufWriteU8(dst, OSD_LAYOUT_COUNT);
            sbufWriteU8(dst, OSD_ITEM_COUNT);
        }
        *ret = MSP_RESULT_ACK;
        break;
#endif

#ifdef USE_PROGRAMMING_FRAMEWORK
    case MSP2_INAV_LOGIC_CONDITIONS_SINGLE:
        *ret = mspFcLogicConditionCommand(dst, src);
        break;
#endif
#ifdef USE_SAFE_HOME
    case MSP2_INAV_SAFEHOME:
        *ret = mspFcSafeHomeOutCommand(dst, src);
        break;
#endif

#ifdef USE_SIMULATOR
    case MSP_SIMULATOR:
        tmp_u8 = sbufReadU8(src); // Get the Simulator MSP version
        
        // Check the MSP version of simulator
        if (tmp_u8 != SIMULATOR_MSP_VERSION) {
            break;
        }

        simulatorData.flags = sbufReadU8(src);

        if (!SIMULATOR_HAS_OPTION(HITL_ENABLE)) {

            if (ARMING_FLAG(SIMULATOR_MODE_HITL)) { // Just once
                DISABLE_ARMING_FLAG(SIMULATOR_MODE_HITL);

#ifdef USE_BARO
            if ( requestedSensors[SENSOR_INDEX_BARO] != BARO_NONE ) {
                baroStartCalibration();
            }
#endif
#ifdef USE_MAG
                DISABLE_STATE(COMPASS_CALIBRATED);
                compassInit();
#endif
                simulatorData.flags = HITL_RESET_FLAGS;
                // Review: Many states were affected. Reboot?

                disarm(DISARM_SWITCH);  // Disarm to prevent motor output!!!
			}
        } else {
            if (!ARMING_FLAG(SIMULATOR_MODE_HITL)) { // Just once
#ifdef USE_BARO
                if ( requestedSensors[SENSOR_INDEX_BARO] != BARO_NONE ) {
                    sensorsSet(SENSOR_BARO);
                    setTaskEnabled(TASK_BARO, true);
                    DISABLE_ARMING_FLAG(ARMING_DISABLED_HARDWARE_FAILURE);
                    baroStartCalibration();
                }
#endif

#ifdef USE_MAG
                if (compassConfig()->mag_hardware != MAG_NONE) {
                    sensorsSet(SENSOR_MAG);
                    ENABLE_STATE(COMPASS_CALIBRATED);
                    DISABLE_ARMING_FLAG(ARMING_DISABLED_HARDWARE_FAILURE);
                    mag.magADC[X] = 800;
                    mag.magADC[Y] = 0;
                    mag.magADC[Z] = 0;
                }
#endif
<<<<<<< HEAD
                ENABLE_ARMING_FLAG(SIMULATOR_MODE_HITL);
                LOG_DEBUG(SYSTEM, "Simulator enabled");
            }
=======
				ENABLE_ARMING_FLAG(SIMULATOR_MODE_HITL);
                ENABLE_STATE(ACCELEROMETER_CALIBRATED);
				LOG_DEBUG(SYSTEM, "Simulator enabled");
			}

			if (dataSize >= 14) {
>>>>>>> 4b88ac06

            if (dataSize >= 14) {

                if (feature(FEATURE_GPS) && SIMULATOR_HAS_OPTION(HITL_HAS_NEW_GPS_DATA)) {
                    gpsSolDRV.fixType = sbufReadU8(src);
                    gpsSolDRV.hdop = gpsSolDRV.fixType == GPS_NO_FIX ? 9999 : 100;
                    gpsSolDRV.numSat = sbufReadU8(src);

                    if (gpsSolDRV.fixType != GPS_NO_FIX) {
                        gpsSolDRV.flags.validVelNE = true;
                        gpsSolDRV.flags.validVelD = true;
                        gpsSolDRV.flags.validEPE = true;
                        gpsSolDRV.flags.validTime = false;

                        gpsSolDRV.llh.lat = sbufReadU32(src);
                        gpsSolDRV.llh.lon = sbufReadU32(src);
                        gpsSolDRV.llh.alt = sbufReadU32(src);
                        gpsSolDRV.groundSpeed = (int16_t)sbufReadU16(src);
                        gpsSolDRV.groundCourse = (int16_t)sbufReadU16(src);

                        gpsSolDRV.velNED[X] = (int16_t)sbufReadU16(src);
                        gpsSolDRV.velNED[Y] = (int16_t)sbufReadU16(src);
                        gpsSolDRV.velNED[Z] = (int16_t)sbufReadU16(src);

                        gpsSolDRV.eph = 100;
                        gpsSolDRV.epv = 100;
                    } else {
                        sbufAdvance(src, sizeof(uint32_t) + sizeof(uint32_t) + sizeof(uint32_t) + sizeof(uint16_t) + sizeof(uint16_t) + sizeof(uint16_t) * 3);
                    }
                    // Feed data to navigation
                    gpsProcessNewDriverData();
                    gpsProcessNewSolutionData(false);
                } else {
                    sbufAdvance(src, sizeof(uint8_t) + sizeof(uint8_t) + sizeof(uint32_t) + sizeof(uint32_t) + sizeof(uint32_t) + sizeof(uint16_t) + sizeof(uint16_t) + sizeof(uint16_t) * 3);
                }

                if (!SIMULATOR_HAS_OPTION(HITL_USE_IMU)) {
                    attitude.values.roll = (int16_t)sbufReadU16(src);
                    attitude.values.pitch = (int16_t)sbufReadU16(src);
                    attitude.values.yaw = (int16_t)sbufReadU16(src);
                } else {
                    sbufAdvance(src, sizeof(uint16_t) * XYZ_AXIS_COUNT);
                }
                
                // Get the acceleration in 1G units
                acc.accADCf[X] = ((int16_t)sbufReadU16(src)) / 1000.0f;
                acc.accADCf[Y] = ((int16_t)sbufReadU16(src)) / 1000.0f;
                acc.accADCf[Z] = ((int16_t)sbufReadU16(src)) / 1000.0f;
                acc.accVibeSq[X] = 0.0f;
                acc.accVibeSq[Y] = 0.0f;
                acc.accVibeSq[Z] = 0.0f;
                
                // Get the angular velocity in DPS
                gyro.gyroADCf[X] = ((int16_t)sbufReadU16(src)) / 16.0f;
                gyro.gyroADCf[Y] = ((int16_t)sbufReadU16(src)) / 16.0f;
                gyro.gyroADCf[Z] = ((int16_t)sbufReadU16(src)) / 16.0f;

                if (sensors(SENSOR_BARO)) {
                    baro.baroPressure = (int32_t)sbufReadU32(src);
                    baro.baroTemperature = DEGREES_TO_CENTIDEGREES(SIMULATOR_BARO_TEMP);
                } else {
                    sbufAdvance(src, sizeof(uint32_t));
                }

                if (sensors(SENSOR_MAG)) {
                    mag.magADC[X] = ((int16_t)sbufReadU16(src)) / 20;  // 16000 / 20 = 800uT
                    mag.magADC[Y] = ((int16_t)sbufReadU16(src)) / 20;   //note that mag failure is simulated by setting all readings to zero
                    mag.magADC[Z] = ((int16_t)sbufReadU16(src)) / 20;
                } else {
                    sbufAdvance(src, sizeof(uint16_t) * XYZ_AXIS_COUNT);
                }

                if (SIMULATOR_HAS_OPTION(HITL_EXT_BATTERY_VOLTAGE)) {
                    simulatorData.vbat = sbufReadU8(src);
                } else {
                    simulatorData.vbat = SIMULATOR_FULL_BATTERY;
                }

                if (SIMULATOR_HAS_OPTION(HITL_AIRSPEED)) {
                    simulatorData.airSpeed = sbufReadU16(src);
                } else {
                    if (SIMULATOR_HAS_OPTION(HITL_EXTENDED_FLAGS)) {
                        sbufReadU16(src); 
                    }
                }

                if (SIMULATOR_HAS_OPTION(HITL_EXTENDED_FLAGS)) {
                    simulatorData.flags |= ((uint16_t)sbufReadU8(src)) << 8;
                }
            } else {
                DISABLE_STATE(GPS_FIX);
            }
        }

        sbufWriteU16(dst, (uint16_t)simulatorData.input[INPUT_STABILIZED_ROLL]);
        sbufWriteU16(dst, (uint16_t)simulatorData.input[INPUT_STABILIZED_PITCH]);
        sbufWriteU16(dst, (uint16_t)simulatorData.input[INPUT_STABILIZED_YAW]);
        sbufWriteU16(dst, (uint16_t)(ARMING_FLAG(ARMED) ? simulatorData.input[INPUT_STABILIZED_THROTTLE] : -500));

        simulatorData.debugIndex++;
        if (simulatorData.debugIndex == 8) {
            simulatorData.debugIndex = 0;
        }

        tmp_u8 = simulatorData.debugIndex |
            ((mixerConfig()->platformType == PLATFORM_AIRPLANE) ? 128 : 0) |
            (ARMING_FLAG(ARMED) ? 64 : 0) |
            (!feature(FEATURE_OSD) ? 32: 0) |
            (!isOSDTypeSupportedBySimulator() ? 16 : 0);

        sbufWriteU8(dst, tmp_u8);
        sbufWriteU32(dst, debug[simulatorData.debugIndex]);

        sbufWriteU16(dst, attitude.values.roll);
        sbufWriteU16(dst, attitude.values.pitch);
        sbufWriteU16(dst, attitude.values.yaw);

        mspWriteSimulatorOSD(dst);

        *ret = MSP_RESULT_ACK;
        break;
#endif
#ifndef SITL_BUILD
    case MSP2_INAV_TIMER_OUTPUT_MODE:
        if (dataSize == 0) {
            for (int i = 0; i < HARDWARE_TIMER_DEFINITION_COUNT; ++i) {
                sbufWriteU8(dst, i);
                sbufWriteU8(dst, timerOverrides(i)->outputMode);
            }
            *ret = MSP_RESULT_ACK;
        } else if(dataSize == 1) {
            uint8_t timer = sbufReadU8(src);
            if(timer < HARDWARE_TIMER_DEFINITION_COUNT) {
                sbufWriteU8(dst, timer);
                sbufWriteU8(dst, timerOverrides(timer)->outputMode);
                *ret = MSP_RESULT_ACK;
            } else {
                *ret = MSP_RESULT_ERROR;
            }
        } else {
            *ret = MSP_RESULT_ERROR;
        }
        break;
    case MSP2_INAV_SET_TIMER_OUTPUT_MODE:
        if(dataSize == 2) {
            uint8_t timer = sbufReadU8(src);
            uint8_t outputMode = sbufReadU8(src);
            if(timer < HARDWARE_TIMER_DEFINITION_COUNT) {
                timerOverridesMutable(timer)->outputMode = outputMode;
                *ret = MSP_RESULT_ACK;
            } else {
                *ret = MSP_RESULT_ERROR;
            }
        } else {
            *ret = MSP_RESULT_ERROR;
        }
        break;
#endif 
    
    default:
        // Not handled
        return false;
    }
    return true;
}

static mspResult_e mspProcessSensorCommand(uint16_t cmdMSP, sbuf_t *src)
{
    UNUSED(src);

    switch (cmdMSP) {
#if defined(USE_RANGEFINDER_MSP)
        case MSP2_SENSOR_RANGEFINDER:
            mspRangefinderReceiveNewData(sbufPtr(src));
            break;
#endif

#if defined(USE_OPFLOW_MSP)
        case MSP2_SENSOR_OPTIC_FLOW:
            mspOpflowReceiveNewData(sbufPtr(src));
            break;
#endif

#if defined(USE_GPS_PROTO_MSP)
        case MSP2_SENSOR_GPS:
            mspGPSReceiveNewData(sbufPtr(src));
            break;
#endif

#if defined(USE_MAG_MSP)
        case MSP2_SENSOR_COMPASS:
            mspMagReceiveNewData(sbufPtr(src));
            break;
#endif

#if defined(USE_BARO_MSP)
        case MSP2_SENSOR_BAROMETER:
            mspBaroReceiveNewData(sbufPtr(src));
            break;
#endif

#if defined(USE_PITOT_MSP)
        case MSP2_SENSOR_AIRSPEED:
            mspPitotmeterReceiveNewData(sbufPtr(src));
            break;
#endif
    }

    return MSP_RESULT_NO_REPLY;
}

/*
 * Returns MSP_RESULT_ACK, MSP_RESULT_ERROR or MSP_RESULT_NO_REPLY
 */
mspResult_e mspFcProcessCommand(mspPacket_t *cmd, mspPacket_t *reply, mspPostProcessFnPtr *mspPostProcessFn)
{
    mspResult_e ret = MSP_RESULT_ACK;
    sbuf_t *dst = &reply->buf;
    sbuf_t *src = &cmd->buf;
    const uint16_t cmdMSP = cmd->cmd;
    // initialize reply by default
    reply->cmd = cmd->cmd;

    if (MSP2_IS_SENSOR_MESSAGE(cmdMSP)) {
        ret = mspProcessSensorCommand(cmdMSP, src);
    } else if (mspFcProcessOutCommand(cmdMSP, dst, mspPostProcessFn)) {
        ret = MSP_RESULT_ACK;
    } else if (cmdMSP == MSP_SET_PASSTHROUGH) {
        mspFcSetPassthroughCommand(dst, src, mspPostProcessFn);
        ret = MSP_RESULT_ACK;
    } else {
        if (!mspFCProcessInOutCommand(cmdMSP, dst, src, &ret)) {
            ret = mspFcProcessInCommand(cmdMSP, src);
        }
    }

    // Process DONT_REPLY flag
    if (cmd->flags & MSP_FLAG_DONT_REPLY) {
        ret = MSP_RESULT_NO_REPLY;
    }

    reply->result = ret;
    return ret;
}

/*
 * Return a pointer to the process command function
 */
void mspFcInit(void)
{
    initActiveBoxIds();
}<|MERGE_RESOLUTION|>--- conflicted
+++ resolved
@@ -3396,13 +3396,8 @@
 bool isOSDTypeSupportedBySimulator(void)
 {
 #ifdef USE_OSD
-<<<<<<< HEAD
     displayPort_t *osdDisplayPort = osdGetDisplayPort();
-    return (osdDisplayPort && osdDisplayPort->cols == 30 && (osdDisplayPort->rows == 13 || osdDisplayPort->rows == 16));
-=======
-	displayPort_t *osdDisplayPort = osdGetDisplayPort();
 	return (!!osdDisplayPort && !!osdDisplayPort->vTable->readChar);
->>>>>>> 4b88ac06
 #else
     return false;
 #endif
@@ -3673,18 +3668,10 @@
                     mag.magADC[Z] = 0;
                 }
 #endif
-<<<<<<< HEAD
                 ENABLE_ARMING_FLAG(SIMULATOR_MODE_HITL);
+                ENABLE_STATE(ACCELEROMETER_CALIBRATED);
                 LOG_DEBUG(SYSTEM, "Simulator enabled");
             }
-=======
-				ENABLE_ARMING_FLAG(SIMULATOR_MODE_HITL);
-                ENABLE_STATE(ACCELEROMETER_CALIBRATED);
-				LOG_DEBUG(SYSTEM, "Simulator enabled");
-			}
-
-			if (dataSize >= 14) {
->>>>>>> 4b88ac06
 
             if (dataSize >= 14) {
 
