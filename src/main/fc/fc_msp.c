/*
 * This file is part of Cleanflight.
 *
 * Cleanflight is free software: you can redistribute it and/or modify
 * it under the terms of the GNU General Public License as published by
 * the Free Software Foundation, either version 3 of the License, or
 * (at your option) any later version.
 *
 * Cleanflight is distributed in the hope that it will be useful,
 * but WITHOUT ANY WARRANTY; without even the implied warranty of
 * MERCHANTABILITY or FITNESS FOR A PARTICULAR PURPOSE.  See the
 * GNU General Public License for more details.
 *
 * You should have received a copy of the GNU General Public License
 * along with Cleanflight.  If not, see <http://www.gnu.org/licenses/>.
 */

#include <ctype.h>
#include <stdbool.h>
#include <stdint.h>
#include <string.h>
#include <math.h>

#include "platform.h"

#include "blackbox/blackbox.h"

#include "build/debug.h"
#include "build/version.h"

#include "common/axis.h"
#include "common/color.h"
#include "common/maths.h"
#include "common/streambuf.h"
#include "common/bitarray.h"
#include "common/time.h"
#include "common/utils.h"
#include "programming/global_variables.h"
#include "programming/pid.h"

#include "config/parameter_group_ids.h"

#include "drivers/accgyro/accgyro.h"
#include "drivers/compass/compass.h"
#include "drivers/compass/compass_msp.h"
#include "drivers/barometer/barometer_msp.h"
#include "drivers/pitotmeter/pitotmeter_msp.h"
#include "drivers/bus_i2c.h"
#include "drivers/display.h"
#include "drivers/flash.h"
#include "drivers/osd.h"
#include "drivers/osd_symbols.h"
#include "drivers/pwm_mapping.h"
#include "drivers/sdcard/sdcard.h"
#include "drivers/serial.h"
#include "drivers/system.h"
#include "drivers/time.h"
#include "drivers/timer.h"
#include "drivers/vtx_common.h"

#include "fc/fc_core.h"
#include "fc/config.h"
#include "fc/controlrate_profile.h"
#include "fc/fc_msp.h"
#include "fc/fc_msp_box.h"
#include "fc/firmware_update.h"
#include "fc/rc_adjustments.h"
#include "fc/rc_controls.h"
#include "fc/rc_modes.h"
#include "fc/runtime_config.h"
#include "fc/settings.h"

#include "flight/failsafe.h"
#include "flight/imu.h"
#include "flight/hil.h"
#include "flight/mixer.h"
#include "flight/pid.h"
#include "flight/servos.h"
#include "flight/secondary_imu.h"

#include "config/config_eeprom.h"
#include "config/feature.h"

#include "io/asyncfatfs/asyncfatfs.h"
#include "io/flashfs.h"
#include "io/gps.h"
#include "io/opflow.h"
#include "io/rangefinder.h"
#include "io/ledstrip.h"
#include "io/osd.h"
#include "io/serial.h"
#include "io/serial_4way.h"
#include "io/vtx.h"
#include "io/vtx_string.h"

#include "msp/msp.h"
#include "msp/msp_protocol.h"
#include "msp/msp_serial.h"

#include "navigation/navigation.h"

#include "rx/rx.h"
#include "rx/msp.h"

#include "scheduler/scheduler.h"

#include "sensors/boardalignment.h"
#include "sensors/sensors.h"
#include "sensors/diagnostics.h"
#include "sensors/battery.h"
#include "sensors/rangefinder.h"
#include "sensors/acceleration.h"
#include "sensors/barometer.h"
#include "sensors/pitotmeter.h"
#include "sensors/compass.h"
#include "sensors/gyro.h"
#include "sensors/opflow.h"
#include "sensors/temperature.h"

#include "telemetry/telemetry.h"

#ifdef USE_HARDWARE_REVISION_DETECTION
#include "hardware_revision.h"
#endif

extern timeDelta_t cycleTime; // FIXME dependency on mw.c

static const char * const flightControllerIdentifier = INAV_IDENTIFIER; // 4 UPPER CASE alpha numeric characters that identify the flight controller.
static const char * const boardIdentifier = TARGET_BOARD_IDENTIFIER;

// from mixer.c
extern int16_t motor_disarmed[MAX_SUPPORTED_MOTORS];

static const char pidnames[] =
    "ROLL;"
    "PITCH;"
    "YAW;"
    "ALT;"
    "Pos;"
    "PosR;"
    "NavR;"
    "LEVEL;"
    "MAG;"
    "VEL;";

typedef enum {
    MSP_SDCARD_STATE_NOT_PRESENT = 0,
    MSP_SDCARD_STATE_FATAL       = 1,
    MSP_SDCARD_STATE_CARD_INIT   = 2,
    MSP_SDCARD_STATE_FS_INIT     = 3,
    MSP_SDCARD_STATE_READY       = 4
} mspSDCardState_e;

typedef enum {
    MSP_SDCARD_FLAG_SUPPORTTED   = 1
} mspSDCardFlags_e;

typedef enum {
    MSP_FLASHFS_BIT_READY        = 1,
    MSP_FLASHFS_BIT_SUPPORTED    = 2
} mspFlashfsFlags_e;

typedef enum {
    MSP_PASSTHROUGH_SERIAL_ID = 0xFD,
    MSP_PASSTHROUGH_SERIAL_FUNCTION_ID = 0xFE,

    MSP_PASSTHROUGH_ESC_4WAY = 0xFF,
 } mspPassthroughType_e;

static uint8_t mspPassthroughMode;
static uint8_t mspPassthroughArgument;

static serialPort_t *mspFindPassthroughSerialPort(void)
 {
    serialPortUsage_t *portUsage = NULL;

    switch (mspPassthroughMode) {
    case MSP_PASSTHROUGH_SERIAL_ID:
    {
        portUsage = findSerialPortUsageByIdentifier(mspPassthroughArgument);
        break;
    }
    case MSP_PASSTHROUGH_SERIAL_FUNCTION_ID:
    {
        const serialPortConfig_t *portConfig = findSerialPortConfig(1 << mspPassthroughArgument);
        if (portConfig) {
            portUsage = findSerialPortUsageByIdentifier(portConfig->identifier);
        }
        break;
    }
    }
    return portUsage ? portUsage->serialPort : NULL;
}

static void mspSerialPassthroughFn(serialPort_t *serialPort)
{
    serialPort_t *passthroughPort = mspFindPassthroughSerialPort();
    if (passthroughPort && serialPort) {
        serialPassthrough(passthroughPort, serialPort, NULL, NULL);
    }
}

static void mspFcSetPassthroughCommand(sbuf_t *dst, sbuf_t *src, mspPostProcessFnPtr *mspPostProcessFn)
{
    const unsigned int dataSize = sbufBytesRemaining(src);

    if (dataSize == 0) {
        // Legacy format
        mspPassthroughMode = MSP_PASSTHROUGH_ESC_4WAY;
    } else {
        mspPassthroughMode = sbufReadU8(src);
        if (!sbufReadU8Safe(&mspPassthroughArgument, src)) {
            mspPassthroughArgument = 0;
        }
    }

    switch (mspPassthroughMode) {
    case MSP_PASSTHROUGH_SERIAL_ID:
    case MSP_PASSTHROUGH_SERIAL_FUNCTION_ID:
         if (mspFindPassthroughSerialPort()) {
             if (mspPostProcessFn) {
                 *mspPostProcessFn = mspSerialPassthroughFn;
             }
             sbufWriteU8(dst, 1);
         } else {
             sbufWriteU8(dst, 0);
         }
         break;
#ifdef USE_SERIAL_4WAY_BLHELI_INTERFACE
    case MSP_PASSTHROUGH_ESC_4WAY:
        // get channel number
        // switch all motor lines HI
        // reply with the count of ESC found
        sbufWriteU8(dst, esc4wayInit());

        if (mspPostProcessFn) {
            *mspPostProcessFn = esc4wayProcess;
        }
        break;
#endif
    default:
        sbufWriteU8(dst, 0);
    }
}

static void mspRebootFn(serialPort_t *serialPort)
{
    UNUSED(serialPort);
    fcReboot(false);
}

static void serializeSDCardSummaryReply(sbuf_t *dst)
{
#ifdef USE_SDCARD
    uint8_t flags = MSP_SDCARD_FLAG_SUPPORTTED;
    uint8_t state;

    sbufWriteU8(dst, flags);

    // Merge the card and filesystem states together
    if (!sdcard_isInserted()) {
        state = MSP_SDCARD_STATE_NOT_PRESENT;
    } else if (!sdcard_isFunctional()) {
        state = MSP_SDCARD_STATE_FATAL;
    } else {
        switch (afatfs_getFilesystemState()) {
            case AFATFS_FILESYSTEM_STATE_READY:
                state = MSP_SDCARD_STATE_READY;
                break;
            case AFATFS_FILESYSTEM_STATE_INITIALIZATION:
                if (sdcard_isInitialized()) {
                    state = MSP_SDCARD_STATE_FS_INIT;
                } else {
                    state = MSP_SDCARD_STATE_CARD_INIT;
                }
                break;
            case AFATFS_FILESYSTEM_STATE_FATAL:
            case AFATFS_FILESYSTEM_STATE_UNKNOWN:
            default:
                state = MSP_SDCARD_STATE_FATAL;
                break;
        }
    }

    sbufWriteU8(dst, state);
    sbufWriteU8(dst, afatfs_getLastError());
    // Write free space and total space in kilobytes
    sbufWriteU32(dst, afatfs_getContiguousFreeSpace() / 1024);
    sbufWriteU32(dst, sdcard_getMetadata()->numBlocks / 2); // Block size is half a kilobyte
#else
    sbufWriteU8(dst, 0);
    sbufWriteU8(dst, 0);
    sbufWriteU8(dst, 0);
    sbufWriteU32(dst, 0);
    sbufWriteU32(dst, 0);
#endif
}

static void serializeDataflashSummaryReply(sbuf_t *dst)
{
#ifdef USE_FLASHFS
    const flashGeometry_t *geometry = flashGetGeometry();
    sbufWriteU8(dst, flashIsReady() ? 1 : 0);
    sbufWriteU32(dst, geometry->sectors);
    sbufWriteU32(dst, geometry->totalSize);
    sbufWriteU32(dst, flashfsGetOffset()); // Effectively the current number of bytes stored on the volume
#else
    sbufWriteU8(dst, 0);
    sbufWriteU32(dst, 0);
    sbufWriteU32(dst, 0);
    sbufWriteU32(dst, 0);
#endif
}

#ifdef USE_FLASHFS
static void serializeDataflashReadReply(sbuf_t *dst, uint32_t address, uint16_t size)
{
    // Check how much bytes we can read
    const int bytesRemainingInBuf = sbufBytesRemaining(dst);
    uint16_t readLen = (size > bytesRemainingInBuf) ? bytesRemainingInBuf : size;

    // size will be lower than that requested if we reach end of volume
    const uint32_t flashfsSize = flashfsGetSize();
    if (readLen > flashfsSize - address) {
        // truncate the request
        readLen = flashfsSize - address;
    }

    // Write address
    sbufWriteU32(dst, address);

    // Read into streambuf directly
    const int bytesRead = flashfsReadAbs(address, sbufPtr(dst), readLen);
    sbufAdvance(dst, bytesRead);
}
#endif

/*
 * Returns true if the command was processd, false otherwise.
 * May set mspPostProcessFunc to a function to be called once the command has been processed
 */
static bool mspFcProcessOutCommand(uint16_t cmdMSP, sbuf_t *dst, mspPostProcessFnPtr *mspPostProcessFn)
{
    switch (cmdMSP) {
    case MSP_API_VERSION:
        sbufWriteU8(dst, MSP_PROTOCOL_VERSION);
        sbufWriteU8(dst, API_VERSION_MAJOR);
        sbufWriteU8(dst, API_VERSION_MINOR);
        break;

    case MSP_FC_VARIANT:
        sbufWriteData(dst, flightControllerIdentifier, FLIGHT_CONTROLLER_IDENTIFIER_LENGTH);
        break;

    case MSP_FC_VERSION:
        sbufWriteU8(dst, FC_VERSION_MAJOR);
        sbufWriteU8(dst, FC_VERSION_MINOR);
        sbufWriteU8(dst, FC_VERSION_PATCH_LEVEL);
        break;

    case MSP_BOARD_INFO:
    {
        sbufWriteData(dst, boardIdentifier, BOARD_IDENTIFIER_LENGTH);
#ifdef USE_HARDWARE_REVISION_DETECTION
        sbufWriteU16(dst, hardwareRevision);
#else
        sbufWriteU16(dst, 0); // No other build targets currently have hardware revision detection.
#endif
        // OSD support (for BF compatibility):
        // 0 = no OSD
        // 1 = OSD slave (not supported in INAV)
        // 2 = OSD chip on board
#if defined(USE_OSD)
        sbufWriteU8(dst, 2);
#else
        sbufWriteU8(dst, 0);
#endif
        // Board communication capabilities (uint8)
        // Bit 0: 1 iff the board has VCP
        // Bit 1: 1 iff the board supports software serial
        uint8_t commCapabilities = 0;
#ifdef USE_VCP
        commCapabilities |= 1 << 0;
#endif
#if defined(USE_SOFTSERIAL1) || defined(USE_SOFTSERIAL2)
        commCapabilities |= 1 << 1;
#endif
        sbufWriteU8(dst, commCapabilities);

        sbufWriteU8(dst, strlen(targetName));
        sbufWriteData(dst, targetName, strlen(targetName));
        break;
    }

    case MSP_BUILD_INFO:
        sbufWriteData(dst, buildDate, BUILD_DATE_LENGTH);
        sbufWriteData(dst, buildTime, BUILD_TIME_LENGTH);
        sbufWriteData(dst, shortGitRevision, GIT_SHORT_REVISION_LENGTH);
        break;

#ifdef HIL
    case MSP_HIL_STATE:
        sbufWriteU16(dst, hilToSIM.pidCommand[ROLL]);
        sbufWriteU16(dst, hilToSIM.pidCommand[PITCH]);
        sbufWriteU16(dst, hilToSIM.pidCommand[YAW]);
        sbufWriteU16(dst, hilToSIM.pidCommand[THROTTLE]);
        break;
#endif

    case MSP_SENSOR_STATUS:
        sbufWriteU8(dst, isHardwareHealthy() ? 1 : 0);
        sbufWriteU8(dst, getHwGyroStatus());
        sbufWriteU8(dst, getHwAccelerometerStatus());
        sbufWriteU8(dst, getHwCompassStatus());
        sbufWriteU8(dst, getHwBarometerStatus());
        sbufWriteU8(dst, getHwGPSStatus());
        sbufWriteU8(dst, getHwRangefinderStatus());
        sbufWriteU8(dst, getHwPitotmeterStatus());
        sbufWriteU8(dst, getHwOpticalFlowStatus());
#ifdef USE_SECONDARY_IMU
        sbufWriteU8(dst, getHwSecondaryImuStatus());
#else
        sbufWriteU8(dst, 0);
#endif
        break;

    case MSP_ACTIVEBOXES:
        {
            boxBitmask_t mspBoxModeFlags;
            packBoxModeFlags(&mspBoxModeFlags);
            sbufWriteData(dst, &mspBoxModeFlags, sizeof(mspBoxModeFlags));
        }
        break;

    case MSP_STATUS_EX:
    case MSP_STATUS:
        {
            boxBitmask_t mspBoxModeFlags;
            packBoxModeFlags(&mspBoxModeFlags);

            sbufWriteU16(dst, (uint16_t)cycleTime);
#ifdef USE_I2C
            sbufWriteU16(dst, i2cGetErrorCounter());
#else
            sbufWriteU16(dst, 0);
#endif
            sbufWriteU16(dst, packSensorStatus());
            sbufWriteData(dst, &mspBoxModeFlags, 4);
            sbufWriteU8(dst, getConfigProfile());

            if (cmdMSP == MSP_STATUS_EX) {
                sbufWriteU16(dst, averageSystemLoadPercent);
                sbufWriteU16(dst, armingFlags);
                sbufWriteU8(dst, accGetCalibrationAxisFlags());
            }
        }
        break;

        case MSP2_INAV_STATUS:
        {
            // Preserves full arming flags and box modes
            boxBitmask_t mspBoxModeFlags;
            packBoxModeFlags(&mspBoxModeFlags);

            sbufWriteU16(dst, (uint16_t)cycleTime);
#ifdef USE_I2C
            sbufWriteU16(dst, i2cGetErrorCounter());
#else
            sbufWriteU16(dst, 0);
#endif
            sbufWriteU16(dst, packSensorStatus());
            sbufWriteU16(dst, averageSystemLoadPercent);
            sbufWriteU8(dst, (getConfigBatteryProfile() << 4) | getConfigProfile());
            sbufWriteU32(dst, armingFlags);
            sbufWriteData(dst, &mspBoxModeFlags, sizeof(mspBoxModeFlags));
        }
        break;

    case MSP_RAW_IMU:
        {
            for (int i = 0; i < 3; i++) {
                sbufWriteU16(dst, (int16_t)lrintf(acc.accADCf[i] * 512));
            }
            for (int i = 0; i < 3; i++) {
                sbufWriteU16(dst, gyroRateDps(i));
            }
            for (int i = 0; i < 3; i++) {
#ifdef USE_MAG
                sbufWriteU16(dst, mag.magADC[i]);
#else
                sbufWriteU16(dst, 0);
#endif
            }
        }
        break;

    case MSP_SERVO:
        sbufWriteData(dst, &servo, MAX_SUPPORTED_SERVOS * 2);
        break;
    case MSP_SERVO_CONFIGURATIONS:
        for (int i = 0; i < MAX_SUPPORTED_SERVOS; i++) {
            sbufWriteU16(dst, servoParams(i)->min);
            sbufWriteU16(dst, servoParams(i)->max);
            sbufWriteU16(dst, servoParams(i)->middle);
            sbufWriteU8(dst, servoParams(i)->rate);
            sbufWriteU8(dst, 0);
            sbufWriteU8(dst, 0);
            sbufWriteU8(dst, 255); // used to be forwardFromChannel, not used anymore, send 0xff for compatibility reasons
            sbufWriteU32(dst, 0); //Input reversing is not required since it can be done on mixer level
        }
        break;
    case MSP_SERVO_MIX_RULES:
        for (int i = 0; i < MAX_SERVO_RULES; i++) {
            sbufWriteU8(dst, customServoMixers(i)->targetChannel);
            sbufWriteU8(dst, customServoMixers(i)->inputSource);
            sbufWriteU16(dst, customServoMixers(i)->rate);
            sbufWriteU8(dst, customServoMixers(i)->speed);
            sbufWriteU8(dst, 0);
            sbufWriteU8(dst, 100);
            sbufWriteU8(dst, 0);
        }
        break;
    case MSP2_INAV_SERVO_MIXER:
        for (int i = 0; i < MAX_SERVO_RULES; i++) {
            sbufWriteU8(dst, customServoMixers(i)->targetChannel);
            sbufWriteU8(dst, customServoMixers(i)->inputSource);
            sbufWriteU16(dst, customServoMixers(i)->rate);
            sbufWriteU8(dst, customServoMixers(i)->speed);
        #ifdef USE_PROGRAMMING_FRAMEWORK
            sbufWriteU8(dst, customServoMixers(i)->conditionId);
        #else
            sbufWriteU8(dst, -1);
        #endif
        }
        break;
#ifdef USE_PROGRAMMING_FRAMEWORK
    case MSP2_INAV_LOGIC_CONDITIONS:
        for (int i = 0; i < MAX_LOGIC_CONDITIONS; i++) {
            sbufWriteU8(dst, logicConditions(i)->enabled);
            sbufWriteU8(dst, logicConditions(i)->activatorId);
            sbufWriteU8(dst, logicConditions(i)->operation);
            sbufWriteU8(dst, logicConditions(i)->operandA.type);
            sbufWriteU32(dst, logicConditions(i)->operandA.value);
            sbufWriteU8(dst, logicConditions(i)->operandB.type);
            sbufWriteU32(dst, logicConditions(i)->operandB.value);
            sbufWriteU8(dst, logicConditions(i)->flags);
        }
        break;
    case MSP2_INAV_LOGIC_CONDITIONS_STATUS:
        for (int i = 0; i < MAX_LOGIC_CONDITIONS; i++) {
            sbufWriteU32(dst, logicConditionGetValue(i));
        }
        break;
    case MSP2_INAV_GVAR_STATUS:
        for (int i = 0; i < MAX_GLOBAL_VARIABLES; i++) {
            sbufWriteU32(dst, gvGet(i));
        }
        break;
    case MSP2_INAV_PROGRAMMING_PID:
        for (int i = 0; i < MAX_PROGRAMMING_PID_COUNT; i++) {
            sbufWriteU8(dst, programmingPids(i)->enabled);
            sbufWriteU8(dst, programmingPids(i)->setpoint.type);
            sbufWriteU32(dst, programmingPids(i)->setpoint.value);
            sbufWriteU8(dst, programmingPids(i)->measurement.type);
            sbufWriteU32(dst, programmingPids(i)->measurement.value);
            sbufWriteU16(dst, programmingPids(i)->gains.P);
            sbufWriteU16(dst, programmingPids(i)->gains.I);
            sbufWriteU16(dst, programmingPids(i)->gains.D);
            sbufWriteU16(dst, programmingPids(i)->gains.FF);
        }
        break;
    case MSP2_INAV_PROGRAMMING_PID_STATUS:
        for (int i = 0; i < MAX_PROGRAMMING_PID_COUNT; i++) {
            sbufWriteU32(dst, programmingPidGetOutput(i));
        }
        break;
#endif
    case MSP2_COMMON_MOTOR_MIXER:
        for (uint8_t i = 0; i < MAX_SUPPORTED_MOTORS; i++) {
            sbufWriteU16(dst, primaryMotorMixer(i)->throttle * 1000);
            sbufWriteU16(dst, constrainf(primaryMotorMixer(i)->roll + 2.0f, 0.0f, 4.0f) * 1000);
            sbufWriteU16(dst, constrainf(primaryMotorMixer(i)->pitch + 2.0f, 0.0f, 4.0f) * 1000);
            sbufWriteU16(dst, constrainf(primaryMotorMixer(i)->yaw + 2.0f, 0.0f, 4.0f) * 1000);
        }
        break;

    case MSP_MOTOR:
        for (unsigned i = 0; i < 8; i++) {
            sbufWriteU16(dst, i < MAX_SUPPORTED_MOTORS ? motor[i] : 0);
        }
        break;

    case MSP_RC:
        for (int i = 0; i < rxRuntimeConfig.channelCount; i++) {
            sbufWriteU16(dst, rxGetChannelValue(i));
        }
        break;

    case MSP_ATTITUDE:
        sbufWriteU16(dst, attitude.values.roll);
        sbufWriteU16(dst, attitude.values.pitch);
        sbufWriteU16(dst, DECIDEGREES_TO_DEGREES(attitude.values.yaw));
        break;

    case MSP_ALTITUDE:
        sbufWriteU32(dst, lrintf(getEstimatedActualPosition(Z)));
        sbufWriteU16(dst, lrintf(getEstimatedActualVelocity(Z)));
#if defined(USE_BARO)
        sbufWriteU32(dst, baroGetLatestAltitude());
#else
        sbufWriteU32(dst, 0);
#endif
        break;

    case MSP_SONAR_ALTITUDE:
#ifdef USE_RANGEFINDER
        sbufWriteU32(dst, rangefinderGetLatestAltitude());
#else
        sbufWriteU32(dst, 0);
#endif
        break;

    case MSP2_INAV_OPTICAL_FLOW:
#ifdef USE_OPFLOW
        sbufWriteU8(dst, opflow.rawQuality);
        sbufWriteU16(dst, RADIANS_TO_DEGREES(opflow.flowRate[X]));
        sbufWriteU16(dst, RADIANS_TO_DEGREES(opflow.flowRate[Y]));
        sbufWriteU16(dst, RADIANS_TO_DEGREES(opflow.bodyRate[X]));
        sbufWriteU16(dst, RADIANS_TO_DEGREES(opflow.bodyRate[Y]));
#else
        sbufWriteU8(dst, 0);
        sbufWriteU16(dst, 0);
        sbufWriteU16(dst, 0);
        sbufWriteU16(dst, 0);
        sbufWriteU16(dst, 0);
#endif
        break;

    case MSP_ANALOG:
        sbufWriteU8(dst, (uint8_t)constrain(getBatteryVoltage() / 10, 0, 255));
        sbufWriteU16(dst, (uint16_t)constrain(getMAhDrawn(), 0, 0xFFFF)); // milliamp hours drawn from battery
        sbufWriteU16(dst, getRSSI());
        sbufWriteU16(dst, (int16_t)constrain(getAmperage(), -0x8000, 0x7FFF)); // send amperage in 0.01 A steps, range is -320A to 320A
        break;

    case MSP2_INAV_ANALOG:
        // Bit 1: battery full, Bit 2: use capacity threshold, Bit 3-4: battery state, Bit 5-8: battery cell count
        sbufWriteU8(dst, batteryWasFullWhenPluggedIn() | (batteryUsesCapacityThresholds() << 1) | (getBatteryState() << 2) | (getBatteryCellCount() << 4));
        sbufWriteU16(dst, getBatteryVoltage());
        sbufWriteU16(dst, getAmperage()); // send amperage in 0.01 A steps
        sbufWriteU32(dst, getPower());    // power draw
        sbufWriteU32(dst, getMAhDrawn()); // milliamp hours drawn from battery
        sbufWriteU32(dst, getMWhDrawn()); // milliWatt hours drawn from battery
        sbufWriteU32(dst, getBatteryRemainingCapacity());
        sbufWriteU8(dst, calculateBatteryPercentage());
        sbufWriteU16(dst, getRSSI());
        break;

    case MSP_ARMING_CONFIG:
        sbufWriteU8(dst, 0);
        sbufWriteU8(dst, armingConfig()->disarm_kill_switch);
        break;

    case MSP_LOOP_TIME:
        sbufWriteU16(dst, gyroConfig()->looptime);
        break;

    case MSP_RC_TUNING:
        sbufWriteU8(dst, 100); //rcRate8 kept for compatibity reasons, this setting is no longer used
        sbufWriteU8(dst, currentControlRateProfile->stabilized.rcExpo8);
        for (int i = 0 ; i < 3; i++) {
            sbufWriteU8(dst, currentControlRateProfile->stabilized.rates[i]); // R,P,Y see flight_dynamics_index_t
        }
        sbufWriteU8(dst, currentControlRateProfile->throttle.dynPID);
        sbufWriteU8(dst, currentControlRateProfile->throttle.rcMid8);
        sbufWriteU8(dst, currentControlRateProfile->throttle.rcExpo8);
        sbufWriteU16(dst, currentControlRateProfile->throttle.pa_breakpoint);
        sbufWriteU8(dst, currentControlRateProfile->stabilized.rcYawExpo8);
        break;

    case MSP2_INAV_RATE_PROFILE:
        // throttle
        sbufWriteU8(dst, currentControlRateProfile->throttle.rcMid8);
        sbufWriteU8(dst, currentControlRateProfile->throttle.rcExpo8);
        sbufWriteU8(dst, currentControlRateProfile->throttle.dynPID);
        sbufWriteU16(dst, currentControlRateProfile->throttle.pa_breakpoint);

        // stabilized
        sbufWriteU8(dst, currentControlRateProfile->stabilized.rcExpo8);
        sbufWriteU8(dst, currentControlRateProfile->stabilized.rcYawExpo8);
        for (uint8_t i = 0 ; i < 3; ++i) {
            sbufWriteU8(dst, currentControlRateProfile->stabilized.rates[i]); // R,P,Y see flight_dynamics_index_t
        }

        // manual
        sbufWriteU8(dst, currentControlRateProfile->manual.rcExpo8);
        sbufWriteU8(dst, currentControlRateProfile->manual.rcYawExpo8);
        for (uint8_t i = 0 ; i < 3; ++i) {
            sbufWriteU8(dst, currentControlRateProfile->manual.rates[i]); // R,P,Y see flight_dynamics_index_t
        }
        break;

    case MSP2_PID:
        for (int i = 0; i < PID_ITEM_COUNT; i++) {
            sbufWriteU8(dst, constrain(pidBank()->pid[i].P, 0, 255));
            sbufWriteU8(dst, constrain(pidBank()->pid[i].I, 0, 255));
            sbufWriteU8(dst, constrain(pidBank()->pid[i].D, 0, 255));
            sbufWriteU8(dst, constrain(pidBank()->pid[i].FF, 0, 255));
        }
        break;

    case MSP_PIDNAMES:
        for (const char *c = pidnames; *c; c++) {
            sbufWriteU8(dst, *c);
        }
        break;

    case MSP_MODE_RANGES:
        for (int i = 0; i < MAX_MODE_ACTIVATION_CONDITION_COUNT; i++) {
            const modeActivationCondition_t *mac = modeActivationConditions(i);
            const box_t *box = findBoxByActiveBoxId(mac->modeId);
            sbufWriteU8(dst, box ? box->permanentId : 0);
            sbufWriteU8(dst, mac->auxChannelIndex);
            sbufWriteU8(dst, mac->range.startStep);
            sbufWriteU8(dst, mac->range.endStep);
        }
        break;

    case MSP_ADJUSTMENT_RANGES:
        for (int i = 0; i < MAX_ADJUSTMENT_RANGE_COUNT; i++) {
            const adjustmentRange_t *adjRange = adjustmentRanges(i);
            sbufWriteU8(dst, adjRange->adjustmentIndex);
            sbufWriteU8(dst, adjRange->auxChannelIndex);
            sbufWriteU8(dst, adjRange->range.startStep);
            sbufWriteU8(dst, adjRange->range.endStep);
            sbufWriteU8(dst, adjRange->adjustmentFunction);
            sbufWriteU8(dst, adjRange->auxSwitchChannelIndex);
        }
        break;

    case MSP_BOXNAMES:
        if (!serializeBoxNamesReply(dst)) {
            return false;
        }
        break;

    case MSP_BOXIDS:
        serializeBoxReply(dst);
        break;

    case MSP_MISC:
        sbufWriteU16(dst, PWM_RANGE_MIDDLE);

        sbufWriteU16(dst, 0); // Was min_throttle
        sbufWriteU16(dst, motorConfig()->maxthrottle);
        sbufWriteU16(dst, motorConfig()->mincommand);

        sbufWriteU16(dst, currentBatteryProfile->failsafe_throttle);

#ifdef USE_GPS
        sbufWriteU8(dst, gpsConfig()->provider); // gps_type
        sbufWriteU8(dst, 0); // TODO gps_baudrate (an index, cleanflight uses a uint32_t
        sbufWriteU8(dst, gpsConfig()->sbasMode); // gps_ubx_sbas
#else
        sbufWriteU8(dst, 0); // gps_type
        sbufWriteU8(dst, 0); // TODO gps_baudrate (an index, cleanflight uses a uint32_t
        sbufWriteU8(dst, 0); // gps_ubx_sbas
#endif
        sbufWriteU8(dst, 0); // multiwiiCurrentMeterOutput
        sbufWriteU8(dst, rxConfig()->rssi_channel);
        sbufWriteU8(dst, 0);

#ifdef USE_MAG
        sbufWriteU16(dst, compassConfig()->mag_declination / 10);
#else
        sbufWriteU16(dst, 0);
#endif

#ifdef USE_ADC
        sbufWriteU8(dst, batteryMetersConfig()->voltage.scale / 10);
        sbufWriteU8(dst, currentBatteryProfile->voltage.cellMin / 10);
        sbufWriteU8(dst, currentBatteryProfile->voltage.cellMax / 10);
        sbufWriteU8(dst, currentBatteryProfile->voltage.cellWarning / 10);
#else
        sbufWriteU8(dst, 0);
        sbufWriteU8(dst, 0);
        sbufWriteU8(dst, 0);
        sbufWriteU8(dst, 0);
#endif
        break;

    case MSP2_INAV_MISC:
        sbufWriteU16(dst, PWM_RANGE_MIDDLE);

        sbufWriteU16(dst, 0); //Was min_throttle
        sbufWriteU16(dst, motorConfig()->maxthrottle);
        sbufWriteU16(dst, motorConfig()->mincommand);

        sbufWriteU16(dst, currentBatteryProfile->failsafe_throttle);

#ifdef USE_GPS
        sbufWriteU8(dst, gpsConfig()->provider); // gps_type
        sbufWriteU8(dst, 0); // TODO gps_baudrate (an index, cleanflight uses a uint32_t
        sbufWriteU8(dst, gpsConfig()->sbasMode); // gps_ubx_sbas
#else
        sbufWriteU8(dst, 0); // gps_type
        sbufWriteU8(dst, 0); // TODO gps_baudrate (an index, cleanflight uses a uint32_t
        sbufWriteU8(dst, 0); // gps_ubx_sbas
#endif
        sbufWriteU8(dst, rxConfig()->rssi_channel);

#ifdef USE_MAG
        sbufWriteU16(dst, compassConfig()->mag_declination / 10);
#else
        sbufWriteU16(dst, 0);
#endif

#ifdef USE_ADC
        sbufWriteU16(dst, batteryMetersConfig()->voltage.scale);
        sbufWriteU8(dst, batteryMetersConfig()->voltageSource);
        sbufWriteU8(dst, currentBatteryProfile->cells);
        sbufWriteU16(dst, currentBatteryProfile->voltage.cellDetect);
        sbufWriteU16(dst, currentBatteryProfile->voltage.cellMin);
        sbufWriteU16(dst, currentBatteryProfile->voltage.cellMax);
        sbufWriteU16(dst, currentBatteryProfile->voltage.cellWarning);
#else
        sbufWriteU16(dst, 0);
        sbufWriteU8(dst, 0);
        sbufWriteU8(dst, 0);
        sbufWriteU16(dst, 0);
        sbufWriteU16(dst, 0);
        sbufWriteU16(dst, 0);
        sbufWriteU16(dst, 0);
#endif

        sbufWriteU32(dst, currentBatteryProfile->capacity.value);
        sbufWriteU32(dst, currentBatteryProfile->capacity.warning);
        sbufWriteU32(dst, currentBatteryProfile->capacity.critical);
        sbufWriteU8(dst, currentBatteryProfile->capacity.unit);
        break;

    case MSP2_INAV_MISC2:
        // Timers
        sbufWriteU32(dst, micros() / 1000000); // On time (seconds)
        sbufWriteU32(dst, getFlightTime()); // Flight time (seconds)

        // Throttle
        sbufWriteU8(dst, getThrottlePercent()); // Throttle Percent
        sbufWriteU8(dst, navigationIsControllingThrottle() ? 1 : 0); // Auto Throttle Flag (0 or 1)

        break;

    case MSP2_INAV_BATTERY_CONFIG:
#ifdef USE_ADC
        sbufWriteU16(dst, batteryMetersConfig()->voltage.scale);
        sbufWriteU8(dst, batteryMetersConfig()->voltageSource);
        sbufWriteU8(dst, currentBatteryProfile->cells);
        sbufWriteU16(dst, currentBatteryProfile->voltage.cellDetect);
        sbufWriteU16(dst, currentBatteryProfile->voltage.cellMin);
        sbufWriteU16(dst, currentBatteryProfile->voltage.cellMax);
        sbufWriteU16(dst, currentBatteryProfile->voltage.cellWarning);
#else
        sbufWriteU16(dst, 0);
        sbufWriteU8(dst, 0);
        sbufWriteU8(dst, 0);
        sbufWriteU16(dst, 0);
        sbufWriteU16(dst, 0);
        sbufWriteU16(dst, 0);
        sbufWriteU16(dst, 0);
#endif

        sbufWriteU16(dst, batteryMetersConfig()->current.offset);
        sbufWriteU16(dst, batteryMetersConfig()->current.scale);

        sbufWriteU32(dst, currentBatteryProfile->capacity.value);
        sbufWriteU32(dst, currentBatteryProfile->capacity.warning);
        sbufWriteU32(dst, currentBatteryProfile->capacity.critical);
        sbufWriteU8(dst, currentBatteryProfile->capacity.unit);
        break;

    case MSP_MOTOR_PINS:
        // FIXME This is hardcoded and should not be.
        for (int i = 0; i < 8; i++) {
            sbufWriteU8(dst, i + 1);
        }
        break;

#ifdef USE_GPS
    case MSP_RAW_GPS:
        sbufWriteU8(dst, gpsSol.fixType);
        sbufWriteU8(dst, gpsSol.numSat);
        sbufWriteU32(dst, gpsSol.llh.lat);
        sbufWriteU32(dst, gpsSol.llh.lon);
        sbufWriteU16(dst, gpsSol.llh.alt/100); // meters
        sbufWriteU16(dst, gpsSol.groundSpeed);
        sbufWriteU16(dst, gpsSol.groundCourse);
        sbufWriteU16(dst, gpsSol.hdop);
        break;

    case MSP_COMP_GPS:
        sbufWriteU16(dst, GPS_distanceToHome);
        sbufWriteU16(dst, GPS_directionToHome);
        sbufWriteU8(dst, gpsSol.flags.gpsHeartbeat ? 1 : 0);
        break;
    case MSP_NAV_STATUS:
        sbufWriteU8(dst, NAV_Status.mode);
        sbufWriteU8(dst, NAV_Status.state);
        sbufWriteU8(dst, NAV_Status.activeWpAction);
        sbufWriteU8(dst, NAV_Status.activeWpNumber);
        sbufWriteU8(dst, NAV_Status.error);
        //sbufWriteU16(dst,  (int16_t)(target_bearing/100));
        sbufWriteU16(dst, getHeadingHoldTarget());
        break;


    case MSP_GPSSVINFO:
        /* Compatibility stub - return zero SVs */
        sbufWriteU8(dst, 1);

        // HDOP
        sbufWriteU8(dst, 0);
        sbufWriteU8(dst, 0);
        sbufWriteU8(dst, gpsSol.hdop / 100);
        sbufWriteU8(dst, gpsSol.hdop / 100);
        break;

    case MSP_GPSSTATISTICS:
        sbufWriteU16(dst, gpsStats.lastMessageDt);
        sbufWriteU32(dst, gpsStats.errors);
        sbufWriteU32(dst, gpsStats.timeouts);
        sbufWriteU32(dst, gpsStats.packetCount);
        sbufWriteU16(dst, gpsSol.hdop);
        sbufWriteU16(dst, gpsSol.eph);
        sbufWriteU16(dst, gpsSol.epv);
        break;
#endif
    case MSP_DEBUG:
        // output some useful QA statistics
        // debug[x] = ((hse_value / 1000000) * 1000) + (SystemCoreClock / 1000000);         // XX0YY [crystal clock : core clock]

        for (int i = 0; i < 4; i++) {
            sbufWriteU16(dst, debug[i]);      // 4 variables are here for general monitoring purpose
        }
        break;

    case MSP2_INAV_DEBUG:
        for (int i = 0; i < DEBUG32_VALUE_COUNT; i++) {
            sbufWriteU32(dst, debug[i]);      // 8 variables are here for general monitoring purpose
        }
        break;

    case MSP_UID:
        sbufWriteU32(dst, U_ID_0);
        sbufWriteU32(dst, U_ID_1);
        sbufWriteU32(dst, U_ID_2);
        break;

    case MSP_FEATURE:
        sbufWriteU32(dst, featureMask());
        break;

    case MSP_BOARD_ALIGNMENT:
        sbufWriteU16(dst, boardAlignment()->rollDeciDegrees);
        sbufWriteU16(dst, boardAlignment()->pitchDeciDegrees);
        sbufWriteU16(dst, boardAlignment()->yawDeciDegrees);
        break;

    case MSP_VOLTAGE_METER_CONFIG:
#ifdef USE_ADC
        sbufWriteU8(dst, batteryMetersConfig()->voltage.scale / 10);
        sbufWriteU8(dst, currentBatteryProfile->voltage.cellMin / 10);
        sbufWriteU8(dst, currentBatteryProfile->voltage.cellMax / 10);
        sbufWriteU8(dst, currentBatteryProfile->voltage.cellWarning / 10);
#else
        sbufWriteU8(dst, 0);
        sbufWriteU8(dst, 0);
        sbufWriteU8(dst, 0);
        sbufWriteU8(dst, 0);
#endif
        break;

    case MSP_CURRENT_METER_CONFIG:
        sbufWriteU16(dst, batteryMetersConfig()->current.scale);
        sbufWriteU16(dst, batteryMetersConfig()->current.offset);
        sbufWriteU8(dst, batteryMetersConfig()->current.type);
        sbufWriteU16(dst, constrain(currentBatteryProfile->capacity.value, 0, 0xFFFF));
        break;

    case MSP_MIXER:
        sbufWriteU8(dst, 3); // mixerMode no longer supported, send 3 (QuadX) as fallback
        break;

    case MSP_RX_CONFIG:
        sbufWriteU8(dst, rxConfig()->serialrx_provider);
        sbufWriteU16(dst, rxConfig()->maxcheck);
        sbufWriteU16(dst, PWM_RANGE_MIDDLE);
        sbufWriteU16(dst, rxConfig()->mincheck);
#ifdef USE_SPEKTRUM_BIND
        sbufWriteU8(dst, rxConfig()->spektrum_sat_bind);
#else
        sbufWriteU8(dst, 0);
#endif
        sbufWriteU16(dst, rxConfig()->rx_min_usec);
        sbufWriteU16(dst, rxConfig()->rx_max_usec);
        sbufWriteU8(dst, 0); // for compatibility with betaflight (rcInterpolation)
        sbufWriteU8(dst, 0); // for compatibility with betaflight (rcInterpolationInterval)
        sbufWriteU16(dst, 0); // for compatibility with betaflight (airModeActivateThreshold)
#ifdef USE_RX_SPI
        sbufWriteU8(dst, rxConfig()->rx_spi_protocol);
        sbufWriteU32(dst, rxConfig()->rx_spi_id);
        sbufWriteU8(dst, rxConfig()->rx_spi_rf_channel_count);
#else
        sbufWriteU8(dst, 0);
        sbufWriteU32(dst, 0);
        sbufWriteU8(dst, 0);
#endif
        sbufWriteU8(dst, 0); // for compatibility with betaflight (fpvCamAngleDegrees)
        sbufWriteU8(dst, rxConfig()->receiverType);
        break;

    case MSP_FAILSAFE_CONFIG:
        sbufWriteU8(dst, failsafeConfig()->failsafe_delay);
        sbufWriteU8(dst, failsafeConfig()->failsafe_off_delay);
        sbufWriteU16(dst, currentBatteryProfile->failsafe_throttle);
        sbufWriteU8(dst, 0);    // was failsafe_kill_switch
        sbufWriteU16(dst, failsafeConfig()->failsafe_throttle_low_delay);
        sbufWriteU8(dst, failsafeConfig()->failsafe_procedure);
        sbufWriteU8(dst, failsafeConfig()->failsafe_recovery_delay);
        sbufWriteU16(dst, failsafeConfig()->failsafe_fw_roll_angle);
        sbufWriteU16(dst, failsafeConfig()->failsafe_fw_pitch_angle);
        sbufWriteU16(dst, failsafeConfig()->failsafe_fw_yaw_rate);
        sbufWriteU16(dst, failsafeConfig()->failsafe_stick_motion_threshold);
        sbufWriteU16(dst, failsafeConfig()->failsafe_min_distance);
        sbufWriteU8(dst, failsafeConfig()->failsafe_min_distance_procedure);
        break;

    case MSP_RSSI_CONFIG:
        sbufWriteU8(dst, rxConfig()->rssi_channel);
        break;

    case MSP_RX_MAP:
        sbufWriteData(dst, rxConfig()->rcmap, MAX_MAPPABLE_RX_INPUTS);
        break;

<<<<<<< HEAD
    case MSP_BF_CONFIG:
        sbufWriteU8(dst, 3); // mixerMode no longer supported, send 3 (QuadX) as fallback

        sbufWriteU32(dst, featureMask());

        sbufWriteU8(dst, rxConfig()->serialrx_provider);

        sbufWriteU16(dst, boardAlignment()->rollDeciDegrees);
        sbufWriteU16(dst, boardAlignment()->pitchDeciDegrees);
        sbufWriteU16(dst, boardAlignment()->yawDeciDegrees);

        sbufWriteU16(dst, batteryMetersConfig()->current.scale);
        sbufWriteU16(dst, batteryMetersConfig()->current.offset);
=======
    case MSP_CF_SERIAL_CONFIG:
        for (int i = 0; i < SERIAL_PORT_COUNT; i++) {
            if (!serialIsPortAvailable(serialConfig()->portConfigs[i].identifier)) {
                continue;
            };
            sbufWriteU8(dst, serialConfig()->portConfigs[i].identifier);
            sbufWriteU16(dst, serialConfig()->portConfigs[i].functionMask);
            sbufWriteU8(dst, serialConfig()->portConfigs[i].msp_baudrateIndex);
            sbufWriteU8(dst, serialConfig()->portConfigs[i].gps_baudrateIndex);
            sbufWriteU8(dst, serialConfig()->portConfigs[i].telemetry_baudrateIndex);
            sbufWriteU8(dst, serialConfig()->portConfigs[i].peripheral_baudrateIndex);
        }
>>>>>>> accc349b
        break;

    case MSP2_COMMON_SERIAL_CONFIG:
        for (int i = 0; i < SERIAL_PORT_COUNT; i++) {
            if (!serialIsPortAvailable(serialConfig()->portConfigs[i].identifier)) {
                continue;
            };
            sbufWriteU8(dst, serialConfig()->portConfigs[i].identifier);
            sbufWriteU32(dst, serialConfig()->portConfigs[i].functionMask);
            sbufWriteU8(dst, serialConfig()->portConfigs[i].msp_baudrateIndex);
            sbufWriteU8(dst, serialConfig()->portConfigs[i].gps_baudrateIndex);
            sbufWriteU8(dst, serialConfig()->portConfigs[i].telemetry_baudrateIndex);
            sbufWriteU8(dst, serialConfig()->portConfigs[i].peripheral_baudrateIndex);
        }
        break;

#ifdef USE_LED_STRIP
    case MSP_LED_COLORS:
        for (int i = 0; i < LED_CONFIGURABLE_COLOR_COUNT; i++) {
            const hsvColor_t *color = &ledStripConfig()->colors[i];
            sbufWriteU16(dst, color->h);
            sbufWriteU8(dst, color->s);
            sbufWriteU8(dst, color->v);
        }
        break;

    case MSP_LED_STRIP_CONFIG:
        for (int i = 0; i < LED_MAX_STRIP_LENGTH; i++) {
            const ledConfig_t *ledConfig = &ledStripConfig()->ledConfigs[i];
            sbufWriteU32(dst, *ledConfig);
        }
        break;

    case MSP_LED_STRIP_MODECOLOR:
        for (int i = 0; i < LED_MODE_COUNT; i++) {
            for (int j = 0; j < LED_DIRECTION_COUNT; j++) {
                sbufWriteU8(dst, i);
                sbufWriteU8(dst, j);
                sbufWriteU8(dst, ledStripConfig()->modeColors[i].color[j]);
            }
        }

        for (int j = 0; j < LED_SPECIAL_COLOR_COUNT; j++) {
            sbufWriteU8(dst, LED_MODE_COUNT);
            sbufWriteU8(dst, j);
            sbufWriteU8(dst, ledStripConfig()->specialColors.color[j]);
        }
        break;
#endif

    case MSP_DATAFLASH_SUMMARY:
        serializeDataflashSummaryReply(dst);
        break;

    case MSP_BLACKBOX_CONFIG:
        sbufWriteU8(dst, 0); // API no longer supported
        sbufWriteU8(dst, 0);
        sbufWriteU8(dst, 0);
        sbufWriteU8(dst, 0);
        break;

    case MSP2_BLACKBOX_CONFIG:
#ifdef USE_BLACKBOX
        sbufWriteU8(dst, 1); //Blackbox supported
        sbufWriteU8(dst, blackboxConfig()->device);
        sbufWriteU16(dst, blackboxConfig()->rate_num);
        sbufWriteU16(dst, blackboxConfig()->rate_denom);
#else
        sbufWriteU8(dst, 0); // Blackbox not supported
        sbufWriteU8(dst, 0);
        sbufWriteU16(dst, 0);
        sbufWriteU16(dst, 0);
#endif
        break;

    case MSP_SDCARD_SUMMARY:
        serializeSDCardSummaryReply(dst);
        break;

    case MSP_OSD_CONFIG:
#ifdef USE_OSD
        sbufWriteU8(dst, OSD_DRIVER_MAX7456); // OSD supported
        // send video system (AUTO/PAL/NTSC)
        sbufWriteU8(dst, osdConfig()->video_system);
        sbufWriteU8(dst, osdConfig()->units);
        sbufWriteU8(dst, osdConfig()->rssi_alarm);
        sbufWriteU16(dst, currentBatteryProfile->capacity.warning);
        sbufWriteU16(dst, osdConfig()->time_alarm);
        sbufWriteU16(dst, osdConfig()->alt_alarm);
        sbufWriteU16(dst, osdConfig()->dist_alarm);
        sbufWriteU16(dst, osdConfig()->neg_alt_alarm);
        for (int i = 0; i < OSD_ITEM_COUNT; i++) {
            sbufWriteU16(dst, osdLayoutsConfig()->item_pos[0][i]);
        }
#else
        sbufWriteU8(dst, OSD_DRIVER_NONE); // OSD not supported
#endif
        break;

    case MSP_3D:
        sbufWriteU16(dst, reversibleMotorsConfig()->deadband_low);
        sbufWriteU16(dst, reversibleMotorsConfig()->deadband_high);
        sbufWriteU16(dst, reversibleMotorsConfig()->neutral);
        break;

    case MSP_RC_DEADBAND:
        sbufWriteU8(dst, rcControlsConfig()->deadband);
        sbufWriteU8(dst, rcControlsConfig()->yaw_deadband);
        sbufWriteU8(dst, rcControlsConfig()->alt_hold_deadband);
        sbufWriteU16(dst, rcControlsConfig()->mid_throttle_deadband);
        break;

    case MSP_SENSOR_ALIGNMENT:
        sbufWriteU8(dst, gyroConfig()->gyro_align);
        sbufWriteU8(dst, accelerometerConfig()->acc_align);
#ifdef USE_MAG
        sbufWriteU8(dst, compassConfig()->mag_align);
#else
        sbufWriteU8(dst, 0);
#endif
#ifdef USE_OPFLOW
        sbufWriteU8(dst, opticalFlowConfig()->opflow_align);
#else
        sbufWriteU8(dst, 0);
#endif
        break;

    case MSP_ADVANCED_CONFIG:
        sbufWriteU8(dst, 1);    // gyroConfig()->gyroSyncDenominator
        sbufWriteU8(dst, 1);    // BF: masterConfig.pid_process_denom
        sbufWriteU8(dst, 1);    // BF: motorConfig()->useUnsyncedPwm
        sbufWriteU8(dst, motorConfig()->motorPwmProtocol);
        sbufWriteU16(dst, motorConfig()->motorPwmRate);
        sbufWriteU16(dst, servoConfig()->servoPwmRate);
        sbufWriteU8(dst, 0);
        break;

    case MSP_FILTER_CONFIG :
        sbufWriteU8(dst, gyroConfig()->gyro_main_lpf_hz);
        sbufWriteU16(dst, pidProfile()->dterm_lpf_hz);
        sbufWriteU16(dst, pidProfile()->yaw_lpf_hz);
        sbufWriteU16(dst, 0); //Was gyroConfig()->gyro_notch_hz
        sbufWriteU16(dst, 1); //Was  gyroConfig()->gyro_notch_cutoff
        sbufWriteU16(dst, 0); //BF: pidProfile()->dterm_notch_hz
        sbufWriteU16(dst, 1); //pidProfile()->dterm_notch_cutoff

        sbufWriteU16(dst, 0); //BF: masterConfig.gyro_soft_notch_hz_2
        sbufWriteU16(dst, 1); //BF: masterConfig.gyro_soft_notch_cutoff_2

        sbufWriteU16(dst, accelerometerConfig()->acc_notch_hz);
        sbufWriteU16(dst, accelerometerConfig()->acc_notch_cutoff);

        sbufWriteU16(dst, 0);    //Was gyroConfig()->gyro_stage2_lowpass_hz
        break;

    case MSP_PID_ADVANCED:
        sbufWriteU16(dst, 0); // pidProfile()->rollPitchItermIgnoreRate
        sbufWriteU16(dst, 0); // pidProfile()->yawItermIgnoreRate
        sbufWriteU16(dst, 0); //pidProfile()->yaw_p_limit
        sbufWriteU8(dst, 0); //BF: pidProfile()->deltaMethod
        sbufWriteU8(dst, 0); //BF: pidProfile()->vbatPidCompensation
        sbufWriteU8(dst, 0); //BF: pidProfile()->setpointRelaxRatio
        sbufWriteU8(dst, 0);
        sbufWriteU16(dst, pidProfile()->pidSumLimit);
        sbufWriteU8(dst, 0); //BF: pidProfile()->itermThrottleGain

        /*
         * To keep compatibility on MSP frame length level with Betaflight, axis axisAccelerationLimitYaw
         * limit will be sent and received in [dps / 10]
         */
        sbufWriteU16(dst, constrain(pidProfile()->axisAccelerationLimitRollPitch / 10, 0, 65535));
        sbufWriteU16(dst, constrain(pidProfile()->axisAccelerationLimitYaw / 10, 0, 65535));
        break;

    case MSP_INAV_PID:
        sbufWriteU8(dst, 0); //Legacy, no longer in use async processing value
        sbufWriteU16(dst, 0); //Legacy, no longer in use async processing value
        sbufWriteU16(dst, 0); //Legacy, no longer in use async processing value
        sbufWriteU8(dst, pidProfile()->heading_hold_rate_limit);
        sbufWriteU8(dst, HEADING_HOLD_ERROR_LPF_FREQ);
        sbufWriteU16(dst, 0);
        sbufWriteU8(dst, gyroConfig()->gyro_lpf);
        sbufWriteU8(dst, accelerometerConfig()->acc_lpf_hz);
        sbufWriteU8(dst, 0); //reserved
        sbufWriteU8(dst, 0); //reserved
        sbufWriteU8(dst, 0); //reserved
        sbufWriteU8(dst, 0); //reserved
        break;

    case MSP_SENSOR_CONFIG:
        sbufWriteU8(dst, accelerometerConfig()->acc_hardware);
#ifdef USE_BARO
        sbufWriteU8(dst, barometerConfig()->baro_hardware);
#else
        sbufWriteU8(dst, 0);
#endif
#ifdef USE_MAG
        sbufWriteU8(dst, compassConfig()->mag_hardware);
#else
        sbufWriteU8(dst, 0);
#endif
#ifdef USE_PITOT
        sbufWriteU8(dst, pitotmeterConfig()->pitot_hardware);
#else
        sbufWriteU8(dst, 0);
#endif
#ifdef USE_RANGEFINDER
        sbufWriteU8(dst, rangefinderConfig()->rangefinder_hardware);
#else
        sbufWriteU8(dst, 0);
#endif
#ifdef USE_OPFLOW
        sbufWriteU8(dst, opticalFlowConfig()->opflow_hardware);
#else
        sbufWriteU8(dst, 0);
#endif
        break;

    case MSP_NAV_POSHOLD:
        sbufWriteU8(dst, navConfig()->general.flags.user_control_mode);
        sbufWriteU16(dst, navConfig()->general.max_auto_speed);
        sbufWriteU16(dst, navConfig()->general.max_auto_climb_rate);
        sbufWriteU16(dst, navConfig()->general.max_manual_speed);
        sbufWriteU16(dst, navConfig()->general.max_manual_climb_rate);
        sbufWriteU8(dst, navConfig()->mc.max_bank_angle);
        sbufWriteU8(dst, navConfig()->general.flags.use_thr_mid_for_althold);
        sbufWriteU16(dst, currentBatteryProfile->nav.mc.hover_throttle);
        break;

    case MSP_RTH_AND_LAND_CONFIG:
        sbufWriteU16(dst, navConfig()->general.min_rth_distance);
        sbufWriteU8(dst, navConfig()->general.flags.rth_climb_first);
        sbufWriteU8(dst, navConfig()->general.flags.rth_climb_ignore_emerg);
        sbufWriteU8(dst, navConfig()->general.flags.rth_tail_first);
        sbufWriteU8(dst, navConfig()->general.flags.rth_allow_landing);
        sbufWriteU8(dst, navConfig()->general.flags.rth_alt_control_mode);
        sbufWriteU16(dst, navConfig()->general.rth_abort_threshold);
        sbufWriteU16(dst, navConfig()->general.rth_altitude);
        sbufWriteU16(dst, navConfig()->general.land_minalt_vspd);
        sbufWriteU16(dst, navConfig()->general.land_maxalt_vspd);
        sbufWriteU16(dst, navConfig()->general.land_slowdown_minalt);
        sbufWriteU16(dst, navConfig()->general.land_slowdown_maxalt);
        sbufWriteU16(dst, navConfig()->general.emerg_descent_rate);
        break;

    case MSP_FW_CONFIG:
        sbufWriteU16(dst, currentBatteryProfile->nav.fw.cruise_throttle);
        sbufWriteU16(dst, currentBatteryProfile->nav.fw.min_throttle);
        sbufWriteU16(dst, currentBatteryProfile->nav.fw.max_throttle);
        sbufWriteU8(dst, navConfig()->fw.max_bank_angle);
        sbufWriteU8(dst, navConfig()->fw.max_climb_angle);
        sbufWriteU8(dst, navConfig()->fw.max_dive_angle);
        sbufWriteU8(dst, currentBatteryProfile->nav.fw.pitch_to_throttle);
        sbufWriteU16(dst, navConfig()->fw.loiter_radius);
        break;

    case MSP_CALIBRATION_DATA:
        sbufWriteU8(dst, accGetCalibrationAxisFlags());
        sbufWriteU16(dst, accelerometerConfig()->accZero.raw[X]);
        sbufWriteU16(dst, accelerometerConfig()->accZero.raw[Y]);
        sbufWriteU16(dst, accelerometerConfig()->accZero.raw[Z]);
        sbufWriteU16(dst, accelerometerConfig()->accGain.raw[X]);
        sbufWriteU16(dst, accelerometerConfig()->accGain.raw[Y]);
        sbufWriteU16(dst, accelerometerConfig()->accGain.raw[Z]);

    #ifdef USE_MAG
        sbufWriteU16(dst, compassConfig()->magZero.raw[X]);
        sbufWriteU16(dst, compassConfig()->magZero.raw[Y]);
        sbufWriteU16(dst, compassConfig()->magZero.raw[Z]);
    #else
        sbufWriteU16(dst, 0);
        sbufWriteU16(dst, 0);
        sbufWriteU16(dst, 0);
    #endif

    #ifdef USE_OPFLOW
        sbufWriteU16(dst, opticalFlowConfig()->opflow_scale * 256);
    #else
        sbufWriteU16(dst, 0);
    #endif

    #ifdef USE_MAG
        sbufWriteU16(dst, compassConfig()->magGain[X]);
        sbufWriteU16(dst, compassConfig()->magGain[Y]);
        sbufWriteU16(dst, compassConfig()->magGain[Z]);
    #else
        sbufWriteU16(dst, 0);
        sbufWriteU16(dst, 0);
        sbufWriteU16(dst, 0);
    #endif

        break;

    case MSP_POSITION_ESTIMATION_CONFIG:

        sbufWriteU16(dst, positionEstimationConfig()->w_z_baro_p * 100); //     inav_w_z_baro_p float as value * 100
        sbufWriteU16(dst, positionEstimationConfig()->w_z_gps_p * 100);  // 2   inav_w_z_gps_p  float as value * 100
        sbufWriteU16(dst, positionEstimationConfig()->w_z_gps_v * 100);  // 2   inav_w_z_gps_v  float as value * 100
        sbufWriteU16(dst, positionEstimationConfig()->w_xy_gps_p * 100); // 2   inav_w_xy_gps_p float as value * 100
        sbufWriteU16(dst, positionEstimationConfig()->w_xy_gps_v * 100); // 2   inav_w_xy_gps_v float as value * 100
        sbufWriteU8(dst, gpsConfigMutable()->gpsMinSats);                // 1
        sbufWriteU8(dst, positionEstimationConfig()->use_gps_velned);    // 1   inav_use_gps_velned ON/OFF

        break;

    case MSP_REBOOT:
        if (!ARMING_FLAG(ARMED)) {
            if (mspPostProcessFn) {
                *mspPostProcessFn = mspRebootFn;
            }
        }
        break;

    case MSP_WP_GETINFO:
        sbufWriteU8(dst, 0);                        // Reserved for waypoint capabilities
        sbufWriteU8(dst, NAV_MAX_WAYPOINTS);        // Maximum number of waypoints supported
        sbufWriteU8(dst, isWaypointListValid());    // Is current mission valid
        sbufWriteU8(dst, getWaypointCount());       // Number of waypoints in current mission
        break;

    case MSP_TX_INFO:
        sbufWriteU8(dst, getRSSISource());
        uint8_t rtcDateTimeIsSet = 0;
        dateTime_t dt;
        if (rtcGetDateTime(&dt)) {
            rtcDateTimeIsSet = 1;
        }
        sbufWriteU8(dst, rtcDateTimeIsSet);
        break;

    case MSP_RTC:
        {
            int32_t seconds = 0;
            uint16_t millis = 0;
            rtcTime_t t;
            if (rtcGet(&t)) {
                seconds = rtcTimeGetSeconds(&t);
                millis = rtcTimeGetMillis(&t);
            }
            sbufWriteU32(dst, (uint32_t)seconds);
            sbufWriteU16(dst, millis);
        }
        break;

    case MSP_VTX_CONFIG:
        {
            vtxDevice_t *vtxDevice = vtxCommonDevice();
            if (vtxDevice) {

                uint8_t deviceType = vtxCommonGetDeviceType(vtxDevice);

                // Return band, channel and power from vtxSettingsConfig_t
                // since the VTX might be configured but temporarily offline.
                uint8_t pitmode = 0;
                vtxCommonGetPitMode(vtxDevice, &pitmode);

                sbufWriteU8(dst, deviceType);
                sbufWriteU8(dst, vtxSettingsConfig()->band);
                sbufWriteU8(dst, vtxSettingsConfig()->channel);
                sbufWriteU8(dst, vtxSettingsConfig()->power);
                sbufWriteU8(dst, pitmode);

                // Betaflight < 4 doesn't send these fields
                sbufWriteU8(dst, vtxCommonDeviceIsReady(vtxDevice) ? 1 : 0);
                sbufWriteU8(dst, vtxSettingsConfig()->lowPowerDisarm);
                // future extensions here...
            }
            else {
                sbufWriteU8(dst, VTXDEV_UNKNOWN); // no VTX configured
            }
        }
        break;

    case MSP_NAME:
        {
            const char *name = systemConfig()->name;
            while (*name) {
                sbufWriteU8(dst, *name++);
            }
        }
        break;

    case MSP2_COMMON_TZ:
        sbufWriteU16(dst, (uint16_t)timeConfig()->tz_offset);
        sbufWriteU8(dst, (uint8_t)timeConfig()->tz_automatic_dst);
        break;

    case MSP2_INAV_AIR_SPEED:
#ifdef USE_PITOT
        sbufWriteU32(dst, pitot.airSpeed);
#else
        sbufWriteU32(dst, 0);
#endif
        break;

    case MSP2_INAV_MIXER:
        sbufWriteU8(dst, mixerConfig()->motorDirectionInverted);
        sbufWriteU16(dst, 0);
        sbufWriteU8(dst, mixerConfig()->platformType);
        sbufWriteU8(dst, mixerConfig()->hasFlaps);
        sbufWriteU16(dst, mixerConfig()->appliedMixerPreset);
        sbufWriteU8(dst, MAX_SUPPORTED_MOTORS);
        sbufWriteU8(dst, MAX_SUPPORTED_SERVOS);
        break;

#if defined(USE_OSD)
    case MSP2_INAV_OSD_ALARMS:
        sbufWriteU8(dst, osdConfig()->rssi_alarm);
        sbufWriteU16(dst, osdConfig()->time_alarm);
        sbufWriteU16(dst, osdConfig()->alt_alarm);
        sbufWriteU16(dst, osdConfig()->dist_alarm);
        sbufWriteU16(dst, osdConfig()->neg_alt_alarm);
        sbufWriteU16(dst, osdConfig()->gforce_alarm * 1000);
        sbufWriteU16(dst, (int16_t)(osdConfig()->gforce_axis_alarm_min * 1000));
        sbufWriteU16(dst, (int16_t)(osdConfig()->gforce_axis_alarm_max * 1000));
        sbufWriteU8(dst, osdConfig()->current_alarm);
        sbufWriteU16(dst, osdConfig()->imu_temp_alarm_min);
        sbufWriteU16(dst, osdConfig()->imu_temp_alarm_max);
#ifdef USE_BARO
        sbufWriteU16(dst, osdConfig()->baro_temp_alarm_min);
        sbufWriteU16(dst, osdConfig()->baro_temp_alarm_max);
#else
        sbufWriteU16(dst, 0);
        sbufWriteU16(dst, 0);
#endif
        break;

    case MSP2_INAV_OSD_PREFERENCES:
        sbufWriteU8(dst, osdConfig()->video_system);
        sbufWriteU8(dst, osdConfig()->main_voltage_decimals);
        sbufWriteU8(dst, osdConfig()->ahi_reverse_roll);
        sbufWriteU8(dst, osdConfig()->crosshairs_style);
        sbufWriteU8(dst, osdConfig()->left_sidebar_scroll);
        sbufWriteU8(dst, osdConfig()->right_sidebar_scroll);
        sbufWriteU8(dst, osdConfig()->sidebar_scroll_arrows);
        sbufWriteU8(dst, osdConfig()->units);
        sbufWriteU8(dst, osdConfig()->stats_energy_unit);
        break;

#endif

    case MSP2_INAV_OUTPUT_MAPPING:
        for (uint8_t i = 0; i < timerHardwareCount; ++i)
            if (!(timerHardware[i].usageFlags & (TIM_USE_PPM | TIM_USE_PWM)))
                sbufWriteU8(dst, timerHardware[i].usageFlags);
        break;

    case MSP2_INAV_MC_BRAKING:
#ifdef USE_MR_BRAKING_MODE
        sbufWriteU16(dst, navConfig()->mc.braking_speed_threshold);
        sbufWriteU16(dst, navConfig()->mc.braking_disengage_speed);
        sbufWriteU16(dst, navConfig()->mc.braking_timeout);
        sbufWriteU8(dst, navConfig()->mc.braking_boost_factor);
        sbufWriteU16(dst, navConfig()->mc.braking_boost_timeout);
        sbufWriteU16(dst, navConfig()->mc.braking_boost_speed_threshold);
        sbufWriteU16(dst, navConfig()->mc.braking_boost_disengage_speed);
        sbufWriteU8(dst, navConfig()->mc.braking_bank_angle);
#endif
        break;

#ifdef USE_TEMPERATURE_SENSOR
    case MSP2_INAV_TEMP_SENSOR_CONFIG:
        for (uint8_t index = 0; index < MAX_TEMP_SENSORS; ++index) {
            const tempSensorConfig_t *sensorConfig = tempSensorConfig(index);
            sbufWriteU8(dst, sensorConfig->type);
            for (uint8_t addrIndex = 0; addrIndex < 8; ++addrIndex)
                sbufWriteU8(dst, ((uint8_t *)&sensorConfig->address)[addrIndex]);
            sbufWriteU16(dst, sensorConfig->alarm_min);
            sbufWriteU16(dst, sensorConfig->alarm_max);
            sbufWriteU8(dst, sensorConfig->osdSymbol);
            for (uint8_t labelIndex = 0; labelIndex < TEMPERATURE_LABEL_LEN; ++labelIndex)
                sbufWriteU8(dst, sensorConfig->label[labelIndex]);
        }
        break;
#endif

#ifdef USE_TEMPERATURE_SENSOR
    case MSP2_INAV_TEMPERATURES:
        for (uint8_t index = 0; index < MAX_TEMP_SENSORS; ++index) {
            int16_t temperature;
            bool valid = getSensorTemperature(index, &temperature);
            sbufWriteU16(dst, valid ? temperature : -1000);
        }
        break;
#endif

    default:
        return false;
    }
    return true;
}

static mspResult_e mspFcSafeHomeOutCommand(sbuf_t *dst, sbuf_t *src)
{
    const uint8_t safe_home_no = sbufReadU8(src);    // get the home number
    if(safe_home_no < MAX_SAFE_HOMES) {
        sbufWriteU8(dst, safe_home_no);
        sbufWriteU8(dst, safeHomeConfig(safe_home_no)->enabled);
        sbufWriteU32(dst, safeHomeConfig(safe_home_no)->lat);
        sbufWriteU32(dst, safeHomeConfig(safe_home_no)->lon);
        return MSP_RESULT_ACK;
    } else {
         return MSP_RESULT_ERROR;
    }
}

static void mspFcWaypointOutCommand(sbuf_t *dst, sbuf_t *src)
{
    const uint8_t msp_wp_no = sbufReadU8(src);    // get the wp number
    navWaypoint_t msp_wp;
    getWaypoint(msp_wp_no, &msp_wp);
    sbufWriteU8(dst, msp_wp_no);   // wp_no
    sbufWriteU8(dst, msp_wp.action);  // action (WAYPOINT)
    sbufWriteU32(dst, msp_wp.lat);    // lat
    sbufWriteU32(dst, msp_wp.lon);    // lon
    sbufWriteU32(dst, msp_wp.alt);    // altitude (cm)
    sbufWriteU16(dst, msp_wp.p1);     // P1
    sbufWriteU16(dst, msp_wp.p2);     // P2
    sbufWriteU16(dst, msp_wp.p3);     // P3
    sbufWriteU8(dst, msp_wp.flag);    // flags
}

#ifdef USE_FLASHFS
static void mspFcDataFlashReadCommand(sbuf_t *dst, sbuf_t *src)
{
    const unsigned int dataSize = sbufBytesRemaining(src);
    uint16_t readLength;

    const uint32_t readAddress = sbufReadU32(src);

    // Request payload:
    //  uint32_t    - address to read from
    //  uint16_t    - size of block to read (optional)
    if (dataSize >= sizeof(uint32_t) + sizeof(uint16_t)) {
        readLength = sbufReadU16(src);
    }
    else {
        readLength = 128;
    }

    serializeDataflashReadReply(dst, readAddress, readLength);
}
#endif

static mspResult_e mspFcProcessInCommand(uint16_t cmdMSP, sbuf_t *src)
{
    uint8_t tmp_u8;
    uint16_t tmp_u16;

    const unsigned int dataSize = sbufBytesRemaining(src);

    switch (cmdMSP) {
    case MSP_SELECT_SETTING:
        if (sbufReadU8Safe(&tmp_u8, src) && (!ARMING_FLAG(ARMED)))
            setConfigProfileAndWriteEEPROM(tmp_u8);
        else
            return MSP_RESULT_ERROR;
        break;

    case MSP_SET_HEAD:
        if (sbufReadU16Safe(&tmp_u16, src))
            updateHeadingHoldTarget(tmp_u16);
        else
            return MSP_RESULT_ERROR;
        break;

#ifdef USE_RX_MSP
    case MSP_SET_RAW_RC:
        {
            uint8_t channelCount = dataSize / sizeof(uint16_t);
            if ((channelCount > MAX_SUPPORTED_RC_CHANNEL_COUNT) || (dataSize > channelCount * sizeof(uint16_t))) {
                return MSP_RESULT_ERROR;
            } else {
                uint16_t frame[MAX_SUPPORTED_RC_CHANNEL_COUNT];
                for (int i = 0; i < channelCount; i++) {
                    frame[i] = sbufReadU16(src);
                }
                rxMspFrameReceive(frame, channelCount);
            }
        }
        break;
#endif

    case MSP_SET_ARMING_CONFIG:
        if (dataSize >= 2) {
            sbufReadU8(src); //Swallow the first byte, used to be auto_disarm_delay
            armingConfigMutable()->disarm_kill_switch = !!sbufReadU8(src);
        } else
            return MSP_RESULT_ERROR;
        break;

    case MSP_SET_LOOP_TIME:
        if (sbufReadU16Safe(&tmp_u16, src))
            gyroConfigMutable()->looptime = tmp_u16;
        else
            return MSP_RESULT_ERROR;
        break;

    case MSP2_SET_PID:
        if (dataSize >= PID_ITEM_COUNT * 4) {
            for (int i = 0; i < PID_ITEM_COUNT; i++) {
                pidBankMutable()->pid[i].P = sbufReadU8(src);
                pidBankMutable()->pid[i].I = sbufReadU8(src);
                pidBankMutable()->pid[i].D = sbufReadU8(src);
                pidBankMutable()->pid[i].FF = sbufReadU8(src);
            }
            schedulePidGainsUpdate();
            navigationUsePIDs();
        } else
            return MSP_RESULT_ERROR;
        break;

    case MSP_SET_MODE_RANGE:
        sbufReadU8Safe(&tmp_u8, src);
        if ((dataSize >= 5) && (tmp_u8 < MAX_MODE_ACTIVATION_CONDITION_COUNT)) {
            modeActivationCondition_t *mac = modeActivationConditionsMutable(tmp_u8);
            tmp_u8 = sbufReadU8(src);
            const box_t *box = findBoxByPermanentId(tmp_u8);
            if (box) {
                mac->modeId = box->boxId;
                mac->auxChannelIndex = sbufReadU8(src);
                mac->range.startStep = sbufReadU8(src);
                mac->range.endStep = sbufReadU8(src);

                updateUsedModeActivationConditionFlags();
            } else {
                return MSP_RESULT_ERROR;
            }
        } else {
            return MSP_RESULT_ERROR;
        }
        break;

    case MSP_SET_ADJUSTMENT_RANGE:
        sbufReadU8Safe(&tmp_u8, src);
        if ((dataSize >= 7) && (tmp_u8 < MAX_ADJUSTMENT_RANGE_COUNT)) {
            adjustmentRange_t *adjRange = adjustmentRangesMutable(tmp_u8);
            tmp_u8 = sbufReadU8(src);
            if (tmp_u8 < MAX_SIMULTANEOUS_ADJUSTMENT_COUNT) {
                adjRange->adjustmentIndex = tmp_u8;
                adjRange->auxChannelIndex = sbufReadU8(src);
                adjRange->range.startStep = sbufReadU8(src);
                adjRange->range.endStep = sbufReadU8(src);
                adjRange->adjustmentFunction = sbufReadU8(src);
                adjRange->auxSwitchChannelIndex = sbufReadU8(src);
            } else {
                return MSP_RESULT_ERROR;
            }
        } else {
            return MSP_RESULT_ERROR;
        }
        break;

    case MSP_SET_RC_TUNING:
        if ((dataSize >= 10) && (dataSize <= 11)) {
            sbufReadU8(src); //Read rcRate8, kept for protocol compatibility reasons
            // need to cast away const to set controlRateProfile
            ((controlRateConfig_t*)currentControlRateProfile)->stabilized.rcExpo8 = sbufReadU8(src);
            for (int i = 0; i < 3; i++) {
                tmp_u8 = sbufReadU8(src);
                if (i == FD_YAW) {
                    ((controlRateConfig_t*)currentControlRateProfile)->stabilized.rates[i] = constrain(tmp_u8, SETTING_YAW_RATE_MIN, SETTING_YAW_RATE_MAX);
                }
                else {
                    ((controlRateConfig_t*)currentControlRateProfile)->stabilized.rates[i] = constrain(tmp_u8, SETTING_CONSTANT_ROLL_PITCH_RATE_MIN, SETTING_CONSTANT_ROLL_PITCH_RATE_MAX);
                }
            }
            tmp_u8 = sbufReadU8(src);
            ((controlRateConfig_t*)currentControlRateProfile)->throttle.dynPID = MIN(tmp_u8, SETTING_TPA_RATE_MAX);
            ((controlRateConfig_t*)currentControlRateProfile)->throttle.rcMid8 = sbufReadU8(src);
            ((controlRateConfig_t*)currentControlRateProfile)->throttle.rcExpo8 = sbufReadU8(src);
            ((controlRateConfig_t*)currentControlRateProfile)->throttle.pa_breakpoint = sbufReadU16(src);
            if (dataSize > 10) {
                ((controlRateConfig_t*)currentControlRateProfile)->stabilized.rcYawExpo8 = sbufReadU8(src);
            }

            schedulePidGainsUpdate();
        } else {
            return MSP_RESULT_ERROR;
        }
        break;

    case MSP2_INAV_SET_RATE_PROFILE:
        if (dataSize == 15) {
            controlRateConfig_t *currentControlRateProfile_p = (controlRateConfig_t*)currentControlRateProfile; // need to cast away const to set controlRateProfile

            // throttle
            currentControlRateProfile_p->throttle.rcMid8 = sbufReadU8(src);
            currentControlRateProfile_p->throttle.rcExpo8 = sbufReadU8(src);
            currentControlRateProfile_p->throttle.dynPID = sbufReadU8(src);
            currentControlRateProfile_p->throttle.pa_breakpoint = sbufReadU16(src);

            // stabilized
            currentControlRateProfile_p->stabilized.rcExpo8 = sbufReadU8(src);
            currentControlRateProfile_p->stabilized.rcYawExpo8 = sbufReadU8(src);
            for (uint8_t i = 0; i < 3; ++i) {
                tmp_u8 = sbufReadU8(src);
                if (i == FD_YAW) {
                    currentControlRateProfile_p->stabilized.rates[i] = constrain(tmp_u8, SETTING_YAW_RATE_MIN, SETTING_YAW_RATE_MAX);
                } else {
                    currentControlRateProfile_p->stabilized.rates[i] = constrain(tmp_u8, SETTING_CONSTANT_ROLL_PITCH_RATE_MIN, SETTING_CONSTANT_ROLL_PITCH_RATE_MAX);
                }
            }

            // manual
            currentControlRateProfile_p->manual.rcExpo8 = sbufReadU8(src);
            currentControlRateProfile_p->manual.rcYawExpo8 = sbufReadU8(src);
            for (uint8_t i = 0; i < 3; ++i) {
                tmp_u8 = sbufReadU8(src);
                if (i == FD_YAW) {
                    currentControlRateProfile_p->manual.rates[i] = constrain(tmp_u8, SETTING_YAW_RATE_MIN, SETTING_YAW_RATE_MAX);
                } else {
                    currentControlRateProfile_p->manual.rates[i] = constrain(tmp_u8, SETTING_CONSTANT_ROLL_PITCH_RATE_MIN, SETTING_CONSTANT_ROLL_PITCH_RATE_MAX);
                }
            }

        } else {
            return MSP_RESULT_ERROR;
        }
        break;

    case MSP_SET_MISC:
        if (dataSize >= 22) {
        sbufReadU16(src);   // midrc

        sbufReadU16(src); //Was min_throttle
        motorConfigMutable()->maxthrottle = constrain(sbufReadU16(src), PWM_RANGE_MIN, PWM_RANGE_MAX);
        motorConfigMutable()->mincommand = constrain(sbufReadU16(src), 0, PWM_RANGE_MAX);

        currentBatteryProfileMutable->failsafe_throttle = constrain(sbufReadU16(src), PWM_RANGE_MIN, PWM_RANGE_MAX);

#ifdef USE_GPS
        gpsConfigMutable()->provider = sbufReadU8(src); // gps_type
        sbufReadU8(src); // gps_baudrate
        gpsConfigMutable()->sbasMode = sbufReadU8(src); // gps_ubx_sbas
#else
        sbufReadU8(src); // gps_type
        sbufReadU8(src); // gps_baudrate
        sbufReadU8(src); // gps_ubx_sbas
#endif
        sbufReadU8(src); // multiwiiCurrentMeterOutput
        tmp_u8 = sbufReadU8(src);
        if (tmp_u8 <= MAX_SUPPORTED_RC_CHANNEL_COUNT) {
            rxConfigMutable()->rssi_channel = tmp_u8;
            rxUpdateRSSISource(); // Changing rssi_channel might change the RSSI source
        }
        sbufReadU8(src);

#ifdef USE_MAG
        compassConfigMutable()->mag_declination = sbufReadU16(src) * 10;
#else
        sbufReadU16(src);
#endif

#ifdef USE_ADC
        batteryMetersConfigMutable()->voltage.scale = sbufReadU8(src) * 10;
        currentBatteryProfileMutable->voltage.cellMin = sbufReadU8(src) * 10;         // vbatlevel_warn1 in MWC2.3 GUI
        currentBatteryProfileMutable->voltage.cellMax = sbufReadU8(src) * 10;         // vbatlevel_warn2 in MWC2.3 GUI
        currentBatteryProfileMutable->voltage.cellWarning = sbufReadU8(src) * 10;     // vbatlevel when buzzer starts to alert
#else
        sbufReadU8(src);
        sbufReadU8(src);
        sbufReadU8(src);
        sbufReadU8(src);
#endif
        } else
            return MSP_RESULT_ERROR;
        break;

    case MSP2_INAV_SET_MISC:
        if (dataSize == 41) {
            sbufReadU16(src);       // midrc

            sbufReadU16(src);   // was min_throttle
            motorConfigMutable()->maxthrottle = constrain(sbufReadU16(src), PWM_RANGE_MIN, PWM_RANGE_MAX);
            motorConfigMutable()->mincommand = constrain(sbufReadU16(src), 0, PWM_RANGE_MAX);

            currentBatteryProfileMutable->failsafe_throttle = constrain(sbufReadU16(src), PWM_RANGE_MIN, PWM_RANGE_MAX);

#ifdef USE_GPS
            gpsConfigMutable()->provider = sbufReadU8(src); // gps_type
            sbufReadU8(src); // gps_baudrate
            gpsConfigMutable()->sbasMode = sbufReadU8(src); // gps_ubx_sbas
#else
            sbufReadU8(src); // gps_type
            sbufReadU8(src); // gps_baudrate
            sbufReadU8(src); // gps_ubx_sbas
#endif

            tmp_u8 = sbufReadU8(src);
            if (tmp_u8 <= MAX_SUPPORTED_RC_CHANNEL_COUNT)
                rxConfigMutable()->rssi_channel = tmp_u8;

#ifdef USE_MAG
            compassConfigMutable()->mag_declination = sbufReadU16(src) * 10;
#else
            sbufReadU16(src);
#endif

#ifdef USE_ADC
            batteryMetersConfigMutable()->voltage.scale = sbufReadU16(src);
            batteryMetersConfigMutable()->voltageSource = sbufReadU8(src);
            currentBatteryProfileMutable->cells = sbufReadU8(src);
            currentBatteryProfileMutable->voltage.cellDetect = sbufReadU16(src);
            currentBatteryProfileMutable->voltage.cellMin = sbufReadU16(src);
            currentBatteryProfileMutable->voltage.cellMax = sbufReadU16(src);
            currentBatteryProfileMutable->voltage.cellWarning = sbufReadU16(src);
#else
            sbufReadU16(src);
            sbufReadU8(src);
            sbufReadU8(src);
            sbufReadU16(src);
            sbufReadU16(src);
            sbufReadU16(src);
            sbufReadU16(src);
#endif

            currentBatteryProfileMutable->capacity.value = sbufReadU32(src);
            currentBatteryProfileMutable->capacity.warning = sbufReadU32(src);
            currentBatteryProfileMutable->capacity.critical = sbufReadU32(src);
            currentBatteryProfileMutable->capacity.unit = sbufReadU8(src);
            if ((batteryMetersConfig()->voltageSource != BAT_VOLTAGE_RAW) && (batteryMetersConfig()->voltageSource != BAT_VOLTAGE_SAG_COMP)) {
                batteryMetersConfigMutable()->voltageSource = BAT_VOLTAGE_RAW;
                return MSP_RESULT_ERROR;
            }
            if ((currentBatteryProfile->capacity.unit != BAT_CAPACITY_UNIT_MAH) && (currentBatteryProfile->capacity.unit != BAT_CAPACITY_UNIT_MWH)) {
                currentBatteryProfileMutable->capacity.unit = BAT_CAPACITY_UNIT_MAH;
                return MSP_RESULT_ERROR;
            }
        } else
            return MSP_RESULT_ERROR;
        break;

    case MSP2_INAV_SET_BATTERY_CONFIG:
        if (dataSize == 29) {
#ifdef USE_ADC
            batteryMetersConfigMutable()->voltage.scale = sbufReadU16(src);
            batteryMetersConfigMutable()->voltageSource = sbufReadU8(src);
            currentBatteryProfileMutable->cells = sbufReadU8(src);
            currentBatteryProfileMutable->voltage.cellDetect = sbufReadU16(src);
            currentBatteryProfileMutable->voltage.cellMin = sbufReadU16(src);
            currentBatteryProfileMutable->voltage.cellMax = sbufReadU16(src);
            currentBatteryProfileMutable->voltage.cellWarning = sbufReadU16(src);
#else
            sbufReadU16(src);
            sbufReadU8(src);
            sbufReadU8(src);
            sbufReadU16(src);
            sbufReadU16(src);
            sbufReadU16(src);
            sbufReadU16(src);
#endif

            batteryMetersConfigMutable()->current.offset = sbufReadU16(src);
            batteryMetersConfigMutable()->current.scale = sbufReadU16(src);

            currentBatteryProfileMutable->capacity.value = sbufReadU32(src);
            currentBatteryProfileMutable->capacity.warning = sbufReadU32(src);
            currentBatteryProfileMutable->capacity.critical = sbufReadU32(src);
            currentBatteryProfileMutable->capacity.unit = sbufReadU8(src);
            if ((batteryMetersConfig()->voltageSource != BAT_VOLTAGE_RAW) && (batteryMetersConfig()->voltageSource != BAT_VOLTAGE_SAG_COMP)) {
                batteryMetersConfigMutable()->voltageSource = BAT_VOLTAGE_RAW;
                return MSP_RESULT_ERROR;
            }
            if ((currentBatteryProfile->capacity.unit != BAT_CAPACITY_UNIT_MAH) && (currentBatteryProfile->capacity.unit != BAT_CAPACITY_UNIT_MWH)) {
                currentBatteryProfileMutable->capacity.unit = BAT_CAPACITY_UNIT_MAH;
                return MSP_RESULT_ERROR;
            }
        } else
            return MSP_RESULT_ERROR;
        break;

    case MSP_SET_MOTOR:
        if (dataSize >= 8 * sizeof(uint16_t)) {
            for (int i = 0; i < 8; i++) {
                const int16_t disarmed = sbufReadU16(src);
                if (i < MAX_SUPPORTED_MOTORS) {
                    motor_disarmed[i] = disarmed;
                }
            }
        } else
            return MSP_RESULT_ERROR;
        break;

    case MSP_SET_SERVO_CONFIGURATION:
        if (dataSize != (1 + 14)) {
            return MSP_RESULT_ERROR;
        }
        tmp_u8 = sbufReadU8(src);
        if (tmp_u8 >= MAX_SUPPORTED_SERVOS) {
            return MSP_RESULT_ERROR;
        } else {
            servoParamsMutable(tmp_u8)->min = sbufReadU16(src);
            servoParamsMutable(tmp_u8)->max = sbufReadU16(src);
            servoParamsMutable(tmp_u8)->middle = sbufReadU16(src);
            servoParamsMutable(tmp_u8)->rate = sbufReadU8(src);
            sbufReadU8(src);
            sbufReadU8(src);
            sbufReadU8(src); // used to be forwardFromChannel, ignored
            sbufReadU32(src); // used to be reversedSources
            servoComputeScalingFactors(tmp_u8);
        }
        break;

    case MSP_SET_SERVO_MIX_RULE:
        sbufReadU8Safe(&tmp_u8, src);
        if ((dataSize >= 9) && (tmp_u8 < MAX_SERVO_RULES)) {
            customServoMixersMutable(tmp_u8)->targetChannel = sbufReadU8(src);
            customServoMixersMutable(tmp_u8)->inputSource = sbufReadU8(src);
            customServoMixersMutable(tmp_u8)->rate = sbufReadU16(src);
            customServoMixersMutable(tmp_u8)->speed = sbufReadU8(src);
            sbufReadU16(src); //Read 2bytes for min/max and ignore it
            sbufReadU8(src); //Read 1 byte for `box` and ignore it
            loadCustomServoMixer();
        } else
            return MSP_RESULT_ERROR;
        break;

    case MSP2_INAV_SET_SERVO_MIXER:
        sbufReadU8Safe(&tmp_u8, src);
        if ((dataSize == 7) && (tmp_u8 < MAX_SERVO_RULES)) {
            customServoMixersMutable(tmp_u8)->targetChannel = sbufReadU8(src);
            customServoMixersMutable(tmp_u8)->inputSource = sbufReadU8(src);
            customServoMixersMutable(tmp_u8)->rate = sbufReadU16(src);
            customServoMixersMutable(tmp_u8)->speed = sbufReadU8(src);
        #ifdef USE_PROGRAMMING_FRAMEWORK
            customServoMixersMutable(tmp_u8)->conditionId = sbufReadU8(src);
        #else
            sbufReadU8(src);
        #endif
            loadCustomServoMixer();
        } else
            return MSP_RESULT_ERROR;
        break;
#ifdef USE_PROGRAMMING_FRAMEWORK
    case MSP2_INAV_SET_LOGIC_CONDITIONS:
        sbufReadU8Safe(&tmp_u8, src);
        if ((dataSize == 15) && (tmp_u8 < MAX_LOGIC_CONDITIONS)) {
            logicConditionsMutable(tmp_u8)->enabled = sbufReadU8(src);
            logicConditionsMutable(tmp_u8)->activatorId = sbufReadU8(src);
            logicConditionsMutable(tmp_u8)->operation = sbufReadU8(src);
            logicConditionsMutable(tmp_u8)->operandA.type = sbufReadU8(src);
            logicConditionsMutable(tmp_u8)->operandA.value = sbufReadU32(src);
            logicConditionsMutable(tmp_u8)->operandB.type = sbufReadU8(src);
            logicConditionsMutable(tmp_u8)->operandB.value = sbufReadU32(src);
            logicConditionsMutable(tmp_u8)->flags = sbufReadU8(src);
        } else
            return MSP_RESULT_ERROR;
        break;

    case MSP2_INAV_SET_PROGRAMMING_PID:
        sbufReadU8Safe(&tmp_u8, src);
        if ((dataSize == 20) && (tmp_u8 < MAX_PROGRAMMING_PID_COUNT)) {
            programmingPidsMutable(tmp_u8)->enabled = sbufReadU8(src);
            programmingPidsMutable(tmp_u8)->setpoint.type = sbufReadU8(src);
            programmingPidsMutable(tmp_u8)->setpoint.value = sbufReadU32(src);
            programmingPidsMutable(tmp_u8)->measurement.type = sbufReadU8(src);
            programmingPidsMutable(tmp_u8)->measurement.value = sbufReadU32(src);
            programmingPidsMutable(tmp_u8)->gains.P = sbufReadU16(src);
            programmingPidsMutable(tmp_u8)->gains.I = sbufReadU16(src);
            programmingPidsMutable(tmp_u8)->gains.D = sbufReadU16(src);
            programmingPidsMutable(tmp_u8)->gains.FF = sbufReadU16(src);
        } else
            return MSP_RESULT_ERROR;
        break;
#endif
    case MSP2_COMMON_SET_MOTOR_MIXER:
        sbufReadU8Safe(&tmp_u8, src);
        if ((dataSize == 9) && (tmp_u8 < MAX_SUPPORTED_MOTORS)) {
            primaryMotorMixerMutable(tmp_u8)->throttle = constrainf(sbufReadU16(src) / 1000.0f, 0.0f, 1.0f);
            primaryMotorMixerMutable(tmp_u8)->roll = constrainf(sbufReadU16(src) / 1000.0f, 0.0f, 4.0f) - 2.0f;
            primaryMotorMixerMutable(tmp_u8)->pitch = constrainf(sbufReadU16(src) / 1000.0f, 0.0f, 4.0f) - 2.0f;
            primaryMotorMixerMutable(tmp_u8)->yaw = constrainf(sbufReadU16(src) / 1000.0f, 0.0f, 4.0f) - 2.0f;
        } else
            return MSP_RESULT_ERROR;
        break;

    case MSP_SET_3D:
        if (dataSize >= 6) {
            reversibleMotorsConfigMutable()->deadband_low = sbufReadU16(src);
            reversibleMotorsConfigMutable()->deadband_high = sbufReadU16(src);
            reversibleMotorsConfigMutable()->neutral = sbufReadU16(src);
        } else
            return MSP_RESULT_ERROR;
        break;

    case MSP_SET_RC_DEADBAND:
        if (dataSize >= 5) {
            rcControlsConfigMutable()->deadband = sbufReadU8(src);
            rcControlsConfigMutable()->yaw_deadband = sbufReadU8(src);
            rcControlsConfigMutable()->alt_hold_deadband = sbufReadU8(src);
            rcControlsConfigMutable()->mid_throttle_deadband = sbufReadU16(src);
        } else
            return MSP_RESULT_ERROR;
        break;

    case MSP_SET_RESET_CURR_PID:
        PG_RESET_CURRENT(pidProfile);
        break;

    case MSP_SET_SENSOR_ALIGNMENT:
        if (dataSize >= 4) {
            gyroConfigMutable()->gyro_align = sbufReadU8(src);
            accelerometerConfigMutable()->acc_align = sbufReadU8(src);
#ifdef USE_MAG
            compassConfigMutable()->mag_align = sbufReadU8(src);
#else
            sbufReadU8(src);
#endif
#ifdef USE_OPFLOW
            opticalFlowConfigMutable()->opflow_align = sbufReadU8(src);
#else
            sbufReadU8(src);
#endif
        } else
            return MSP_RESULT_ERROR;
        break;

    case MSP_SET_ADVANCED_CONFIG:
        if (dataSize >= 9) {
            sbufReadU8(src);    // gyroConfig()->gyroSyncDenominator
            sbufReadU8(src);    // BF: masterConfig.pid_process_denom
            sbufReadU8(src);    // BF: motorConfig()->useUnsyncedPwm
            motorConfigMutable()->motorPwmProtocol = sbufReadU8(src);
            motorConfigMutable()->motorPwmRate = sbufReadU16(src);
            servoConfigMutable()->servoPwmRate = sbufReadU16(src);
            sbufReadU8(src);    //Was gyroSync
        } else
            return MSP_RESULT_ERROR;
        break;

    case MSP_SET_FILTER_CONFIG :
        if (dataSize >= 5) {
            gyroConfigMutable()->gyro_main_lpf_hz = sbufReadU8(src);
            pidProfileMutable()->dterm_lpf_hz = constrain(sbufReadU16(src), 0, 500);
            pidProfileMutable()->yaw_lpf_hz = constrain(sbufReadU16(src), 0, 255);
            if (dataSize >= 9) {
                sbufReadU16(src); //Was gyroConfigMutable()->gyro_notch_hz
                sbufReadU16(src); //Was gyroConfigMutable()->gyro_notch_cutoff
            } else {
                return MSP_RESULT_ERROR;
            }
            if (dataSize >= 13) {
                sbufReadU16(src);
                sbufReadU16(src);
                pidInitFilters();
            } else {
                return MSP_RESULT_ERROR;
            }
            if (dataSize >= 17) {
                sbufReadU16(src); // Was gyroConfigMutable()->gyro_soft_notch_hz_2
                sbufReadU16(src); // Was gyroConfigMutable()->gyro_soft_notch_cutoff_2
            } else {
                return MSP_RESULT_ERROR;
            }

            if (dataSize >= 21) {
                accelerometerConfigMutable()->acc_notch_hz = constrain(sbufReadU16(src), 0, 255);
                accelerometerConfigMutable()->acc_notch_cutoff = constrain(sbufReadU16(src), 1, 255);
            } else {
                return MSP_RESULT_ERROR;
            }

            if (dataSize >= 22) {
                sbufReadU16(src); //Was gyro_stage2_lowpass_hz
            } else {
                return MSP_RESULT_ERROR;
            }
        } else
            return MSP_RESULT_ERROR;
        break;

    case MSP_SET_PID_ADVANCED:
        if (dataSize >= 17) {
            sbufReadU16(src);   // pidProfileMutable()->rollPitchItermIgnoreRate
            sbufReadU16(src);   // pidProfileMutable()->yawItermIgnoreRate
            sbufReadU16(src); //pidProfile()->yaw_p_limit

            sbufReadU8(src); //BF: pidProfileMutable()->deltaMethod
            sbufReadU8(src); //BF: pidProfileMutable()->vbatPidCompensation
            sbufReadU8(src); //BF: pidProfileMutable()->setpointRelaxRatio
            sbufReadU8(src);
            pidProfileMutable()->pidSumLimit = sbufReadU16(src);
            sbufReadU8(src); //BF: pidProfileMutable()->itermThrottleGain

            /*
             * To keep compatibility on MSP frame length level with Betaflight, axis axisAccelerationLimitYaw
             * limit will be sent and received in [dps / 10]
             */
            pidProfileMutable()->axisAccelerationLimitRollPitch = sbufReadU16(src) * 10;
            pidProfileMutable()->axisAccelerationLimitYaw = sbufReadU16(src) * 10;
        } else
            return MSP_RESULT_ERROR;
        break;

    case MSP_SET_INAV_PID:
        if (dataSize >= 15) {
            sbufReadU8(src);  //Legacy, no longer in use async processing value
            sbufReadU16(src);  //Legacy, no longer in use async processing value
            sbufReadU16(src);  //Legacy, no longer in use async processing value
            pidProfileMutable()->heading_hold_rate_limit = sbufReadU8(src);
            sbufReadU8(src); //HEADING_HOLD_ERROR_LPF_FREQ
            sbufReadU16(src); //Legacy yaw_jump_prevention_limit
            gyroConfigMutable()->gyro_lpf = sbufReadU8(src);
            accelerometerConfigMutable()->acc_lpf_hz = sbufReadU8(src);
            sbufReadU8(src); //reserved
            sbufReadU8(src); //reserved
            sbufReadU8(src); //reserved
            sbufReadU8(src); //reserved
        } else
            return MSP_RESULT_ERROR;
        break;

    case MSP_SET_SENSOR_CONFIG:
        if (dataSize >= 6) {
            accelerometerConfigMutable()->acc_hardware = sbufReadU8(src);
#ifdef USE_BARO
            barometerConfigMutable()->baro_hardware = sbufReadU8(src);
#else
            sbufReadU8(src);
#endif
#ifdef USE_MAG
            compassConfigMutable()->mag_hardware = sbufReadU8(src);
#else
            sbufReadU8(src);
#endif
#ifdef USE_PITOT
            pitotmeterConfigMutable()->pitot_hardware = sbufReadU8(src);
#else
            sbufReadU8(src);
#endif
#ifdef USE_RANGEFINDER
            rangefinderConfigMutable()->rangefinder_hardware = sbufReadU8(src);
#else
            sbufReadU8(src);        // rangefinder hardware
#endif
#ifdef USE_OPFLOW
            opticalFlowConfigMutable()->opflow_hardware = sbufReadU8(src);
#else
            sbufReadU8(src);        // optical flow hardware
#endif
        } else
            return MSP_RESULT_ERROR;
        break;

    case MSP_SET_NAV_POSHOLD:
        if (dataSize >= 13) {
            navConfigMutable()->general.flags.user_control_mode = sbufReadU8(src);
            navConfigMutable()->general.max_auto_speed = sbufReadU16(src);
            navConfigMutable()->general.max_auto_climb_rate = sbufReadU16(src);
            navConfigMutable()->general.max_manual_speed = sbufReadU16(src);
            navConfigMutable()->general.max_manual_climb_rate = sbufReadU16(src);
            navConfigMutable()->mc.max_bank_angle = sbufReadU8(src);
            navConfigMutable()->general.flags.use_thr_mid_for_althold = sbufReadU8(src);
            currentBatteryProfileMutable->nav.mc.hover_throttle = sbufReadU16(src);
        } else
            return MSP_RESULT_ERROR;
        break;

    case MSP_SET_RTH_AND_LAND_CONFIG:
        if (dataSize >= 19) {
            navConfigMutable()->general.min_rth_distance = sbufReadU16(src);
            navConfigMutable()->general.flags.rth_climb_first = sbufReadU8(src);
            navConfigMutable()->general.flags.rth_climb_ignore_emerg = sbufReadU8(src);
            navConfigMutable()->general.flags.rth_tail_first = sbufReadU8(src);
            navConfigMutable()->general.flags.rth_allow_landing = sbufReadU8(src);
            navConfigMutable()->general.flags.rth_alt_control_mode = sbufReadU8(src);
            navConfigMutable()->general.rth_abort_threshold = sbufReadU16(src);
            navConfigMutable()->general.rth_altitude = sbufReadU16(src);
            navConfigMutable()->general.land_minalt_vspd = sbufReadU16(src);
            navConfigMutable()->general.land_maxalt_vspd = sbufReadU16(src);
            navConfigMutable()->general.land_slowdown_minalt = sbufReadU16(src);
            navConfigMutable()->general.land_slowdown_maxalt = sbufReadU16(src);
            navConfigMutable()->general.emerg_descent_rate = sbufReadU16(src);
        } else
            return MSP_RESULT_ERROR;
        break;

    case MSP_SET_FW_CONFIG:
        if (dataSize >= 12) {
            currentBatteryProfileMutable->nav.fw.cruise_throttle = sbufReadU16(src);
            currentBatteryProfileMutable->nav.fw.min_throttle = sbufReadU16(src);
            currentBatteryProfileMutable->nav.fw.max_throttle = sbufReadU16(src);
            navConfigMutable()->fw.max_bank_angle = sbufReadU8(src);
            navConfigMutable()->fw.max_climb_angle = sbufReadU8(src);
            navConfigMutable()->fw.max_dive_angle = sbufReadU8(src);
            currentBatteryProfileMutable->nav.fw.pitch_to_throttle = sbufReadU8(src);
            navConfigMutable()->fw.loiter_radius = sbufReadU16(src);
        } else
            return MSP_RESULT_ERROR;
        break;

    case MSP_SET_CALIBRATION_DATA:
        if (dataSize >= 18) {
            accelerometerConfigMutable()->accZero.raw[X] = sbufReadU16(src);
            accelerometerConfigMutable()->accZero.raw[Y] = sbufReadU16(src);
            accelerometerConfigMutable()->accZero.raw[Z] = sbufReadU16(src);
            accelerometerConfigMutable()->accGain.raw[X] = sbufReadU16(src);
            accelerometerConfigMutable()->accGain.raw[Y] = sbufReadU16(src);
            accelerometerConfigMutable()->accGain.raw[Z] = sbufReadU16(src);

#ifdef USE_MAG
            compassConfigMutable()->magZero.raw[X] = sbufReadU16(src);
            compassConfigMutable()->magZero.raw[Y] = sbufReadU16(src);
            compassConfigMutable()->magZero.raw[Z] = sbufReadU16(src);
#else
            sbufReadU16(src);
            sbufReadU16(src);
            sbufReadU16(src);
#endif
#ifdef USE_OPFLOW
            if (dataSize >= 20) {
                opticalFlowConfigMutable()->opflow_scale = sbufReadU16(src) / 256.0f;
            }
#endif
#ifdef USE_MAG
            if (dataSize >= 22) {
                compassConfigMutable()->magGain[X] = sbufReadU16(src);
                compassConfigMutable()->magGain[Y] = sbufReadU16(src);
                compassConfigMutable()->magGain[Z] = sbufReadU16(src);
            }
#else
            if (dataSize >= 22) {
                sbufReadU16(src);
                sbufReadU16(src);
                sbufReadU16(src);
            }
#endif
        } else
            return MSP_RESULT_ERROR;
        break;

    case MSP_SET_POSITION_ESTIMATION_CONFIG:
        if (dataSize >= 12) {
            positionEstimationConfigMutable()->w_z_baro_p = constrainf(sbufReadU16(src) / 100.0f, 0.0f, 10.0f);
            positionEstimationConfigMutable()->w_z_gps_p = constrainf(sbufReadU16(src) / 100.0f, 0.0f, 10.0f);
            positionEstimationConfigMutable()->w_z_gps_v = constrainf(sbufReadU16(src) / 100.0f, 0.0f, 10.0f);
            positionEstimationConfigMutable()->w_xy_gps_p = constrainf(sbufReadU16(src) / 100.0f, 0.0f, 10.0f);
            positionEstimationConfigMutable()->w_xy_gps_v = constrainf(sbufReadU16(src) / 100.0f, 0.0f, 10.0f);
            gpsConfigMutable()->gpsMinSats = constrain(sbufReadU8(src), 5, 10);
            positionEstimationConfigMutable()->use_gps_velned = constrain(sbufReadU8(src), 0, 1);
        } else
            return MSP_RESULT_ERROR;
        break;

    case MSP_RESET_CONF:
        if (!ARMING_FLAG(ARMED)) {
            resetEEPROM();
            readEEPROM();
        } else
            return MSP_RESULT_ERROR;
        break;

    case MSP_ACC_CALIBRATION:
        if (!ARMING_FLAG(ARMED))
            accStartCalibration();
        else
            return MSP_RESULT_ERROR;
        break;

    case MSP_MAG_CALIBRATION:
        if (!ARMING_FLAG(ARMED))
            ENABLE_STATE(CALIBRATE_MAG);
        else
            return MSP_RESULT_ERROR;
        break;

#ifdef USE_OPFLOW
    case MSP2_INAV_OPFLOW_CALIBRATION:
        if (!ARMING_FLAG(ARMED))
            opflowStartCalibration();
        else
            return MSP_RESULT_ERROR;
        break;
#endif

    case MSP_EEPROM_WRITE:
        if (!ARMING_FLAG(ARMED)) {
            writeEEPROM();
            readEEPROM();
        } else
            return MSP_RESULT_ERROR;
        break;

#ifdef USE_BLACKBOX
    case MSP2_SET_BLACKBOX_CONFIG:
        // Don't allow config to be updated while Blackbox is logging
        if ((dataSize >= 5) && blackboxMayEditConfig()) {
            blackboxConfigMutable()->device = sbufReadU8(src);
            blackboxConfigMutable()->rate_num = sbufReadU16(src);
            blackboxConfigMutable()->rate_denom = sbufReadU16(src);
        } else
            return MSP_RESULT_ERROR;
        break;
#endif

#ifdef USE_OSD
    case MSP_SET_OSD_CONFIG:
        sbufReadU8Safe(&tmp_u8, src);
        // set all the other settings
        if ((int8_t)tmp_u8 == -1) {
            if (dataSize >= 10) {
                osdConfigMutable()->video_system = sbufReadU8(src);
                osdConfigMutable()->units = sbufReadU8(src);
                osdConfigMutable()->rssi_alarm = sbufReadU8(src);
                currentBatteryProfileMutable->capacity.warning = sbufReadU16(src);
                osdConfigMutable()->time_alarm = sbufReadU16(src);
                osdConfigMutable()->alt_alarm = sbufReadU16(src);
                // Won't be read if they weren't provided
                sbufReadU16Safe(&osdConfigMutable()->dist_alarm, src);
                sbufReadU16Safe(&osdConfigMutable()->neg_alt_alarm, src);
            } else
                return MSP_RESULT_ERROR;
        } else {
            // set a position setting
            if ((dataSize >= 3) && (tmp_u8 < OSD_ITEM_COUNT)) // tmp_u8 == addr
                osdLayoutsConfigMutable()->item_pos[0][tmp_u8] = sbufReadU16(src);
            else
                return MSP_RESULT_ERROR;
        }
        // Either a element position change or a units change needs
        // a full redraw, since an element can change size significantly
        // and the old position or the now unused space due to the
        // size change need to be erased.
        osdStartFullRedraw();
        break;

    case MSP_OSD_CHAR_WRITE:
        if (dataSize >= 55) {
            osdCharacter_t chr;
            size_t osdCharacterBytes;
            uint16_t addr;
            if (dataSize >= OSD_CHAR_VISIBLE_BYTES + 2) {
                if (dataSize >= OSD_CHAR_BYTES + 2) {
                    // 16 bit address, full char with metadata
                    addr = sbufReadU16(src);
                    osdCharacterBytes = OSD_CHAR_BYTES;
                } else if (dataSize >= OSD_CHAR_BYTES + 1) {
                    // 8 bit address, full char with metadata
                    addr = sbufReadU8(src);
                    osdCharacterBytes = OSD_CHAR_BYTES;
                } else {
                    // 16 bit character address, only visible char bytes
                    addr = sbufReadU16(src);
                    osdCharacterBytes = OSD_CHAR_VISIBLE_BYTES;
                }
            } else {
                // 8 bit character address, only visible char bytes
                addr = sbufReadU8(src);
                osdCharacterBytes = OSD_CHAR_VISIBLE_BYTES;
            }
            for (unsigned ii = 0; ii < MIN(osdCharacterBytes, sizeof(chr.data)); ii++) {
                chr.data[ii] = sbufReadU8(src);
            }
            displayPort_t *osdDisplayPort = osdGetDisplayPort();
            if (osdDisplayPort) {
                displayWriteFontCharacter(osdDisplayPort, addr, &chr);
            }
        } else {
            return MSP_RESULT_ERROR;
        }
        break;
#endif // USE_OSD

    case MSP_SET_VTX_CONFIG:
        if (dataSize >= 2) {
            vtxDevice_t *vtxDevice = vtxCommonDevice();
            if (vtxDevice) {
                if (vtxCommonGetDeviceType(vtxDevice) != VTXDEV_UNKNOWN) {
                    uint16_t newFrequency = sbufReadU16(src);
                    if (newFrequency <= VTXCOMMON_MSP_BANDCHAN_CHKVAL) {  //value is band and channel
                        const uint8_t newBand = (newFrequency / 8) + 1;
                        const uint8_t newChannel = (newFrequency % 8) + 1;
                        vtxSettingsConfigMutable()->band = newBand;
                        vtxSettingsConfigMutable()->channel = newChannel;
                    }

                    if (sbufBytesRemaining(src) > 1) {
                        vtxSettingsConfigMutable()->power = sbufReadU8(src);
                        // Delegate pitmode to vtx directly
                        const uint8_t newPitmode = sbufReadU8(src);
                        uint8_t currentPitmode = 0;
                        vtxCommonGetPitMode(vtxDevice, &currentPitmode);
                        if (currentPitmode != newPitmode) {
                            vtxCommonSetPitMode(vtxDevice, newPitmode);
                        }

                        if (sbufBytesRemaining(src) > 0) {
                            vtxSettingsConfigMutable()->lowPowerDisarm = sbufReadU8(src);
                        }
                    }
                }
            }
        } else {
            return MSP_RESULT_ERROR;
        }
        break;

#ifdef USE_FLASHFS
    case MSP_DATAFLASH_ERASE:
        flashfsEraseCompletely();
        break;
#endif

#ifdef USE_GPS
    case MSP_SET_RAW_GPS:
        if (dataSize >= 14) {
            if (sbufReadU8(src)) {
                ENABLE_STATE(GPS_FIX);
            } else {
                DISABLE_STATE(GPS_FIX);
            }
            gpsSol.flags.validVelNE = 0;
            gpsSol.flags.validVelD = 0;
            gpsSol.flags.validEPE = 0;
            gpsSol.numSat = sbufReadU8(src);
            gpsSol.llh.lat = sbufReadU32(src);
            gpsSol.llh.lon = sbufReadU32(src);
            gpsSol.llh.alt = sbufReadU16(src);
            gpsSol.groundSpeed = sbufReadU16(src);
            gpsSol.velNED[X] = 0;
            gpsSol.velNED[Y] = 0;
            gpsSol.velNED[Z] = 0;
            gpsSol.eph = 100;
            gpsSol.epv = 100;
            // Feed data to navigation
            sensorsSet(SENSOR_GPS);
            onNewGPSData();
        } else
            return MSP_RESULT_ERROR;
        break;
#endif

    case MSP_SET_WP:
        if (dataSize >= 21) {
            const uint8_t msp_wp_no = sbufReadU8(src);     // get the waypoint number
            navWaypoint_t msp_wp;
            msp_wp.action = sbufReadU8(src);    // action
            msp_wp.lat = sbufReadU32(src);      // lat
            msp_wp.lon = sbufReadU32(src);      // lon
            msp_wp.alt = sbufReadU32(src);      // to set altitude (cm)
            msp_wp.p1 = sbufReadU16(src);       // P1
            msp_wp.p2 = sbufReadU16(src);       // P2
            msp_wp.p3 = sbufReadU16(src);       // P3
            msp_wp.flag = sbufReadU8(src);      // future: to set nav flag
            setWaypoint(msp_wp_no, &msp_wp);
        } else
            return MSP_RESULT_ERROR;
        break;
    case MSP2_COMMON_SET_RADAR_POS:
        if (dataSize >= 19) {
            const uint8_t msp_radar_no = MIN(sbufReadU8(src), RADAR_MAX_POIS - 1); // Radar poi number, 0 to 3
            radar_pois[msp_radar_no].state = sbufReadU8(src);                      // 0=undefined, 1=armed, 2=lost
            radar_pois[msp_radar_no].gps.lat = sbufReadU32(src);                   // lat 10E7
            radar_pois[msp_radar_no].gps.lon = sbufReadU32(src);                   // lon 10E7
            radar_pois[msp_radar_no].gps.alt = sbufReadU32(src);                   // altitude (cm)
            radar_pois[msp_radar_no].heading = sbufReadU16(src);                   // °
            radar_pois[msp_radar_no].speed = sbufReadU16(src);                     // cm/s
            radar_pois[msp_radar_no].lq = sbufReadU8(src);                         // Link quality, from 0 to 4
        } else
            return MSP_RESULT_ERROR;
        break;

    case MSP_SET_FEATURE:
        if (dataSize >= 4) {
            featureClearAll();
            featureSet(sbufReadU32(src)); // features bitmap
            rxUpdateRSSISource(); // For FEATURE_RSSI_ADC
        } else
            return MSP_RESULT_ERROR;
        break;

    case MSP_SET_BOARD_ALIGNMENT:
        if (dataSize >= 6) {
            boardAlignmentMutable()->rollDeciDegrees = sbufReadU16(src);
            boardAlignmentMutable()->pitchDeciDegrees = sbufReadU16(src);
            boardAlignmentMutable()->yawDeciDegrees = sbufReadU16(src);
        } else
            return MSP_RESULT_ERROR;
        break;

    case MSP_SET_VOLTAGE_METER_CONFIG:
        if (dataSize >= 4) {
#ifdef USE_ADC
            batteryMetersConfigMutable()->voltage.scale = sbufReadU8(src) * 10;
            currentBatteryProfileMutable->voltage.cellMin = sbufReadU8(src) * 10;
            currentBatteryProfileMutable->voltage.cellMax = sbufReadU8(src) * 10;
            currentBatteryProfileMutable->voltage.cellWarning = sbufReadU8(src) * 10;
#else
            sbufReadU8(src);
            sbufReadU8(src);
            sbufReadU8(src);
            sbufReadU8(src);
#endif
        } else
            return MSP_RESULT_ERROR;
        break;

    case MSP_SET_CURRENT_METER_CONFIG:
        if (dataSize >= 7) {
            batteryMetersConfigMutable()->current.scale = sbufReadU16(src);
            batteryMetersConfigMutable()->current.offset = sbufReadU16(src);
            batteryMetersConfigMutable()->current.type = sbufReadU8(src);
            currentBatteryProfileMutable->capacity.value = sbufReadU16(src);
        } else
            return MSP_RESULT_ERROR;
        break;

    case MSP_SET_MIXER:
        if (dataSize >= 1) {
            sbufReadU8(src); //This is ignored, no longer supporting mixerMode
            mixerUpdateStateFlags();    // Required for correct preset functionality
        } else
            return MSP_RESULT_ERROR;
        break;

    case MSP_SET_RX_CONFIG:
        if (dataSize >= 24) {
            rxConfigMutable()->serialrx_provider = sbufReadU8(src);
            rxConfigMutable()->maxcheck = sbufReadU16(src);
            sbufReadU16(src); // midrc
            rxConfigMutable()->mincheck = sbufReadU16(src);
#ifdef USE_SPEKTRUM_BIND
            rxConfigMutable()->spektrum_sat_bind = sbufReadU8(src);
#else
            sbufReadU8(src);
#endif
            rxConfigMutable()->rx_min_usec = sbufReadU16(src);
            rxConfigMutable()->rx_max_usec = sbufReadU16(src);
            sbufReadU8(src); // for compatibility with betaflight (rcInterpolation)
            sbufReadU8(src); // for compatibility with betaflight (rcInterpolationInterval)
            sbufReadU16(src); // for compatibility with betaflight (airModeActivateThreshold)
#ifdef USE_RX_SPI
            rxConfigMutable()->rx_spi_protocol = sbufReadU8(src);
            rxConfigMutable()->rx_spi_id = sbufReadU32(src);
            rxConfigMutable()->rx_spi_rf_channel_count = sbufReadU8(src);
#else
            sbufReadU8(src);
            sbufReadU32(src);
            sbufReadU8(src);
#endif
            sbufReadU8(src); // for compatibility with betaflight (fpvCamAngleDegrees)
            rxConfigMutable()->receiverType = sbufReadU8(src);              // Won't be modified if buffer is not large enough
        } else
            return MSP_RESULT_ERROR;
        break;

    case MSP_SET_FAILSAFE_CONFIG:
        if (dataSize >= 20) {
            failsafeConfigMutable()->failsafe_delay = sbufReadU8(src);
            failsafeConfigMutable()->failsafe_off_delay = sbufReadU8(src);
            currentBatteryProfileMutable->failsafe_throttle = sbufReadU16(src);
            sbufReadU8(src); // was failsafe_kill_switch
            failsafeConfigMutable()->failsafe_throttle_low_delay = sbufReadU16(src);
            failsafeConfigMutable()->failsafe_procedure = sbufReadU8(src);
            failsafeConfigMutable()->failsafe_recovery_delay = sbufReadU8(src);
            failsafeConfigMutable()->failsafe_fw_roll_angle = (int16_t)sbufReadU16(src);
            failsafeConfigMutable()->failsafe_fw_pitch_angle = (int16_t)sbufReadU16(src);
            failsafeConfigMutable()->failsafe_fw_yaw_rate = (int16_t)sbufReadU16(src);
            failsafeConfigMutable()->failsafe_stick_motion_threshold = sbufReadU16(src);
            failsafeConfigMutable()->failsafe_min_distance = sbufReadU16(src);
            failsafeConfigMutable()->failsafe_min_distance_procedure = sbufReadU8(src);
        } else
            return MSP_RESULT_ERROR;
        break;

    case MSP_SET_RSSI_CONFIG:
        sbufReadU8Safe(&tmp_u8, src);
        if ((dataSize >= 1) && (tmp_u8 <= MAX_SUPPORTED_RC_CHANNEL_COUNT)) {
            rxConfigMutable()->rssi_channel = tmp_u8;
            rxUpdateRSSISource();
        } else {
            return MSP_RESULT_ERROR;
        }
        break;

    case MSP_SET_RX_MAP:
        if (dataSize >= MAX_MAPPABLE_RX_INPUTS) {
            for (int i = 0; i < MAX_MAPPABLE_RX_INPUTS; i++) {
                rxConfigMutable()->rcmap[i] = sbufReadU8(src);
            }
        } else
            return MSP_RESULT_ERROR;
        break;

<<<<<<< HEAD
    case MSP_SET_BF_CONFIG:
        if (dataSize >= 16) {
            sbufReadU8(src); // mixerMode no longer supported, just swallow
            mixerUpdateStateFlags();    // Required for correct preset functionality

            featureClearAll();
            featureSet(sbufReadU32(src)); // features bitmap

            rxConfigMutable()->serialrx_provider = sbufReadU8(src); // serialrx_type

            boardAlignmentMutable()->rollDeciDegrees = sbufReadU16(src); // board_align_roll
            boardAlignmentMutable()->pitchDeciDegrees = sbufReadU16(src); // board_align_pitch
            boardAlignmentMutable()->yawDeciDegrees = sbufReadU16(src); // board_align_yaw

            batteryMetersConfigMutable()->current.scale = sbufReadU16(src);
            batteryMetersConfigMutable()->current.offset = sbufReadU16(src);
        } else
            return MSP_RESULT_ERROR;
=======
    case MSP_SET_CF_SERIAL_CONFIG:
        {
            uint8_t portConfigSize = sizeof(uint8_t) + sizeof(uint16_t) + (sizeof(uint8_t) * 4);

            if (dataSize % portConfigSize != 0) {
                return MSP_RESULT_ERROR;
            }

            uint8_t remainingPortsInPacket = dataSize / portConfigSize;

            while (remainingPortsInPacket--) {
                uint8_t identifier = sbufReadU8(src);

                serialPortConfig_t *portConfig = serialFindPortConfiguration(identifier);
                if (!portConfig) {
                    return MSP_RESULT_ERROR;
                }

                portConfig->identifier = identifier;
                portConfig->functionMask = sbufReadU16(src);
                portConfig->msp_baudrateIndex = constrain(sbufReadU8(src), BAUD_MIN, BAUD_MAX);
                portConfig->gps_baudrateIndex = constrain(sbufReadU8(src), BAUD_MIN, BAUD_MAX);
                portConfig->telemetry_baudrateIndex = constrain(sbufReadU8(src), BAUD_MIN, BAUD_MAX);
                portConfig->peripheral_baudrateIndex = constrain(sbufReadU8(src), BAUD_MIN, BAUD_MAX);
            }
        }
>>>>>>> accc349b
        break;

    case MSP2_COMMON_SET_SERIAL_CONFIG:
        {
            uint8_t portConfigSize = sizeof(uint8_t) + sizeof(uint32_t) + (sizeof(uint8_t) * 4);

            if (dataSize % portConfigSize != 0) {
                return MSP_RESULT_ERROR;
            }

            uint8_t remainingPortsInPacket = dataSize / portConfigSize;

            while (remainingPortsInPacket--) {
                uint8_t identifier = sbufReadU8(src);

                serialPortConfig_t *portConfig = serialFindPortConfiguration(identifier);
                if (!portConfig) {
                    return MSP_RESULT_ERROR;
                }

                portConfig->identifier = identifier;
                portConfig->functionMask = sbufReadU32(src);
                portConfig->msp_baudrateIndex = constrain(sbufReadU8(src), BAUD_MIN, BAUD_MAX);
                portConfig->gps_baudrateIndex = constrain(sbufReadU8(src), BAUD_MIN, BAUD_MAX);
                portConfig->telemetry_baudrateIndex = constrain(sbufReadU8(src), BAUD_MIN, BAUD_MAX);
                portConfig->peripheral_baudrateIndex = constrain(sbufReadU8(src), BAUD_MIN, BAUD_MAX);
            }
        }
        break;

#ifdef USE_LED_STRIP
    case MSP_SET_LED_COLORS:
        if (dataSize >= LED_CONFIGURABLE_COLOR_COUNT * 4) {
            for (int i = 0; i < LED_CONFIGURABLE_COLOR_COUNT; i++) {
                hsvColor_t *color = &ledStripConfigMutable()->colors[i];
                color->h = sbufReadU16(src);
                color->s = sbufReadU8(src);
                color->v = sbufReadU8(src);
            }
        } else
            return MSP_RESULT_ERROR;
        break;

    case MSP_SET_LED_STRIP_CONFIG:
        if (dataSize >= 5) {
            tmp_u8 = sbufReadU8(src);
            if (tmp_u8 >= LED_MAX_STRIP_LENGTH || dataSize != (1 + 4)) {
                return MSP_RESULT_ERROR;
            }
            ledConfig_t *ledConfig = &ledStripConfigMutable()->ledConfigs[tmp_u8];
            *ledConfig = sbufReadU32(src);
            reevaluateLedConfig();
        } else
            return MSP_RESULT_ERROR;
        break;

    case MSP_SET_LED_STRIP_MODECOLOR:
        if (dataSize >= 3) {
            ledModeIndex_e modeIdx = sbufReadU8(src);
            int funIdx = sbufReadU8(src);
            int color = sbufReadU8(src);

            if (!setModeColor(modeIdx, funIdx, color))
                return MSP_RESULT_ERROR;
        } else
            return MSP_RESULT_ERROR;
        break;
#endif

#ifdef NAV_NON_VOLATILE_WAYPOINT_STORAGE
    case MSP_WP_MISSION_LOAD:
        sbufReadU8Safe(NULL, src);    // Mission ID (reserved)
        if ((dataSize != 1) || (!loadNonVolatileWaypointList(false)))
            return MSP_RESULT_ERROR;
        break;

    case MSP_WP_MISSION_SAVE:
        sbufReadU8Safe(NULL, src);    // Mission ID (reserved)
        if ((dataSize != 1) || (!saveNonVolatileWaypointList()))
            return MSP_RESULT_ERROR;
        break;
#endif

    case MSP_SET_RTC:
        if (dataSize >= 6) {
            // Use seconds and milliseconds to make senders
            // easier to implement. Generating a 64 bit value
            // might not be trivial in some platforms.
            int32_t secs = (int32_t)sbufReadU32(src);
            uint16_t millis = sbufReadU16(src);
            rtcTime_t t = rtcTimeMake(secs, millis);
            rtcSet(&t);
        } else
            return MSP_RESULT_ERROR;
        break;

    case MSP_SET_TX_INFO:
        {
            // This message will be sent while the aircraft is
            // armed. Better to guard ourselves against potentially
            // malformed requests.
            uint8_t rssi;
            if (sbufReadU8Safe(&rssi, src)) {
                setRSSIFromMSP(rssi);
            }
        }
        break;

    case MSP_SET_NAME:
        if (dataSize <= MAX_NAME_LENGTH) {
            char *name = systemConfigMutable()->name;
            int len = MIN(MAX_NAME_LENGTH, (int)dataSize);
            sbufReadData(src, name, len);
            memset(&name[len], '\0', (MAX_NAME_LENGTH + 1) - len);
        } else
            return MSP_RESULT_ERROR;
        break;

    case MSP2_COMMON_SET_TZ:
        if (dataSize == 2)
            timeConfigMutable()->tz_offset = (int16_t)sbufReadU16(src);
        else if (dataSize == 3) {
            timeConfigMutable()->tz_offset = (int16_t)sbufReadU16(src);
            timeConfigMutable()->tz_automatic_dst = (uint8_t)sbufReadU8(src);
        } else
            return MSP_RESULT_ERROR;
        break;

    case MSP2_INAV_SET_MIXER:
        mixerConfigMutable()->motorDirectionInverted = sbufReadU8(src);
        sbufReadU16(src); // Was yaw_jump_prevention_limit
        mixerConfigMutable()->platformType = sbufReadU8(src);
        mixerConfigMutable()->hasFlaps = sbufReadU8(src);
        mixerConfigMutable()->appliedMixerPreset = sbufReadU16(src);
        sbufReadU8(src); //Read and ignore MAX_SUPPORTED_MOTORS
        sbufReadU8(src); //Read and ignore MAX_SUPPORTED_SERVOS
        mixerUpdateStateFlags();
        break;

#if defined(USE_OSD)
    case MSP2_INAV_OSD_SET_LAYOUT_ITEM:
        {
            uint8_t layout;
            if (!sbufReadU8Safe(&layout, src)) {
                return MSP_RESULT_ERROR;
            }
            uint8_t item;
            if (!sbufReadU8Safe(&item, src)) {
                return MSP_RESULT_ERROR;
            }
            if (!sbufReadU16Safe(&osdLayoutsConfigMutable()->item_pos[layout][item], src)) {
                return MSP_RESULT_ERROR;
            }
            // If the layout is not already overriden and it's different
            // than the layout for the item that was just configured,
            // override it for 10 seconds.
            bool overridden;
            int activeLayout = osdGetActiveLayout(&overridden);
            if (activeLayout != layout && !overridden) {
                osdOverrideLayout(layout, 10000);
            } else {
                osdStartFullRedraw();
            }
        }

        break;

    case MSP2_INAV_OSD_SET_ALARMS:
        {
            if (dataSize == 24) {
                osdConfigMutable()->rssi_alarm = sbufReadU8(src);
                osdConfigMutable()->time_alarm = sbufReadU16(src);
                osdConfigMutable()->alt_alarm = sbufReadU16(src);
                osdConfigMutable()->dist_alarm = sbufReadU16(src);
                osdConfigMutable()->neg_alt_alarm = sbufReadU16(src);
                tmp_u16 = sbufReadU16(src);
                osdConfigMutable()->gforce_alarm = tmp_u16 / 1000.0f;
                tmp_u16 = sbufReadU16(src);
                osdConfigMutable()->gforce_axis_alarm_min = (int16_t)tmp_u16 / 1000.0f;
                tmp_u16 = sbufReadU16(src);
                osdConfigMutable()->gforce_axis_alarm_max = (int16_t)tmp_u16 / 1000.0f;
                osdConfigMutable()->current_alarm = sbufReadU8(src);
                osdConfigMutable()->imu_temp_alarm_min = sbufReadU16(src);
                osdConfigMutable()->imu_temp_alarm_max = sbufReadU16(src);
#ifdef USE_BARO
                osdConfigMutable()->baro_temp_alarm_min = sbufReadU16(src);
                osdConfigMutable()->baro_temp_alarm_max = sbufReadU16(src);
#endif
            } else
                return MSP_RESULT_ERROR;
        }

        break;

    case MSP2_INAV_OSD_SET_PREFERENCES:
        {
            if (dataSize == 9) {
                osdConfigMutable()->video_system = sbufReadU8(src);
                osdConfigMutable()->main_voltage_decimals = sbufReadU8(src);
                osdConfigMutable()->ahi_reverse_roll = sbufReadU8(src);
                osdConfigMutable()->crosshairs_style = sbufReadU8(src);
                osdConfigMutable()->left_sidebar_scroll = sbufReadU8(src);
                osdConfigMutable()->right_sidebar_scroll = sbufReadU8(src);
                osdConfigMutable()->sidebar_scroll_arrows = sbufReadU8(src);
                osdConfigMutable()->units = sbufReadU8(src);
                osdConfigMutable()->stats_energy_unit = sbufReadU8(src);
                osdStartFullRedraw();
            } else
                return MSP_RESULT_ERROR;
        }

        break;
#endif

    case MSP2_INAV_SET_MC_BRAKING:
#ifdef USE_MR_BRAKING_MODE
        if (dataSize == 14) {
            navConfigMutable()->mc.braking_speed_threshold = sbufReadU16(src);
            navConfigMutable()->mc.braking_disengage_speed = sbufReadU16(src);
            navConfigMutable()->mc.braking_timeout = sbufReadU16(src);
            navConfigMutable()->mc.braking_boost_factor = sbufReadU8(src);
            navConfigMutable()->mc.braking_boost_timeout = sbufReadU16(src);
            navConfigMutable()->mc.braking_boost_speed_threshold = sbufReadU16(src);
            navConfigMutable()->mc.braking_boost_disengage_speed = sbufReadU16(src);
            navConfigMutable()->mc.braking_bank_angle = sbufReadU8(src);
        } else
#endif
            return MSP_RESULT_ERROR;
        break;

    case MSP2_INAV_SELECT_BATTERY_PROFILE:
        if (!ARMING_FLAG(ARMED) && sbufReadU8Safe(&tmp_u8, src)) {
                setConfigBatteryProfileAndWriteEEPROM(tmp_u8);
        } else {
            return MSP_RESULT_ERROR;
        }
        break;

#ifdef USE_TEMPERATURE_SENSOR
    case MSP2_INAV_SET_TEMP_SENSOR_CONFIG:
        if (dataSize == sizeof(tempSensorConfig_t) * MAX_TEMP_SENSORS) {
            for (uint8_t index = 0; index < MAX_TEMP_SENSORS; ++index) {
                tempSensorConfig_t *sensorConfig = tempSensorConfigMutable(index);
                sensorConfig->type = sbufReadU8(src);
                for (uint8_t addrIndex = 0; addrIndex < 8; ++addrIndex)
                    ((uint8_t *)&sensorConfig->address)[addrIndex] = sbufReadU8(src);
                sensorConfig->alarm_min = sbufReadU16(src);
                sensorConfig->alarm_max = sbufReadU16(src);
                tmp_u8 = sbufReadU8(src);
                sensorConfig->osdSymbol = tmp_u8 > TEMP_SENSOR_SYM_COUNT ? 0 : tmp_u8;
                for (uint8_t labelIndex = 0; labelIndex < TEMPERATURE_LABEL_LEN; ++labelIndex)
                    sensorConfig->label[labelIndex] = toupper(sbufReadU8(src));
            }
        } else
            return MSP_RESULT_ERROR;
        break;
#endif

#ifdef MSP_FIRMWARE_UPDATE
    case MSP2_INAV_FWUPDT_PREPARE:
        if (!firmwareUpdatePrepare(sbufReadU32(src))) {
            return MSP_RESULT_ERROR;
        }
        break;
    case MSP2_INAV_FWUPDT_STORE:
        if (!firmwareUpdateStore(sbufPtr(src), sbufBytesRemaining(src))) {
            return MSP_RESULT_ERROR;
        }
        break;
    case MSP2_INAV_FWUPDT_EXEC:
        firmwareUpdateExec(sbufReadU8(src));
        return MSP_RESULT_ERROR; // will only be reached if the update is not ready
        break;
    case MSP2_INAV_FWUPDT_ROLLBACK_PREPARE:
        if (!firmwareUpdateRollbackPrepare()) {
            return MSP_RESULT_ERROR;
        }
        break;
    case MSP2_INAV_FWUPDT_ROLLBACK_EXEC:
        firmwareUpdateRollbackExec();
        return MSP_RESULT_ERROR; // will only be reached if the rollback is not ready
        break;
#endif
    case MSP2_INAV_SET_SAFEHOME:
        if (dataSize == 10) {
             uint8_t i;
             if (!sbufReadU8Safe(&i, src) || i >= MAX_SAFE_HOMES) {
                 return MSP_RESULT_ERROR;
             }
             safeHomeConfigMutable(i)->enabled = sbufReadU8(src);
             safeHomeConfigMutable(i)->lat = sbufReadU32(src);
             safeHomeConfigMutable(i)->lon = sbufReadU32(src);
        } else {
            return MSP_RESULT_ERROR;
        }
        break;

    default:
        return MSP_RESULT_ERROR;
    }
    return MSP_RESULT_ACK;
}

static const setting_t *mspReadSetting(sbuf_t *src)
{
    char name[SETTING_MAX_NAME_LENGTH];
    uint16_t id;
    uint8_t c;
    size_t s = 0;
    while (1) {
        if (!sbufReadU8Safe(&c, src)) {
            return NULL;
        }
        name[s++] = c;
        if (c == '\0') {
            if (s == 1) {
                // Payload starts with a zero, setting index
                // as uint16_t follows
                if (sbufReadU16Safe(&id, src)) {
                    return settingGet(id);
                }
                return NULL;
            }
            break;
        }
        if (s == SETTING_MAX_NAME_LENGTH) {
            // Name is too long
            return NULL;
        }
    }
    return settingFind(name);
}

static bool mspSettingCommand(sbuf_t *dst, sbuf_t *src)
{
    const setting_t *setting = mspReadSetting(src);
    if (!setting) {
        return false;
    }

    const void *ptr = settingGetValuePointer(setting);
    size_t size = settingGetValueSize(setting);
    sbufWriteDataSafe(dst, ptr, size);
    return true;
}

static bool mspSetSettingCommand(sbuf_t *dst, sbuf_t *src)
{
    UNUSED(dst);

    const setting_t *setting = mspReadSetting(src);
    if (!setting) {
        return false;
    }

    setting_min_t min = settingGetMin(setting);
    setting_max_t max = settingGetMax(setting);

    void *ptr = settingGetValuePointer(setting);
    switch (SETTING_TYPE(setting)) {
        case VAR_UINT8:
            {
                uint8_t val;
                if (!sbufReadU8Safe(&val, src)) {
                    return false;
                }
                if (val > max) {
                    return false;
                }
                *((uint8_t*)ptr) = val;
            }
            break;
        case VAR_INT8:
            {
                int8_t val;
                if (!sbufReadI8Safe(&val, src)) {
                    return false;
                }
                if (val < min || val > (int8_t)max) {
                    return false;
                }
                *((int8_t*)ptr) = val;
            }
            break;
        case VAR_UINT16:
            {
                uint16_t val;
                if (!sbufReadU16Safe(&val, src)) {
                    return false;
                }
                if (val > max) {
                    return false;
                }
                *((uint16_t*)ptr) = val;
            }
            break;
        case VAR_INT16:
            {
                int16_t val;
                if (!sbufReadI16Safe(&val, src)) {
                    return false;
                }
                if (val < min || val > (int16_t)max) {
                    return false;
                }
                *((int16_t*)ptr) = val;
            }
            break;
        case VAR_UINT32:
            {
                uint32_t val;
                if (!sbufReadU32Safe(&val, src)) {
                    return false;
                }
                if (val > max) {
                    return false;
                }
                *((uint32_t*)ptr) = val;
            }
            break;
        case VAR_FLOAT:
            {
                float val;
                if (!sbufReadDataSafe(src, &val, sizeof(float))) {
                    return false;
                }
                if (val < (float)min || val > (float)max) {
                    return false;
                }
                *((float*)ptr) = val;
            }
            break;
        case VAR_STRING:
            {
                settingSetString(setting, (const char*)sbufPtr(src), sbufBytesRemaining(src));
            }
            break;
    }

    return true;
}

static bool mspSettingInfoCommand(sbuf_t *dst, sbuf_t *src)
{
    const setting_t *setting = mspReadSetting(src);
    if (!setting) {
        return false;
    }

    char name_buf[SETTING_MAX_WORD_LENGTH+1];
    settingGetName(setting, name_buf);
    sbufWriteDataSafe(dst, name_buf, strlen(name_buf) + 1);

    // Parameter Group ID
    sbufWriteU16(dst, settingGetPgn(setting));

    // Type, section and mode
    sbufWriteU8(dst, SETTING_TYPE(setting));
    sbufWriteU8(dst, SETTING_SECTION(setting));
    sbufWriteU8(dst, SETTING_MODE(setting));

    // Min as int32_t
    int32_t min = settingGetMin(setting);
    sbufWriteU32(dst, (uint32_t)min);
    // Max as uint32_t
    uint32_t max = settingGetMax(setting);
    sbufWriteU32(dst, max);

    // Absolute setting index
    sbufWriteU16(dst, settingGetIndex(setting));

    // If the setting is profile based, send the current one
    // and the count, both as uint8_t. For MASTER_VALUE, we
    // send two zeroes, so the MSP client can assume there
    // will always be two bytes.
    switch (SETTING_SECTION(setting)) {
    case MASTER_VALUE:
        sbufWriteU8(dst, 0);
        sbufWriteU8(dst, 0);
        break;
    case PROFILE_VALUE:
        FALLTHROUGH;
    case CONTROL_RATE_VALUE:
        sbufWriteU8(dst, getConfigProfile());
        sbufWriteU8(dst, MAX_PROFILE_COUNT);
        break;
    case BATTERY_CONFIG_VALUE:
        sbufWriteU8(dst, getConfigBatteryProfile());
        sbufWriteU8(dst, MAX_BATTERY_PROFILE_COUNT);
        break;
    }

    // If the setting uses a table, send each possible string (null terminated)
    if (SETTING_MODE(setting) == MODE_LOOKUP) {
        for (int ii = (int)min; ii <= (int)max; ii++) {
            const char *name = settingLookupValueName(setting, ii);
            sbufWriteDataSafe(dst, name, strlen(name) + 1);
        }
    }

    // Finally, include the setting value. This way resource constrained callers
    // (e.g. a script in the radio) don't need to perform another call to retrieve
    // the value.
    const void *ptr = settingGetValuePointer(setting);
    size_t size = settingGetValueSize(setting);
    sbufWriteDataSafe(dst, ptr, size);

    return true;
}

static bool mspParameterGroupsCommand(sbuf_t *dst, sbuf_t *src)
{
    uint16_t first;
    uint16_t last;
    uint16_t start;
    uint16_t end;

    if (sbufReadU16Safe(&first, src)) {
        last = first;
    } else {
        first = PG_ID_FIRST;
        last = PG_ID_LAST;
    }

    for (int ii = first; ii <= last; ii++) {
        if (settingsGetParameterGroupIndexes(ii, &start, &end)) {
            sbufWriteU16(dst, ii);
            sbufWriteU16(dst, start);
            sbufWriteU16(dst, end);
        }
    }
    return true;
}

bool mspFCProcessInOutCommand(uint16_t cmdMSP, sbuf_t *dst, sbuf_t *src, mspResult_e *ret)
{
    switch (cmdMSP) {

    case MSP_WP:
        mspFcWaypointOutCommand(dst, src);
        *ret = MSP_RESULT_ACK;
        break;

#if defined(USE_FLASHFS)
    case MSP_DATAFLASH_READ:
        mspFcDataFlashReadCommand(dst, src);
        *ret = MSP_RESULT_ACK;
        break;
#endif

    case MSP2_COMMON_SETTING:
        *ret = mspSettingCommand(dst, src) ? MSP_RESULT_ACK : MSP_RESULT_ERROR;
        break;

    case MSP2_COMMON_SET_SETTING:
        *ret = mspSetSettingCommand(dst, src) ? MSP_RESULT_ACK : MSP_RESULT_ERROR;
        break;

    case MSP2_COMMON_SETTING_INFO:
        *ret = mspSettingInfoCommand(dst, src) ? MSP_RESULT_ACK : MSP_RESULT_ERROR;
        break;

    case MSP2_COMMON_PG_LIST:
        *ret = mspParameterGroupsCommand(dst, src) ? MSP_RESULT_ACK : MSP_RESULT_ERROR;
        break;

#if defined(USE_OSD)
    case MSP2_INAV_OSD_LAYOUTS:
        if (sbufBytesRemaining(src) >= 1) {
            uint8_t layout = sbufReadU8(src);
            if (layout >= OSD_LAYOUT_COUNT) {
                *ret = MSP_RESULT_ERROR;
                break;
            }
            if (sbufBytesRemaining(src) >= 2) {
                // Asking for an specific item in a layout
                uint16_t item = sbufReadU16(src);
                if (item >= OSD_ITEM_COUNT) {
                    *ret = MSP_RESULT_ERROR;
                    break;
                }
                sbufWriteU16(dst, osdLayoutsConfig()->item_pos[layout][item]);
            } else {
                // Asking for an specific layout
                for (unsigned ii = 0; ii < OSD_ITEM_COUNT; ii++) {
                    sbufWriteU16(dst, osdLayoutsConfig()->item_pos[layout][ii]);
                }
            }
        } else {
            // Return the number of layouts and items
            sbufWriteU8(dst, OSD_LAYOUT_COUNT);
            sbufWriteU8(dst, OSD_ITEM_COUNT);
        }
        *ret = MSP_RESULT_ACK;
        break;
#endif

    case MSP2_INAV_SAFEHOME:
         *ret = mspFcSafeHomeOutCommand(dst, src);
         break;

    default:
        // Not handled
        return false;
    }
    return true;
}

static mspResult_e mspProcessSensorCommand(uint16_t cmdMSP, sbuf_t *src)
{
    UNUSED(src);

    switch (cmdMSP) {
#if defined(USE_RANGEFINDER_MSP)
        case MSP2_SENSOR_RANGEFINDER:
            mspRangefinderReceiveNewData(sbufPtr(src));
            break;
#endif

#if defined(USE_OPFLOW_MSP)
        case MSP2_SENSOR_OPTIC_FLOW:
            mspOpflowReceiveNewData(sbufPtr(src));
            break;
#endif

#if defined(USE_GPS_PROTO_MSP)
        case MSP2_SENSOR_GPS:
            mspGPSReceiveNewData(sbufPtr(src));
            break;
#endif

#if defined(USE_MAG_MSP)
        case MSP2_SENSOR_COMPASS:
            mspMagReceiveNewData(sbufPtr(src));
            break;
#endif

#if defined(USE_BARO_MSP)
        case MSP2_SENSOR_BAROMETER:
            mspBaroReceiveNewData(sbufPtr(src));
            break;
#endif

#if defined(USE_PITOT_MSP)
        case MSP2_SENSOR_AIRSPEED:
            mspPitotmeterReceiveNewData(sbufPtr(src));
            break;
#endif
    }

    return MSP_RESULT_NO_REPLY;
}

/*
 * Returns MSP_RESULT_ACK, MSP_RESULT_ERROR or MSP_RESULT_NO_REPLY
 */
mspResult_e mspFcProcessCommand(mspPacket_t *cmd, mspPacket_t *reply, mspPostProcessFnPtr *mspPostProcessFn)
{
    mspResult_e ret = MSP_RESULT_ACK;
    sbuf_t *dst = &reply->buf;
    sbuf_t *src = &cmd->buf;
    const uint16_t cmdMSP = cmd->cmd;
    // initialize reply by default
    reply->cmd = cmd->cmd;

    if (MSP2_IS_SENSOR_MESSAGE(cmdMSP)) {
        ret = mspProcessSensorCommand(cmdMSP, src);
    } else if (mspFcProcessOutCommand(cmdMSP, dst, mspPostProcessFn)) {
        ret = MSP_RESULT_ACK;
    } else if (cmdMSP == MSP_SET_PASSTHROUGH) {
        mspFcSetPassthroughCommand(dst, src, mspPostProcessFn);
        ret = MSP_RESULT_ACK;
    } else {
        if (!mspFCProcessInOutCommand(cmdMSP, dst, src, &ret)) {
            ret = mspFcProcessInCommand(cmdMSP, src);
        }
    }

    // Process DONT_REPLY flag
    if (cmd->flags & MSP_FLAG_DONT_REPLY) {
        ret = MSP_RESULT_NO_REPLY;
    }

    reply->result = ret;
    return ret;
}

/*
 * Return a pointer to the process command function
 */
void mspFcInit(void)
{
    initActiveBoxIds();
}<|MERGE_RESOLUTION|>--- conflicted
+++ resolved
@@ -1040,36 +1040,6 @@
 
     case MSP_RX_MAP:
         sbufWriteData(dst, rxConfig()->rcmap, MAX_MAPPABLE_RX_INPUTS);
-        break;
-
-<<<<<<< HEAD
-    case MSP_BF_CONFIG:
-        sbufWriteU8(dst, 3); // mixerMode no longer supported, send 3 (QuadX) as fallback
-
-        sbufWriteU32(dst, featureMask());
-
-        sbufWriteU8(dst, rxConfig()->serialrx_provider);
-
-        sbufWriteU16(dst, boardAlignment()->rollDeciDegrees);
-        sbufWriteU16(dst, boardAlignment()->pitchDeciDegrees);
-        sbufWriteU16(dst, boardAlignment()->yawDeciDegrees);
-
-        sbufWriteU16(dst, batteryMetersConfig()->current.scale);
-        sbufWriteU16(dst, batteryMetersConfig()->current.offset);
-=======
-    case MSP_CF_SERIAL_CONFIG:
-        for (int i = 0; i < SERIAL_PORT_COUNT; i++) {
-            if (!serialIsPortAvailable(serialConfig()->portConfigs[i].identifier)) {
-                continue;
-            };
-            sbufWriteU8(dst, serialConfig()->portConfigs[i].identifier);
-            sbufWriteU16(dst, serialConfig()->portConfigs[i].functionMask);
-            sbufWriteU8(dst, serialConfig()->portConfigs[i].msp_baudrateIndex);
-            sbufWriteU8(dst, serialConfig()->portConfigs[i].gps_baudrateIndex);
-            sbufWriteU8(dst, serialConfig()->portConfigs[i].telemetry_baudrateIndex);
-            sbufWriteU8(dst, serialConfig()->portConfigs[i].peripheral_baudrateIndex);
-        }
->>>>>>> accc349b
         break;
 
     case MSP2_COMMON_SERIAL_CONFIG:
@@ -2655,55 +2625,6 @@
             return MSP_RESULT_ERROR;
         break;
 
-<<<<<<< HEAD
-    case MSP_SET_BF_CONFIG:
-        if (dataSize >= 16) {
-            sbufReadU8(src); // mixerMode no longer supported, just swallow
-            mixerUpdateStateFlags();    // Required for correct preset functionality
-
-            featureClearAll();
-            featureSet(sbufReadU32(src)); // features bitmap
-
-            rxConfigMutable()->serialrx_provider = sbufReadU8(src); // serialrx_type
-
-            boardAlignmentMutable()->rollDeciDegrees = sbufReadU16(src); // board_align_roll
-            boardAlignmentMutable()->pitchDeciDegrees = sbufReadU16(src); // board_align_pitch
-            boardAlignmentMutable()->yawDeciDegrees = sbufReadU16(src); // board_align_yaw
-
-            batteryMetersConfigMutable()->current.scale = sbufReadU16(src);
-            batteryMetersConfigMutable()->current.offset = sbufReadU16(src);
-        } else
-            return MSP_RESULT_ERROR;
-=======
-    case MSP_SET_CF_SERIAL_CONFIG:
-        {
-            uint8_t portConfigSize = sizeof(uint8_t) + sizeof(uint16_t) + (sizeof(uint8_t) * 4);
-
-            if (dataSize % portConfigSize != 0) {
-                return MSP_RESULT_ERROR;
-            }
-
-            uint8_t remainingPortsInPacket = dataSize / portConfigSize;
-
-            while (remainingPortsInPacket--) {
-                uint8_t identifier = sbufReadU8(src);
-
-                serialPortConfig_t *portConfig = serialFindPortConfiguration(identifier);
-                if (!portConfig) {
-                    return MSP_RESULT_ERROR;
-                }
-
-                portConfig->identifier = identifier;
-                portConfig->functionMask = sbufReadU16(src);
-                portConfig->msp_baudrateIndex = constrain(sbufReadU8(src), BAUD_MIN, BAUD_MAX);
-                portConfig->gps_baudrateIndex = constrain(sbufReadU8(src), BAUD_MIN, BAUD_MAX);
-                portConfig->telemetry_baudrateIndex = constrain(sbufReadU8(src), BAUD_MIN, BAUD_MAX);
-                portConfig->peripheral_baudrateIndex = constrain(sbufReadU8(src), BAUD_MIN, BAUD_MAX);
-            }
-        }
->>>>>>> accc349b
-        break;
-
     case MSP2_COMMON_SET_SERIAL_CONFIG:
         {
             uint8_t portConfigSize = sizeof(uint8_t) + sizeof(uint32_t) + (sizeof(uint8_t) * 4);
