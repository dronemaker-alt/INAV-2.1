--- conflicted
+++ resolved
@@ -520,14 +520,10 @@
     timeMs_t currentTimeMs = millis();
     emergRearmStabiliseTimeout = 0;
 
-<<<<<<< HEAD
 //    if (ARMING_FLAG(ARMED) && emergRearmActive && (armTime < (1 * USECS_PER_SEC)))
 //        ENABLE_STATE(IN_FLIGHT_EMERG_REARM); // This stays active for 1 second after re-arming
 
-    if ((lastDisarmReason != DISARM_SWITCH && lastDisarmReason != DISARM_KILLSWITCH) ||
-=======
     if ((lastDisarmReason != DISARM_SWITCH) ||
->>>>>>> 9e2b1005
         (currentTimeMs > US2MS(lastDisarmTimeUs) + EMERGENCY_INFLIGHT_REARM_TIME_WINDOW_MS)) {
         return false;
     }
