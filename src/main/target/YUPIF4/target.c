--- conflicted
+++ resolved
@@ -24,7 +24,7 @@
 
 const timerHardware_t timerHardware[USABLE_TIMER_CHANNEL_COUNT] = {
     { TIM8, IO_TAG(PC8), TIM_Channel_3, 0, IOCFG_AF_PP, GPIO_AF_TIM8, TIM_USE_PPM },
-<<<<<<< HEAD
+
     { TIM2, IO_TAG(PA0), TIM_Channel_1, 1, IOCFG_AF_PP_PD, GPIO_AF_TIM2, TIM_USE_MC_MOTOR | TIM_USE_FW_MOTOR },
     { TIM2, IO_TAG(PA1), TIM_Channel_2, 1, IOCFG_AF_PP_PD, GPIO_AF_TIM2, TIM_USE_MC_MOTOR | TIM_USE_FW_MOTOR },
     { TIM5, IO_TAG(PA2), TIM_Channel_3, 1, IOCFG_AF_PP_PD, GPIO_AF_TIM5, TIM_USE_MC_MOTOR | TIM_USE_FW_SERVO },
@@ -33,13 +33,4 @@
     { TIM3, IO_TAG(PB1), TIM_Channel_4, 1, IOCFG_AF_PP_PD, GPIO_AF_TIM3, TIM_USE_MC_MOTOR | TIM_USE_MC_SERVO | TIM_USE_FW_SERVO | TIM_USE_LED },
     { TIM8, IO_TAG(PC9), TIM_Channel_4, 1, IOCFG_AF_PP_PD, GPIO_AF_TIM8, TIM_USE_BEEPER },
     { TIM12, IO_TAG(PB14), TIM_Channel_1, 1, IOCFG_AF_PP, GPIO_AF_TIM12, TIM_USE_BEEPER },
-=======
-    { TIM2, IO_TAG(PA0), TIM_Channel_1, 1, IOCFG_AF_PP, GPIO_AF_TIM2, TIM_USE_MC_MOTOR | TIM_USE_FW_MOTOR },
-    { TIM2, IO_TAG(PA1), TIM_Channel_2, 1, IOCFG_AF_PP, GPIO_AF_TIM2, TIM_USE_MC_MOTOR | TIM_USE_FW_MOTOR },
-    { TIM2, IO_TAG(PA2), TIM_Channel_3, 1, IOCFG_AF_PP, GPIO_AF_TIM2, TIM_USE_MC_MOTOR | TIM_USE_FW_SERVO },
-    { TIM2, IO_TAG(PA3), TIM_Channel_4, 1, IOCFG_AF_PP, GPIO_AF_TIM2, TIM_USE_MC_MOTOR | TIM_USE_FW_SERVO },
-    { TIM3, IO_TAG(PB0), TIM_Channel_3, 1, IOCFG_AF_PP, GPIO_AF_TIM3, TIM_USE_MC_MOTOR | TIM_USE_FW_SERVO | TIM_USE_LED },
-    { TIM3, IO_TAG(PB1), TIM_Channel_4, 1, IOCFG_AF_PP, GPIO_AF_TIM3, TIM_USE_MC_MOTOR | TIM_USE_FW_SERVO },
-    { TIM8, IO_TAG(PC9), TIM_Channel_4, 1, IOCFG_AF_PP, GPIO_AF_TIM8, TIM_USE_BEEPER },
->>>>>>> 2bcdc237
 };