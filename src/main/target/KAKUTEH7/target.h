--- conflicted
+++ resolved
@@ -96,30 +96,22 @@
 #define SPI4_MISO_PIN           PE5
 #define SPI4_MOSI_PIN           PE6
 
-<<<<<<< HEAD
 //MPU6000
-=======
->>>>>>> 2056a422
 #define USE_IMU_MPU6000
 #define IMU_MPU6000_ALIGN       CW270_DEG
 #define MPU6000_SPI_BUS         BUS_SPI4
 #define MPU6000_CS_PIN          PE4
-<<<<<<< HEAD
-#define MPU6000_EXTI_PIN        PE1
 
 //BMI270
 #define USE_IMU_BMI270
-#define BMI270_SPI_BUS                  BUS_SPI4
-#define BMI270_CS_PIN                   PE4
-#define BMI270_EXTI_PIN                 PE1
+#define BMI270_SPI_BUS          BUS_SPI4
+#define BMI270_CS_PIN           PE4
 
 #ifdef KAKUTEH7MINI
-#define IMU_BMI270_ALIGN                CW270_DEG
-#else
-#define IMU_BMI270_ALIGN                CW0_DEG
-#endif
-=======
->>>>>>> 2056a422
+#define IMU_BMI270_ALIGN        CW270_DEG
+#else
+#define IMU_BMI270_ALIGN        CW0_DEG
+#endif
 
 #define USE_MAX7456
 #define MAX7456_SPI_BUS         BUS_SPI2
