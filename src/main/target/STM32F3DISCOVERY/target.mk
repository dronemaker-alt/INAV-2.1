--- conflicted
+++ resolved
@@ -30,7 +30,3 @@
             drivers/compass/compass_ist8308.c \
             drivers/flash_m25p16.c \
             drivers/light_ws2811strip.c \
-<<<<<<< HEAD
-            drivers/pitotmeter_ms4525.c
-=======
->>>>>>> ede4a790
