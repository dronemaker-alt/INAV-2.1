--- conflicted
+++ resolved
@@ -169,11 +169,7 @@
 
 // *************** ADC *****************************
 #define USE_ADC
-<<<<<<< HEAD
-#define ADC_INSTANCE ADC3
-=======
 #define ADC_INSTANCE                ADC3
->>>>>>> 7abe07e9
 
 #define ADC_CHANNEL_1_PIN PC1
 #define ADC_CHANNEL_2_PIN PC3
