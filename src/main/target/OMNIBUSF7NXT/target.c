/*
 * This file is part of INAV.
 *
 * This Source Code Form is subject to the terms of the Mozilla Public
 * License, v. 2.0. If a copy of the MPL was not distributed with this file,
 * You can obtain one at http://mozilla.org/MPL/2.0/.
 *
 * Alternatively, the contents of this file may be used under the terms
 * of the GNU General Public License Version 3, as described below:
 *
 * This file is free software: you may copy, redistribute and/or modify
 * it under the terms of the GNU General Public License as published by the
 * Free Software Foundation, either version 3 of the License, or (at your
 * option) any later version.
 *
 * This file is distributed in the hope that it will be useful, but
 * WITHOUT ANY WARRANTY; without even the implied warranty of
 * MERCHANTABILITY or FITNESS FOR A PARTICULAR PURPOSE. See the GNU General
 * Public License for more details.
 *
 * You should have received a copy of the GNU General Public License
 * along with this program. If not, see http://www.gnu.org/licenses/.
 */

#include <stdint.h>

#include <platform.h>
#include "drivers/io.h"
#include "drivers/pwm_mapping.h"
#include "drivers/timer.h"
#include "drivers/bus.h"

// Board hardware definitions
BUSDEV_REGISTER_SPI_TAG(busdev_mpu6000,     DEVHW_MPU6000,      MPU6000_SPI_BUS,    MPU6000_CS_PIN,     NONE,       0,  DEVFLAGS_NONE);
BUSDEV_REGISTER_SPI_TAG(busdev_mpu6500,     DEVHW_MPU6500,      MPU6500_SPI_BUS,    MPU6500_CS_PIN,     NONE,       1,  DEVFLAGS_NONE);

const timerHardware_t timerHardware[] = {
    DEF_TIM(TIM4, CH2, PB7, TIM_USE_PPM,                            0, 0), // PPM / UART1_RX

    // OUTPUT 1-4
<<<<<<< HEAD
    DEF_TIM(TIM3, CH2, PB5, TIM_USE_MC_MOTOR | TIM_USE_FW_SERVO,    1, 0),
    DEF_TIM(TIM3, CH1, PB4, TIM_USE_MC_MOTOR | TIM_USE_FW_SERVO,    1, 0),
    DEF_TIM(TIM3, CH3, PB0, TIM_USE_MC_MOTOR | TIM_USE_FW_SERVO,    1, 0),
    DEF_TIM(TIM3, CH4, PB1, TIM_USE_MC_MOTOR | TIM_USE_FW_SERVO,    1, 0),

    // OUTPUT 5-6
    DEF_TIM(TIM8, CH4, PC9, TIM_USE_MC_MOTOR | TIM_USE_FW_MOTOR,    1, 0),
    DEF_TIM(TIM8, CH3, PC8, TIM_USE_MC_MOTOR | TIM_USE_FW_MOTOR,    1, 0),
=======
    DEF_TIM(TIM3, CH2, PB5, TIM_USE_MC_MOTOR | TIM_USE_FW_SERVO,    1, 0),  // D(1, 5, 5)
    DEF_TIM(TIM3, CH1, PB4, TIM_USE_MC_MOTOR | TIM_USE_FW_SERVO,    1, 0),  // D(1, 4, 5)
    DEF_TIM(TIM3, CH3, PB0, TIM_USE_MC_MOTOR | TIM_USE_FW_SERVO,    1, 0),  // D(1, 7, 5)
    DEF_TIM(TIM3, CH4, PB1, TIM_USE_MC_MOTOR | TIM_USE_FW_SERVO,    1, 0),  // D(1, 2, 5)

    // OUTPUT 5-6
    DEF_TIM(TIM8, CH4, PC9, TIM_USE_MC_MOTOR | TIM_USE_FW_MOTOR,    1, 0),  // D(2, 7, 7)
    DEF_TIM(TIM8, CH3, PC8, TIM_USE_MC_MOTOR | TIM_USE_FW_MOTOR,    1, 1),  // D(2, 2, 0)
>>>>>>> ede4a790

    // AUXILARY pins
    DEF_TIM(TIM1, CH2, PA9, TIM_USE_LED,                            1, 0),  // LED
    DEF_TIM(TIM4, CH1, PB6, TIM_USE_ANY,                            0, 0)   // SS1 TX / UART1_TX
};

const int timerHardwareCount = sizeof(timerHardware) / sizeof(timerHardware[0]);<|MERGE_RESOLUTION|>--- conflicted
+++ resolved
@@ -38,16 +38,6 @@
     DEF_TIM(TIM4, CH2, PB7, TIM_USE_PPM,                            0, 0), // PPM / UART1_RX
 
     // OUTPUT 1-4
-<<<<<<< HEAD
-    DEF_TIM(TIM3, CH2, PB5, TIM_USE_MC_MOTOR | TIM_USE_FW_SERVO,    1, 0),
-    DEF_TIM(TIM3, CH1, PB4, TIM_USE_MC_MOTOR | TIM_USE_FW_SERVO,    1, 0),
-    DEF_TIM(TIM3, CH3, PB0, TIM_USE_MC_MOTOR | TIM_USE_FW_SERVO,    1, 0),
-    DEF_TIM(TIM3, CH4, PB1, TIM_USE_MC_MOTOR | TIM_USE_FW_SERVO,    1, 0),
-
-    // OUTPUT 5-6
-    DEF_TIM(TIM8, CH4, PC9, TIM_USE_MC_MOTOR | TIM_USE_FW_MOTOR,    1, 0),
-    DEF_TIM(TIM8, CH3, PC8, TIM_USE_MC_MOTOR | TIM_USE_FW_MOTOR,    1, 0),
-=======
     DEF_TIM(TIM3, CH2, PB5, TIM_USE_MC_MOTOR | TIM_USE_FW_SERVO,    1, 0),  // D(1, 5, 5)
     DEF_TIM(TIM3, CH1, PB4, TIM_USE_MC_MOTOR | TIM_USE_FW_SERVO,    1, 0),  // D(1, 4, 5)
     DEF_TIM(TIM3, CH3, PB0, TIM_USE_MC_MOTOR | TIM_USE_FW_SERVO,    1, 0),  // D(1, 7, 5)
@@ -56,7 +46,6 @@
     // OUTPUT 5-6
     DEF_TIM(TIM8, CH4, PC9, TIM_USE_MC_MOTOR | TIM_USE_FW_MOTOR,    1, 0),  // D(2, 7, 7)
     DEF_TIM(TIM8, CH3, PC8, TIM_USE_MC_MOTOR | TIM_USE_FW_MOTOR,    1, 1),  // D(2, 2, 0)
->>>>>>> ede4a790
 
     // AUXILARY pins
     DEF_TIM(TIM1, CH2, PA9, TIM_USE_LED,                            1, 0),  // LED
