--- conflicted
+++ resolved
@@ -29,11 +29,7 @@
     DEF_TIM(TMR1, CH1, PA8,  TIM_USE_ANY |TIM_USE_LED, 0,7),            // PWM1 - LED MCO1 DMA1 CH2
 
     DEF_TIM(TMR4, CH1, PB6,  TIM_USE_MC_MOTOR|TIM_USE_FW_MOTOR, 0,0),   // motor1 DMA2 CH7
-<<<<<<< HEAD
-    DEF_TIM(TMR4, CH2, PB7, TIM_USE_MC_MOTOR|TIM_USE_FW_MOTOR, 0,2),   // motor2 DMA2 CH6
-=======
     DEF_TIM(TMR4, CH2, PB7,  TIM_USE_MC_MOTOR|TIM_USE_FW_MOTOR, 0,2),   // motor2 DMA2 CH6
->>>>>>> 32376643
     DEF_TIM(TMR2, CH4, PA3,  TIM_USE_MC_MOTOR|TIM_USE_FW_SERVO, 0,1),   // motor3 DMA2 CH5
     DEF_TIM(TMR3, CH4, PB1,  TIM_USE_MC_MOTOR|TIM_USE_FW_SERVO, 0,3),   // motor4 DMA2 CH4
 
