--- conflicted
+++ resolved
@@ -46,15 +46,10 @@
 #define GYRO_INT_EXTI            PC4
 #define USE_MPU_DATA_READY_SIGNAL
 
-
-<<<<<<< HEAD
 // *************** OLED ******************************
 #define UG2864_I2C_BUS		BUS_I2C2  // I2C2 is used instead of the default I2C1 due to its higher mechanical robustness
 
-// *************** I2C /Baro/Mag *********************
-=======
 // *************** I2C/Baro/Mag *********************
->>>>>>> a38bce9b
 #define USE_I2C
 #define USE_I2C_DEVICE_1
 #define I2C1_SCL                PB8
