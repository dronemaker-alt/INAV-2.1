/*
 * This file is part of INAV.
 *
 * INAV is free software: you can redistribute it and/or modify
 * it under the terms of the GNU General Public License as published by
 * the Free Software Foundation, either version 3 of the License, or
 * (at your option) any later version.
 *
 * INAV is distributed in the hope that it will be useful,
 * but WITHOUT ANY WARRANTY; without even the implied warranty of
 * MERCHANTABILITY or FITNESS FOR A PARTICULAR PURPOSE.  See the
 * GNU General Public License for more details.
 *
 * You should have received a copy of the GNU General Public License
 * along with INAV.  If not, see <http://www.gnu.org/licenses/>.
 */

#include <stdbool.h>
#include <platform.h>
#include "drivers/io.h"
#include "drivers/bus.h"
#include "drivers/timer.h"
#include "drivers/sensor.h"
#include "drivers/pwm_mapping.h"
#include "drivers/pinio.h"

BUSDEV_REGISTER_SPI_TAG(busdev_mpu6000,     DEVHW_MPU6000,      MPU6000_SPI_BUS,    MPU6000_CS_PIN,     NONE,       0,  DEVFLAGS_NONE,  IMU_MPU6000_ALIGN);
#if defined(FOXEERF722DUAL)
BUSDEV_REGISTER_SPI_TAG(busdev_mpu6500,     DEVHW_MPU6500,      MPU6500_SPI_BUS,    MPU6500_CS_PIN,     NONE,       1,  DEVFLAGS_NONE,  IMU_MPU6500_ALIGN);
#endif

timerHardware_t timerHardware[] = {
    // DEF_TIM(TIM4,  CH2, PB7,  TIM_USE_PPM,                          0, 0),  // PPM&SBUS

    DEF_TIM(TIM1,  CH2, PA9,  TIM_USE_OUTPUT_AUTO, 0, 1),  // S1 - D(2, 1, 6)
    #if defined(FOXEERF722V2)
    DEF_TIM(TIM1,  CH1, PA8,  TIM_USE_OUTPUT_AUTO, 0, 1),  // S2 - D(2, 1, 6)
    #else
    DEF_TIM(TIM1,  CH1, PA8,  TIM_USE_OUTPUT_AUTO, 0, 0),  // S2 - D(2, 6, 0)
    #endif
<<<<<<< HEAD
    DEF_TIM(TIM8,  CH4, PC9,  TIM_USE_MC_MOTOR  | TIM_USE_FW_SERVO, 0, 0),  // S3 - D(2, 7, 7)
    DEF_TIM(TIM8,  CH3, PC8,  TIM_USE_MC_MOTOR  | TIM_USE_FW_SERVO, 0, 0),  // S4 - D(2, 4, 7)
	#if defined(FOXEERF722V2)
	#else
    DEF_TIM(TIM3,  CH1, PC6,  TIM_USE_MC_MOTOR  | TIM_USE_FW_SERVO, 0, 0),  // S5 - D(1, 4, 5)
	#endif
    DEF_TIM(TIM3,  CH2, PC7,  TIM_USE_MC_MOTOR  | TIM_USE_FW_SERVO, 0, 0),  // S6 - D(1, 5, 5)
=======
    DEF_TIM(TIM8,  CH4, PC9,  TIM_USE_OUTPUT_AUTO, 0, 0),  // S3 - D(2, 7, 7)
    DEF_TIM(TIM8,  CH3, PC8,  TIM_USE_OUTPUT_AUTO, 0, 0),  // S4 - D(2, 4, 7)
    DEF_TIM(TIM3,  CH1, PC6,  TIM_USE_OUTPUT_AUTO, 0, 0),  // S5 - D(1, 4, 5)
    DEF_TIM(TIM3,  CH2, PC7,  TIM_USE_OUTPUT_AUTO, 0, 0),  // S6 - D(1, 5, 5)
>>>>>>> 50125554

    DEF_TIM(TIM2,  CH1, PA15, TIM_USE_LED,                          0, 0),  // LED STRIP(1,5)

    //DEF_TIM(TIM2, CH2, PB3,  TIM_USE_CAMERA_CONTROL,                   0, 0),   // Reserved (Cam Control for BF)
};

const int timerHardwareCount = sizeof(timerHardware) / sizeof(timerHardware[0]);<|MERGE_RESOLUTION|>--- conflicted
+++ resolved
@@ -38,20 +38,10 @@
     #else
     DEF_TIM(TIM1,  CH1, PA8,  TIM_USE_OUTPUT_AUTO, 0, 0),  // S2 - D(2, 6, 0)
     #endif
-<<<<<<< HEAD
-    DEF_TIM(TIM8,  CH4, PC9,  TIM_USE_MC_MOTOR  | TIM_USE_FW_SERVO, 0, 0),  // S3 - D(2, 7, 7)
-    DEF_TIM(TIM8,  CH3, PC8,  TIM_USE_MC_MOTOR  | TIM_USE_FW_SERVO, 0, 0),  // S4 - D(2, 4, 7)
-	#if defined(FOXEERF722V2)
-	#else
-    DEF_TIM(TIM3,  CH1, PC6,  TIM_USE_MC_MOTOR  | TIM_USE_FW_SERVO, 0, 0),  // S5 - D(1, 4, 5)
-	#endif
-    DEF_TIM(TIM3,  CH2, PC7,  TIM_USE_MC_MOTOR  | TIM_USE_FW_SERVO, 0, 0),  // S6 - D(1, 5, 5)
-=======
     DEF_TIM(TIM8,  CH4, PC9,  TIM_USE_OUTPUT_AUTO, 0, 0),  // S3 - D(2, 7, 7)
     DEF_TIM(TIM8,  CH3, PC8,  TIM_USE_OUTPUT_AUTO, 0, 0),  // S4 - D(2, 4, 7)
     DEF_TIM(TIM3,  CH1, PC6,  TIM_USE_OUTPUT_AUTO, 0, 0),  // S5 - D(1, 4, 5)
     DEF_TIM(TIM3,  CH2, PC7,  TIM_USE_OUTPUT_AUTO, 0, 0),  // S6 - D(1, 5, 5)
->>>>>>> 50125554
 
     DEF_TIM(TIM2,  CH1, PA15, TIM_USE_LED,                          0, 0),  // LED STRIP(1,5)
 
