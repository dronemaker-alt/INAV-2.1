F405_TARGETS   += $(TARGET)
FEATURES       += VCP ONBOARDFLASH

TARGET_SRC = \
            drivers/accgyro/accgyro_mpu6000.c \
            drivers/barometer/barometer_bmp085.c \
            drivers/barometer/barometer_bmp280.c \
            drivers/barometer/barometer_ms56xx.c \
            drivers/compass/compass_hmc5883l.c \
            drivers/compass/compass_qmc5883l.c \
            drivers/compass/compass_ist8310.c \
            drivers/compass/compass_ist8308.c \
            drivers/compass/compass_mag3110.c \
            drivers/compass/compass_lis3mdl.c \
            drivers/pitotmeter_adc.c \
<<<<<<< HEAD
=======
            drivers/pitotmeter_ms4525.c \
>>>>>>> ede4a790
            drivers/light_ws2811strip.c<|MERGE_RESOLUTION|>--- conflicted
+++ resolved
@@ -13,8 +13,5 @@
             drivers/compass/compass_mag3110.c \
             drivers/compass/compass_lis3mdl.c \
             drivers/pitotmeter_adc.c \
-<<<<<<< HEAD
-=======
             drivers/pitotmeter_ms4525.c \
->>>>>>> ede4a790
             drivers/light_ws2811strip.c