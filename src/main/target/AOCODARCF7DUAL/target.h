/*
 * This file is part of INAV.
 *
 * INAV is free software: you can redistribute it and/or modify
 * it under the terms of the GNU General Public License as published by
 * the Free Software Foundation, either version 3 of the License, or
 * (at your option) any later version.
 *
 * INAV is distributed in the hope that it will be useful,
 * but WITHOUT ANY WARRANTY; without even the implied warranty of
 * MERCHANTABILITY or FITNESS FOR A PARTICULAR PURPOSE.  See the
 * GNU General Public License for more details.
 *
 * You should have received a copy of the GNU General Public License
 * along with INAV.  If not, see <http://www.gnu.org/licenses/>.
 */


#pragma once

#define TARGET_BOARD_IDENTIFIER "AO7D"
#define USBD_PRODUCT_STRING  "AocodaRCF7Dual"


#define LED0                    PC14  //Blue

#define BEEPER                  PC13
#define BEEPER_INVERTED

// *************** SPI2 Gyro & ACC *******************
#define USE_SPI
#define USE_SPI_DEVICE_2
#define SPI2_SCK_PIN            PB13
#define SPI2_MISO_PIN           PB14
#define SPI2_MOSI_PIN           PB15

#define USE_DUAL_GYRO

#define USE_TARGET_IMU_HARDWARE_DESCRIPTORS

#define USE_IMU_MPU6000
#define IMU_MPU6000_ALIGN       CW270_DEG
#define MPU6000_CS_PIN          PB12
#define MPU6000_SPI_BUS         BUS_SPI2

<<<<<<< HEAD
=======
#define USE_IMU_MPU6500
#define IMU_MPU6500_ALIGN       CW270_DEG
#define MPU6500_CS_PIN          PB12
#define MPU6500_SPI_BUS         BUS_SPI2

>>>>>>> 3aaa9644
#define USE_IMU_BMI270
#define IMU_BMI270_ALIGN        CW180_DEG
#define BMI270_CS_PIN           PA13
#define BMI270_SPI_BUS          BUS_SPI2

// *************** I2C /Baro/Mag *********************
#define USE_I2C
#define USE_I2C_DEVICE_1
#define I2C1_SCL                PB8
#define I2C1_SDA                PB9

#define USE_BARO
#define BARO_I2C_BUS            BUS_I2C1
#define USE_BARO_BMP280
#define USE_BARO_MS5611
#define USE_BARO_MS5607
#define USE_BARO_DPS310

#define USE_I2C_DEVICE_2
#define I2C2_SCL                PB10
#define I2C2_SDA                PB11

#define USE_MAG
#define MAG_I2C_BUS             BUS_I2C2
#define USE_MAG_AK8975
#define USE_MAG_HMC5883
#define USE_MAG_QMC5883
#define USE_MAG_IST8310
#define USE_MAG_IST8308
#define USE_MAG_MAG3110
#define USE_MAG_LIS3MDL

#define TEMPERATURE_I2C_BUS     BUS_I2C2

#define PITOT_I2C_BUS           BUS_I2C2

#define USE_RANGEFINDER
#define RANGEFINDER_I2C_BUS     BUS_I2C2

// *************** SPI1 OSD ***********************
#define USE_SPI_DEVICE_1
#define SPI1_SCK_PIN            PA5
#define SPI1_MISO_PIN           PA6
#define SPI1_MOSI_PIN           PA7

#define USE_OSD
#define USE_MAX7456
#define MAX7456_SPI_BUS         BUS_SPI1
#define MAX7456_CS_PIN          PA4

// *************** SPI3 FLASH BLACKBOX*******************
#define USE_SPI_DEVICE_3
#define SPI3_SCK_PIN            PB3
#define SPI3_MISO_PIN           PB4
#define SPI3_MOSI_PIN           PB5


#define USE_FLASHFS
#define USE_FLASH_M25P16
#define M25P16_SPI_BUS          BUS_SPI3
#define M25P16_CS_PIN           PC0
#define ENABLE_BLACKBOX_LOGGING_ON_SPIFLASH_BY_DEFAULT


// *************** UART *****************************
#define USE_VCP
#define USB_DETECT_PIN          PC15
#define USE_USB_DETECT

#define USE_UART1
#define UART1_TX_PIN            PA9
#define UART1_RX_PIN            PA10

#define USE_UART2
#define UART2_TX_PIN            PA2
#define UART2_RX_PIN            PA3

#define USE_UART3
#define UART3_TX_PIN            PC10
#define UART3_RX_PIN            PC11

#define USE_UART4
#define UART4_TX_PIN            NONE
#define UART4_RX_PIN            PA1

#define USE_UART5
#define UART5_TX_PIN            PC12
#define UART5_RX_PIN            PD2
     
#define SERIAL_PORT_COUNT       6

#define DEFAULT_RX_TYPE         RX_TYPE_SERIAL
#define SERIALRX_PROVIDER       SERIALRX_SBUS
#define SERIALRX_UART           SERIAL_PORT_USART1

// *************** ADC *****************************
#define USE_ADC
#define ADC_INSTANCE                ADC1
#define ADC1_DMA_STREAM             DMA2_Stream0

#define ADC_CHANNEL_1_PIN           PC1
#define ADC_CHANNEL_2_PIN           PC2
#define ADC_CHANNEL_3_PIN           PC3


#define VBAT_ADC_CHANNEL            ADC_CHN_2
#define CURRENT_METER_ADC_CHANNEL   ADC_CHN_1
#define RSSI_ADC_CHANNEL            ADC_CHN_3

// *************** LEDSTRIP ************************
#define USE_LED_STRIP
#define WS2811_PIN                  PA0

#define DEFAULT_FEATURES                (FEATURE_OSD | FEATURE_TELEMETRY | FEATURE_CURRENT_METER | FEATURE_VBAT | FEATURE_TX_PROF_SEL | FEATURE_BLACKBOX)
#define CURRENT_METER_SCALE     650

#define USE_SERIAL_4WAY_BLHELI_INTERFACE

#define TARGET_IO_PORTA 0xffff
#define TARGET_IO_PORTB 0xffff
#define TARGET_IO_PORTC 0xffff
#define TARGET_IO_PORTD 0xffff

#define MAX_PWM_OUTPUT_PORTS        10
#define USE_DSHOT
#define USE_SERIALSHOT
#define USE_ESC_SENSOR<|MERGE_RESOLUTION|>--- conflicted
+++ resolved
@@ -43,14 +43,6 @@
 #define MPU6000_CS_PIN          PB12
 #define MPU6000_SPI_BUS         BUS_SPI2
 
-<<<<<<< HEAD
-=======
-#define USE_IMU_MPU6500
-#define IMU_MPU6500_ALIGN       CW270_DEG
-#define MPU6500_CS_PIN          PB12
-#define MPU6500_SPI_BUS         BUS_SPI2
-
->>>>>>> 3aaa9644
 #define USE_IMU_BMI270
 #define IMU_BMI270_ALIGN        CW180_DEG
 #define BMI270_CS_PIN           PA13
