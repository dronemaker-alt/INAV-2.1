--- conflicted
+++ resolved
@@ -25,7 +25,6 @@
 #define BEEPER                  PD2
 #define BEEPER_INVERTED
 
-<<<<<<< HEAD
 /*** IMU sensors ***/
 #define USE_EXTI
 
@@ -38,23 +37,16 @@
 #define IMU_ICM42605_ALIGN      CW90_DEG
 #define ICM42605_SPI_BUS        BUS_SPI3
 #define ICM42605_CS_PIN         PA15
-#define ICM42605_EXTI_PIN       PD0
 
 #else
 
-=======
->>>>>>> 2b8b6513
 // MPU6000
 #define USE_IMU_MPU6000
 #define IMU_MPU6000_ALIGN       CW180_DEG
 #define MPU6000_CS_PIN          PA15
 #define MPU6000_SPI_BUS         BUS_SPI3
-<<<<<<< HEAD
-#define MPU6000_EXTI_PIN        PD0
 
 #endif
-=======
->>>>>>> 2b8b6513
 
 /*** SPI/I2C bus ***/
 #define USE_SPI
