F3_TARGETS  += $(TARGET)
FEATURES    = VCP SDCARD

TARGET_SRC = \
            drivers/accgyro/accgyro_mpu.c \
            drivers/accgyro/accgyro_mpu6000.c \
            drivers/barometer/barometer_bmp280.c \
            drivers/barometer/barometer_bmp085.c \
            drivers/barometer/barometer_ms56xx.c \
            drivers/compass/compass_hmc5883l.c \
            drivers/compass/compass_qmc5883l.c \
            drivers/compass/compass_ist8310.c \
            drivers/compass/compass_ist8308.c \
            drivers/compass/compass_mag3110.c \
            drivers/compass/compass_lis3mdl.c \
            drivers/compass/compass_ak8975.c \
<<<<<<< HEAD
            drivers/pitotmeter_ms4525.c \
=======
>>>>>>> ede4a790
            drivers/pitotmeter_adc.c \
            drivers/light_ws2811strip.c \
            drivers/serial_usb_vcp.c \
            drivers/max7456.c<|MERGE_RESOLUTION|>--- conflicted
+++ resolved
@@ -14,10 +14,6 @@
             drivers/compass/compass_mag3110.c \
             drivers/compass/compass_lis3mdl.c \
             drivers/compass/compass_ak8975.c \
-<<<<<<< HEAD
-            drivers/pitotmeter_ms4525.c \
-=======
->>>>>>> ede4a790
             drivers/pitotmeter_adc.c \
             drivers/light_ws2811strip.c \
             drivers/serial_usb_vcp.c \
