/*
 * This file is part of Cleanflight.
 *
 * Cleanflight is free software: you can redistribute it and/or modify
 * it under the terms of the GNU General Public License as published by
 * the Free Software Foundation, either version 3 of the License, or
 * (at your option) any later version.
 *
 * Cleanflight is distributed in the hope that it will be useful,
 * but WITHOUT ANY WARRANTY; without even the implied warranty of
 * MERCHANTABILITY or FITNESS FOR A PARTICULAR PURPOSE.  See the
 * GNU General Public License for more details.
 *
 * You should have received a copy of the GNU General Public License
 * along with Cleanflight.  If not, see <http://www.gnu.org/licenses/>.
 */

#pragma once

#define TARGET_BOARD_IDENTIFIER "COLI"

#ifdef QUANTON
#define USBD_PRODUCT_STRING "Quanton"
#else
#define USBD_PRODUCT_STRING "Colibri"
#endif
#ifdef OPBL
#define USBD_SERIALNUMBER_STRING "0x8020000"
#endif

#define PLL_M                   16
#define PLL_N                   336

#define LED0                    PC14
#define LED1                    PC13

#define BEEPER                  PC5

#define MPU6000_CS_PIN          PC4
#define MPU6000_SPI_BUS         BUS_SPI1

#define USE_ACC
#define USE_ACC_MPU6000

#define USE_GYRO
#define USE_GYRO_MPU6000

// MPU6000 interrupts
#define USE_EXTI
#define GYRO_INT_EXTI            PC0
#define USE_MPU_DATA_READY_SIGNAL

#define USE_MAG
#define MAG_I2C_BUS             BUS_I2C3
#define USE_MAG_HMC5883
#define USE_MAG_QMC5883
#define USE_MAG_IST8310
#define USE_MAG_IST8308
#define USE_MAG_MAG3110
#define USE_MAG_LIS3MDL

#define TEMPERATURE_I2C_BUS     BUS_I2C3

#ifdef QUANTON
#define ACC_MPU6000_ALIGN       CW90_DEG
#define GYRO_MPU6000_ALIGN      CW90_DEG
#define MAG_HMC5883_ALIGN       CW90_DEG
#else
#define ACC_MPU6000_ALIGN       CW270_DEG_FLIP
#define GYRO_MPU6000_ALIGN      CW270_DEG_FLIP
#define MAG_HMC5883_ALIGN       CW270_DEG_FLIP
#endif

#define USE_BARO
#define BARO_I2C_BUS            BUS_I2C3
#define USE_BARO_MS5611

#define M25P16_CS_PIN           PB12
#define M25P16_SPI_BUS          BUS_SPI2

#define USE_FLASHFS
#define USE_FLASH_M25P16

#define USE_VCP
#define VBUS_SENSING_PIN        PA9

#define USE_UART_INVERTER

#define USE_UART1
#define UART1_RX_PIN            PB7
#define UART1_TX_PIN            PB6
#define UART1_AHB1_PERIPHERALS  RCC_AHB1Periph_DMA2

#define USE_UART2
#define UART2_RX_PIN            PA3
#define UART2_TX_PIN            PA2
#define INVERTER_PIN_UART2_RX   PB2 // PB2 used as inverter select GPIO

#define USE_UART3
#define UART3_RX_PIN            PB11
#define UART3_TX_PIN            PB10

#define USE_UART4
#define UART4_RX_PIN PC11
#define UART4_TX_PIN PC10

#define USE_UART5
#define UART5_RX_PIN            PD2
#define UART5_TX_PIN            PC12

#define SERIAL_PORT_COUNT       6 //VCP, UART1, UART2, UART3, UART4, UART5

#define USE_SPI

#define USE_SPI_DEVICE_1
#define SPI1_NSS_PIN            PC4
#define SPI1_SCK_PIN            PA5
#define SPI1_MISO_PIN           PA6
#define SPI1_MOSI_PIN           PA7

#define USE_SPI_DEVICE_2
#define SPI2_NSS_PIN            PB12
#define SPI2_SCK_PIN            PB13
#define SPI2_MISO_PIN           PC2
#define SPI2_MOSI_PIN           PC3

#define USE_I2C
#define USE_I2C_DEVICE_3
#define I2C3_SCL                PA8
#define I2C3_SDA                PC9

#define USE_RANGEFINDER
#define RANGEFINDER_I2C_BUS     BUS_I2C3
#define USE_RANGEFINDER_HCSR04
#define RANGEFINDER_HCSR04_TRIGGER_PIN      PB8
#define RANGEFINDER_HCSR04_ECHO_PIN         PB9

<<<<<<< HEAD
#define USE_RANGEFINDER_SRF10
#define SRF10_I2C_BUS                       BUS_I2C3

#define USE_RANGEFINDER_VL53L0X
#define VL53L0X_I2C_BUS                     BUS_I2C3

=======
>>>>>>> ede4a790
#define ENABLE_BLACKBOX_LOGGING_ON_SPIFLASH_BY_DEFAULT

#define DEFAULT_RX_TYPE         RX_TYPE_SERIAL
#define DEFAULT_FEATURES        (FEATURE_TX_PROF_SEL | FEATURE_BLACKBOX)

#define USE_SERIAL_4WAY_BLHELI_INTERFACE

#define TARGET_IO_PORTA         0xffff
#define TARGET_IO_PORTB         0xffff
#define TARGET_IO_PORTC         0xffff
#define TARGET_IO_PORTD         0xffff

#define MAX_PWM_OUTPUT_PORTS    15<|MERGE_RESOLUTION|>--- conflicted
+++ resolved
@@ -135,15 +135,6 @@
 #define RANGEFINDER_HCSR04_TRIGGER_PIN      PB8
 #define RANGEFINDER_HCSR04_ECHO_PIN         PB9
 
-<<<<<<< HEAD
-#define USE_RANGEFINDER_SRF10
-#define SRF10_I2C_BUS                       BUS_I2C3
-
-#define USE_RANGEFINDER_VL53L0X
-#define VL53L0X_I2C_BUS                     BUS_I2C3
-
-=======
->>>>>>> ede4a790
 #define ENABLE_BLACKBOX_LOGGING_ON_SPIFLASH_BY_DEFAULT
 
 #define DEFAULT_RX_TYPE         RX_TYPE_SERIAL
