/*
 * This file is part of Cleanflight.
 *
 * Cleanflight is free software: you can redistribute it and/or modify
 * it under the terms of the GNU General Public License as published by
 * the Free Software Foundation, either version 3 of the License, or
 * (at your option) any later version.
 *
 * Cleanflight is distributed in the hope that it will be useful,
 * but WITHOUT ANY WARRANTY; without even the implied warranty of
 * MERCHANTABILITY or FITNESS FOR A PARTICULAR PURPOSE.  See the
 * GNU General Public License for more details.
 *
 * You should have received a copy of the GNU General Public License
 * along with Cleanflight.  If not, see <http://www.gnu.org/licenses/>.
 */

#include <stdbool.h>
#include <stdint.h>

#include "platform.h"

#include "build/build_config.h"

#include "build/debug.h"

#include "common/axis.h"

#include "config/feature.h"
#include "config/parameter_group.h"
#include "config/parameter_group_ids.h"

#include "drivers/time.h"

#include "io/beeper.h"

#include "fc/fc_core.h"
#include "fc/config.h"
#include "fc/rc_controls.h"
#include "fc/rc_modes.h"
#include "fc/runtime_config.h"
#include "fc/controlrate_profile.h"
#include "fc/settings.h"

#include "flight/failsafe.h"
#include "flight/mixer.h"
#include "flight/pid.h"

#include "navigation/navigation.h"
#include "navigation/navigation_private.h"

#include "rx/rx.h"

#include "sensors/battery.h"
#include "sensors/sensors.h"

/*
 * Usage:
 *
 * failsafeInit() and failsafeReset() must be called before the other methods are used.
 *
 * failsafeInit() and failsafeReset() can be called in any order.
 * failsafeInit() should only be called once.
 *
 * enable() should be called after system initialisation.
 */

static failsafeState_t failsafeState;

PG_REGISTER_WITH_RESET_TEMPLATE(failsafeConfig_t, failsafeConfig, PG_FAILSAFE_CONFIG, 3);

PG_RESET_TEMPLATE(failsafeConfig_t, failsafeConfig,
    .failsafe_delay = SETTING_FAILSAFE_DELAY_DEFAULT,                                   // 0.5 sec
    .failsafe_recovery_delay = SETTING_FAILSAFE_RECOVERY_DELAY_DEFAULT,                 // 0.5 seconds (plus 200ms explicit delay)
    .failsafe_off_delay = SETTING_FAILSAFE_OFF_DELAY_DEFAULT,                           // 20sec
    .failsafe_throttle_low_delay = SETTING_FAILSAFE_THROTTLE_LOW_DELAY_DEFAULT,         // default throttle low delay for "just disarm" on failsafe condition
    .failsafe_procedure = SETTING_FAILSAFE_PROCEDURE_DEFAULT,                           // default full failsafe procedure
    .failsafe_fw_roll_angle = SETTING_FAILSAFE_FW_ROLL_ANGLE_DEFAULT,                   // 20 deg left
    .failsafe_fw_pitch_angle = SETTING_FAILSAFE_FW_PITCH_ANGLE_DEFAULT,                 // 10 deg dive (yes, positive means dive)
    .failsafe_fw_yaw_rate = SETTING_FAILSAFE_FW_YAW_RATE_DEFAULT,                       // 45 deg/s left yaw (left is negative, 8s for full turn)
    .failsafe_stick_motion_threshold = SETTING_FAILSAFE_STICK_THRESHOLD_DEFAULT,
    .failsafe_min_distance = SETTING_FAILSAFE_MIN_DISTANCE_DEFAULT,                     // No minimum distance for failsafe by default
    .failsafe_min_distance_procedure = SETTING_FAILSAFE_MIN_DISTANCE_PROCEDURE_DEFAULT, // default minimum distance failsafe procedure
    .failsafe_mission_delay = SETTING_FAILSAFE_MISSION_DELAY_DEFAULT,                   // Time delay before Failsafe activated during WP mission (s)
#ifdef USE_GPS_FIX_ESTIMATION
    .failsafe_gps_fix_estimation_delay = SETTING_FAILSAFE_GPS_FIX_ESTIMATION_DELAY_DEFAULT, // Time delay before Failsafe activated when GPS Fix estimation is allied
#endif    
);

typedef enum {
    FAILSAFE_CHANNEL_HOLD,      // Hold last known good value
    FAILSAFE_CHANNEL_NEUTRAL,   // RPY = zero, THR = zero
} failsafeChannelBehavior_e;

typedef struct {
    bool                        bypassNavigation;
    bool                        forceAngleMode;
    failsafeChannelBehavior_e   channelBehavior[4];
} failsafeProcedureLogic_t;

static const failsafeProcedureLogic_t failsafeProcedureLogic[] = {
    [FAILSAFE_PROCEDURE_AUTO_LANDING] = {
            .forceAngleMode = true,
            .bypassNavigation = false,
            .channelBehavior = {
                FAILSAFE_CHANNEL_NEUTRAL,       // ROLL
                FAILSAFE_CHANNEL_NEUTRAL,       // PITCH
                FAILSAFE_CHANNEL_NEUTRAL,       // YAW
                FAILSAFE_CHANNEL_HOLD           // THROTTLE
            }
    },

    [FAILSAFE_PROCEDURE_DROP_IT] = {
            .bypassNavigation = true,
            .forceAngleMode = true,
            .channelBehavior = {
                FAILSAFE_CHANNEL_NEUTRAL,       // ROLL
                FAILSAFE_CHANNEL_NEUTRAL,       // PITCH
                FAILSAFE_CHANNEL_NEUTRAL,       // YAW
                FAILSAFE_CHANNEL_NEUTRAL        // THROTTLE
            }
    },

    [FAILSAFE_PROCEDURE_RTH] = {
            .bypassNavigation = false,
            .forceAngleMode = true,
            .channelBehavior = {
                FAILSAFE_CHANNEL_NEUTRAL,       // ROLL
                FAILSAFE_CHANNEL_NEUTRAL,       // PITCH
                FAILSAFE_CHANNEL_NEUTRAL,       // YAW
                FAILSAFE_CHANNEL_HOLD           // THROTTLE
            }
    },

    [FAILSAFE_PROCEDURE_NONE] = {
            .bypassNavigation = false,
            .forceAngleMode = false,
            .channelBehavior = {
                FAILSAFE_CHANNEL_HOLD,          // ROLL
                FAILSAFE_CHANNEL_HOLD,          // PITCH
                FAILSAFE_CHANNEL_HOLD,          // YAW
                FAILSAFE_CHANNEL_HOLD           // THROTTLE
            }
    }
};

/*
 * Should called when the failsafe config needs to be changed - e.g. a different profile has been selected.
 */
void failsafeReset(void)
{
    failsafeState.rxDataFailurePeriod = PERIOD_RXDATA_FAILURE + failsafeConfig()->failsafe_delay * MILLIS_PER_TENTH_SECOND;
    failsafeState.rxDataRecoveryPeriod = PERIOD_RXDATA_RECOVERY + failsafeConfig()->failsafe_recovery_delay * MILLIS_PER_TENTH_SECOND;
    failsafeState.validRxDataReceivedAt = 0;
    failsafeState.validRxDataFailedAt = 0;
    failsafeState.throttleLowPeriod = 0;
    failsafeState.landingShouldBeFinishedAt = 0;
    failsafeState.receivingRxDataPeriod = 0;
    failsafeState.receivingRxDataPeriodPreset = 0;
    failsafeState.phase = FAILSAFE_IDLE;
    failsafeState.rxLinkState = FAILSAFE_RXLINK_DOWN;
    failsafeState.activeProcedure = failsafeConfig()->failsafe_procedure;

    failsafeState.lastGoodRcCommand[ROLL] = 0;
    failsafeState.lastGoodRcCommand[PITCH] = 0;
    failsafeState.lastGoodRcCommand[YAW] = 0;
    failsafeState.lastGoodRcCommand[THROTTLE] = 1000;
}

void failsafeInit(void)
{
    failsafeState.events = 0;
    failsafeState.monitoring = false;
    failsafeState.suspended = false;
}

bool failsafeBypassNavigation(void)
{
    return failsafeState.active &&
           failsafeState.controlling &&
           failsafeProcedureLogic[failsafeState.activeProcedure].bypassNavigation;
}

bool failsafeMayRequireNavigationMode(void)
{
    return (failsafeConfig()->failsafe_procedure == FAILSAFE_PROCEDURE_RTH) ||
           (failsafeConfig()->failsafe_min_distance_procedure == FAILSAFE_PROCEDURE_RTH);
}

failsafePhase_e failsafePhase(void)
{
    return failsafeState.phase;
}

bool failsafeIsMonitoring(void)
{
    return failsafeState.monitoring;
}

bool failsafeIsActive(void)
{
    return failsafeState.active;
}

bool failsafeShouldApplyControlInput(void)
{
    return failsafeState.controlling;
}

bool failsafeRequiresAngleMode(void)
{
    return failsafeState.active &&
           failsafeState.controlling &&
           failsafeProcedureLogic[failsafeState.activeProcedure].forceAngleMode;
}

bool failsafeRequiresMotorStop(void)
{
    return failsafeState.active &&
           failsafeState.activeProcedure == FAILSAFE_PROCEDURE_AUTO_LANDING &&
           posControl.flags.estAltStatus < EST_USABLE &&
           currentBatteryProfile->failsafe_throttle < getThrottleIdleValue();
}

void failsafeStartMonitoring(void)
{
    failsafeState.monitoring = true;
}

static bool failsafeShouldHaveCausedLandingByNow(void)
{
    return failsafeConfig()->failsafe_off_delay && (millis() > failsafeState.landingShouldBeFinishedAt);
}

static void failsafeSetActiveProcedure(failsafeProcedure_e procedure)
{
    failsafeState.activeProcedure = procedure;
}

static void failsafeActivate(failsafePhase_e newPhase)
{
    failsafeState.active = true;
    failsafeState.controlling = true;
    failsafeState.phase = newPhase;
    ENABLE_FLIGHT_MODE(FAILSAFE_MODE);
    failsafeState.landingShouldBeFinishedAt = millis() + failsafeConfig()->failsafe_off_delay * MILLIS_PER_TENTH_SECOND;

    failsafeState.events++;
}

void failsafeUpdateRcCommandValues(void)
{
    if (!failsafeState.active) {
        for (int idx = 0; idx < 4; idx++) {
            failsafeState.lastGoodRcCommand[idx] = rcCommand[idx];
        }
    }
}

void failsafeApplyControlInput(void)
{
    // Apply channel values
    for (int idx = 0; idx < 4; idx++) {
        switch (failsafeProcedureLogic[failsafeState.activeProcedure].channelBehavior[idx]) {
            case FAILSAFE_CHANNEL_HOLD:
                rcCommand[idx] = failsafeState.lastGoodRcCommand[idx];
                break;

            case FAILSAFE_CHANNEL_NEUTRAL:
                switch (idx) {
                    case ROLL:
                    case PITCH:
                    case YAW:
                        rcCommand[idx] = 0;
                        break;

                    case THROTTLE:
                        rcCommand[idx] = feature(FEATURE_REVERSIBLE_MOTORS) ? PWM_RANGE_MIDDLE : getThrottleIdleValue();
                        break;
                }
                break;
        }
    }
}

bool failsafeIsReceivingRxData(void)
{
    return (failsafeState.rxLinkState == FAILSAFE_RXLINK_UP);
}

void failsafeOnRxSuspend(void)
{
    failsafeState.suspended = true;
}

bool failsafeIsSuspended(void)
{
    return failsafeState.suspended;
}

void failsafeOnRxResume(void)
{
    failsafeState.suspended = false;                                    // restart monitoring
    failsafeState.validRxDataReceivedAt = millis();                     // prevent RX link down trigger, restart rx link up
    failsafeState.rxLinkState = FAILSAFE_RXLINK_UP;                     // do so while rx link is up
}

void failsafeOnValidDataReceived(void)
{
    failsafeState.validRxDataReceivedAt = millis();
    if ((failsafeState.validRxDataReceivedAt - failsafeState.validRxDataFailedAt) > failsafeState.rxDataRecoveryPeriod) {
        failsafeState.rxLinkState = FAILSAFE_RXLINK_UP;
    }
}

void failsafeOnValidDataFailed(void)
{
    failsafeState.validRxDataFailedAt = millis();
    if ((failsafeState.validRxDataFailedAt - failsafeState.validRxDataReceivedAt) > failsafeState.rxDataFailurePeriod) {
        failsafeState.rxLinkState = FAILSAFE_RXLINK_DOWN;
    }
}

static bool failsafeCheckStickMotion(void)
{
    if (failsafeConfig()->failsafe_stick_motion_threshold > 0) {
        uint32_t totalRcDelta = 0;

        totalRcDelta += ABS(rxGetChannelValue(ROLL) - PWM_RANGE_MIDDLE);
        totalRcDelta += ABS(rxGetChannelValue(PITCH) - PWM_RANGE_MIDDLE);
        totalRcDelta += ABS(rxGetChannelValue(YAW) - PWM_RANGE_MIDDLE);

        return totalRcDelta >= failsafeConfig()->failsafe_stick_motion_threshold;
    }
    else {
        return true;
    }
}

static failsafeProcedure_e failsafeChooseFailsafeProcedure(void)
{
    if ((FLIGHT_MODE(NAV_WP_MODE) || isWaypointMissionRTHActive()) && failsafeConfig()->failsafe_mission_delay) {
        if (!failsafeState.wpModeDelayedFailsafeStart) {
            failsafeState.wpModeDelayedFailsafeStart = millis();
            return FAILSAFE_PROCEDURE_NONE;
        } else if ((millis() - failsafeState.wpModeDelayedFailsafeStart < (MILLIS_PER_SECOND * (uint16_t)failsafeConfig()->failsafe_mission_delay)) ||
                   failsafeConfig()->failsafe_mission_delay == -1) {
            return FAILSAFE_PROCEDURE_NONE;
        }
    }

    // Inhibit Failsafe if emergency landing triggered manually
    if (posControl.flags.manualEmergLandActive) {
        return FAILSAFE_PROCEDURE_NONE;
    }

    // Craft is closer than minimum failsafe procedure distance (if set to non-zero)
    // GPS must also be working, and home position set
<<<<<<< HEAD
    if (failsafeConfig()->failsafe_min_distance > 0 &&
            ((sensors(SENSOR_GPS) && STATE(GPS_FIX)) 
#ifdef USE_GPS_FIX_ESTIMATION    
                || STATE(GPS_ESTIMATED_FIX)
#endif
                ) && STATE(GPS_FIX_HOME)) {

=======
    if (failsafeConfig()->failsafe_min_distance > 0 && sensors(SENSOR_GPS) && STATE(GPS_FIX) && STATE(GPS_FIX_HOME)) {
>>>>>>> 4b536f2e
        // get the distance to the original arming point
        uint32_t distance = calculateDistanceToDestination(&posControl.rthState.originalHomePosition);
        if (distance < failsafeConfig()->failsafe_min_distance) {
            // Use the alternate, minimum distance failsafe procedure instead
            return failsafeConfig()->failsafe_min_distance_procedure;
        }
    }

    return failsafeConfig()->failsafe_procedure;
}

#ifdef USE_GPS_FIX_ESTIMATION
bool checkGPSFixFailsafe(void)
{
    if (STATE(GPS_ESTIMATED_FIX) && (FLIGHT_MODE(NAV_WP_MODE) || isWaypointMissionRTHActive()) && (failsafeConfig()->failsafe_gps_fix_estimation_delay >= 0)) {
        if (!failsafeState.wpModeGPSFixEstimationDelayedFailsafeStart) {
            failsafeState.wpModeGPSFixEstimationDelayedFailsafeStart = millis();
        } else if ((millis() - failsafeState.wpModeGPSFixEstimationDelayedFailsafeStart) > (MILLIS_PER_SECOND * (uint16_t)MAX(failsafeConfig()->failsafe_gps_fix_estimation_delay,7))) {
            if ( !posControl.flags.forcedRTHActivated ) {
                failsafeSetActiveProcedure(FAILSAFE_PROCEDURE_RTH);
                failsafeActivate(FAILSAFE_RETURN_TO_HOME);
                activateForcedRTH();
                return true;
            }
        }
    } else {
        failsafeState.wpModeGPSFixEstimationDelayedFailsafeStart = 0;
    }
    return false;
}
#endif


void failsafeUpdateState(void)
{
    if (!failsafeIsMonitoring() || failsafeIsSuspended()) {
        return;
    }

    const bool receivingRxDataAndNotFailsafeMode = failsafeIsReceivingRxData() && !IS_RC_MODE_ACTIVE(BOXFAILSAFE);
    const bool armed = ARMING_FLAG(ARMED);
    const bool sticksAreMoving = failsafeCheckStickMotion();
    beeperMode_e beeperMode = BEEPER_SILENCE;

    // Beep RX lost only if we are not seeing data and we have been armed earlier
    if (!receivingRxDataAndNotFailsafeMode && ARMING_FLAG(WAS_EVER_ARMED)) {
        beeperMode = BEEPER_RX_LOST;
    }

    bool reprocessState;

    do {
        reprocessState = false;

        switch (failsafeState.phase) {
            case FAILSAFE_IDLE:
                if (armed) {
                    // Track throttle command below minimum time
                    if (!throttleStickIsLow()) {
                        failsafeState.throttleLowPeriod = millis() + failsafeConfig()->failsafe_throttle_low_delay * MILLIS_PER_TENTH_SECOND;
                    }

#ifdef USE_GPS_FIX_ESTIMATION
                    if ( checkGPSFixFailsafe() ) {
                        reprocessState = true;
                    } else 
#endif                    
                    if (!receivingRxDataAndNotFailsafeMode) {
                        if ((failsafeConfig()->failsafe_throttle_low_delay && (millis() > failsafeState.throttleLowPeriod)) || STATE(NAV_MOTOR_STOP_OR_IDLE)) {
                            // JustDisarm: throttle was LOW for at least 'failsafe_throttle_low_delay' seconds or waiting for launch
                            // Don't disarm at all if `failsafe_throttle_low_delay` is set to zero
                            failsafeSetActiveProcedure(FAILSAFE_PROCEDURE_DROP_IT);
                            failsafeActivate(FAILSAFE_LANDED);  // skip auto-landing procedure
                            failsafeState.receivingRxDataPeriodPreset = PERIOD_OF_3_SECONDS; // require 3 seconds of valid rxData
                        } else {
                            failsafeState.phase = FAILSAFE_RX_LOSS_DETECTED;
                            failsafeState.wpModeDelayedFailsafeStart = 0;
                        }
                        reprocessState = true;
                    }
                } else {
                    // When NOT armed, show rxLinkState of failsafe switch in GUI (failsafe mode)
                    if (!receivingRxDataAndNotFailsafeMode) {
                        ENABLE_FLIGHT_MODE(FAILSAFE_MODE);
                    } else {
                        DISABLE_FLIGHT_MODE(FAILSAFE_MODE);
                    }
                    // Throttle low period expired (= low long enough for JustDisarm)
                    failsafeState.throttleLowPeriod = 0;
                }
                break;

            case FAILSAFE_RX_LOSS_DETECTED:
                if (receivingRxDataAndNotFailsafeMode) {
                    failsafeState.phase = FAILSAFE_RX_LOSS_RECOVERED;
                } else {
                    // Set active failsafe procedure
                    failsafeSetActiveProcedure(failsafeChooseFailsafeProcedure());

                    switch (failsafeState.activeProcedure) {
                        case FAILSAFE_PROCEDURE_AUTO_LANDING:
                            // Use Emergency Landing if Nav defined (otherwise stabilize and set Throttle to specified level).
                            failsafeActivate(FAILSAFE_LANDING);
                            activateForcedEmergLanding();
                            break;

                        case FAILSAFE_PROCEDURE_DROP_IT:
                            // Drop the craft
                            failsafeActivate(FAILSAFE_LANDED);      // skip auto-landing procedure
                            failsafeState.receivingRxDataPeriodPreset = PERIOD_OF_3_SECONDS; // require 3 seconds of valid rxData
                            break;

                        case FAILSAFE_PROCEDURE_RTH:
                            // Proceed to handling & monitoring RTH navigation
                            failsafeActivate(FAILSAFE_RETURN_TO_HOME);
                            activateForcedRTH();
                            break;
                        case FAILSAFE_PROCEDURE_NONE:
                        default:
                            // Do nothing procedure
                            failsafeActivate(FAILSAFE_RX_LOSS_IDLE);
                            break;
                    }
                }
                reprocessState = true;
                break;

            /* A very simple do-nothing failsafe procedure. The only thing it will do is monitor the receiver state and switch out of FAILSAFE condition */
            case FAILSAFE_RX_LOSS_IDLE:
                if (receivingRxDataAndNotFailsafeMode && sticksAreMoving) {
                    failsafeState.phase = FAILSAFE_RX_LOSS_RECOVERED;
                    reprocessState = true;
                } else if (failsafeChooseFailsafeProcedure() != FAILSAFE_PROCEDURE_NONE) {  // trigger new failsafe procedure if changed
                    failsafeState.phase = FAILSAFE_RX_LOSS_DETECTED;
                    reprocessState = true;
                } 
#ifdef USE_GPS_FIX_ESTIMATION
                else {
                    if ( checkGPSFixFailsafe() ) {
                        reprocessState = true;
                    }
                }
#endif

                break;

            case FAILSAFE_RETURN_TO_HOME:
                if (receivingRxDataAndNotFailsafeMode && sticksAreMoving) {
                    abortForcedRTH();
                    failsafeState.phase = FAILSAFE_RX_LOSS_RECOVERED;
                    reprocessState = true;
                }
                else {
                    if (armed) {
                        beeperMode = BEEPER_RX_LOST_LANDING;
                    }
                    bool rthLanded = false;
                    switch (getStateOfForcedRTH()) {
                        case RTH_IN_PROGRESS:
                            break;

                        case RTH_HAS_LANDED:
                            rthLanded = true;
                            break;

                        case RTH_IDLE:
                        default:
                            // This shouldn't happen. If RTH was somehow aborted during failsafe - fallback to FAILSAFE_LANDING procedure
                            abortForcedRTH();
                            failsafeSetActiveProcedure(FAILSAFE_PROCEDURE_AUTO_LANDING);
                            failsafeActivate(FAILSAFE_LANDING);
                            reprocessState = true;
                            break;
                    }
                    if (rthLanded || !armed) {
                        failsafeState.receivingRxDataPeriodPreset = PERIOD_OF_30_SECONDS; // require 30 seconds of valid rxData
                        failsafeState.phase = FAILSAFE_LANDED;
                        reprocessState = true;
                    }
                }
                break;

            case FAILSAFE_LANDING:
                if (receivingRxDataAndNotFailsafeMode && sticksAreMoving) {
                    abortForcedEmergLanding();
                    failsafeState.phase = FAILSAFE_RX_LOSS_RECOVERED;
                    reprocessState = true;
                } else {
                    if (armed) {
                        beeperMode = BEEPER_RX_LOST_LANDING;
                    }
                    bool emergLanded = false;
                    switch (getStateOfForcedEmergLanding()) {
                        case EMERG_LAND_IN_PROGRESS:
                            break;

                        case EMERG_LAND_HAS_LANDED:
                            emergLanded = true;
                            break;

                        case EMERG_LAND_IDLE:
                        default:
                            // If emergency landing was somehow aborted during failsafe - fallback to FAILSAFE_PROCEDURE_DROP_IT
                            abortForcedEmergLanding();
                            failsafeSetActiveProcedure(FAILSAFE_PROCEDURE_DROP_IT);
                            failsafeActivate(FAILSAFE_LANDED);
                            reprocessState = true;
                            break;
                    }
                    if (emergLanded || failsafeShouldHaveCausedLandingByNow() || !armed) {
                        failsafeState.receivingRxDataPeriodPreset = PERIOD_OF_30_SECONDS; // require 30 seconds of valid rxData
                        failsafeState.phase = FAILSAFE_LANDED;
                        reprocessState = true;
                    }
                }
                break;

            case FAILSAFE_LANDED:
                ENABLE_ARMING_FLAG(ARMING_DISABLED_FAILSAFE_SYSTEM); // To prevent accidently rearming by an intermittent rx link
                disarm(DISARM_FAILSAFE);
                failsafeState.receivingRxDataPeriod = millis() + failsafeState.receivingRxDataPeriodPreset; // set required period of valid rxData
                failsafeState.phase = FAILSAFE_RX_LOSS_MONITORING;
                failsafeState.controlling = false;  // Failsafe no longer in control of the machine - release control to pilot
                reprocessState = true;
                break;

            case FAILSAFE_RX_LOSS_MONITORING:
                // Monitoring the rx link to allow rearming when it has become good for > `receivingRxDataPeriodPreset` time.
                if (receivingRxDataAndNotFailsafeMode) {
                    if (millis() > failsafeState.receivingRxDataPeriod) {
                        // rx link is good now, when arming via ARM switch, it must be OFF first
                        if (!IS_RC_MODE_ACTIVE(BOXARM)) {
                            // XXX: Requirements for removing the ARMING_DISABLED_FAILSAFE_SYSTEM flag
                            // are tested by osd.c to show the user how to re-arm. If these
                            // requirements change, update osdArmingDisabledReasonMessage().
                            DISABLE_ARMING_FLAG(ARMING_DISABLED_FAILSAFE_SYSTEM);
                            failsafeState.phase = FAILSAFE_RX_LOSS_RECOVERED;
                            reprocessState = true;
                        }
                    }
                } else {
                    failsafeState.receivingRxDataPeriod = millis() + failsafeState.receivingRxDataPeriodPreset;
                }
                break;

            case FAILSAFE_RX_LOSS_RECOVERED:
                // Entering IDLE with the requirement that throttle first must be at min_check for failsafe_throttle_low_delay period.
                // This is to prevent that JustDisarm is activated on the next iteration.
                // Because that would have the effect of shutting down failsafe handling on intermittent connections.
                failsafeState.throttleLowPeriod = millis() + failsafeConfig()->failsafe_throttle_low_delay * MILLIS_PER_TENTH_SECOND;
                failsafeState.phase = FAILSAFE_IDLE;
                failsafeState.active = false;
                failsafeState.controlling = false;
                DISABLE_FLIGHT_MODE(FAILSAFE_MODE);
                reprocessState = true;
                break;

            default:
                break;
        }
    } while (reprocessState);

    if (beeperMode != BEEPER_SILENCE) {
        beeper(beeperMode);
    }
}<|MERGE_RESOLUTION|>--- conflicted
+++ resolved
@@ -356,7 +356,6 @@
 
     // Craft is closer than minimum failsafe procedure distance (if set to non-zero)
     // GPS must also be working, and home position set
-<<<<<<< HEAD
     if (failsafeConfig()->failsafe_min_distance > 0 &&
             ((sensors(SENSOR_GPS) && STATE(GPS_FIX)) 
 #ifdef USE_GPS_FIX_ESTIMATION    
@@ -364,9 +363,6 @@
 #endif
                 ) && STATE(GPS_FIX_HOME)) {
 
-=======
-    if (failsafeConfig()->failsafe_min_distance > 0 && sensors(SENSOR_GPS) && STATE(GPS_FIX) && STATE(GPS_FIX_HOME)) {
->>>>>>> 4b536f2e
         // get the distance to the original arming point
         uint32_t distance = calculateDistanceToDestination(&posControl.rthState.originalHomePosition);
         if (distance < failsafeConfig()->failsafe_min_distance) {
