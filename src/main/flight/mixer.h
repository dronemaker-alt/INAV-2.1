--- conflicted
+++ resolved
@@ -71,18 +71,6 @@
 
 PG_DECLARE_ARRAY(timerOverride_t, HARDWARE_TIMER_DEFINITION_COUNT, timerOverrides);
 
-<<<<<<< HEAD
-=======
-typedef struct mixerConfig_s {
-    int8_t motorDirectionInverted;
-    uint8_t platformType;
-    bool hasFlaps;
-    int16_t appliedMixerPreset;
-} mixerConfig_t;
-
-PG_DECLARE(mixerConfig_t, mixerConfig);
-
->>>>>>> b03fd175
 typedef struct reversibleMotorsConfig_s {
     uint16_t deadband_low;                // min 3d value
     uint16_t deadband_high;               // max 3d value
