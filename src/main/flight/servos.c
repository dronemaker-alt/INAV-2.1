--- conflicted
+++ resolved
@@ -385,23 +385,6 @@
         servo[target] += ((int32_t)inputLimited * currentServoMixer[i].rate) / 100;
     }
 
-<<<<<<< HEAD
-=======
-    /*
-     * When not armed, apply servo low position to all outputs that include a throttle or stabilized throttle in the mix
-     */
-    if (!ARMING_FLAG(ARMED)) {
-        for (int i = 0; i < servoRuleCount; i++) {
-            const uint8_t target = currentServoMixer[i].targetChannel;
-            const uint8_t from = currentServoMixer[i].inputSource;
-
-            if (from == INPUT_STABILIZED_THROTTLE || from == INPUT_RC_THROTTLE) {
-                servo[target] = motorConfig()->mincommand;
-            }
-        }
-    }
-
->>>>>>> 6fddd163
     for (int i = 0; i < MAX_SUPPORTED_SERVOS; i++) {
 
         /*
