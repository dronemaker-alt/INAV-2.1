--- conflicted
+++ resolved
@@ -1161,12 +1161,8 @@
         canUseFpvCameraMix = false;     // FPVANGLEMIX is incompatible with TURN_ASSISTANT
     }
 
-<<<<<<< HEAD
     // Apply FPV camera mix
-    if (canUseFpvCameraMix && IS_RC_MODE_ACTIVE(BOXFPVANGLEMIX) && currentControlRateProfile->misc.fpvCamAngleDegrees) {
-=======
     if (canUseFpvCameraMix && IS_RC_MODE_ACTIVE(BOXFPVANGLEMIX) && currentControlRateProfile->misc.fpvCamAngleDegrees && STATE(MULTIROTOR)) {
->>>>>>> ad8e1a3c
         pidApplyFpvCameraAngleMix(pidState, currentControlRateProfile->misc.fpvCamAngleDegrees);
     }
 
