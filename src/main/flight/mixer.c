--- conflicted
+++ resolved
@@ -92,14 +92,8 @@
     .mincommand = SETTING_MIN_COMMAND_DEFAULT,
     .motorPoleCount = SETTING_MOTOR_POLES_DEFAULT,            // Most brushless motors that we use are 14 poles
 );
-
-<<<<<<< HEAD
-=======
-PG_REGISTER_ARRAY(motorMixer_t, MAX_SUPPORTED_MOTORS, primaryMotorMixer, PG_MOTOR_MIXER, 0);
-
 PG_REGISTER_ARRAY_WITH_RESET_FN(timerOverride_t, HARDWARE_TIMER_DEFINITION_COUNT, timerOverrides, PG_TIMER_OVERRIDE_CONFIG, 0);
 
->>>>>>> 3a2412e5
 #define CRASH_OVER_AFTER_CRASH_FLIP_STICK_MIN 0.15f
 
 void pgResetFn_timerOverrides(timerOverride_t *instance)
