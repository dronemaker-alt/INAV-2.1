--- conflicted
+++ resolved
@@ -620,12 +620,7 @@
 
 int16_t getThrottlePercent(bool useScaled)
 {
-<<<<<<< HEAD
-    int16_t thr = constrain(rcCommand[THROTTLE], PWM_RANGE_MIN, PWM_RANGE_MAX);
-    const int idleThrottle = getThrottleIdleValue();
-=======
     int16_t thr = constrain(mixerThrottleCommand, PWM_RANGE_MIN, PWM_RANGE_MAX);
->>>>>>> f3bd99ba
 
     if (useScaled) {
        thr = (thr - throttleIdleValue) * 100 / (motorConfig()->maxthrottle - throttleIdleValue);
