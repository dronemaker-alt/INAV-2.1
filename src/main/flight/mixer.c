/*
 * This file is part of Cleanflight.
 *
 * Cleanflight is free software: you can redistribute it and/or modify
 * it under the terms of the GNU General Public License as published by
 * the Free Software Foundation, either version 3 of the License, or
 * (at your option) any later version.
 *
 * Cleanflight is distributed in the hope that it will be useful,
 * but WITHOUT ANY WARRANTY; without even the implied warranty of
 * MERCHANTABILITY or FITNESS FOR A PARTICULAR PURPOSE.  See the
 * GNU General Public License for more details.
 *
 * You should have received a copy of the GNU General Public License
 * along with Cleanflight.  If not, see <http://www.gnu.org/licenses/>.
 */

#include <stdbool.h>
#include <stdint.h>
#include <string.h>

#include "platform.h"

#include "build/debug.h"

#include "common/axis.h"
#include "common/filter.h"
#include "common/maths.h"
#include "common/utils.h"
#include "common/global_functions.h"

#include "config/feature.h"
#include "config/parameter_group.h"
#include "config/parameter_group_ids.h"

#include "drivers/pwm_output.h"
#include "drivers/pwm_mapping.h"
#include "drivers/time.h"

#include "fc/config.h"
#include "fc/rc_controls.h"
#include "fc/rc_modes.h"
#include "fc/runtime_config.h"

#include "flight/failsafe.h"
#include "flight/imu.h"
#include "flight/mixer.h"
#include "flight/pid.h"
#include "flight/servos.h"

#include "navigation/navigation.h"

#include "rx/rx.h"

#include "sensors/battery.h"

FASTRAM int16_t motor[MAX_SUPPORTED_MOTORS];
FASTRAM int16_t motor_disarmed[MAX_SUPPORTED_MOTORS];
static float motorMixRange;
static float mixerScale = 1.0f;
static EXTENDED_FASTRAM motorMixer_t currentMixer[MAX_SUPPORTED_MOTORS];
static EXTENDED_FASTRAM uint8_t motorCount = 0;
EXTENDED_FASTRAM int mixerThrottleCommand;

PG_REGISTER_WITH_RESET_TEMPLATE(flight3DConfig_t, flight3DConfig, PG_MOTOR_3D_CONFIG, 0);

PG_RESET_TEMPLATE(flight3DConfig_t, flight3DConfig,
    .deadband3d_low = 1406,
    .deadband3d_high = 1514,
    .neutral3d = 1460
);

PG_REGISTER_WITH_RESET_TEMPLATE(mixerConfig_t, mixerConfig, PG_MIXER_CONFIG, 1);

PG_RESET_TEMPLATE(mixerConfig_t, mixerConfig,
    .yaw_motor_direction = 1,
    .yaw_jump_prevention_limit = 200,
    .platformType = PLATFORM_MULTIROTOR,
    .hasFlaps = false,
    .appliedMixerPreset = -1, //This flag is not available in CLI and used by Configurator only
    .fwMinThrottleDownPitchAngle = 0
);

#ifdef BRUSHED_MOTORS
#define DEFAULT_PWM_PROTOCOL    PWM_TYPE_BRUSHED
#define DEFAULT_PWM_RATE        16000
#define DEFAULT_MIN_THROTTLE    1000
#else
#define DEFAULT_PWM_PROTOCOL    PWM_TYPE_STANDARD
#define DEFAULT_PWM_RATE        400
#define DEFAULT_MIN_THROTTLE    1150
#endif

#define DEFAULT_MAX_THROTTLE    1850

PG_REGISTER_WITH_RESET_TEMPLATE(motorConfig_t, motorConfig, PG_MOTOR_CONFIG, 3);

PG_RESET_TEMPLATE(motorConfig_t, motorConfig,
    .minthrottle = DEFAULT_MIN_THROTTLE,
    .motorPwmProtocol = DEFAULT_PWM_PROTOCOL,
    .motorPwmRate = DEFAULT_PWM_RATE,
    .maxthrottle = DEFAULT_MAX_THROTTLE,
    .mincommand = 1000,
    .motorAccelTimeMs = 0,
    .motorDecelTimeMs = 0,
    .digitalIdleOffsetValue = 450,   // Same scale as in Betaflight
    .throttleScale = 1.0f
);

PG_REGISTER_ARRAY(motorMixer_t, MAX_SUPPORTED_MOTORS, primaryMotorMixer, PG_MOTOR_MIXER, 0);

static void computeMotorCount(void)
{
    motorCount = 0;
    for (int i = 0; i < MAX_SUPPORTED_MOTORS; i++) {
        // check if done
        if (primaryMotorMixer(i)->throttle == 0.0f) {
            break;
        }
        motorCount++;
    }
}

uint8_t FAST_CODE NOINLINE getMotorCount(void) {
    return motorCount;
}

float getMotorMixRange(void)
{
    return motorMixRange;
}

bool mixerIsOutputSaturated(void)
{
    return motorMixRange >= 1.0f;
}

void mixerUpdateStateFlags(void)
{
    // set flag that we're on something with wings
    if (mixerConfig()->platformType == PLATFORM_AIRPLANE) {
        ENABLE_STATE(FIXED_WING);
    } else if (mixerConfig()->platformType == PLATFORM_HELICOPTER) {
        DISABLE_STATE(FIXED_WING);
    } else {
        DISABLE_STATE(FIXED_WING);
    }

    if (mixerConfig()->hasFlaps) {
        ENABLE_STATE(FLAPERON_AVAILABLE);
    } else {
        DISABLE_STATE(FLAPERON_AVAILABLE);
    }
}

void mixerInit(void)
{
    computeMotorCount();
    loadPrimaryMotorMixer();
    // in 3D mode, mixer gain has to be halved
    if (feature(FEATURE_3D)) {
        mixerScale = 0.5f;
    }

    mixerResetDisarmedMotors();
}

void mixerResetDisarmedMotors(void)
{
    // set disarmed motor values
    for (int i = 0; i < MAX_SUPPORTED_MOTORS; i++) {
        motor_disarmed[i] = feature(FEATURE_3D) ? flight3DConfig()->neutral3d : motorConfig()->mincommand;
    }
}

void FAST_CODE NOINLINE writeMotors(void)
{
    for (int i = 0; i < motorCount; i++) {
        uint16_t motorValue;

#ifdef USE_DSHOT
        // If we use DSHOT we need to convert motorValue to DSHOT ranges
        if (isMotorProtocolDigital()) {
            const float dshotMinThrottleOffset = (DSHOT_MAX_THROTTLE - DSHOT_MIN_THROTTLE) / 10000.0f * motorConfig()->digitalIdleOffsetValue;

            if (feature(FEATURE_3D)) {
                if (motor[i] >= motorConfig()->minthrottle && motor[i] <= flight3DConfig()->deadband3d_low) {
                    motorValue = scaleRangef(motor[i], motorConfig()->minthrottle, flight3DConfig()->deadband3d_low, DSHOT_3D_DEADBAND_LOW, dshotMinThrottleOffset + DSHOT_MIN_THROTTLE);
                    motorValue = constrain(motorValue, DSHOT_MIN_THROTTLE, DSHOT_3D_DEADBAND_LOW);
                }
                else if (motor[i] >= flight3DConfig()->deadband3d_high && motor[i] <= motorConfig()->maxthrottle) {
                    motorValue = scaleRangef(motor[i], flight3DConfig()->deadband3d_high, motorConfig()->maxthrottle, dshotMinThrottleOffset + DSHOT_3D_DEADBAND_HIGH, DSHOT_MAX_THROTTLE);
                    motorValue = constrain(motorValue, DSHOT_3D_DEADBAND_HIGH, DSHOT_MAX_THROTTLE);
                }
                else {
                    motorValue = DSHOT_DISARM_COMMAND;
                }
            }
            else {
                if (motor[i] < motorConfig()->minthrottle) {    // motor disarmed
                    motorValue = DSHOT_DISARM_COMMAND;
                }
                else {
                    motorValue = scaleRangef(motor[i], motorConfig()->minthrottle, motorConfig()->maxthrottle, (dshotMinThrottleOffset + DSHOT_MIN_THROTTLE), DSHOT_MAX_THROTTLE);
                    motorValue = constrain(motorValue, (dshotMinThrottleOffset + DSHOT_MIN_THROTTLE), DSHOT_MAX_THROTTLE);
                }
            }
        }
        else {
            motorValue = motor[i];
        }
#else
        // We don't define USE_DSHOT
        motorValue = motor[i];
#endif

        pwmWriteMotor(i, motorValue);
    }
}

void writeAllMotors(int16_t mc)
{
    // Sends commands to all motors
    for (int i = 0; i < motorCount; i++) {
        motor[i] = mc;
    }
    writeMotors();
}

void stopMotors(void)
{
    writeAllMotors(feature(FEATURE_3D) ? flight3DConfig()->neutral3d : motorConfig()->mincommand);

    delay(50); // give the timers and ESCs a chance to react.
}

void stopPwmAllMotors(void)
{
    pwmShutdownPulsesForAllMotors(motorCount);
}

static void applyMotorRateLimiting(const float dT)
{
    static float motorPrevious[MAX_SUPPORTED_MOTORS] = { 0 };

    if (feature(FEATURE_3D)) {
        // FIXME: Don't apply rate limiting in 3D mode
        for (int i = 0; i < motorCount; i++) {
            motorPrevious[i] = motor[i];
        }
    }
    else {
        // Calculate max motor step
        const uint16_t motorRange = motorConfig()->maxthrottle - motorConfig()->minthrottle;
        const float motorMaxInc = (motorConfig()->motorAccelTimeMs == 0) ? 2000 : motorRange * dT / (motorConfig()->motorAccelTimeMs * 1e-3f);
        const float motorMaxDec = (motorConfig()->motorDecelTimeMs == 0) ? 2000 : motorRange * dT / (motorConfig()->motorDecelTimeMs * 1e-3f);

        for (int i = 0; i < motorCount; i++) {
            // Apply motor rate limiting
            motorPrevious[i] = constrainf(motor[i], motorPrevious[i] - motorMaxDec, motorPrevious[i] + motorMaxInc);

            // Handle throttle below min_throttle (motor start/stop)
            if (motorPrevious[i] < motorConfig()->minthrottle) {
                if (motor[i] < motorConfig()->minthrottle) {
                    motorPrevious[i] = motor[i];
                }
                else {
                    motorPrevious[i] = motorConfig()->minthrottle;
                }
            }
        }
    }

    // Update motor values
    for (int i = 0; i < motorCount; i++) {
        motor[i] = motorPrevious[i];
    }
}

void FAST_CODE NOINLINE mixTable(const float dT)
{
    int16_t input[3];   // RPY, range [-500:+500]
    // Allow direct stick input to motors in passthrough mode on airplanes
    if (STATE(FIXED_WING) && FLIGHT_MODE(MANUAL_MODE)) {
        // Direct passthru from RX
        input[ROLL] = rcCommand[ROLL];
        input[PITCH] = rcCommand[PITCH];
        input[YAW] = rcCommand[YAW];
    }
    else {
        input[ROLL] = axisPID[ROLL];
        input[PITCH] = axisPID[PITCH];
        input[YAW] = axisPID[YAW];

        if (motorCount >= 4 && mixerConfig()->yaw_jump_prevention_limit < YAW_JUMP_PREVENTION_LIMIT_HIGH) {
            // prevent "yaw jump" during yaw correction
            input[YAW] = constrain(input[YAW], -mixerConfig()->yaw_jump_prevention_limit - ABS(rcCommand[YAW]), mixerConfig()->yaw_jump_prevention_limit + ABS(rcCommand[YAW]));
        }
    }

    // Initial mixer concept by bdoiron74 reused and optimized for Air Mode
    int16_t rpyMix[MAX_SUPPORTED_MOTORS];
    int16_t rpyMixMax = 0; // assumption: symetrical about zero.
    int16_t rpyMixMin = 0;

    // motors for non-servo mixes
    for (int i = 0; i < motorCount; i++) {
        rpyMix[i] =
            (input[PITCH] * currentMixer[i].pitch +
            input[ROLL] * currentMixer[i].roll +
            -mixerConfig()->yaw_motor_direction * input[YAW] * currentMixer[i].yaw) * mixerScale;

        if (rpyMix[i] > rpyMixMax) rpyMixMax = rpyMix[i];
        if (rpyMix[i] < rpyMixMin) rpyMixMin = rpyMix[i];
    }

    int16_t rpyMixRange = rpyMixMax - rpyMixMin;
    int16_t throttleRange;
    int16_t throttleMin, throttleMax;
    static int16_t throttlePrevious = 0;   // Store the last throttle direction for deadband transitions

    // Find min and max throttle based on condition.
    if (feature(FEATURE_3D)) {
        if (!ARMING_FLAG(ARMED)) throttlePrevious = PWM_RANGE_MIDDLE; // When disarmed set to mid_rc. It always results in positive direction after arming.

        if ((rcCommand[THROTTLE] <= (PWM_RANGE_MIDDLE - rcControlsConfig()->deadband3d_throttle))) { // Out of band handling
            throttleMax = flight3DConfig()->deadband3d_low;
            throttleMin = motorConfig()->minthrottle;
            throttlePrevious = mixerThrottleCommand = rcCommand[THROTTLE];
        } else if (rcCommand[THROTTLE] >= (PWM_RANGE_MIDDLE + rcControlsConfig()->deadband3d_throttle)) { // Positive handling
            throttleMax = motorConfig()->maxthrottle;
            throttleMin = flight3DConfig()->deadband3d_high;
            throttlePrevious = mixerThrottleCommand = rcCommand[THROTTLE];
        } else if ((throttlePrevious <= (PWM_RANGE_MIDDLE - rcControlsConfig()->deadband3d_throttle)))  { // Deadband handling from negative to positive
            mixerThrottleCommand = throttleMax = flight3DConfig()->deadband3d_low;
            throttleMin = motorConfig()->minthrottle;
        } else {  // Deadband handling from positive to negative
            throttleMax = motorConfig()->maxthrottle;
            mixerThrottleCommand = throttleMin = flight3DConfig()->deadband3d_high;
        }
    } else {
        mixerThrottleCommand = rcCommand[THROTTLE];
        throttleMin = motorConfig()->minthrottle;
        throttleMax = motorConfig()->maxthrottle;

        // Throttle scaling to limit max throttle when battery is full
<<<<<<< HEAD
        throttleCommand = ((throttleCommand - throttleMin) * getThrottleScale(motorConfig()->throttleScale)) + throttleMin;
=======
        mixerThrottleCommand = ((mixerThrottleCommand - throttleMin) * motorConfig()->throttleScale) + throttleMin;
>>>>>>> 40f29695

        // Throttle compensation based on battery voltage
        if (feature(FEATURE_THR_VBAT_COMP) && isAmperageConfigured() && feature(FEATURE_VBAT)) {                
            mixerThrottleCommand = MIN(throttleMin + (mixerThrottleCommand - throttleMin) * calculateThrottleCompensationFactor(), throttleMax);
        }
    }

    throttleRange = throttleMax - throttleMin;

    #define THROTTLE_CLIPPING_FACTOR    0.33f
    motorMixRange = (float)rpyMixRange / (float)throttleRange;
    if (motorMixRange > 1.0f) {
        for (int i = 0; i < motorCount; i++) {
            rpyMix[i] /= motorMixRange;
        }

        // Allow some clipping on edges to soften correction response
        throttleMin = throttleMin + (throttleRange / 2) - (throttleRange * THROTTLE_CLIPPING_FACTOR / 2);
        throttleMax = throttleMin + (throttleRange / 2) + (throttleRange * THROTTLE_CLIPPING_FACTOR / 2);
    } else {
        throttleMin = MIN(throttleMin + (rpyMixRange / 2), throttleMin + (throttleRange / 2) - (throttleRange * THROTTLE_CLIPPING_FACTOR / 2));
        throttleMax = MAX(throttleMax - (rpyMixRange / 2), throttleMin + (throttleRange / 2) + (throttleRange * THROTTLE_CLIPPING_FACTOR / 2));
    }

    // Now add in the desired throttle, but keep in a range that doesn't clip adjusted
    // roll/pitch/yaw. This could move throttle down, but also up for those low throttle flips.
    if (ARMING_FLAG(ARMED)) {
        for (int i = 0; i < motorCount; i++) {
            motor[i] = rpyMix[i] + constrain(mixerThrottleCommand * currentMixer[i].throttle, throttleMin, throttleMax);

            if (failsafeIsActive()) {
                motor[i] = constrain(motor[i], motorConfig()->mincommand, motorConfig()->maxthrottle);
            } else if (feature(FEATURE_3D)) {
                if (throttlePrevious <= (PWM_RANGE_MIDDLE - rcControlsConfig()->deadband3d_throttle)) {
                    motor[i] = constrain(motor[i], motorConfig()->minthrottle, flight3DConfig()->deadband3d_low);
                } else {
                    motor[i] = constrain(motor[i], flight3DConfig()->deadband3d_high, motorConfig()->maxthrottle);
                }
            } else {
                motor[i] = constrain(motor[i], motorConfig()->minthrottle, motorConfig()->maxthrottle);
            }

            // Motor stop handling
            if (ARMING_FLAG(ARMED) && (getMotorStatus() != MOTOR_RUNNING)) {
                if (feature(FEATURE_MOTOR_STOP)) {
                    motor[i] = (feature(FEATURE_3D) ? PWM_RANGE_MIDDLE : motorConfig()->mincommand);
                } else {
                    motor[i] = motorConfig()->minthrottle;
                }
            }
        }
    } else {
        for (int i = 0; i < motorCount; i++) {
            motor[i] = motor_disarmed[i];
        }
    }

    /* Apply motor acceleration/deceleration limit */
    applyMotorRateLimiting(dT);
}

motorStatus_e getMotorStatus(void)
{
    if (failsafeRequiresMotorStop() || (!failsafeIsActive() && STATE(NAV_MOTOR_STOP_OR_IDLE))) {
        return MOTOR_STOPPED_AUTO;
    }

    if (rxGetChannelValue(THROTTLE) < rxConfig()->mincheck) {
        if ((STATE(FIXED_WING) || !STATE(AIRMODE_ACTIVE)) && (!(navigationIsFlyingAutonomousMode() && navConfig()->general.flags.auto_overrides_motor_stop)) && (!failsafeIsActive())) {
            return MOTOR_STOPPED_USER;
        }
    }

    return MOTOR_RUNNING;
}

void loadPrimaryMotorMixer(void) {
    for (int i = 0; i < MAX_SUPPORTED_MOTORS; i++) {
        currentMixer[i] = *primaryMotorMixer(i);
    }
}<|MERGE_RESOLUTION|>--- conflicted
+++ resolved
@@ -344,11 +344,7 @@
         throttleMax = motorConfig()->maxthrottle;
 
         // Throttle scaling to limit max throttle when battery is full
-<<<<<<< HEAD
-        throttleCommand = ((throttleCommand - throttleMin) * getThrottleScale(motorConfig()->throttleScale)) + throttleMin;
-=======
-        mixerThrottleCommand = ((mixerThrottleCommand - throttleMin) * motorConfig()->throttleScale) + throttleMin;
->>>>>>> 40f29695
+        mixerThrottleCommand = ((mixerThrottleCommand - throttleMin) * getThrottleScale(motorConfig()->throttleScale)) + throttleMin;
 
         // Throttle compensation based on battery voltage
         if (feature(FEATURE_THR_VBAT_COMP) && isAmperageConfigured() && feature(FEATURE_VBAT)) {                
