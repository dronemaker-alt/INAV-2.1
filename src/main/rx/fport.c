/*
 * This file is part of Cleanflight.
 *
 * Cleanflight is free software: you can redistribute it and/or modify
 * it under the terms of the GNU General Public License as published by
 * the Free Software Foundation, either version 3 of the License, or
 * (at your option) any later version.
 *
 * Cleanflight is distributed in the hope that it will be useful,
 * but WITHOUT ANY WARRANTY; without even the implied warranty of
 * MERCHANTABILITY or FITNESS FOR A PARTICULAR PURPOSE.  See the
 * GNU General Public License for more details.
 *
 * You should have received a copy of the GNU General Public License
 * along with Cleanflight.  If not, see <http://www.gnu.org/licenses/>.
 */

#include <stdbool.h>
#include <stdint.h>
#include <stdlib.h>
#include <string.h>

#include "platform.h"

#if defined(USE_SERIAL_RX)

#include "build/debug.h"

#include "common/maths.h"
#include "common/utils.h"

#include "drivers/time.h"

#include "io/serial.h"

#ifdef USE_TELEMETRY
#include "telemetry/telemetry.h"
#include "telemetry/smartport.h"
#endif

#include "rx/rx.h"
#include "rx/sbus_channels.h"
#include "rx/fport.h"


#define FPORT_TIME_NEEDED_PER_FRAME_US 3000
#define FPORT_MAX_TELEMETRY_RESPONSE_DELAY_US 2000
#define FPORT_MIN_TELEMETRY_RESPONSE_DELAY_US 500
#define FPORT_MAX_TELEMETRY_AGE_MS 500

#define FPORT_TELEMETRY_MAX_CONSECUTIVE_TELEMETRY_FRAMES 2


#define FPORT_FRAME_MARKER 0x7E

#define FPORT_ESCAPE_CHAR 0x7D
#define FPORT_ESCAPE_MASK 0x20

#define FPORT_CRC_VALUE 0xFF

#define FPORT_BAUDRATE 115200

#define FPORT_PORT_OPTIONS (SERIAL_STOPBITS_1 | SERIAL_PARITY_NO)

enum {
    DEBUG_FPORT_FRAME_INTERVAL = 0,
    DEBUG_FPORT_FRAME_ERRORS,
    DEBUG_FPORT_FRAME_LAST_ERROR,
    DEBUG_FPORT_TELEMETRY_INTERVAL,
};

enum {
    DEBUG_FPORT_NO_ERROR = 0,
    DEBUG_FPORT_ERROR_TIMEOUT,
    DEBUG_FPORT_ERROR_OVERSIZE,
    DEBUG_FPORT_ERROR_SIZE,
    DEBUG_FPORT_ERROR_CHECKSUM,
    DEBUG_FPORT_ERROR_TYPE,
    DEBUG_FPORT_ERROR_TYPE_SIZE,
};

enum {
    FPORT_FRAME_TYPE_CONTROL = 0x00,
    FPORT_FRAME_TYPE_TELEMETRY_REQUEST = 0x01,
    FPORT_FRAME_TYPE_TELEMETRY_RESPONSE = 0x81,

};

enum {
    FPORT_FRAME_ID_NULL = 0x00,     // (master/slave)
    FPORT_FRAME_ID_DATA = 0x10,     // (master/slave)
    FPORT_FRAME_ID_READ = 0x30,     // (master)
    FPORT_FRAME_ID_WRITE = 0x31,    // (master)
    FPORT_FRAME_ID_RESPONSE = 0x32, // (slave)
};

typedef struct fportControlData_s {
    sbusChannels_t channels;
    uint8_t rssi;
} fportControlData_t;

typedef union fportData_s {
    fportControlData_t controlData;
    smartPortPayload_t telemetryData;
} fportData_t;

typedef struct fportFrame_s {
    uint8_t type;
    fportData_t data;
} fportFrame_t;

#if defined(USE_SERIALRX_FPORT)

#if defined(USE_TELEMETRY_SMARTPORT)

static bool telemetryEnabled = false;

static const smartPortPayload_t emptySmartPortFrame = { .frameId = 0, .valueId = 0, .data = 0 };

#endif // USE_TELEMETRY_SMARTPORT

#define FPORT_REQUEST_FRAME_LENGTH sizeof(fportFrame_t)
#define FPORT_RESPONSE_FRAME_LENGTH (sizeof(uint8_t) + sizeof(smartPortPayload_t))

#define FPORT_FRAME_PAYLOAD_LENGTH_CONTROL (sizeof(uint8_t) + sizeof(fportControlData_t))
#define FPORT_FRAME_PAYLOAD_LENGTH_TELEMETRY_REQUEST (sizeof(uint8_t) + sizeof(smartPortPayload_t))

#define NUM_RX_BUFFERS 3
#define BUFFER_SIZE (FPORT_REQUEST_FRAME_LENGTH + 2 * sizeof(uint8_t))

typedef struct fportBuffer_s {
    uint8_t data[BUFFER_SIZE];
    uint8_t length;
} fportBuffer_t;

static fportBuffer_t rxBuffer[NUM_RX_BUFFERS];

static volatile uint8_t rxBufferWriteIndex = 0;
static volatile uint8_t rxBufferReadIndex = 0;

static volatile timeUs_t lastTelemetryFrameReceivedUs;
static volatile bool clearToSend = false;

static volatile uint8_t framePosition = 0;

static smartPortPayload_t *mspPayload = NULL;
static timeUs_t lastRcFrameReceivedMs = 0;

static serialPort_t *fportPort;

static void reportFrameError(uint8_t errorReason) {
    static volatile uint16_t frameErrors = 0;

    frameErrors++;

    DEBUG_SET(DEBUG_FPORT, DEBUG_FPORT_FRAME_ERRORS, frameErrors);
    DEBUG_SET(DEBUG_FPORT, DEBUG_FPORT_FRAME_LAST_ERROR, errorReason);
}

// Receive ISR callback
static void fportDataReceive(uint16_t c, void *data)
{
    UNUSED(data);

    static timeUs_t frameStartAt = 0;
    static bool escapedCharacter = false;
    static timeUs_t lastFrameReceivedUs = 0;
    static bool telemetryFrame = false;

    const timeUs_t currentTimeUs = micros();

    clearToSend = false;

    if (framePosition > 1 && cmpTimeUs(currentTimeUs, frameStartAt) > FPORT_TIME_NEEDED_PER_FRAME_US + 500) {
        reportFrameError(DEBUG_FPORT_ERROR_TIMEOUT);

        framePosition = 0;
     }

    uint8_t val = (uint8_t)c;

    if (val == FPORT_FRAME_MARKER) {
        if (framePosition > 1) {
            const uint8_t nextWriteIndex = (rxBufferWriteIndex + 1) % NUM_RX_BUFFERS;
            if (nextWriteIndex != rxBufferReadIndex) {
                rxBuffer[rxBufferWriteIndex].length = framePosition - 1;
                rxBufferWriteIndex = nextWriteIndex;
            }

            if (telemetryFrame) {
                clearToSend = true;
                lastTelemetryFrameReceivedUs = currentTimeUs;
                telemetryFrame = false;
            }

            DEBUG_SET(DEBUG_FPORT, DEBUG_FPORT_FRAME_INTERVAL, currentTimeUs - lastFrameReceivedUs);
            lastFrameReceivedUs = currentTimeUs;

            escapedCharacter = false;
        }

        frameStartAt = currentTimeUs;
        framePosition = 1;
    } else if (framePosition > 0) {
        if (framePosition >= BUFFER_SIZE + 1) {
                framePosition = 0;

                reportFrameError(DEBUG_FPORT_ERROR_OVERSIZE);
        } else {
            if (escapedCharacter) {
                val = val ^ FPORT_ESCAPE_MASK;
                escapedCharacter = false;
            } else if (val == FPORT_ESCAPE_CHAR) {
                escapedCharacter = true;

                return;
            }

            if (framePosition == 2 && val == FPORT_FRAME_TYPE_TELEMETRY_REQUEST) {
                telemetryFrame = true;
            }

            rxBuffer[rxBufferWriteIndex].data[framePosition - 1] = val;
            framePosition = framePosition + 1;
        }
    }
}

#if defined(USE_TELEMETRY_SMARTPORT)
static void smartPortWriteFrameFport(const smartPortPayload_t *payload)
{
    framePosition = 0;

    uint16_t checksum = 0;
    smartPortSendByte(FPORT_RESPONSE_FRAME_LENGTH, &checksum, fportPort);
    smartPortSendByte(FPORT_FRAME_TYPE_TELEMETRY_RESPONSE, &checksum, fportPort);
    smartPortWriteFrameSerial(payload, fportPort, checksum);
}
#endif

static bool checkChecksum(uint8_t *data, uint8_t length)
{
    uint16_t checksum = 0;
    for (unsigned i = 0; i < length; i++) {
        checksum = checksum + *(uint8_t *)(data + i);
    }

    checksum = (checksum & 0xff) + (checksum >> 8);

    return checksum == FPORT_CRC_VALUE;
}

static uint8_t fportFrameStatus(rxRuntimeConfig_t *rxRuntimeConfig)
{
#if defined(USE_TELEMETRY_SMARTPORT)
    static smartPortPayload_t payloadBuffer;
    static bool rxDrivenFrameRate = false;
    static uint8_t consecutiveTelemetryFrameCount = 0;
<<<<<<< HEAD
=======
#endif
>>>>>>> ae76c7f0
    static bool hasTelemetryRequest = false;
#endif

    uint8_t result = RX_FRAME_PENDING;

    if (rxBufferReadIndex != rxBufferWriteIndex) {
        uint8_t bufferLength = rxBuffer[rxBufferReadIndex].length;
        uint8_t frameLength = rxBuffer[rxBufferReadIndex].data[0];
        if (frameLength != bufferLength - 2) {
            reportFrameError(DEBUG_FPORT_ERROR_SIZE);
        } else {
            if (!checkChecksum(&rxBuffer[rxBufferReadIndex].data[0], bufferLength)) {
                reportFrameError(DEBUG_FPORT_ERROR_CHECKSUM);
            } else {
                fportFrame_t *frame = (fportFrame_t *)&rxBuffer[rxBufferReadIndex].data[1];

                switch (frame->type) {
                case FPORT_FRAME_TYPE_CONTROL:
                    if (frameLength != FPORT_FRAME_PAYLOAD_LENGTH_CONTROL) {
                        reportFrameError(DEBUG_FPORT_ERROR_TYPE_SIZE);
                    } else {
                        result = sbusChannelsDecode(rxRuntimeConfig, &frame->data.controlData.channels);

                        setRSSI(scaleRange(frame->data.controlData.rssi, 0, 100, 0, RSSI_MAX_VALUE), RSSI_SOURCE_RX_PROTOCOL, false);

                        lastRcFrameReceivedMs = millis();
                    }

                    break;
                case FPORT_FRAME_TYPE_TELEMETRY_REQUEST:
                    if (frameLength != FPORT_FRAME_PAYLOAD_LENGTH_TELEMETRY_REQUEST) {
                        reportFrameError(DEBUG_FPORT_ERROR_TYPE_SIZE);
                    } else {
#if defined(USE_TELEMETRY_SMARTPORT)
                        if (!telemetryEnabled) {
                            break;
                        }

                        switch(frame->data.telemetryData.frameId) {
                        case FPORT_FRAME_ID_DATA:
                            if (!rxDrivenFrameRate) {
                                rxDrivenFrameRate = true;
                            }

                            hasTelemetryRequest = true;

                            break;
                        case FPORT_FRAME_ID_NULL:
                            if (!rxDrivenFrameRate) {
                                if (consecutiveTelemetryFrameCount >= FPORT_TELEMETRY_MAX_CONSECUTIVE_TELEMETRY_FRAMES && !(mspPayload && smartPortPayloadContainsMSP(mspPayload))) {
                                    consecutiveTelemetryFrameCount = 0;
                                } else {
                                    hasTelemetryRequest = true;

                                    consecutiveTelemetryFrameCount++;
                                }
                            }

                            break;
                        case FPORT_FRAME_ID_READ:
                        case FPORT_FRAME_ID_WRITE: // never used
                            memcpy(&payloadBuffer, &frame->data.telemetryData, sizeof(smartPortPayload_t));
                            mspPayload = &payloadBuffer;

                            break;
                        default:

                           break;
                        }
#endif
                    }

                    break;
                default:
                    reportFrameError(DEBUG_FPORT_ERROR_TYPE);

                    break;
                }
            }

        }

        rxBufferReadIndex = (rxBufferReadIndex + 1) % NUM_RX_BUFFERS;
    }

    if ((mspPayload || hasTelemetryRequest) && cmpTimeUs(micros(), lastTelemetryFrameReceivedUs) >= FPORT_MIN_TELEMETRY_RESPONSE_DELAY_US) {
        hasTelemetryRequest = false;

        result = (result & ~RX_FRAME_PENDING) | RX_FRAME_PROCESSING_REQUIRED;
    }

    if (lastRcFrameReceivedMs && ((millis() - lastRcFrameReceivedMs) > FPORT_MAX_TELEMETRY_AGE_MS)) {
        setRSSI(0, RSSI_SOURCE_RX_PROTOCOL, true);
        lastRcFrameReceivedMs = 0;
    }

    return result;
}

static bool fportProcessFrame(const rxRuntimeConfig_t *rxRuntimeConfig)
{
    UNUSED(rxRuntimeConfig);

#if defined(USE_TELEMETRY_SMARTPORT)
    static timeUs_t lastTelemetryFrameSentUs;

    timeUs_t currentTimeUs = micros();
    if (cmpTimeUs(currentTimeUs, lastTelemetryFrameReceivedUs) > FPORT_MAX_TELEMETRY_RESPONSE_DELAY_US) {
       clearToSend = false;
    }

    if (clearToSend) {
        processSmartPortTelemetry(mspPayload, &clearToSend, NULL);

        if (clearToSend) {
            smartPortWriteFrameFport(&emptySmartPortFrame);

            clearToSend = false;
        }

        DEBUG_SET(DEBUG_FPORT, DEBUG_FPORT_TELEMETRY_INTERVAL, currentTimeUs - lastTelemetryFrameSentUs);
        lastTelemetryFrameSentUs = currentTimeUs;
    }

    mspPayload = NULL;
#endif

    return true;
}

bool fportRxInit(const rxConfig_t *rxConfig, rxRuntimeConfig_t *rxRuntimeConfig)
{
    static uint16_t sbusChannelData[SBUS_MAX_CHANNEL];
    rxRuntimeConfig->channelData = sbusChannelData;
    sbusChannelsInit(rxRuntimeConfig);

    rxRuntimeConfig->channelCount = SBUS_MAX_CHANNEL;
    rxRuntimeConfig->rxRefreshRate = 11000;

    rxRuntimeConfig->rcFrameStatusFn = fportFrameStatus;
    rxRuntimeConfig->rcProcessFrameFn = fportProcessFrame;

    const serialPortConfig_t *portConfig = findSerialPortConfig(FUNCTION_RX_SERIAL);
    if (!portConfig) {
        return false;
    }

    fportPort = openSerialPort(portConfig->identifier,
        FUNCTION_RX_SERIAL,
        fportDataReceive,
        NULL,
        FPORT_BAUDRATE,
        MODE_RXTX,
        FPORT_PORT_OPTIONS | (rxConfig->serialrx_inverted ? SERIAL_INVERTED : 0) | (rxConfig->halfDuplex ? SERIAL_BIDIR : 0)
    );

    if (fportPort) {
#if defined(USE_TELEMETRY_SMARTPORT)
        telemetryEnabled = initSmartPortTelemetryExternal(smartPortWriteFrameFport);
#endif
    }

    return fportPort != NULL;
}
#endif

#endif<|MERGE_RESOLUTION|>--- conflicted
+++ resolved
@@ -256,12 +256,8 @@
     static smartPortPayload_t payloadBuffer;
     static bool rxDrivenFrameRate = false;
     static uint8_t consecutiveTelemetryFrameCount = 0;
-<<<<<<< HEAD
-=======
-#endif
->>>>>>> ae76c7f0
+#endif
     static bool hasTelemetryRequest = false;
-#endif
 
     uint8_t result = RX_FRAME_PENDING;
 
