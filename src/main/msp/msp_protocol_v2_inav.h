/*
 * This file is part of INAV
 *
 * INAV is free software: you can redistribute it and/or modify
 * it under the terms of the GNU General Public License as published by
 * the Free Software Foundation, either version 3 of the License, or
 * (at your option) any later version.
 *
 * INAV is distributed in the hope that it will be useful,
 * but WITHOUT ANY WARRANTY; without even the implied warranty of
 * MERCHANTABILITY or FITNESS FOR A PARTICULAR PURPOSE.  See the
 * GNU General Public License for more details.
 *
 * You should have received a copy of the GNU General Public License
 * along with INAV.  If not, see <http://www.gnu.org/licenses/>.
 */

// iNav specific IDs start from 0x2000
// See https://github.com/iNavFlight/inav/wiki/MSP-V2#msp-v2-message-catalogue

#define MSP2_INAV_STATUS                        0x2000
#define MSP2_INAV_OPTICAL_FLOW                  0x2001
#define MSP2_INAV_ANALOG                        0x2002
#define MSP2_INAV_MISC                          0x2003
#define MSP2_INAV_SET_MISC                      0x2004
#define MSP2_INAV_BATTERY_CONFIG                0x2005
#define MSP2_INAV_SET_BATTERY_CONFIG            0x2006
#define MSP2_INAV_RATE_PROFILE                  0x2007
#define MSP2_INAV_SET_RATE_PROFILE              0x2008
#define MSP2_INAV_AIR_SPEED                     0x2009
#define MSP2_INAV_OUTPUT_MAPPING                0x200A
#define MSP2_INAV_MC_BRAKING                    0x200B
#define MSP2_INAV_SET_MC_BRAKING                0x200C

#define MSP2_INAV_MIXER                         0x2010
#define MSP2_INAV_SET_MIXER                     0x2011

#define MSP2_INAV_OSD_LAYOUTS                   0x2012
#define MSP2_INAV_OSD_SET_LAYOUT_ITEM           0x2013
#define MSP2_INAV_OSD_ALARMS                    0x2014
#define MSP2_INAV_OSD_SET_ALARMS                0x2015
#define MSP2_INAV_OSD_PREFERENCES               0x2016
#define MSP2_INAV_OSD_SET_PREFERENCES           0x2017

#define MSP2_INAV_SELECT_BATTERY_PROFILE        0x2018

#define MSP2_INAV_DEBUG                         0x2019

<<<<<<< HEAD
#define MSP2_INAV_SERVO_MIXER                   0x2020
#define MSP2_INAV_SET_SERVO_MIXER               0x2021
=======
#define MSP2_BLACKBOX_CONFIG                    0x201A
#define MSP2_SET_BLACKBOX_CONFIG                0x201B

#define MSP2_INAV_TEMP_SENSOR_CONFIG            0x201C
#define MSP2_INAV_SET_TEMP_SENSOR_CONFIG        0x201D
#define MSP2_INAV_TEMPERATURES                  0x201E
>>>>>>> db874aa4
<|MERGE_RESOLUTION|>--- conflicted
+++ resolved
@@ -46,14 +46,12 @@
 
 #define MSP2_INAV_DEBUG                         0x2019
 
-<<<<<<< HEAD
-#define MSP2_INAV_SERVO_MIXER                   0x2020
-#define MSP2_INAV_SET_SERVO_MIXER               0x2021
-=======
 #define MSP2_BLACKBOX_CONFIG                    0x201A
 #define MSP2_SET_BLACKBOX_CONFIG                0x201B
 
 #define MSP2_INAV_TEMP_SENSOR_CONFIG            0x201C
 #define MSP2_INAV_SET_TEMP_SENSOR_CONFIG        0x201D
 #define MSP2_INAV_TEMPERATURES                  0x201E
->>>>>>> db874aa4
+
+#define MSP2_INAV_SERVO_MIXER                   0x2020
+#define MSP2_INAV_SET_SERVO_MIXER               0x2021