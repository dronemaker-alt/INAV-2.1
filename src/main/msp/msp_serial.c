/*
 * This file is part of Cleanflight.
 *
 * Cleanflight is free software: you can redistribute it and/or modify
 * it under the terms of the GNU General Public License as published by
 * the Free Software Foundation, either version 3 of the License, or
 * (at your option) any later version.
 *
 * Cleanflight is distributed in the hope that it will be useful,
 * but WITHOUT ANY WARRANTY; without even the implied warranty of
 * MERCHANTABILITY or FITNESS FOR A PARTICULAR PURPOSE.  See the
 * GNU General Public License for more details.
 *
 * You should have received a copy of the GNU General Public License
 * along with Cleanflight.  If not, see <http://www.gnu.org/licenses/>.
 */

#include <stdbool.h>
#include <stdint.h>
#include <string.h>

#include "platform.h"

#include "build/debug.h"

#include "common/streambuf.h"
#include "common/utils.h"
#include "common/maths.h"
#include "common/crc.h"

#include "drivers/system.h"
#include "drivers/serial.h"

#include "io/serial.h"
#include "fc/cli.h"

#include "msp/msp.h"
#include "msp/msp_serial.h"

static mspPort_t mspPorts[MAX_MSP_PORT_COUNT];


void resetMspPort(mspPort_t *mspPortToReset, serialPort_t *serialPort)
{
    memset(mspPortToReset, 0, sizeof(mspPort_t));

    mspPortToReset->port = serialPort;
}

void mspSerialAllocatePorts(void)
{
    uint8_t portIndex = 0;
    serialPortConfig_t *portConfig = findSerialPortConfig(FUNCTION_MSP);
    while (portConfig && portIndex < MAX_MSP_PORT_COUNT) {
        mspPort_t *mspPort = &mspPorts[portIndex];
        if (mspPort->port) {
            portIndex++;
            continue;
        }

        serialPort_t *serialPort = openSerialPort(portConfig->identifier, FUNCTION_MSP, NULL, NULL, baudRates[portConfig->msp_baudrateIndex], MODE_RXTX, SERIAL_NOT_INVERTED);
        if (serialPort) {
            resetMspPort(mspPort, serialPort);
            portIndex++;
        }

        portConfig = findNextSerialPortConfig(FUNCTION_MSP);
    }
}

void mspSerialReleasePortIfAllocated(serialPort_t *serialPort)
{
    for (uint8_t portIndex = 0; portIndex < MAX_MSP_PORT_COUNT; portIndex++) {
        mspPort_t *candidateMspPort = &mspPorts[portIndex];
        if (candidateMspPort->port == serialPort) {
            closeSerialPort(serialPort);
            memset(candidateMspPort, 0, sizeof(mspPort_t));
        }
    }
}

static bool mspSerialProcessReceivedData(mspPort_t *mspPort, uint8_t c)
{
    switch (mspPort->c_state) {
        default:
        case MSP_IDLE:      // Waiting for '$' character
            if (c == '$') {
                mspPort->mspVersion = MSP_V1;
                mspPort->c_state = MSP_HEADER_START;
            }
            else {
                return false;
            }
            break;

        case MSP_HEADER_START:  // Waiting for 'M' (MSPv1 / MSPv2_over_v1) or 'X' (MSPv2 native)
            switch (c) {
                case 'M':
                    mspPort->c_state = MSP_HEADER_M;
                    break;
                case 'X':
                    mspPort->c_state = MSP_HEADER_X;
                    break;
                default:
                    mspPort->c_state = MSP_IDLE;
                    break;
            }
            break;

        case MSP_HEADER_M:      // Waiting for '<'
            if (c == '<') {
                mspPort->offset = 0;
                mspPort->checksum1 = 0;
                mspPort->checksum2 = 0;
                mspPort->c_state = MSP_HEADER_V1;
            }
            else {
                mspPort->c_state = MSP_IDLE;
            }
            break;

        case MSP_HEADER_X:
            if (c == '<') {
                mspPort->offset = 0;
                mspPort->checksum2 = 0;
                mspPort->mspVersion = MSP_V2_NATIVE;
                mspPort->c_state = MSP_HEADER_V2_NATIVE;
            }
            else {
                mspPort->c_state = MSP_IDLE;
            }
            break;

        case MSP_HEADER_V1:     // Now receive v1 header (size/cmd), this is already checksummable
            mspPort->inBuf[mspPort->offset++] = c;
            mspPort->checksum1 ^= c;
            if (mspPort->offset == sizeof(mspHeaderV1_t)) {
                mspHeaderV1_t * hdr = (mspHeaderV1_t *)&mspPort->inBuf[0];
                // Check incoming buffer size limit
                if (hdr->size > MSP_PORT_INBUF_SIZE) {
                    mspPort->c_state = MSP_IDLE;
                }
                else if (hdr->cmd == MSP_V2_FRAME_ID) {
                    // MSPv1 payload must be big enough to hold V2 header + extra checksum
                    if (hdr->size >= sizeof(mspHeaderV2_t) + 1) {
                        mspPort->mspVersion = MSP_V2_OVER_V1;
                        mspPort->c_state = MSP_HEADER_V2_OVER_V1;
                    }
                    else {
                        mspPort->c_state = MSP_IDLE;
                    }
                }
                else {
                    mspPort->dataSize = hdr->size;
                    mspPort->cmdMSP = hdr->cmd;
                    mspPort->cmdFlags = 0;
                    mspPort->offset = 0;                // re-use buffer
                    mspPort->c_state = mspPort->dataSize > 0 ? MSP_PAYLOAD_V1 : MSP_CHECKSUM_V1;    // If no payload - jump to checksum byte
                }
            }
            break;

        case MSP_PAYLOAD_V1:
            mspPort->inBuf[mspPort->offset++] = c;
            mspPort->checksum1 ^= c;
            if (mspPort->offset == mspPort->dataSize) {
                mspPort->c_state = MSP_CHECKSUM_V1;
            }
            break;

        case MSP_CHECKSUM_V1:
            if (mspPort->checksum1 == c) {
                mspPort->c_state = MSP_COMMAND_RECEIVED;
            } else {
                mspPort->c_state = MSP_IDLE;
            }
            break;

        case MSP_HEADER_V2_OVER_V1:     // V2 header is part of V1 payload - we need to calculate both checksums now
            mspPort->inBuf[mspPort->offset++] = c;
            mspPort->checksum1 ^= c;
            mspPort->checksum2 = crc8_dvb_s2(mspPort->checksum2, c);
            if (mspPort->offset == (sizeof(mspHeaderV2_t) + sizeof(mspHeaderV1_t))) {
                mspHeaderV2_t * hdrv2 = (mspHeaderV2_t *)&mspPort->inBuf[sizeof(mspHeaderV1_t)];
                mspPort->dataSize = hdrv2->size;

                // Check for potential buffer overflow
                if (hdrv2->size > MSP_PORT_INBUF_SIZE) {
                    mspPort->c_state = MSP_IDLE;
                }
                else {
                    mspPort->cmdMSP = hdrv2->cmd;
                    mspPort->cmdFlags = hdrv2->flags;
                    mspPort->offset = 0;                // re-use buffer
                    mspPort->c_state = mspPort->dataSize > 0 ? MSP_PAYLOAD_V2_OVER_V1 : MSP_CHECKSUM_V2_OVER_V1;
                }
            }
            break;

        case MSP_PAYLOAD_V2_OVER_V1:
            mspPort->checksum2 = crc8_dvb_s2(mspPort->checksum2, c);
            mspPort->checksum1 ^= c;
            mspPort->inBuf[mspPort->offset++] = c;

            if (mspPort->offset == mspPort->dataSize) {
                mspPort->c_state = MSP_CHECKSUM_V2_OVER_V1;
            }
            break;

        case MSP_CHECKSUM_V2_OVER_V1:
            mspPort->checksum1 ^= c;
            if (mspPort->checksum2 == c) {
                mspPort->c_state = MSP_CHECKSUM_V1; // Checksum 2 correct - verify v1 checksum
            } else {
                mspPort->c_state = MSP_IDLE;
            }
            break;

        case MSP_HEADER_V2_NATIVE:
            mspPort->inBuf[mspPort->offset++] = c;
            mspPort->checksum2 = crc8_dvb_s2(mspPort->checksum2, c);
            if (mspPort->offset == sizeof(mspHeaderV2_t)) {
                mspHeaderV2_t * hdrv2 = (mspHeaderV2_t *)&mspPort->inBuf[0];

                // Check for potential buffer overflow
                if (hdrv2->size > MSP_PORT_INBUF_SIZE) {
                    mspPort->c_state = MSP_IDLE;
                }
                else {
                    mspPort->dataSize = hdrv2->size;
                    mspPort->cmdMSP = hdrv2->cmd;
                    mspPort->cmdFlags = hdrv2->flags;
                    mspPort->offset = 0;                // re-use buffer
                    mspPort->c_state = mspPort->dataSize > 0 ? MSP_PAYLOAD_V2_NATIVE : MSP_CHECKSUM_V2_NATIVE;
                }
            }
            break;

        case MSP_PAYLOAD_V2_NATIVE:
            mspPort->checksum2 = crc8_dvb_s2(mspPort->checksum2, c);
            mspPort->inBuf[mspPort->offset++] = c;

            if (mspPort->offset == mspPort->dataSize) {
                mspPort->c_state = MSP_CHECKSUM_V2_NATIVE;
            }
            break;

        case MSP_CHECKSUM_V2_NATIVE:
            if (mspPort->checksum2 == c) {
                mspPort->c_state = MSP_COMMAND_RECEIVED;
            } else {
                mspPort->c_state = MSP_IDLE;
            }
            break;
    }

    return true;
}

static uint8_t mspSerialChecksumBuf(uint8_t checksum, const uint8_t *data, int len)
{
    while (len-- > 0) {
        checksum ^= *data++;
    }
    return checksum;
}

#define JUMBO_FRAME_SIZE_LIMIT 255
static int mspSerialSendFrame(mspPort_t *msp, const uint8_t * hdr, int hdrLen, const uint8_t * data, int dataLen, const uint8_t * crc, int crcLen)
{
    // MSP port might be turned into a CLI port, which will make
    // msp->port become NULL.
    serialPort_t *port = msp->port;
    if (!port) {
        return 0;
    }
    // VSP MSP port might be unconnected. To prevent blocking - check if it's connected first
    if (!serialIsConnected(port)) {
        return 0;
    }

    // We are allowed to send out the response if
    //  a) TX buffer is completely empty (we are talking to well-behaving party that follows request-response scheduling;
    //     this allows us to transmit jumbo frames bigger than TX buffer (serialWriteBuf will block, but for jumbo frames we don't care)
    //  b) Response fits into TX buffer
    const int totalFrameLength = hdrLen + dataLen + crcLen;
    if (!isSerialTransmitBufferEmpty(port) && ((int)serialTxBytesFree(port) < totalFrameLength))
        return 0;

    // Transmit frame
    serialBeginWrite(port);
    serialWriteBuf(port, hdr, hdrLen);
    serialWriteBuf(port, data, dataLen);
    serialWriteBuf(port, crc, crcLen);
    serialEndWrite(port);

    return totalFrameLength;
}

static int mspSerialEncode(mspPort_t *msp, mspPacket_t *packet, mspVersion_e mspVersion)
{
    static const uint8_t mspMagic[MSP_VERSION_COUNT] = MSP_VERSION_MAGIC_INITIALIZER;
    const int dataLen = sbufBytesRemaining(&packet->buf);
    uint8_t hdrBuf[16] = { '$', mspMagic[mspVersion], packet->result == MSP_RESULT_ERROR ? '!' : '>'};
    uint8_t crcBuf[2];
    int hdrLen = 3;
    int crcLen = 0;

    #define V1_CHECKSUM_STARTPOS 3
    if (mspVersion == MSP_V1) {
        mspHeaderV1_t * hdrV1 = (mspHeaderV1_t *)&hdrBuf[hdrLen];
        hdrLen += sizeof(mspHeaderV1_t);
        hdrV1->cmd = packet->cmd;

        // Add JUMBO-frame header if necessary
        if (dataLen >= JUMBO_FRAME_SIZE_LIMIT) {
            mspHeaderJUMBO_t * hdrJUMBO = (mspHeaderJUMBO_t *)&hdrBuf[hdrLen];
            hdrLen += sizeof(mspHeaderJUMBO_t);

            hdrV1->size = JUMBO_FRAME_SIZE_LIMIT;
            hdrJUMBO->size = dataLen;
        }
        else {
            hdrV1->size = dataLen;
        }

        // Pre-calculate CRC
        crcBuf[crcLen] = mspSerialChecksumBuf(0, hdrBuf + V1_CHECKSUM_STARTPOS, hdrLen - V1_CHECKSUM_STARTPOS);
        crcBuf[crcLen] = mspSerialChecksumBuf(crcBuf[crcLen], sbufPtr(&packet->buf), dataLen);
        crcLen++;
    }
    else if (mspVersion == MSP_V2_OVER_V1) {
        mspHeaderV1_t * hdrV1 = (mspHeaderV1_t *)&hdrBuf[hdrLen];

        hdrLen += sizeof(mspHeaderV1_t);

        mspHeaderV2_t * hdrV2 = (mspHeaderV2_t *)&hdrBuf[hdrLen];
        hdrLen += sizeof(mspHeaderV2_t);

        const int v1PayloadSize = sizeof(mspHeaderV2_t) + dataLen + 1;  // MSPv2 header + data payload + MSPv2 checksum
        hdrV1->cmd = MSP_V2_FRAME_ID;

        // Add JUMBO-frame header if necessary
        if (v1PayloadSize >= JUMBO_FRAME_SIZE_LIMIT) {
            mspHeaderJUMBO_t * hdrJUMBO = (mspHeaderJUMBO_t *)&hdrBuf[hdrLen];
            hdrLen += sizeof(mspHeaderJUMBO_t);

            hdrV1->size = JUMBO_FRAME_SIZE_LIMIT;
            hdrJUMBO->size = v1PayloadSize;
        }
        else {
            hdrV1->size = v1PayloadSize;
        }

        // Fill V2 header
        hdrV2->flags = packet->flags;
        hdrV2->cmd = packet->cmd;
        hdrV2->size = dataLen;

        // V2 CRC: only V2 header + data payload
        crcBuf[crcLen] = crc8_dvb_s2_update(0, (uint8_t *)hdrV2, sizeof(mspHeaderV2_t));
        crcBuf[crcLen] = crc8_dvb_s2_update(crcBuf[crcLen], sbufPtr(&packet->buf), dataLen);
        crcLen++;

        // V1 CRC: All headers + data payload + V2 CRC byte
        crcBuf[crcLen] = mspSerialChecksumBuf(0, hdrBuf + V1_CHECKSUM_STARTPOS, hdrLen - V1_CHECKSUM_STARTPOS);
        crcBuf[crcLen] = mspSerialChecksumBuf(crcBuf[crcLen], sbufPtr(&packet->buf), dataLen);
        crcBuf[crcLen] = mspSerialChecksumBuf(crcBuf[crcLen], crcBuf, crcLen);
        crcLen++;
    }
    else if (mspVersion == MSP_V2_NATIVE) {
        mspHeaderV2_t * hdrV2 = (mspHeaderV2_t *)&hdrBuf[hdrLen];
        hdrLen += sizeof(mspHeaderV2_t);

        hdrV2->flags = packet->flags;
        hdrV2->cmd = packet->cmd;
        hdrV2->size = dataLen;

        crcBuf[crcLen] = crc8_dvb_s2_update(0, (uint8_t *)hdrV2, sizeof(mspHeaderV2_t));
        crcBuf[crcLen] = crc8_dvb_s2_update(crcBuf[crcLen], sbufPtr(&packet->buf), dataLen);
        crcLen++;
    }
    else {
        // Shouldn't get here
        return 0;
    }

    // Send the frame
    return mspSerialSendFrame(msp, hdrBuf, hdrLen, sbufPtr(&packet->buf), dataLen, crcBuf, crcLen);
}

static mspPostProcessFnPtr mspSerialProcessReceivedCommand(mspPort_t *msp, mspProcessCommandFnPtr mspProcessCommandFn)
{
    uint8_t outBuf[MSP_PORT_OUTBUF_SIZE];

    mspPacket_t reply = {
        .buf = { .ptr = outBuf, .end = ARRAYEND(outBuf), },
        .cmd = -1,
        .flags = 0,
        .result = 0,
    };
    uint8_t *outBufHead = reply.buf.ptr;

    mspPacket_t command = {
        .buf = { .ptr = msp->inBuf, .end = msp->inBuf + msp->dataSize, },
        .cmd = msp->cmdMSP,
        .flags = msp->cmdFlags,
        .result = 0,
    };

    mspPostProcessFnPtr mspPostProcessFn = NULL;
    const mspResult_e status = mspProcessCommandFn(&command, &reply, &mspPostProcessFn);

    if (status != MSP_RESULT_NO_REPLY) {
        sbufSwitchToReader(&reply.buf, outBufHead); // change streambuf direction
        mspSerialEncode(msp, &reply, msp->mspVersion);
    }

    msp->c_state = MSP_IDLE;
    return mspPostProcessFn;
}

static void mspEvaluateNonMspData(mspPort_t * mspPort, uint8_t receivedChar)
{
    if (receivedChar == '#') {
        mspPort->pendingRequest = MSP_PENDING_CLI;
        return;
    }

    if (receivedChar == serialConfig()->reboot_character) {
        mspPort->pendingRequest = MSP_PENDING_BOOTLOADER;
        return;
    }
}

static void mspProcessPendingRequest(mspPort_t * mspPort)
{
    // If no request is pending or 100ms guard time has not elapsed - do nothing
    if ((mspPort->pendingRequest == MSP_PENDING_NONE) || (millis() - mspPort->lastActivityMs < 100)) {
        return;
    }

    switch(mspPort->pendingRequest) {
        case MSP_PENDING_BOOTLOADER:
            systemResetToBootloader();
            break;

        case MSP_PENDING_CLI:
            if (!cliMode) {
                // When we enter CLI mode - disable this MSP port. Don't care about preserving the port since CLI can only be exited via reboot
                cliEnter(mspPort->port);
                mspPort->port = NULL;
            }
            break;

        default:
            break;
    }
}

void mspSerialProcessOnePort(mspPort_t * const mspPort, mspEvaluateNonMspData_e evaluateNonMspData, mspProcessCommandFnPtr mspProcessCommandFn)
{
    mspPostProcessFnPtr mspPostProcessFn = NULL;

    if (serialRxBytesWaiting(mspPort->port)) {
        // There are bytes incoming - abort pending request
        mspPort->lastActivityMs = millis();
        mspPort->pendingRequest = MSP_PENDING_NONE;

        // Process incoming bytes
        while (serialRxBytesWaiting(mspPort->port)) {
            const uint8_t c = serialRead(mspPort->port);
            const bool consumed = mspSerialProcessReceivedData(mspPort, c);

            if (!consumed && evaluateNonMspData == MSP_EVALUATE_NON_MSP_DATA) {
                mspEvaluateNonMspData(mspPort, c);
            }

            if (mspPort->c_state == MSP_COMMAND_RECEIVED) {
                mspPostProcessFn = mspSerialProcessReceivedCommand(mspPort, mspProcessCommandFn);
                break; // process one command at a time so as not to block.
            }
        }

        if (mspPostProcessFn) {
            waitForSerialPortToFinishTransmitting(mspPort->port);
            mspPostProcessFn(mspPort->port);
        }
    }
    else {
        mspProcessPendingRequest(mspPort);
    }
}

/*
 * Process MSP commands from serial ports configured as MSP ports.
 *
 * Called periodically by the scheduler.
 */
void mspSerialProcess(mspEvaluateNonMspData_e evaluateNonMspData, mspProcessCommandFnPtr mspProcessCommandFn)
{
    for (uint8_t portIndex = 0; portIndex < MAX_MSP_PORT_COUNT; portIndex++) {
        mspPort_t * const mspPort = &mspPorts[portIndex];
        if (mspPort->port) {
            mspSerialProcessOnePort(mspPort, evaluateNonMspData, mspProcessCommandFn);
        }
    }
}

void mspSerialInit(void)
{
    memset(mspPorts, 0, sizeof(mspPorts));
    mspSerialAllocatePorts();
}

int mspSerialPushPort(uint16_t cmd, const uint8_t *data, int datalen, mspPort_t *mspPort, mspVersion_e version)
{
    uint8_t pushBuf[MSP_PORT_OUTBUF_SIZE];

    mspPacket_t push = {
        .buf = { .ptr = pushBuf, .end = ARRAYEND(pushBuf), },
        .cmd = cmd,
        .result = 0,
    };

    sbufWriteData(&push.buf, data, datalen);

    sbufSwitchToReader(&push.buf, pushBuf);

    return mspSerialEncode(mspPort, &push, version);
}

int mspSerialPushVersion(uint8_t cmd, const uint8_t *data, int datalen, mspVersion_e version)
{
    int ret = 0;

    for (int portIndex = 0; portIndex < MAX_MSP_PORT_COUNT; portIndex++) {
        mspPort_t * const mspPort = &mspPorts[portIndex];
        if (!mspPort->port) {
            continue;
        }

        // Avoid unconnected ports (only VCP for now)
        if (!serialIsConnected(mspPort->port)) {
            continue;
        }

        ret = mspSerialPushPort(cmd, data, datalen, mspPort, version);
    }
    return ret; // return the number of bytes written
}

<<<<<<< HEAD
int mspSerialPush(uint8_t cmd, const uint8_t *data, int datalen)
{
    return mspSerialPushVersion(cmd, data, datalen, MSP_V1);
}

uint32_t mspSerialTxBytesFree(void)
=======
uint32_t mspSerialTxBytesFree(serialPort_t *port)
>>>>>>> ca2202ea
{
   return serialTxBytesFree(port);
}

mspPort_t * mspSerialPortFind(const serialPort_t *serialPort)
{
    for (int portIndex = 0; portIndex < MAX_MSP_PORT_COUNT; portIndex++) {
        mspPort_t * mspPort = &mspPorts[portIndex];
        if (mspPort->port == serialPort) {
            return mspPort;
        }
    }
    return NULL;
}<|MERGE_RESOLUTION|>--- conflicted
+++ resolved
@@ -550,16 +550,12 @@
     return ret; // return the number of bytes written
 }
 
-<<<<<<< HEAD
 int mspSerialPush(uint8_t cmd, const uint8_t *data, int datalen)
 {
     return mspSerialPushVersion(cmd, data, datalen, MSP_V1);
 }
 
-uint32_t mspSerialTxBytesFree(void)
-=======
 uint32_t mspSerialTxBytesFree(serialPort_t *port)
->>>>>>> ca2202ea
 {
    return serialTxBytesFree(port);
 }
