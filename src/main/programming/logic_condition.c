/*
 * This file is part of INAV Project.
 *
 * This Source Code Form is subject to the terms of the Mozilla Public
 * License, v. 2.0. If a copy of the MPL was not distributed with this file,
 * You can obtain one at http://mozilla.org/MPL/2.0/.
 *
 * Alternatively, the contents of this file may be used under the terms
 * of the GNU General Public License Version 3, as described below:
 *
 * This file is free software: you may copy, redistribute and/or modify
 * it under the terms of the GNU General Public License as published by the
 * Free Software Foundation, either version 3 of the License, or (at your
 * option) any later version.
 *
 * This file is distributed in the hope that it will be useful, but
 * WITHOUT ANY WARRANTY; without even the implied warranty of
 * MERCHANTABILITY or FITNESS FOR A PARTICULAR PURPOSE. See the GNU General
 * Public License for more details.
 *
 * You should have received a copy of the GNU General Public License
 * along with this program. If not, see http://www.gnu.org/licenses/.
 */

#include <stdbool.h>

#include "config/config_reset.h"
#include "config/parameter_group.h"
#include "config/parameter_group_ids.h"

#include "programming/logic_condition.h"
#include "programming/global_variables.h"
#include "programming/pid.h"
#include "common/utils.h"
#include "rx/rx.h"
#include "common/maths.h"
#include "fc/config.h"
#include "fc/cli.h"
#include "fc/fc_core.h"
#include "fc/rc_controls.h"
#include "fc/runtime_config.h"
#include "fc/rc_modes.h"
#include "navigation/navigation.h"
#include "sensors/battery.h"
#include "sensors/pitotmeter.h"
#include "sensors/rangefinder.h"
#include "flight/imu.h"
#include "flight/pid.h"
#include "flight/mixer_profile.h"
#include "drivers/io_port_expander.h"
#include "io/osd_common.h"
#include "sensors/diagnostics.h"

#include "navigation/navigation.h"
#include "navigation/navigation_private.h"

#include "io/vtx.h"
#include "drivers/vtx_common.h"
#include "drivers/light_ws2811strip.h"

PG_REGISTER_ARRAY_WITH_RESET_FN(logicCondition_t, MAX_LOGIC_CONDITIONS, logicConditions, PG_LOGIC_CONDITIONS, 4);

EXTENDED_FASTRAM uint64_t logicConditionsGlobalFlags;
EXTENDED_FASTRAM int logicConditionValuesByType[LOGIC_CONDITION_LAST];
EXTENDED_FASTRAM rcChannelOverride_t rcChannelOverrides[MAX_SUPPORTED_RC_CHANNEL_COUNT];
EXTENDED_FASTRAM flightAxisOverride_t flightAxisOverride[XYZ_AXIS_COUNT];

void pgResetFn_logicConditions(logicCondition_t *instance)
{
    for (int i = 0; i < MAX_LOGIC_CONDITIONS; i++) {
        RESET_CONFIG(logicCondition_t, &instance[i],
            .enabled = 0,
            .activatorId = -1,
            .operation = 0,
            .operandA = {
                .type = LOGIC_CONDITION_OPERAND_TYPE_VALUE,
                .value = 0
            },
            .operandB = {
                .type = LOGIC_CONDITION_OPERAND_TYPE_VALUE,
                .value = 0
            },
            .flags = 0
        );
    }
}

logicConditionState_t logicConditionStates[MAX_LOGIC_CONDITIONS];

static int logicConditionCompute(
    int32_t currentValue,
    logicOperation_e operation,
    int32_t operandA,
    int32_t operandB,
    uint8_t lcIndex
) {
    int temporaryValue;
#if defined(USE_VTX_CONTROL)
    vtxDeviceCapability_t vtxDeviceCapability;
#endif

    switch (operation) {

        case LOGIC_CONDITION_TRUE:
            return true;
            break;

        case LOGIC_CONDITION_EQUAL:
            return operandA == operandB;
            break;

        case LOGIC_CONDITION_APPROX_EQUAL:
            {
                uint16_t offest = operandA / 100;
                return ((operandB >= (operandA - offest)) && (operandB <= (operandA + offest)));
            }
            break;

        case LOGIC_CONDITION_GREATER_THAN:
            return operandA > operandB;
            break;

        case LOGIC_CONDITION_LOWER_THAN:
            return operandA < operandB;
            break;

        case LOGIC_CONDITION_LOW:
            return operandA < 1333;
            break;

        case LOGIC_CONDITION_MID:
            return operandA >= 1333 && operandA <= 1666;
            break;

        case LOGIC_CONDITION_HIGH:
            return operandA > 1666;
            break;

        case LOGIC_CONDITION_AND:
            return (operandA && operandB);
            break;

        case LOGIC_CONDITION_OR:
            return (operandA || operandB);
            break;

        case LOGIC_CONDITION_XOR:
            return (operandA != operandB);
            break;

        case LOGIC_CONDITION_NAND:
            return !(operandA && operandB);
            break;

        case LOGIC_CONDITION_NOR:
            return !(operandA || operandB);
            break;

        case LOGIC_CONDITION_NOT:
            return !operandA;
            break;

        case LOGIC_CONDITION_STICKY:
            // Operand A is activation operator
            if (operandA) {
                return true;
            }
            //Operand B is deactivation operator
            if (operandB) {
                return false;
            }

            //When both operands are not met, keep current value
            return currentValue;
            break;

        case LOGIC_CONDITION_EDGE:
            if (operandA && logicConditionStates[lcIndex].timeout == 0 && !(logicConditionStates[lcIndex].flags & LOGIC_CONDITION_FLAG_TIMEOUT_SATISFIED)) {
                if (operandB < 100) {
                    logicConditionStates[lcIndex].timeout = millis();
                } else {
                    logicConditionStates[lcIndex].timeout = millis() + operandB;
                }
                logicConditionStates[lcIndex].flags |= LOGIC_CONDITION_FLAG_TIMEOUT_SATISFIED;
                return true;
            } else if (logicConditionStates[lcIndex].timeout > 0) {
                if (logicConditionStates[lcIndex].timeout < millis()) {
                    logicConditionStates[lcIndex].timeout = 0;
                } else {
                    return true;
                }
            }

            if (!operandA) {
                logicConditionStates[lcIndex].flags &= ~LOGIC_CONDITION_FLAG_TIMEOUT_SATISFIED;
            }
            return false;
            break;

        case LOGIC_CONDITION_DELAY:
            if (operandA) {
                if (logicConditionStates[lcIndex].timeout == 0) {
                    logicConditionStates[lcIndex].timeout = millis() + operandB;
                } else if (millis() > logicConditionStates[lcIndex].timeout ) {
                    logicConditionStates[lcIndex].flags |= LOGIC_CONDITION_FLAG_TIMEOUT_SATISFIED;
                    return true;
                } else if (logicConditionStates[lcIndex].flags & LOGIC_CONDITION_FLAG_TIMEOUT_SATISFIED) {
                    return true;
                }
            } else {
                logicConditionStates[lcIndex].timeout = 0;
                logicConditionStates[lcIndex].flags &= ~LOGIC_CONDITION_FLAG_TIMEOUT_SATISFIED;
            }

            return false;
            break;

        case LOGIC_CONDITION_TIMER:
            if ((logicConditionStates[lcIndex].timeout == 0) || (millis() > logicConditionStates[lcIndex].timeout && !currentValue)) {
                logicConditionStates[lcIndex].timeout = millis() + operandA;
                return true;
            } else if (millis() > logicConditionStates[lcIndex].timeout && currentValue) {
                logicConditionStates[lcIndex].timeout = millis() + operandB;
                return false;
            }
            return currentValue;
            break;

        case LOGIC_CONDITION_DELTA:
            {
                int difference = logicConditionStates[lcIndex].lastValue - operandA;
                logicConditionStates[lcIndex].lastValue = operandA;
                return ABS(difference) >= operandB;
            }
            break;

        case LOGIC_CONDITION_GVAR_SET:
            gvSet(operandA, operandB);
            return operandB;
            break;

        case LOGIC_CONDITION_GVAR_INC:
            temporaryValue = gvGet(operandA) + operandB;
            gvSet(operandA, temporaryValue);
            return temporaryValue;
            break;

        case LOGIC_CONDITION_GVAR_DEC:
            temporaryValue = gvGet(operandA) - operandB;
            gvSet(operandA, temporaryValue);
            return temporaryValue;
            break;

        case LOGIC_CONDITION_ADD:
            return constrain(operandA + operandB, INT32_MIN, INT32_MAX);
            break;

        case LOGIC_CONDITION_SUB:
            return constrain(operandA - operandB, INT32_MIN, INT32_MAX);
            break;

        case LOGIC_CONDITION_MUL:
            return constrain(operandA * operandB, INT32_MIN, INT32_MAX);
            break;

        case LOGIC_CONDITION_DIV:
            if (operandB != 0) {
                return constrain(operandA / operandB, INT32_MIN, INT32_MAX);
            } else {
                return operandA;
            }
            break;

        case LOGIC_CONDITION_OVERRIDE_ARMING_SAFETY:
            LOGIC_CONDITION_GLOBAL_FLAG_ENABLE(LOGIC_CONDITION_GLOBAL_FLAG_OVERRIDE_ARMING_SAFETY);
            return true;
            break;

        case LOGIC_CONDITION_OVERRIDE_THROTTLE_SCALE:
            logicConditionValuesByType[LOGIC_CONDITION_OVERRIDE_THROTTLE_SCALE] = operandA;
            LOGIC_CONDITION_GLOBAL_FLAG_ENABLE(LOGIC_CONDITION_GLOBAL_FLAG_OVERRIDE_THROTTLE_SCALE);
            return true;
            break;

        case LOGIC_CONDITION_SWAP_ROLL_YAW:
            LOGIC_CONDITION_GLOBAL_FLAG_ENABLE(LOGIC_CONDITION_GLOBAL_FLAG_OVERRIDE_SWAP_ROLL_YAW);
            return true;
            break;

        case LOGIC_CONDITION_SET_VTX_POWER_LEVEL:
#if defined(USE_VTX_CONTROL)
#if(defined(USE_VTX_SMARTAUDIO) || defined(USE_VTX_TRAMP))
            if (
                logicConditionValuesByType[LOGIC_CONDITION_SET_VTX_POWER_LEVEL] != operandA &&
                vtxCommonGetDeviceCapability(vtxCommonDevice(), &vtxDeviceCapability)
            ) {
                logicConditionValuesByType[LOGIC_CONDITION_SET_VTX_POWER_LEVEL] = constrain(operandA, VTX_SETTINGS_MIN_POWER, vtxDeviceCapability.powerCount);
                vtxSettingsConfigMutable()->power = logicConditionValuesByType[LOGIC_CONDITION_SET_VTX_POWER_LEVEL];
                return logicConditionValuesByType[LOGIC_CONDITION_SET_VTX_POWER_LEVEL];
            } else {
                return false;
            }
            break;
#else
            return false;
#endif

        case LOGIC_CONDITION_SET_VTX_BAND:
            if (
                logicConditionValuesByType[LOGIC_CONDITION_SET_VTX_BAND] != operandA &&
                vtxCommonGetDeviceCapability(vtxCommonDevice(), &vtxDeviceCapability)
            ) {
                logicConditionValuesByType[LOGIC_CONDITION_SET_VTX_BAND] = constrain(operandA, VTX_SETTINGS_MIN_BAND, VTX_SETTINGS_MAX_BAND);
                vtxSettingsConfigMutable()->band = logicConditionValuesByType[LOGIC_CONDITION_SET_VTX_BAND];
                return logicConditionValuesByType[LOGIC_CONDITION_SET_VTX_BAND];
            } else {
                return false;
            }
            break;
        case LOGIC_CONDITION_SET_VTX_CHANNEL:
            if (
                logicConditionValuesByType[LOGIC_CONDITION_SET_VTX_CHANNEL] != operandA &&
                vtxCommonGetDeviceCapability(vtxCommonDevice(), &vtxDeviceCapability)
            ) {
                logicConditionValuesByType[LOGIC_CONDITION_SET_VTX_CHANNEL] = constrain(operandA, VTX_SETTINGS_MIN_CHANNEL, VTX_SETTINGS_MAX_CHANNEL);
                vtxSettingsConfigMutable()->channel = logicConditionValuesByType[LOGIC_CONDITION_SET_VTX_CHANNEL];
                return logicConditionValuesByType[LOGIC_CONDITION_SET_VTX_CHANNEL];
            } else {
                return false;
            }
            break;
#endif
        case LOGIC_CONDITION_INVERT_ROLL:
            LOGIC_CONDITION_GLOBAL_FLAG_ENABLE(LOGIC_CONDITION_GLOBAL_FLAG_OVERRIDE_INVERT_ROLL);
            return true;
            break;

        case LOGIC_CONDITION_INVERT_PITCH:
            LOGIC_CONDITION_GLOBAL_FLAG_ENABLE(LOGIC_CONDITION_GLOBAL_FLAG_OVERRIDE_INVERT_PITCH);
            return true;
            break;

        case LOGIC_CONDITION_INVERT_YAW:
            LOGIC_CONDITION_GLOBAL_FLAG_ENABLE(LOGIC_CONDITION_GLOBAL_FLAG_OVERRIDE_INVERT_YAW);
            return true;
            break;

        case LOGIC_CONDITION_OVERRIDE_THROTTLE:
            logicConditionValuesByType[LOGIC_CONDITION_OVERRIDE_THROTTLE] = operandA;
            LOGIC_CONDITION_GLOBAL_FLAG_ENABLE(LOGIC_CONDITION_GLOBAL_FLAG_OVERRIDE_THROTTLE);
            return operandA;
            break;

        case LOGIC_CONDITION_SET_OSD_LAYOUT:
            logicConditionValuesByType[LOGIC_CONDITION_SET_OSD_LAYOUT] = operandA;
            LOGIC_CONDITION_GLOBAL_FLAG_ENABLE(LOGIC_CONDITION_GLOBAL_FLAG_OVERRIDE_OSD_LAYOUT);
            return operandA;
            break;

#ifdef USE_I2C_IO_EXPANDER
        case LOGIC_CONDITION_PORT_SET:
            ioPortExpanderSet((uint8_t)operandA, (uint8_t)operandB);
            return operandB;
            break;
#endif

        case LOGIC_CONDITION_SIN:
            temporaryValue = (operandB == 0) ? 500 : operandB;
            return sin_approx(DEGREES_TO_RADIANS(operandA)) * temporaryValue;
            break;

        case LOGIC_CONDITION_COS:
            temporaryValue = (operandB == 0) ? 500 : operandB;
            return cos_approx(DEGREES_TO_RADIANS(operandA)) * temporaryValue;
            break;
        break;

        case LOGIC_CONDITION_TAN:
            temporaryValue = (operandB == 0) ? 500 : operandB;
            return tan_approx(DEGREES_TO_RADIANS(operandA)) * temporaryValue;
        break;

        case LOGIC_CONDITION_MIN:
            return (operandA < operandB) ? operandA : operandB;
        break;

        case LOGIC_CONDITION_MAX:
            return (operandA > operandB) ? operandA : operandB;
        break;

        case LOGIC_CONDITION_MAP_INPUT:
            return scaleRange(constrain(operandA, 0, operandB), 0, operandB, 0, 1000);
        break;

        case LOGIC_CONDITION_MAP_OUTPUT:
            return scaleRange(constrain(operandA, 0, 1000), 0, 1000, 0, operandB);
        break;

        case LOGIC_CONDITION_RC_CHANNEL_OVERRIDE:
            temporaryValue = constrain(operandA - 1, 0, MAX_SUPPORTED_RC_CHANNEL_COUNT - 1);
            rcChannelOverrides[temporaryValue].active = true;
            rcChannelOverrides[temporaryValue].value = constrain(operandB, PWM_RANGE_MIN, PWM_RANGE_MAX);
            LOGIC_CONDITION_GLOBAL_FLAG_ENABLE(LOGIC_CONDITION_GLOBAL_FLAG_OVERRIDE_RC_CHANNEL);
            return true;
        break;

        case LOGIC_CONDITION_SET_HEADING_TARGET:
            temporaryValue = CENTIDEGREES_TO_DEGREES(wrap_36000(DEGREES_TO_CENTIDEGREES(operandA)));
            updateHeadingHoldTarget(temporaryValue);
            return temporaryValue;
        break;

        case LOGIC_CONDITION_MODULUS:
            if (operandB != 0) {
                return constrain(operandA % operandB, INT32_MIN, INT32_MAX);
            } else {
                return operandA;
            }
            break;

        case LOGIC_CONDITION_SET_PROFILE:
            operandA--;
            if ( getConfigProfile() != operandA  && (operandA >= 0 && operandA < MAX_PROFILE_COUNT)) {
                bool profileChanged = false;
                if (setConfigProfile(operandA)) {
                    pidInit();
                    pidInitFilters();
                    schedulePidGainsUpdate();
                    navigationUsePIDs(); //set navigation pid gains
                    profileChanged = true;
                }
                return profileChanged;
            } else {
                return false;
            }
            break;

        case LOGIC_CONDITION_LOITER_OVERRIDE:
            logicConditionValuesByType[LOGIC_CONDITION_LOITER_OVERRIDE] = constrain(operandA, 0, 100000);
            LOGIC_CONDITION_GLOBAL_FLAG_ENABLE(LOGIC_CONDITION_GLOBAL_FLAG_OVERRIDE_LOITER_RADIUS);
            return true;
            break;

        case LOGIC_CONDITION_FLIGHT_AXIS_ANGLE_OVERRIDE:
            if (operandA >= 0 && operandA <= 2) {

                flightAxisOverride[operandA].angleTargetActive = true;
                int target = DEGREES_TO_DECIDEGREES(operandB);
                if (operandA == 0) {
                    //ROLL
                    target = constrain(target, -pidProfile()->max_angle_inclination[FD_ROLL], pidProfile()->max_angle_inclination[FD_ROLL]);
                } else if (operandA == 1) {
                    //PITCH
                    target = constrain(target, -pidProfile()->max_angle_inclination[FD_PITCH], pidProfile()->max_angle_inclination[FD_PITCH]);
                } else if (operandA == 2) {
                    //YAW
                    target = (constrain(target, 0, 3600));
                }
                flightAxisOverride[operandA].angleTarget = target;
                LOGIC_CONDITION_GLOBAL_FLAG_ENABLE(LOGIC_CONDITION_GLOBAL_FLAG_OVERRIDE_FLIGHT_AXIS);

                return true;
            } else {
                return false;
            }
            break;

        case LOGIC_CONDITION_FLIGHT_AXIS_RATE_OVERRIDE:
            if (operandA >= 0 && operandA <= 2) {
                flightAxisOverride[operandA].rateTargetActive = true;
                flightAxisOverride[operandA].rateTarget = constrain(operandB, -2000, 2000);
                LOGIC_CONDITION_GLOBAL_FLAG_ENABLE(LOGIC_CONDITION_GLOBAL_FLAG_OVERRIDE_FLIGHT_AXIS);
                return true;
            } else {
                return false;
            }
<<<<<<< HEAD
            break;

=======
            break;    

#ifdef LED_PIN
        case LOGIC_CONDITION_LED_PIN_PWM:
            if (operandA >=0 && operandA <= 100) {
                ledPinStartPWM((uint8_t)operandA);
            } else {
                ledPinStopPWM();
            }
            return operandA;
            break;
#endif
        
>>>>>>> 658ba349
        default:
            return false;
            break;
    }
}

void logicConditionProcess(uint8_t i) {

    const int activatorValue = logicConditionGetValue(logicConditions(i)->activatorId);

    if (logicConditions(i)->enabled && activatorValue && !cliMode) {

        /*
         * Process condition only when latch flag is not set
         * Latched LCs can only go from OFF to ON, not the other way
         */
        if (!(logicConditionStates[i].flags & LOGIC_CONDITION_FLAG_LATCH)) {
            const int operandAValue = logicConditionGetOperandValue(logicConditions(i)->operandA.type, logicConditions(i)->operandA.value);
            const int operandBValue = logicConditionGetOperandValue(logicConditions(i)->operandB.type, logicConditions(i)->operandB.value);
            const int newValue = logicConditionCompute(
                logicConditionStates[i].value,
                logicConditions(i)->operation,
                operandAValue,
                operandBValue,
                i
            );

            logicConditionStates[i].value = newValue;

            /*
             * if value evaluates as true, put a latch on logic condition
             */
            if (logicConditions(i)->flags & LOGIC_CONDITION_FLAG_LATCH && newValue) {
                logicConditionStates[i].flags |= LOGIC_CONDITION_FLAG_LATCH;
            }
        }
    } else {
        logicConditionStates[i].value = false;
    }
}

static int logicConditionGetWaypointOperandValue(int operand) {

    switch (operand) {
        case LOGIC_CONDITION_OPERAND_WAYPOINTS_IS_WP: // 0/1
            return (navGetCurrentStateFlags() & NAV_AUTO_WP) ? 1 : 0;
            break;

        case LOGIC_CONDITION_OPERAND_WAYPOINTS_WAYPOINT_INDEX:
            return NAV_Status.activeWpNumber;
            break;

        case LOGIC_CONDITION_OPERAND_WAYPOINTS_WAYPOINT_ACTION:
            return NAV_Status.activeWpAction;
            break;

        case LOGIC_CONDITION_OPERAND_WAYPOINTS_NEXT_WAYPOINT_ACTION:
            {
                uint8_t wpIndex = posControl.activeWaypointIndex + 1;
                if ((wpIndex > 0) && (wpIndex < NAV_MAX_WAYPOINTS)) {
                    return posControl.waypointList[wpIndex].action;
                }
                return false;
            }
            break;

        case LOGIC_CONDITION_OPERAND_WAYPOINTS_WAYPOINT_DISTANCE:
            {
                uint32_t distance = 0;
                if (navGetCurrentStateFlags() & NAV_AUTO_WP) {
                    fpVector3_t poi;
                    gpsLocation_t wp;
                    wp.lat = posControl.waypointList[NAV_Status.activeWpIndex].lat;
                    wp.lon = posControl.waypointList[NAV_Status.activeWpIndex].lon;
                    wp.alt = posControl.waypointList[NAV_Status.activeWpIndex].alt;
                    geoConvertGeodeticToLocal(&poi, &posControl.gpsOrigin, &wp, GEO_ALT_RELATIVE);

                    distance = calculateDistanceToDestination(&poi) / 100;
                }

                return distance;
            }
            break;

        case LOGIC_CONDTIION_OPERAND_WAYPOINTS_DISTANCE_FROM_WAYPOINT:
            {
                uint32_t distance = 0;
                if ((navGetCurrentStateFlags() & NAV_AUTO_WP) && NAV_Status.activeWpIndex > 0) {
                    fpVector3_t poi;
                    gpsLocation_t wp;
                    wp.lat = posControl.waypointList[NAV_Status.activeWpIndex-1].lat;
                    wp.lon = posControl.waypointList[NAV_Status.activeWpIndex-1].lon;
                    wp.alt = posControl.waypointList[NAV_Status.activeWpIndex-1].alt;
                    geoConvertGeodeticToLocal(&poi, &posControl.gpsOrigin, &wp, GEO_ALT_RELATIVE);

                    distance = calculateDistanceToDestination(&poi) / 100;
                }

                return distance;
            }
            break;

        case LOGIC_CONDITION_OPERAND_WAYPOINTS_USER1_ACTION:
            return (NAV_Status.activeWpIndex > 0) ? ((posControl.waypointList[NAV_Status.activeWpIndex-1].p3 & NAV_WP_USER1) == NAV_WP_USER1) : 0;
            break;

        case LOGIC_CONDITION_OPERAND_WAYPOINTS_USER2_ACTION:
            return (NAV_Status.activeWpIndex > 0) ? ((posControl.waypointList[NAV_Status.activeWpIndex-1].p3 & NAV_WP_USER2) == NAV_WP_USER2) : 0;
            break;

        case LOGIC_CONDITION_OPERAND_WAYPOINTS_USER3_ACTION:
            return (NAV_Status.activeWpIndex > 0) ? ((posControl.waypointList[NAV_Status.activeWpIndex-1].p3 & NAV_WP_USER3) == NAV_WP_USER3) : 0;
            break;

        case LOGIC_CONDITION_OPERAND_WAYPOINTS_USER4_ACTION:
            return (NAV_Status.activeWpIndex > 0) ? ((posControl.waypointList[NAV_Status.activeWpIndex-1].p3 & NAV_WP_USER4) == NAV_WP_USER4) : 0;
            break;

        case LOGIC_CONDITION_OPERAND_WAYPOINTS_USER1_ACTION_NEXT_WP:
            return ((posControl.waypointList[NAV_Status.activeWpIndex].p3 & NAV_WP_USER1) == NAV_WP_USER1);
            break;

        case LOGIC_CONDITION_OPERAND_WAYPOINTS_USER2_ACTION_NEXT_WP:
            return ((posControl.waypointList[NAV_Status.activeWpIndex].p3 & NAV_WP_USER2) == NAV_WP_USER2);
            break;

        case LOGIC_CONDITION_OPERAND_WAYPOINTS_USER3_ACTION_NEXT_WP:
            return ((posControl.waypointList[NAV_Status.activeWpIndex].p3 & NAV_WP_USER3) == NAV_WP_USER3);
            break;

        case LOGIC_CONDITION_OPERAND_WAYPOINTS_USER4_ACTION_NEXT_WP:
            return ((posControl.waypointList[NAV_Status.activeWpIndex].p3 & NAV_WP_USER4) == NAV_WP_USER4);
            break;

        default:
            return 0;
            break;
    }
}

static int logicConditionGetFlightOperandValue(int operand) {

    switch (operand) {

        case LOGIC_CONDITION_OPERAND_FLIGHT_ARM_TIMER: // in s
            return constrain((uint32_t)getFlightTime(), 0, INT16_MAX);
            break;

        case LOGIC_CONDITION_OPERAND_FLIGHT_HOME_DISTANCE: //in m
            return constrain(GPS_distanceToHome, 0, INT16_MAX);
            break;

        case LOGIC_CONDITION_OPERAND_FLIGHT_TRIP_DISTANCE: //in m
            return constrain(getTotalTravelDistance() / 100, 0, INT16_MAX);
            break;

        case LOGIC_CONDITION_OPERAND_FLIGHT_RSSI:
            return constrain(getRSSI() * 100 / RSSI_MAX_VALUE, 0, 99);
            break;

        case LOGIC_CONDITION_OPERAND_FLIGHT_VBAT: // V / 100
            return getBatteryVoltage();
            break;

        case LOGIC_CONDITION_OPERAND_FLIGHT_CELL_VOLTAGE: // V / 10
            return getBatteryAverageCellVoltage();
            break;

        case LOGIC_CONDITION_OPERAND_FLIGHT_BATT_CELLS:
            return getBatteryCellCount();
            break;

        case LOGIC_CONDITION_OPERAND_FLIGHT_CURRENT: // Amp / 100
            return getAmperage();
            break;

        case LOGIC_CONDITION_OPERAND_FLIGHT_MAH_DRAWN: // mAh
            return getMAhDrawn();
            break;

        case LOGIC_CONDITION_OPERAND_FLIGHT_GPS_SATS:
            if (getHwGPSStatus() == HW_SENSOR_UNAVAILABLE || getHwGPSStatus() == HW_SENSOR_UNHEALTHY) {
                return 0;
            } else {
                return gpsSol.numSat;
            }
            break;

        case LOGIC_CONDITION_OPERAND_FLIGHT_GPS_VALID: // 0/1
            return STATE(GPS_FIX) ? 1 : 0;
            break;

        case LOGIC_CONDITION_OPERAND_FLIGHT_GROUD_SPEED: // cm/s
            return gpsSol.groundSpeed;
            break;

        //FIXME align with osdGet3DSpeed
        case LOGIC_CONDITION_OPERAND_FLIGHT_3D_SPEED: // cm/s
            return osdGet3DSpeed();
            break;

        case LOGIC_CONDITION_OPERAND_FLIGHT_AIR_SPEED: // cm/s
        #ifdef USE_PITOT
            return constrain(getAirspeedEstimate(), 0, INT16_MAX);
        #else
            return false;
        #endif
            break;

        case LOGIC_CONDITION_OPERAND_FLIGHT_ALTITUDE: // cm
            return constrain(getEstimatedActualPosition(Z), INT16_MIN, INT16_MAX);
            break;

        case LOGIC_CONDITION_OPERAND_FLIGHT_VERTICAL_SPEED: // cm/s
            return constrain(getEstimatedActualVelocity(Z), INT16_MIN, INT16_MAX);
            break;

        case LOGIC_CONDITION_OPERAND_FLIGHT_TROTTLE_POS: // %
            return (constrain(rcCommand[THROTTLE], PWM_RANGE_MIN, PWM_RANGE_MAX) - PWM_RANGE_MIN) * 100 / (PWM_RANGE_MAX - PWM_RANGE_MIN);
            break;

        case LOGIC_CONDITION_OPERAND_FLIGHT_ATTITUDE_ROLL: // deg
            return constrain(attitude.values.roll / 10, -180, 180);
            break;

        case LOGIC_CONDITION_OPERAND_FLIGHT_ATTITUDE_PITCH: // deg
            return constrain(attitude.values.pitch / 10, -180, 180);
            break;

        case LOGIC_CONDITION_OPERAND_FLIGHT_ATTITUDE_YAW: // deg
            return constrain(attitude.values.yaw / 10, 0, 360);
            break;

        case LOGIC_CONDITION_OPERAND_FLIGHT_IS_ARMED: // 0/1
            return ARMING_FLAG(ARMED) ? 1 : 0;
            break;

        case LOGIC_CONDITION_OPERAND_FLIGHT_IS_AUTOLAUNCH: // 0/1
            return (navGetCurrentStateFlags() & NAV_CTL_LAUNCH) ? 1 : 0;
            break;

        case LOGIC_CONDITION_OPERAND_FLIGHT_IS_ALTITUDE_CONTROL: // 0/1
            return (navGetCurrentStateFlags() & NAV_CTL_ALT) ? 1 : 0;
            break;

        case LOGIC_CONDITION_OPERAND_FLIGHT_IS_POSITION_CONTROL: // 0/1
            return (navGetCurrentStateFlags() & NAV_CTL_POS) ? 1 : 0;
            break;

        case LOGIC_CONDITION_OPERAND_FLIGHT_IS_EMERGENCY_LANDING: // 0/1
            return (navGetCurrentStateFlags() & NAV_CTL_EMERG) ? 1 : 0;
            break;

        case LOGIC_CONDITION_OPERAND_FLIGHT_IS_RTH: // 0/1
            return (navGetCurrentStateFlags() & NAV_AUTO_RTH) ? 1 : 0;
            break;

        case LOGIC_CONDITION_OPERAND_FLIGHT_IS_LANDING: // 0/1
            return (navGetCurrentStateFlags() & NAV_CTL_LAND) ? 1 : 0;
            break;

        case LOGIC_CONDITION_OPERAND_FLIGHT_IS_FAILSAFE: // 0/1
            return (failsafePhase() != FAILSAFE_IDLE) ? 1 : 0;
            break;

        case LOGIC_CONDITION_OPERAND_FLIGHT_STABILIZED_YAW: //
            return axisPID[YAW];
            break;

        case LOGIC_CONDITION_OPERAND_FLIGHT_STABILIZED_ROLL: //
            return axisPID[ROLL];
            break;

        case LOGIC_CONDITION_OPERAND_FLIGHT_STABILIZED_PITCH: //
            return axisPID[PITCH];
            break;

        case LOGIC_CONDITION_OPERAND_FLIGHT_3D_HOME_DISTANCE: //in m
            return constrain(calc_length_pythagorean_2D(GPS_distanceToHome, getEstimatedActualPosition(Z) / 100.0f), 0, INT16_MAX);
            break;

        case LOGIC_CONDITION_OPERAND_FLIGHT_CRSF_LQ:
        #ifdef USE_SERIALRX_CRSF
            return rxLinkStatistics.uplinkLQ;
        #else
            return 0;
        #endif
            break;

        case LOGIC_CONDITION_OPERAND_FLIGHT_CRSF_SNR:
        #ifdef USE_SERIALRX_CRSF
            return rxLinkStatistics.uplinkSNR;
        #else
            return 0;
        #endif
            break;

        case LOGIC_CONDITION_OPERAND_FLIGHT_ACTIVE_PROFILE: // int
            return getConfigProfile() + 1;
            break;

        case LOGIC_CONDITION_OPERAND_FLIGHT_ACTIVE_MIXER_PROFILE: // int
            return currentMixerProfileIndex + 1;
            break;

        case LOGIC_CONDITION_OPERAND_FLIGHT_MIXER_TRANSITION_ACTIVE: //0,1
            return isMixerTransitionMixing ? 1 : 0;
            break;

        case LOGIC_CONDITION_OPERAND_FLIGHT_LOITER_RADIUS:
            return getLoiterRadius(navConfig()->fw.loiter_radius);

        case LOGIC_CONDITION_OPERAND_FLIGHT_AGL_STATUS:
            return isEstimatedAglTrusted();
            break;

        case LOGIC_CONDITION_OPERAND_FLIGHT_AGL:
            return getEstimatedAglPosition();
            break;

        case LOGIC_CONDITION_OPERAND_FLIGHT_RANGEFINDER_RAW:
            return rangefinderGetLatestRawAltitude();
            break;

        default:
            return 0;
            break;
    }
}

static int logicConditionGetFlightModeOperandValue(int operand) {

    switch (operand) {

        case LOGIC_CONDITION_OPERAND_FLIGHT_MODE_FAILSAFE:
            return (bool) FLIGHT_MODE(FAILSAFE_MODE);
            break;

        case LOGIC_CONDITION_OPERAND_FLIGHT_MODE_MANUAL:
            return (bool) FLIGHT_MODE(MANUAL_MODE);
            break;

        case LOGIC_CONDITION_OPERAND_FLIGHT_MODE_RTH:
            return (bool) FLIGHT_MODE(NAV_RTH_MODE);
            break;

        case LOGIC_CONDITION_OPERAND_FLIGHT_MODE_POSHOLD:
            return (bool) FLIGHT_MODE(NAV_POSHOLD_MODE);
            break;

        case LOGIC_CONDITION_OPERAND_FLIGHT_MODE_WAYPOINT_MISSION:
            return (bool) FLIGHT_MODE(NAV_WP_MODE);
            break;

        case LOGIC_CONDITION_OPERAND_FLIGHT_MODE_COURSE_HOLD:
            return ((bool) FLIGHT_MODE(NAV_COURSE_HOLD_MODE) && !(bool)FLIGHT_MODE(NAV_ALTHOLD_MODE));
            break;

        case LOGIC_CONDITION_OPERAND_FLIGHT_MODE_CRUISE:
            return (bool) (FLIGHT_MODE(NAV_COURSE_HOLD_MODE) && FLIGHT_MODE(NAV_ALTHOLD_MODE));
            break;

        case LOGIC_CONDITION_OPERAND_FLIGHT_MODE_ALTHOLD:
            return (bool) FLIGHT_MODE(NAV_ALTHOLD_MODE);
            break;

        case LOGIC_CONDITION_OPERAND_FLIGHT_MODE_ANGLE:
            return (bool) FLIGHT_MODE(ANGLE_MODE);
            break;

        case LOGIC_CONDITION_OPERAND_FLIGHT_MODE_HORIZON:
            return (bool) FLIGHT_MODE(HORIZON_MODE);
            break;

        case LOGIC_CONDITION_OPERAND_FLIGHT_MODE_ANGLEHOLD:
            return (bool) FLIGHT_MODE(ANGLEHOLD_MODE);
            break;

        case LOGIC_CONDITION_OPERAND_FLIGHT_MODE_AIR:
            return (bool) FLIGHT_MODE(AIRMODE_ACTIVE);
            break;

        case LOGIC_CONDITION_OPERAND_FLIGHT_MODE_ACRO:
            return (((bool) FLIGHT_MODE(ANGLE_MODE) || (bool) FLIGHT_MODE(HORIZON_MODE) || (bool) FLIGHT_MODE(MANUAL_MODE) || (bool) FLIGHT_MODE(NAV_RTH_MODE) ||
                    (bool) FLIGHT_MODE(NAV_POSHOLD_MODE) || (bool) FLIGHT_MODE(NAV_COURSE_HOLD_MODE) || (bool) FLIGHT_MODE(NAV_WP_MODE)) == false);
            break;

        case LOGIC_CONDITION_OPERAND_FLIGHT_MODE_USER1:
            return IS_RC_MODE_ACTIVE(BOXUSER1);
            break;

        case LOGIC_CONDITION_OPERAND_FLIGHT_MODE_USER2:
            return IS_RC_MODE_ACTIVE(BOXUSER2);
            break;

        case LOGIC_CONDITION_OPERAND_FLIGHT_MODE_USER3:
            return IS_RC_MODE_ACTIVE(BOXUSER3);
            break;

        case LOGIC_CONDITION_OPERAND_FLIGHT_MODE_USER4:
            return IS_RC_MODE_ACTIVE(BOXUSER4);
            break;

        default:
            return 0;
            break;
    }
}

int logicConditionGetOperandValue(logicOperandType_e type, int operand) {
    int retVal = 0;

    switch (type) {

        case LOGIC_CONDITION_OPERAND_TYPE_VALUE:
            retVal = operand;
            break;

        case LOGIC_CONDITION_OPERAND_TYPE_RC_CHANNEL:
            //Extract RC channel raw value
            if (operand >= 1 && operand <= MAX_SUPPORTED_RC_CHANNEL_COUNT) {
                retVal = rxGetChannelValue(operand - 1);
            }
            break;

        case LOGIC_CONDITION_OPERAND_TYPE_FLIGHT:
            retVal = logicConditionGetFlightOperandValue(operand);
            break;

        case LOGIC_CONDITION_OPERAND_TYPE_FLIGHT_MODE:
            retVal = logicConditionGetFlightModeOperandValue(operand);
            break;

        case LOGIC_CONDITION_OPERAND_TYPE_LC:
            if (operand >= 0 && operand < MAX_LOGIC_CONDITIONS) {
                retVal = logicConditionGetValue(operand);
            }
            break;

        case LOGIC_CONDITION_OPERAND_TYPE_GVAR:
            if (operand >= 0 && operand < MAX_GLOBAL_VARIABLES) {
                retVal = gvGet(operand);
            }
            break;

        case LOGIC_CONDITION_OPERAND_TYPE_PID:
            if (operand >= 0 && operand < MAX_PROGRAMMING_PID_COUNT) {
                retVal = programmingPidGetOutput(operand);
            }
            break;

        case LOGIC_CONDITION_OPERAND_TYPE_WAYPOINTS:
            retVal = logicConditionGetWaypointOperandValue(operand);
            break;

        default:
            break;
    }

    return retVal;
}

/*
 * conditionId == -1 is always evaluated as true
 */
int logicConditionGetValue(int8_t conditionId) {
    if (conditionId >= 0) {
        return logicConditionStates[conditionId].value;
    } else {
        return true;
    }
}

void logicConditionUpdateTask(timeUs_t currentTimeUs) {
    UNUSED(currentTimeUs);

    //Disable all flags
    logicConditionsGlobalFlags = 0;

    for (uint8_t i = 0; i < MAX_SUPPORTED_RC_CHANNEL_COUNT; i++) {
        rcChannelOverrides[i].active = false;
    }

    for (uint8_t i = 0; i < XYZ_AXIS_COUNT; i++) {
        flightAxisOverride[i].rateTargetActive = false;
        flightAxisOverride[i].angleTargetActive = false;
    }

    for (uint8_t i = 0; i < MAX_LOGIC_CONDITIONS; i++) {
        logicConditionProcess(i);
    }

#ifdef USE_I2C_IO_EXPANDER
    ioPortExpanderSync();
#endif
}

void logicConditionReset(void) {
    for (uint8_t i = 0; i < MAX_LOGIC_CONDITIONS; i++) {
        logicConditionStates[i].value = 0;
        logicConditionStates[i].lastValue = 0;
        logicConditionStates[i].flags = 0;
        logicConditionStates[i].timeout = 0;
    }
}

float NOINLINE getThrottleScale(float globalThrottleScale) {
    if (LOGIC_CONDITION_GLOBAL_FLAG(LOGIC_CONDITION_GLOBAL_FLAG_OVERRIDE_THROTTLE_SCALE)) {
        return constrainf(logicConditionValuesByType[LOGIC_CONDITION_OVERRIDE_THROTTLE_SCALE] / 100.0f, 0.0f, 1.0f);
    } else {
        return globalThrottleScale;
    }
}

int16_t getRcCommandOverride(int16_t command[], uint8_t axis) {
    int16_t outputValue = command[axis];

    if (LOGIC_CONDITION_GLOBAL_FLAG(LOGIC_CONDITION_GLOBAL_FLAG_OVERRIDE_SWAP_ROLL_YAW) && axis == FD_ROLL) {
        outputValue = command[FD_YAW];
    } else if (LOGIC_CONDITION_GLOBAL_FLAG(LOGIC_CONDITION_GLOBAL_FLAG_OVERRIDE_SWAP_ROLL_YAW) && axis == FD_YAW) {
        outputValue = command[FD_ROLL];
    }

    if (LOGIC_CONDITION_GLOBAL_FLAG(LOGIC_CONDITION_GLOBAL_FLAG_OVERRIDE_INVERT_ROLL) && axis == FD_ROLL) {
        outputValue *= -1;
    }
    if (LOGIC_CONDITION_GLOBAL_FLAG(LOGIC_CONDITION_GLOBAL_FLAG_OVERRIDE_INVERT_PITCH) && axis == FD_PITCH) {
        outputValue *= -1;
    }
    if (LOGIC_CONDITION_GLOBAL_FLAG(LOGIC_CONDITION_GLOBAL_FLAG_OVERRIDE_INVERT_YAW) && axis == FD_YAW) {
        outputValue *= -1;
    }

    return outputValue;
}

int16_t getRcChannelOverride(uint8_t channel, int16_t originalValue) {
    if (rcChannelOverrides[channel].active) {
        return rcChannelOverrides[channel].value;
    } else {
        return originalValue;
    }
}

uint32_t getLoiterRadius(uint32_t loiterRadius) {
#ifdef USE_PROGRAMMING_FRAMEWORK
    if (LOGIC_CONDITION_GLOBAL_FLAG(LOGIC_CONDITION_GLOBAL_FLAG_OVERRIDE_LOITER_RADIUS) &&
        !(FLIGHT_MODE(FAILSAFE_MODE) || FLIGHT_MODE(NAV_RTH_MODE) || FLIGHT_MODE(NAV_WP_MODE) || navigationIsExecutingAnEmergencyLanding())) {
        return constrain(logicConditionValuesByType[LOGIC_CONDITION_LOITER_OVERRIDE], loiterRadius, 100000);
    } else {
        return loiterRadius;
    }
#else
    return loiterRadius;
#endif
}

float getFlightAxisAngleOverride(uint8_t axis, float angle) {
    if (flightAxisOverride[axis].angleTargetActive) {
        return flightAxisOverride[axis].angleTarget;
    } else {
        return angle;
    }
}

float getFlightAxisRateOverride(uint8_t axis, float rate) {
    if (flightAxisOverride[axis].rateTargetActive) {
        return flightAxisOverride[axis].rateTarget;
    } else {
        return rate;
    }
}

bool isFlightAxisAngleOverrideActive(uint8_t axis) {
    if (flightAxisOverride[axis].angleTargetActive) {
        return true;
    } else {
        return false;
    }
}

bool isFlightAxisRateOverrideActive(uint8_t axis) {
    if (flightAxisOverride[axis].rateTargetActive) {
        return true;
    } else {
        return false;
    }
}<|MERGE_RESOLUTION|>--- conflicted
+++ resolved
@@ -474,11 +474,7 @@
             } else {
                 return false;
             }
-<<<<<<< HEAD
-            break;
-
-=======
-            break;    
+            break;
 
 #ifdef LED_PIN
         case LOGIC_CONDITION_LED_PIN_PWM:
@@ -490,8 +486,6 @@
             return operandA;
             break;
 #endif
-        
->>>>>>> 658ba349
         default:
             return false;
             break;
