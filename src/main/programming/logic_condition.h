--- conflicted
+++ resolved
@@ -81,14 +81,9 @@
     LOGIC_CONDITION_TIMER                       = 49,
     LOGIC_CONDITION_DELTA                       = 50,
     LOGIC_CONDITION_APPROX_EQUAL                = 51,
-<<<<<<< HEAD
-#ifdef USE_GPS_FIX_ESTIMATION
-    LOGIC_CONDITION_DISABLE_GPS_FIX             = 52,
-#endif
-=======
     LOGIC_CONDITION_LED_PIN_PWM                 = 52,
->>>>>>> 4b88ac06
-    LOGIC_CONDITION_LAST                        = 53,
+    LOGIC_CONDITION_DISABLE_GPS_FIX             = 53,
+    LOGIC_CONDITION_LAST                        = 54,
 } logicOperation_e;
 
 typedef enum logicOperandType_s {
