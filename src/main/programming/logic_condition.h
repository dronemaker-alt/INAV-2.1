/*
 * This file is part of INAV Project.
 *
 * This Source Code Form is subject to the terms of the Mozilla Public
 * License, v. 2.0. If a copy of the MPL was not distributed with this file,
 * You can obtain one at http://mozilla.org/MPL/2.0/.
 *
 * Alternatively, the contents of this file may be used under the terms
 * of the GNU General Public License Version 3, as described below:
 *
 * This file is free software: you may copy, redistribute and/or modify
 * it under the terms of the GNU General Public License as published by the
 * Free Software Foundation, either version 3 of the License, or (at your
 * option) any later version.
 *
 * This file is distributed in the hope that it will be useful, but
 * WITHOUT ANY WARRANTY; without even the implied warranty of
 * MERCHANTABILITY or FITNESS FOR A PARTICULAR PURPOSE. See the GNU General
 * Public License for more details.
 *
 * You should have received a copy of the GNU General Public License
 * along with this program. If not, see http://www.gnu.org/licenses/.
 */
#pragma once

#include "config/parameter_group.h"
#include "common/time.h"

#define MAX_LOGIC_CONDITIONS 64

typedef enum {
    LOGIC_CONDITION_TRUE                        = 0,
    LOGIC_CONDITION_EQUAL                       = 1,
    LOGIC_CONDITION_GREATER_THAN                = 2,
    LOGIC_CONDITION_LOWER_THAN                  = 3,
    LOGIC_CONDITION_LOW                         = 4,
    LOGIC_CONDITION_MID                         = 5,
    LOGIC_CONDITION_HIGH                        = 6,
    LOGIC_CONDITION_AND                         = 7,
    LOGIC_CONDITION_OR                          = 8,
    LOGIC_CONDITION_XOR                         = 9,
    LOGIC_CONDITION_NAND                        = 10,
    LOGIC_CONDITION_NOR                         = 11,
    LOGIC_CONDITION_NOT                         = 12,
    LOGIC_CONDITION_STICKY                      = 13,
    LOGIC_CONDITION_ADD                         = 14,
    LOGIC_CONDITION_SUB                         = 15,
    LOGIC_CONDITION_MUL                         = 16,
    LOGIC_CONDITION_DIV                         = 17,
    LOGIC_CONDITION_GVAR_SET                    = 18,
    LOGIC_CONDITION_GVAR_INC                    = 19,
    LOGIC_CONDITION_GVAR_DEC                    = 20,
    LOGIC_CONDITION_PORT_SET                    = 21,
    LOGIC_CONDITION_OVERRIDE_ARMING_SAFETY      = 22,
    LOGIC_CONDITION_OVERRIDE_THROTTLE_SCALE     = 23,
    LOGIC_CONDITION_SWAP_ROLL_YAW               = 24,
    LOGIC_CONDITION_SET_VTX_POWER_LEVEL         = 25,
    LOGIC_CONDITION_INVERT_ROLL                 = 26,
    LOGIC_CONDITION_INVERT_PITCH                = 27,
    LOGIC_CONDITION_INVERT_YAW                  = 28,
    LOGIC_CONDITION_OVERRIDE_THROTTLE           = 29,
    LOGIC_CONDITION_SET_VTX_BAND                = 30,
    LOGIC_CONDITION_SET_VTX_CHANNEL             = 31,
    LOGIC_CONDITION_SET_OSD_LAYOUT              = 32,
    LOGIC_CONDITION_SIN                         = 33,
    LOGIC_CONDITION_COS                         = 34,
    LOGIC_CONDITION_TAN                         = 35,
    LOGIC_CONDITION_MAP_INPUT                   = 36,
    LOGIC_CONDITION_MAP_OUTPUT                  = 37,
    LOGIC_CONDITION_RC_CHANNEL_OVERRIDE         = 38,
    LOGIC_CONDITION_SET_HEADING_TARGET          = 39,
    LOGIC_CONDITION_MODULUS                     = 40,
    LOGIC_CONDITION_LOITER_OVERRIDE             = 41,
    LOGIC_CONDITION_SET_PROFILE                 = 42,
    LOGIC_CONDITION_MIN                         = 43,
    LOGIC_CONDITION_MAX                         = 44,
    LOGIC_CONDITION_FLIGHT_AXIS_ANGLE_OVERRIDE  = 45,
    LOGIC_CONDITION_FLIGHT_AXIS_RATE_OVERRIDE   = 46,
    LOGIC_CONDITION_EDGE                        = 47,
    LOGIC_CONDITION_DELAY                       = 48,
    LOGIC_CONDITION_TIMER                       = 49,
    LOGIC_CONDITION_DELTA                       = 50,
    LOGIC_CONDITION_APPROX_EQUAL                = 51,
<<<<<<< HEAD
    LOGIC_CONDITION_RESET_MAG_CALIBRATION       = 53,
    LOGIC_CONDITION_LAST                        = 54,
=======
    LOGIC_CONDITION_LED_PIN_PWM                 = 52,
    LOGIC_CONDITION_LAST                        = 53,
>>>>>>> 4b88ac06
} logicOperation_e;

typedef enum logicOperandType_s {
    LOGIC_CONDITION_OPERAND_TYPE_VALUE = 0,
    LOGIC_CONDITION_OPERAND_TYPE_RC_CHANNEL,
    LOGIC_CONDITION_OPERAND_TYPE_FLIGHT,
    LOGIC_CONDITION_OPERAND_TYPE_FLIGHT_MODE,
    LOGIC_CONDITION_OPERAND_TYPE_LC,    // Result of different LC and LC operand
    LOGIC_CONDITION_OPERAND_TYPE_GVAR,  // Value from a global variable
    LOGIC_CONDITION_OPERAND_TYPE_PID,  // Value from a Programming PID
    LOGIC_CONDITION_OPERAND_TYPE_WAYPOINTS,
    LOGIC_CONDITION_OPERAND_TYPE_LAST
} logicOperandType_e;

typedef enum {
    LOGIC_CONDITION_OPERAND_FLIGHT_ARM_TIMER = 0, // in s                   // 0
    LOGIC_CONDITION_OPERAND_FLIGHT_HOME_DISTANCE, //in m                    // 1
    LOGIC_CONDITION_OPERAND_FLIGHT_TRIP_DISTANCE, //in m                    // 2
    LOGIC_CONDITION_OPERAND_FLIGHT_RSSI,                                    // 3
    LOGIC_CONDITION_OPERAND_FLIGHT_VBAT, // Volt / 10                       // 4
    LOGIC_CONDITION_OPERAND_FLIGHT_CELL_VOLTAGE, // Volt / 10               // 5
    LOGIC_CONDITION_OPERAND_FLIGHT_CURRENT, // Amp / 100                    // 6
    LOGIC_CONDITION_OPERAND_FLIGHT_MAH_DRAWN, // mAh                        // 7
    LOGIC_CONDITION_OPERAND_FLIGHT_GPS_SATS,                                // 8
    LOGIC_CONDITION_OPERAND_FLIGHT_GROUD_SPEED, // cm/s                     // 9
    LOGIC_CONDITION_OPERAND_FLIGHT_3D_SPEED, // cm/s                        // 10
    LOGIC_CONDITION_OPERAND_FLIGHT_AIR_SPEED, // cm/s                       // 11
    LOGIC_CONDITION_OPERAND_FLIGHT_ALTITUDE, // cm                          // 12
    LOGIC_CONDITION_OPERAND_FLIGHT_VERTICAL_SPEED, // cm/s                  // 13
    LOGIC_CONDITION_OPERAND_FLIGHT_TROTTLE_POS, // %                        // 14
    LOGIC_CONDITION_OPERAND_FLIGHT_ATTITUDE_ROLL, // deg                    // 15
    LOGIC_CONDITION_OPERAND_FLIGHT_ATTITUDE_PITCH, // deg                   // 16
    LOGIC_CONDITION_OPERAND_FLIGHT_IS_ARMED, // 0/1                         // 17
    LOGIC_CONDITION_OPERAND_FLIGHT_IS_AUTOLAUNCH, // 0/1                    // 18
    LOGIC_CONDITION_OPERAND_FLIGHT_IS_ALTITUDE_CONTROL, // 0/1              // 19
    LOGIC_CONDITION_OPERAND_FLIGHT_IS_POSITION_CONTROL, // 0/1              // 20
    LOGIC_CONDITION_OPERAND_FLIGHT_IS_EMERGENCY_LANDING, // 0/1             // 21
    LOGIC_CONDITION_OPERAND_FLIGHT_IS_RTH, // 0/1                           // 22
    LOGIC_CONDITION_OPERAND_FLIGHT_IS_LANDING, // 0/1                       // 23
    LOGIC_CONDITION_OPERAND_FLIGHT_IS_FAILSAFE, // 0/1                      // 24
    LOGIC_CONDITION_OPERAND_FLIGHT_STABILIZED_ROLL,                         // 25
    LOGIC_CONDITION_OPERAND_FLIGHT_STABILIZED_PITCH,                        // 26
    LOGIC_CONDITION_OPERAND_FLIGHT_STABILIZED_YAW,                          // 27
    LOGIC_CONDITION_OPERAND_FLIGHT_3D_HOME_DISTANCE,                        // 28
    LOGIC_CONDITION_OPERAND_FLIGHT_CRSF_LQ,                                 // 29
    LOGIC_CONDITION_OPERAND_FLIGHT_CRSF_SNR,                                // 39
    LOGIC_CONDITION_OPERAND_FLIGHT_GPS_VALID, // 0/1                        // 31
    LOGIC_CONDITION_OPERAND_FLIGHT_LOITER_RADIUS,                           // 32
    LOGIC_CONDITION_OPERAND_FLIGHT_ACTIVE_PROFILE, //int                    // 33
    LOGIC_CONDITION_OPERAND_FLIGHT_BATT_CELLS,                              // 34
    LOGIC_CONDITION_OPERAND_FLIGHT_AGL_STATUS, //0,1,2                      // 35
    LOGIC_CONDITION_OPERAND_FLIGHT_AGL, //0,1,2                             // 36
    LOGIC_CONDITION_OPERAND_FLIGHT_RANGEFINDER_RAW, //int                   // 37
    LOGIC_CONDITION_OPERAND_FLIGHT_ACTIVE_MIXER_PROFILE, //int              // 38
    LOGIC_CONDITION_OPERAND_FLIGHT_MIXER_TRANSITION_ACTIVE, //0,1           // 39
    LOGIC_CONDITION_OPERAND_FLIGHT_ATTITUDE_YAW, // deg                     // 40
} logicFlightOperands_e;

typedef enum {
    LOGIC_CONDITION_OPERAND_FLIGHT_MODE_FAILSAFE,                           // 0
    LOGIC_CONDITION_OPERAND_FLIGHT_MODE_MANUAL,                             // 1
    LOGIC_CONDITION_OPERAND_FLIGHT_MODE_RTH,                                // 2
    LOGIC_CONDITION_OPERAND_FLIGHT_MODE_POSHOLD,                            // 3
    LOGIC_CONDITION_OPERAND_FLIGHT_MODE_CRUISE,                             // 4
    LOGIC_CONDITION_OPERAND_FLIGHT_MODE_ALTHOLD,                            // 5
    LOGIC_CONDITION_OPERAND_FLIGHT_MODE_ANGLE,                              // 6
    LOGIC_CONDITION_OPERAND_FLIGHT_MODE_HORIZON,                            // 7
    LOGIC_CONDITION_OPERAND_FLIGHT_MODE_AIR,                                // 8
    LOGIC_CONDITION_OPERAND_FLIGHT_MODE_USER1,                              // 9
    LOGIC_CONDITION_OPERAND_FLIGHT_MODE_USER2,                              // 10
    LOGIC_CONDITION_OPERAND_FLIGHT_MODE_COURSE_HOLD,                        // 11
    LOGIC_CONDITION_OPERAND_FLIGHT_MODE_USER3,                              // 12
    LOGIC_CONDITION_OPERAND_FLIGHT_MODE_USER4,                              // 13
    LOGIC_CONDITION_OPERAND_FLIGHT_MODE_ACRO,                               // 14
    LOGIC_CONDITION_OPERAND_FLIGHT_MODE_WAYPOINT_MISSION,                   // 15
} logicFlightModeOperands_e;

typedef enum {
    LOGIC_CONDITION_OPERAND_WAYPOINTS_IS_WP, // 0/1                         // 0
    LOGIC_CONDITION_OPERAND_WAYPOINTS_WAYPOINT_INDEX,                       // 1
    LOGIC_CONDITION_OPERAND_WAYPOINTS_WAYPOINT_ACTION,                      // 2
    LOGIC_CONDITION_OPERAND_WAYPOINTS_NEXT_WAYPOINT_ACTION,                 // 3
    LOGIC_CONDITION_OPERAND_WAYPOINTS_WAYPOINT_DISTANCE,                    // 4
    LOGIC_CONDTIION_OPERAND_WAYPOINTS_DISTANCE_FROM_WAYPOINT,               // 5
    LOGIC_CONDITION_OPERAND_WAYPOINTS_USER1_ACTION,                         // 6
    LOGIC_CONDITION_OPERAND_WAYPOINTS_USER2_ACTION,                         // 7
    LOGIC_CONDITION_OPERAND_WAYPOINTS_USER3_ACTION,                         // 8
    LOGIC_CONDITION_OPERAND_WAYPOINTS_USER4_ACTION,                         // 9
    LOGIC_CONDITION_OPERAND_WAYPOINTS_USER1_ACTION_NEXT_WP,                 // 10
    LOGIC_CONDITION_OPERAND_WAYPOINTS_USER2_ACTION_NEXT_WP,                 // 11
    LOGIC_CONDITION_OPERAND_WAYPOINTS_USER3_ACTION_NEXT_WP,                 // 12
    LOGIC_CONDITION_OPERAND_WAYPOINTS_USER4_ACTION_NEXT_WP,                 // 13
} logicWaypointOperands_e;

typedef enum {
    LOGIC_CONDITION_GLOBAL_FLAG_OVERRIDE_ARMING_SAFETY = (1 << 0),
    LOGIC_CONDITION_GLOBAL_FLAG_OVERRIDE_THROTTLE_SCALE = (1 << 1),
    LOGIC_CONDITION_GLOBAL_FLAG_OVERRIDE_SWAP_ROLL_YAW = (1 << 2),
    LOGIC_CONDITION_GLOBAL_FLAG_OVERRIDE_INVERT_ROLL = (1 << 3),
    LOGIC_CONDITION_GLOBAL_FLAG_OVERRIDE_INVERT_PITCH = (1 << 4),
    LOGIC_CONDITION_GLOBAL_FLAG_OVERRIDE_INVERT_YAW = (1 << 5),
    LOGIC_CONDITION_GLOBAL_FLAG_OVERRIDE_THROTTLE = (1 << 6),
    LOGIC_CONDITION_GLOBAL_FLAG_OVERRIDE_OSD_LAYOUT = (1 << 7),
    LOGIC_CONDITION_GLOBAL_FLAG_OVERRIDE_RC_CHANNEL = (1 << 8),
    LOGIC_CONDITION_GLOBAL_FLAG_OVERRIDE_LOITER_RADIUS = (1 << 9),
    LOGIC_CONDITION_GLOBAL_FLAG_OVERRIDE_FLIGHT_AXIS = (1 << 10),
} logicConditionsGlobalFlags_t;

typedef enum {
    LOGIC_CONDITION_FLAG_LATCH              = 1 << 0,
    LOGIC_CONDITION_FLAG_TIMEOUT_SATISFIED  = 1 << 1,
} logicConditionFlags_e;

typedef struct logicOperand_s {
    int32_t value;
    logicOperandType_e type;
} logicOperand_t;

typedef struct logicCondition_s {
    logicOperand_t operandA;
    logicOperand_t operandB;
    uint8_t enabled;
    int8_t activatorId;
    logicOperation_e operation;
    uint8_t flags;
} logicCondition_t;

PG_DECLARE_ARRAY(logicCondition_t, MAX_LOGIC_CONDITIONS, logicConditions);

typedef struct logicConditionState_s {
    int value;
    int32_t lastValue;
    uint8_t flags;
    timeMs_t timeout;
} logicConditionState_t;

typedef struct rcChannelOverride_s {
    int value;
    uint8_t active;
} rcChannelOverride_t;

typedef struct flightAxisOverride_s {
    int angleTarget;
    int rateTarget;
    uint8_t rateTargetActive;
    uint8_t angleTargetActive;
} flightAxisOverride_t;

extern int logicConditionValuesByType[LOGIC_CONDITION_LAST];
extern uint64_t logicConditionsGlobalFlags;

#define LOGIC_CONDITION_GLOBAL_FLAG_DISABLE(mask) (logicConditionsGlobalFlags &= ~(mask))
#define LOGIC_CONDITION_GLOBAL_FLAG_ENABLE(mask) (logicConditionsGlobalFlags |= (mask))
#define LOGIC_CONDITION_GLOBAL_FLAG(mask) (logicConditionsGlobalFlags & (mask))

void logicConditionProcess(uint8_t i);

int logicConditionGetOperandValue(logicOperandType_e type, int operand);

int logicConditionGetValue(int8_t conditionId);
void logicConditionUpdateTask(timeUs_t currentTimeUs);
void logicConditionReset(void);

float getThrottleScale(float globalThrottleScale);
int16_t getRcCommandOverride(int16_t command[], uint8_t axis);
int16_t getRcChannelOverride(uint8_t channel, int16_t originalValue);
uint32_t getLoiterRadius(uint32_t loiterRadius);
float getFlightAxisAngleOverride(uint8_t axis, float angle);
float getFlightAxisRateOverride(uint8_t axis, float rate);
bool isFlightAxisAngleOverrideActive(uint8_t axis);
bool isFlightAxisRateOverrideActive(uint8_t axis);<|MERGE_RESOLUTION|>--- conflicted
+++ resolved
@@ -81,13 +81,9 @@
     LOGIC_CONDITION_TIMER                       = 49,
     LOGIC_CONDITION_DELTA                       = 50,
     LOGIC_CONDITION_APPROX_EQUAL                = 51,
-<<<<<<< HEAD
+    LOGIC_CONDITION_LED_PIN_PWM                 = 52,
     LOGIC_CONDITION_RESET_MAG_CALIBRATION       = 53,
     LOGIC_CONDITION_LAST                        = 54,
-=======
-    LOGIC_CONDITION_LED_PIN_PWM                 = 52,
-    LOGIC_CONDITION_LAST                        = 53,
->>>>>>> 4b88ac06
 } logicOperation_e;
 
 typedef enum logicOperandType_s {
