--- conflicted
+++ resolved
@@ -254,11 +254,7 @@
 
 #if defined(USE_ACC_BMI160)
     case ACC_BMI160:
-<<<<<<< HEAD
-        if (bmi160SpiAccDetect(dev)) {
-=======
         if (bmi160AccDetect(dev)) {
->>>>>>> f2cf315a
 #ifdef ACC_BMI160_ALIGN
             dev->accAlign = ACC_BMI160_ALIGN;
 #endif
