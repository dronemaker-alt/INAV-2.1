/*
 * This file is part of Cleanflight.
 *
 * Cleanflight is free software: you can redistribute it and/or modify
 * it under the terms of the GNU General Public License as published by
 * the Free Software Foundation, either version 3 of the License, or
 * (at your option) any later version.
 *
 * Cleanflight is distributed in the hope that it will be useful,
 * but WITHOUT ANY WARRANTY; without even the implied warranty of
 * MERCHANTABILITY or FITNESS FOR A PARTICULAR PURPOSE.  See the
 * GNU General Public License for more details.
 *
 * You should have received a copy of the GNU General Public License
 * along with Cleanflight.  If not, see <http://www.gnu.org/licenses/>.
 */

#pragma once

#include "config/parameter_group.h"

typedef enum {
    TEMP_GYRO = 0,
    TEMP_BARO = 1,
<<<<<<< HEAD
=======
#ifdef USE_TEMPERATURE_SENSOR
    TEMP_LM75 = 2,
#endif
>>>>>>> ede4a790
    TEMP_COUNT
} tempSensor_e;

// Temperature is returned in degC*10
int16_t getTemperature(tempSensor_e sensor);
float getCurrentTemperature(void);
tempSensor_e getCurrentTemperatureSensorUsed(void);
<<<<<<< HEAD
void temperatureUpdate(void);
=======
void temperatureUpdate(void);

#ifdef USE_TEMPERATURE_SENSOR
void temperatureInit(void);
#endif
>>>>>>> ede4a790
<|MERGE_RESOLUTION|>--- conflicted
+++ resolved
@@ -22,12 +22,9 @@
 typedef enum {
     TEMP_GYRO = 0,
     TEMP_BARO = 1,
-<<<<<<< HEAD
-=======
 #ifdef USE_TEMPERATURE_SENSOR
     TEMP_LM75 = 2,
 #endif
->>>>>>> ede4a790
     TEMP_COUNT
 } tempSensor_e;
 
@@ -35,12 +32,8 @@
 int16_t getTemperature(tempSensor_e sensor);
 float getCurrentTemperature(void);
 tempSensor_e getCurrentTemperatureSensorUsed(void);
-<<<<<<< HEAD
-void temperatureUpdate(void);
-=======
 void temperatureUpdate(void);
 
 #ifdef USE_TEMPERATURE_SENSOR
 void temperatureInit(void);
-#endif
->>>>>>> ede4a790
+#endif