--- conflicted
+++ resolved
@@ -213,11 +213,7 @@
 
 #ifdef USE_GYRO_BMI160
     case GYRO_BMI160:
-<<<<<<< HEAD
-        if (bmi160SpiGyroDetect(dev)) {
-=======
         if (bmi160GyroDetect(dev)) {
->>>>>>> f2cf315a
             gyroHardware = GYRO_BMI160;
 #ifdef GYRO_BMI160_ALIGN
             dev->gyroAlign = GYRO_BMI160_ALIGN;
