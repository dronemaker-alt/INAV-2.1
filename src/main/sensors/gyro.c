/*
 * This file is part of Cleanflight.
 *
 * Cleanflight is free software: you can redistribute it and/or modify
 * it under the terms of the GNU General Public License as published by
 * the Free Software Foundation, either version 3 of the License, or
 * (at your option) any later version.
 *
 * Cleanflight is distributed in the hope that it will be useful,
 * but WITHOUT ANY WARRANTY; without even the implied warranty of
 * MERCHANTABILITY or FITNESS FOR A PARTICULAR PURPOSE.  See the
 * GNU General Public License for more details.
 *
 * You should have received a copy of the GNU General Public License
 * along with Cleanflight.  If not, see <http://www.gnu.org/licenses/>.
 */

#include <stdbool.h>
#include <stdint.h>
#include <string.h>
#include <math.h>

#include "platform.h"

FILE_COMPILE_FOR_SPEED

#include "build/build_config.h"
#include "build/debug.h"

#include "common/axis.h"
#include "common/calibration.h"
#include "common/filter.h"
#include "common/log.h"
#include "common/maths.h"
#include "common/utils.h"

#include "config/parameter_group.h"
#include "config/parameter_group_ids.h"
#include "config/feature.h"

#include "drivers/accgyro/accgyro.h"
#include "drivers/accgyro/accgyro_mpu.h"
#include "drivers/accgyro/accgyro_mpu6000.h"
#include "drivers/accgyro/accgyro_mpu6050.h"
#include "drivers/accgyro/accgyro_mpu6500.h"
#include "drivers/accgyro/accgyro_mpu9250.h"

#include "drivers/accgyro/accgyro_bmi088.h"
#include "drivers/accgyro/accgyro_bmi160.h"
#include "drivers/accgyro/accgyro_bmi270.h"
#include "drivers/accgyro/accgyro_icm20689.h"
#include "drivers/accgyro/accgyro_icm42605.h"
#include "drivers/accgyro/accgyro_fake.h"
#include "drivers/io.h"

#include "fc/config.h"
#include "fc/runtime_config.h"
#include "fc/rc_controls.h"
#include "fc/settings.h"

#include "io/beeper.h"
#include "io/statusindicator.h"

#include "scheduler/scheduler.h"

#include "sensors/boardalignment.h"
#include "sensors/gyro.h"
#include "sensors/sensors.h"

#include "flight/gyroanalyse.h"
#include "flight/rpm_filter.h"
#include "flight/dynamic_gyro_notch.h"
#include "flight/kalman.h"

#ifdef USE_HARDWARE_REVISION_DETECTION
#include "hardware_revision.h"
#endif

FASTRAM gyro_t gyro; // gyro sensor object

#define MAX_GYRO_COUNT          1

STATIC_UNIT_TESTED gyroDev_t gyroDev[MAX_GYRO_COUNT];  // Not in FASTRAM since it may hold DMA buffers
STATIC_FASTRAM int16_t gyroTemperature[MAX_GYRO_COUNT];
STATIC_FASTRAM_UNIT_TESTED zeroCalibrationVector_t gyroCalibration[MAX_GYRO_COUNT];

STATIC_FASTRAM filterApplyFnPtr gyroLpfApplyFn;
STATIC_FASTRAM filter_t gyroLpfState[XYZ_AXIS_COUNT];

STATIC_FASTRAM filterApplyFnPtr gyroLpf2ApplyFn;
STATIC_FASTRAM filter_t gyroLpf2State[XYZ_AXIS_COUNT];

#ifdef USE_DYNAMIC_FILTERS

EXTENDED_FASTRAM gyroAnalyseState_t gyroAnalyseState;
EXTENDED_FASTRAM dynamicGyroNotchState_t dynamicGyroNotchState;

#endif

PG_REGISTER_WITH_RESET_TEMPLATE(gyroConfig_t, gyroConfig, PG_GYRO_CONFIG, 2);

PG_RESET_TEMPLATE(gyroConfig_t, gyroConfig,
    .gyro_lpf = SETTING_GYRO_HARDWARE_LPF_DEFAULT,
    .gyro_anti_aliasing_lpf_hz = SETTING_GYRO_ANTI_ALIASING_LPF_HZ_DEFAULT,
    .gyro_anti_aliasing_lpf_type = SETTING_GYRO_ANTI_ALIASING_LPF_TYPE_DEFAULT,
    .gyro_align = SETTING_ALIGN_GYRO_DEFAULT,
    .gyroMovementCalibrationThreshold = SETTING_MORON_THRESHOLD_DEFAULT,
    .looptime = SETTING_LOOPTIME_DEFAULT,
#ifdef USE_DUAL_GYRO
    .gyro_to_use = SETTING_GYRO_TO_USE_DEFAULT,
#endif
    .gyro_main_lpf_hz = SETTING_GYRO_MAIN_LPF_HZ_DEFAULT,
    .gyro_main_lpf_type = SETTING_GYRO_MAIN_LPF_TYPE_DEFAULT,
    .useDynamicLpf = SETTING_GYRO_USE_DYN_LPF_DEFAULT,
    .gyroDynamicLpfMinHz = SETTING_GYRO_DYN_LPF_MIN_HZ_DEFAULT,
    .gyroDynamicLpfMaxHz = SETTING_GYRO_DYN_LPF_MAX_HZ_DEFAULT,
    .gyroDynamicLpfCurveExpo = SETTING_GYRO_DYN_LPF_CURVE_EXPO_DEFAULT,
#ifdef USE_DYNAMIC_FILTERS
    .dynamicGyroNotchQ = SETTING_DYNAMIC_GYRO_NOTCH_Q_DEFAULT,
    .dynamicGyroNotchMinHz = SETTING_DYNAMIC_GYRO_NOTCH_MIN_HZ_DEFAULT,
    .dynamicGyroNotchEnabled = SETTING_DYNAMIC_GYRO_NOTCH_ENABLED_DEFAULT,
#endif
#ifdef USE_GYRO_KALMAN
    .kalman_q = SETTING_SETPOINT_KALMAN_Q_DEFAULT,
    .kalmanEnabled = SETTING_SETPOINT_KALMAN_ENABLED_DEFAULT,
#endif
);

STATIC_UNIT_TESTED gyroSensor_e gyroDetect(gyroDev_t *dev, gyroSensor_e gyroHardware)
{
    dev->gyroAlign = ALIGN_DEFAULT;

    switch (gyroHardware) {
    case GYRO_AUTODETECT:
        FALLTHROUGH;

#ifdef USE_IMU_MPU6050
    case GYRO_MPU6050:
        if (mpu6050GyroDetect(dev)) {
            gyroHardware = GYRO_MPU6050;
            break;
        }
        FALLTHROUGH;
#endif

#ifdef USE_IMU_MPU6000
    case GYRO_MPU6000:
        if (mpu6000GyroDetect(dev)) {
            gyroHardware = GYRO_MPU6000;
            break;
        }
        FALLTHROUGH;
#endif

#if defined(USE_IMU_MPU6500)
    case GYRO_MPU6500:
        if (mpu6500GyroDetect(dev)) {
            gyroHardware = GYRO_MPU6500;
            break;
        }
        FALLTHROUGH;
#endif

#ifdef USE_IMU_MPU9250
    case GYRO_MPU9250:
        if (mpu9250GyroDetect(dev)) {
            gyroHardware = GYRO_MPU9250;
            break;
        }
        FALLTHROUGH;
#endif

#ifdef USE_IMU_BMI160
    case GYRO_BMI160:
        if (bmi160GyroDetect(dev)) {
            gyroHardware = GYRO_BMI160;
            break;
        }
        FALLTHROUGH;
#endif

#ifdef USE_IMU_BMI088
    case GYRO_BMI088:
        if (bmi088GyroDetect(dev)) {
            gyroHardware = GYRO_BMI088;
            break;
        }
        FALLTHROUGH;
#endif

#ifdef USE_IMU_ICM20689
    case GYRO_ICM20689:
        if (icm20689GyroDetect(dev)) {
            gyroHardware = GYRO_ICM20689;
            break;
        }
        FALLTHROUGH;
#endif

#ifdef USE_IMU_ICM42605
    case GYRO_ICM42605:
        if (icm42605GyroDetect(dev)) {
            gyroHardware = GYRO_ICM42605;
            break;
        }
        FALLTHROUGH;
#endif

#ifdef USE_IMU_BMI270
    case GYRO_BMI270:
        if (bmi270GyroDetect(dev)) {
            gyroHardware = GYRO_BMI270;
            break;
        }
        FALLTHROUGH;
#endif

#ifdef USE_IMU_FAKE
    case GYRO_FAKE:
        if (fakeGyroDetect(dev)) {
            gyroHardware = GYRO_FAKE;
            break;
        }
        FALLTHROUGH;
#endif

    default:
    case GYRO_NONE:
        gyroHardware = GYRO_NONE;
    }

    return gyroHardware;
}

static void initGyroFilter(filterApplyFnPtr *applyFn, filter_t state[], uint8_t type, uint16_t cutoff, uint32_t looptime)
{
    *applyFn = nullFilterApply;
    if (cutoff > 0) {
        switch (type)
        {
            case FILTER_PT1:
                *applyFn = (filterApplyFnPtr)pt1FilterApply;
                for (int axis = 0; axis < 3; axis++) {
                    pt1FilterInit(&state[axis].pt1, cutoff, looptime * 1e-6f);
                }
                break;
            case FILTER_BIQUAD:
                *applyFn = (filterApplyFnPtr)biquadFilterApply;
                for (int axis = 0; axis < 3; axis++) {
                    biquadFilterInitLPF(&state[axis].biquad, cutoff, looptime);
                }
                break;
        }
    }
}

static void gyroInitFilters(void)
{
<<<<<<< HEAD
    STATIC_FASTRAM biquadFilter_t gyroFilterNotch_1[XYZ_AXIS_COUNT];
    notchFilter1ApplyFn = nullFilterApply;

=======
>>>>>>> a8016edd
    //First gyro LPF running at full gyro frequency 8kHz
    initGyroFilter(&gyroLpfApplyFn, gyroLpfState, gyroConfig()->gyro_anti_aliasing_lpf_type, gyroConfig()->gyro_anti_aliasing_lpf_hz, getGyroLooptime());

    //Second gyro LPF runnig and PID frequency - this filter is dynamic when gyro_use_dyn_lpf = ON
    initGyroFilter(&gyroLpf2ApplyFn, gyroLpf2State, gyroConfig()->gyro_main_lpf_type, gyroConfig()->gyro_main_lpf_hz, getLooptime());

<<<<<<< HEAD
    //Static Gyro notch running and PID frequency
    if (gyroConfig()->gyro_notch_hz) {
        notchFilter1ApplyFn = (filterApplyFnPtr)biquadFilterApply;
        for (int axis = 0; axis < 3; axis++) {
            notchFilter1[axis] = &gyroFilterNotch_1[axis];
            biquadFilterInitNotch(notchFilter1[axis], getLooptime(), gyroConfig()->gyro_notch_hz, gyroConfig()->gyro_notch_cutoff);
        }
    }

#ifdef USE_ALPHA_BETA_GAMMA_FILTER

    abgFilterApplyFn = (filterApplyFnPtr)nullFilterApply;

    if (gyroConfig()->alphaBetaGammaAlpha > 0) {
        abgFilterApplyFn = (filterApplyFnPtr)alphaBetaGammaFilterApply;
        for (int axis = 0; axis < 3; axis++) {
            alphaBetaGammaFilterInit(
                &abgFilter[axis],
                gyroConfig()->alphaBetaGammaAlpha,
                gyroConfig()->alphaBetaGammaBoost,
                gyroConfig()->alphaBetaGammaHalfLife,
                getLooptime() * 1e-6f
            );
        }
    }
#endif
=======
>>>>>>> a8016edd
#ifdef USE_GYRO_KALMAN
    if (gyroConfig()->kalmanEnabled) {
        gyroKalmanInitialize(gyroConfig()->kalman_q);
    }
#endif
}

bool gyroInit(void)
{
    memset(&gyro, 0, sizeof(gyro));

    // Set inertial sensor tag (for dual-gyro selection)
#ifdef USE_DUAL_GYRO
    gyroDev[0].imuSensorToUse = gyroConfig()->gyro_to_use;
#else
    gyroDev[0].imuSensorToUse = 0;
#endif

    // Detecting gyro0
    gyroSensor_e gyroHardware = gyroDetect(&gyroDev[0], GYRO_AUTODETECT);
    if (gyroHardware == GYRO_NONE) {
        gyro.initialized = false;
        detectedSensors[SENSOR_INDEX_GYRO] = GYRO_NONE;
        return true;
    }

    // Gyro is initialized
    gyro.initialized = true;
    detectedSensors[SENSOR_INDEX_GYRO] = gyroHardware;
    sensorsSet(SENSOR_GYRO);

    // Driver initialisation
    gyroDev[0].lpf = gyroConfig()->gyro_lpf;
    gyroDev[0].requestedSampleIntervalUs = TASK_GYRO_LOOPTIME;
    gyroDev[0].sampleRateIntervalUs = TASK_GYRO_LOOPTIME;
    gyroDev[0].initFn(&gyroDev[0]);

    // initFn will initialize sampleRateIntervalUs to actual gyro sampling rate (if driver supports it). Calculate target looptime using that value
    gyro.targetLooptime = gyroDev[0].sampleRateIntervalUs;

    // At this poinrt gyroDev[0].gyroAlign was set up by the driver from the busDev record
    // If configuration says different - override
    if (gyroConfig()->gyro_align != ALIGN_DEFAULT) {
        gyroDev[0].gyroAlign = gyroConfig()->gyro_align;
    }

    gyroInitFilters();

#ifdef USE_DYNAMIC_FILTERS
    // Dynamic notch running at PID frequency
    dynamicGyroNotchFiltersInit(&dynamicGyroNotchState);
    gyroDataAnalyseStateInit(
        &gyroAnalyseState,
        gyroConfig()->dynamicGyroNotchMinHz,
        getLooptime()
    );
#endif
    return true;
}

void gyroStartCalibration(void)
{
    if (!gyro.initialized) {
        return;
    }

    zeroCalibrationStartV(&gyroCalibration[0], CALIBRATING_GYRO_TIME_MS, gyroConfig()->gyroMovementCalibrationThreshold, false);
}

bool gyroIsCalibrationComplete(void)
{
    if (!gyro.initialized) {
        return true;
    }

    return zeroCalibrationIsCompleteV(&gyroCalibration[0]) && zeroCalibrationIsSuccessfulV(&gyroCalibration[0]);
}

STATIC_UNIT_TESTED void performGyroCalibration(gyroDev_t *dev, zeroCalibrationVector_t *gyroCalibration)
{
    fpVector3_t v;

    // Consume gyro reading
    v.v[X] = dev->gyroADCRaw[X];
    v.v[Y] = dev->gyroADCRaw[Y];
    v.v[Z] = dev->gyroADCRaw[Z];

    zeroCalibrationAddValueV(gyroCalibration, &v);

    // Check if calibration is complete after this cycle
    if (zeroCalibrationIsCompleteV(gyroCalibration)) {
        zeroCalibrationGetZeroV(gyroCalibration, &v);
        dev->gyroZero[X] = v.v[X];
        dev->gyroZero[Y] = v.v[Y];
        dev->gyroZero[Z] = v.v[Z];

        LOG_D(GYRO, "Gyro calibration complete (%d, %d, %d)", dev->gyroZero[X], dev->gyroZero[Y], dev->gyroZero[Z]);
        schedulerResetTaskStatistics(TASK_SELF); // so calibration cycles do not pollute tasks statistics
    }
    else {
        dev->gyroZero[X] = 0;
        dev->gyroZero[Y] = 0;
        dev->gyroZero[Z] = 0;
    }
}

/*
 * Calculate rotation rate in rad/s in body frame
 */
void gyroGetMeasuredRotationRate(fpVector3_t *measuredRotationRate)
{
    for (int axis = 0; axis < 3; axis++) {
        measuredRotationRate->v[axis] = DEGREES_TO_RADIANS(gyro.gyroADCf[axis]);
    }
}

static bool FAST_CODE NOINLINE gyroUpdateAndCalibrate(gyroDev_t * gyroDev, zeroCalibrationVector_t * gyroCal, float * gyroADCf)
{
    // range: +/- 8192; +/- 2000 deg/sec
    if (gyroDev->readFn(gyroDev)) {
        if (zeroCalibrationIsCompleteV(gyroCal)) {
            int32_t gyroADCtmp[XYZ_AXIS_COUNT];

            // Copy gyro value into int32_t (to prevent overflow) and then apply calibration and alignment
            gyroADCtmp[X] = (int32_t)gyroDev->gyroADCRaw[X] - (int32_t)gyroDev->gyroZero[X];
            gyroADCtmp[Y] = (int32_t)gyroDev->gyroADCRaw[Y] - (int32_t)gyroDev->gyroZero[Y];
            gyroADCtmp[Z] = (int32_t)gyroDev->gyroADCRaw[Z] - (int32_t)gyroDev->gyroZero[Z];

            // Apply sensor alignment
            applySensorAlignment(gyroADCtmp, gyroADCtmp, gyroDev->gyroAlign);
            applyBoardAlignment(gyroADCtmp);

            // Convert to deg/s and store in unified data
            gyroADCf[X] = (float)gyroADCtmp[X] * gyroDev->scale;
            gyroADCf[Y] = (float)gyroADCtmp[Y] * gyroDev->scale;
            gyroADCf[Z] = (float)gyroADCtmp[Z] * gyroDev->scale;

            return true;
        } else {
            performGyroCalibration(gyroDev, gyroCal);

            // Reset gyro values to zero to prevent other code from using uncalibrated data
            gyroADCf[X] = 0.0f;
            gyroADCf[Y] = 0.0f;
            gyroADCf[Z] = 0.0f;

            return false;
        }
    } else {
        // no gyro reading to process
        return false;
    }
}

void FAST_CODE NOINLINE gyroFilter()
{
    if (!gyro.initialized) {
        return;
    }

    for (int axis = 0; axis < XYZ_AXIS_COUNT; axis++) {
        float gyroADCf = gyro.gyroADCf[axis];

#ifdef USE_RPM_FILTER
        DEBUG_SET(DEBUG_RPM_FILTER, axis, gyroADCf);
        gyroADCf = rpmFilterGyroApply(axis, gyroADCf);
        DEBUG_SET(DEBUG_RPM_FILTER, axis + 3, gyroADCf);
#endif

        gyroADCf = gyroLpf2ApplyFn((filter_t *) &gyroLpf2State[axis], gyroADCf);

#ifdef USE_DYNAMIC_FILTERS
        if (dynamicGyroNotchState.enabled) {
            gyroDataAnalysePush(&gyroAnalyseState, axis, gyroADCf);
            DEBUG_SET(DEBUG_DYNAMIC_FILTER, axis, gyroADCf);
            gyroADCf = dynamicGyroNotchFiltersApply(&dynamicGyroNotchState, axis, gyroADCf);
            DEBUG_SET(DEBUG_DYNAMIC_FILTER, axis + 3, gyroADCf);
        }
#endif

#ifdef USE_GYRO_KALMAN
        if (gyroConfig()->kalmanEnabled) {
            gyroADCf = gyroKalmanUpdate(axis, gyroADCf);
        }
#endif

        gyro.gyroADCf[axis] = gyroADCf;
    }

#ifdef USE_DYNAMIC_FILTERS
    if (dynamicGyroNotchState.enabled) {
        gyroDataAnalyse(&gyroAnalyseState);

        if (gyroAnalyseState.filterUpdateExecute) {
            dynamicGyroNotchFiltersUpdate(
<<<<<<< HEAD
                &dynamicGyroNotchState,
                gyroAnalyseState.filterUpdateAxis,
                gyroAnalyseState.filterUpdateFrequency
=======
                &dynamicGyroNotchState, 
                gyroAnalyseState.filterUpdateAxis,
                gyroAnalyseState.centerFrequency[gyroAnalyseState.filterUpdateAxis]
>>>>>>> a8016edd
            );
        }
    }
#endif

}

void FAST_CODE NOINLINE gyroUpdate()
{
    if (!gyro.initialized) {
        return;
    }

    if (!gyroUpdateAndCalibrate(&gyroDev[0], &gyroCalibration[0], gyro.gyroADCf)) {
        return;
    }

    for (int axis = 0; axis < XYZ_AXIS_COUNT; axis++) {
        // At this point gyro.gyroADCf contains unfiltered gyro value [deg/s]
        float gyroADCf = gyro.gyroADCf[axis];

        DEBUG_SET(DEBUG_GYRO, axis, lrintf(gyroADCf));

        /*
         * First gyro LPF is the only filter applied with the full gyro sampling speed
         */
        gyroADCf = gyroLpfApplyFn((filter_t *) &gyroLpfState[axis], gyroADCf);

        gyro.gyroADCf[axis] = gyroADCf;
    }
}

bool gyroReadTemperature(void)
{
    if (!gyro.initialized) {
        return false;
    }

    // Read gyro sensor temperature. temperatureFn returns temperature in [degC * 10]
    if (gyroDev[0].temperatureFn) {
        return gyroDev[0].temperatureFn(&gyroDev[0], &gyroTemperature[0]);
    }

    return false;
}

int16_t gyroGetTemperature(void)
{
    if (!gyro.initialized) {
        return 0;
    }

    return gyroTemperature[0];
}

int16_t gyroRateDps(int axis)
{
    if (!gyro.initialized) {
        return 0;
    }

    return lrintf(gyro.gyroADCf[axis]);
}

void gyroUpdateDynamicLpf(float cutoffFreq) {
    if (gyroConfig()->gyro_main_lpf_type == FILTER_PT1) {
        for (int axis = 0; axis < XYZ_AXIS_COUNT; axis++) {
            pt1FilterUpdateCutoff(&gyroLpf2State[axis].pt1, cutoffFreq);
        }
    } else if (gyroConfig()->gyro_main_lpf_type == FILTER_BIQUAD) {
        for (int axis = 0; axis < XYZ_AXIS_COUNT; axis++) {
            biquadFilterUpdate(&gyroLpf2State[axis].biquad, cutoffFreq, getLooptime(), BIQUAD_Q, FILTER_LPF);
        }
    }
}

float averageAbsGyroRates(void)
{
    return (fabsf(gyro.gyroADCf[ROLL]) + fabsf(gyro.gyroADCf[PITCH]) + fabsf(gyro.gyroADCf[YAW])) / 3.0f;
}<|MERGE_RESOLUTION|>--- conflicted
+++ resolved
@@ -256,47 +256,12 @@
 
 static void gyroInitFilters(void)
 {
-<<<<<<< HEAD
-    STATIC_FASTRAM biquadFilter_t gyroFilterNotch_1[XYZ_AXIS_COUNT];
-    notchFilter1ApplyFn = nullFilterApply;
-
-=======
->>>>>>> a8016edd
     //First gyro LPF running at full gyro frequency 8kHz
     initGyroFilter(&gyroLpfApplyFn, gyroLpfState, gyroConfig()->gyro_anti_aliasing_lpf_type, gyroConfig()->gyro_anti_aliasing_lpf_hz, getGyroLooptime());
 
     //Second gyro LPF runnig and PID frequency - this filter is dynamic when gyro_use_dyn_lpf = ON
     initGyroFilter(&gyroLpf2ApplyFn, gyroLpf2State, gyroConfig()->gyro_main_lpf_type, gyroConfig()->gyro_main_lpf_hz, getLooptime());
 
-<<<<<<< HEAD
-    //Static Gyro notch running and PID frequency
-    if (gyroConfig()->gyro_notch_hz) {
-        notchFilter1ApplyFn = (filterApplyFnPtr)biquadFilterApply;
-        for (int axis = 0; axis < 3; axis++) {
-            notchFilter1[axis] = &gyroFilterNotch_1[axis];
-            biquadFilterInitNotch(notchFilter1[axis], getLooptime(), gyroConfig()->gyro_notch_hz, gyroConfig()->gyro_notch_cutoff);
-        }
-    }
-
-#ifdef USE_ALPHA_BETA_GAMMA_FILTER
-
-    abgFilterApplyFn = (filterApplyFnPtr)nullFilterApply;
-
-    if (gyroConfig()->alphaBetaGammaAlpha > 0) {
-        abgFilterApplyFn = (filterApplyFnPtr)alphaBetaGammaFilterApply;
-        for (int axis = 0; axis < 3; axis++) {
-            alphaBetaGammaFilterInit(
-                &abgFilter[axis],
-                gyroConfig()->alphaBetaGammaAlpha,
-                gyroConfig()->alphaBetaGammaBoost,
-                gyroConfig()->alphaBetaGammaHalfLife,
-                getLooptime() * 1e-6f
-            );
-        }
-    }
-#endif
-=======
->>>>>>> a8016edd
 #ifdef USE_GYRO_KALMAN
     if (gyroConfig()->kalmanEnabled) {
         gyroKalmanInitialize(gyroConfig()->kalman_q);
@@ -492,15 +457,9 @@
 
         if (gyroAnalyseState.filterUpdateExecute) {
             dynamicGyroNotchFiltersUpdate(
-<<<<<<< HEAD
                 &dynamicGyroNotchState,
                 gyroAnalyseState.filterUpdateAxis,
-                gyroAnalyseState.filterUpdateFrequency
-=======
-                &dynamicGyroNotchState, 
-                gyroAnalyseState.filterUpdateAxis,
                 gyroAnalyseState.centerFrequency[gyroAnalyseState.filterUpdateAxis]
->>>>>>> a8016edd
             );
         }
     }
