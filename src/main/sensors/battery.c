--- conflicted
+++ resolved
@@ -135,15 +135,7 @@
 
     .throttle_compensation_weight = 1.0f
 
-<<<<<<< HEAD
-int32_t currentSensorToCentiamps(uint16_t src)
-{
-    int32_t microvolts = ((uint32_t)src * ADCVREF * 100) / 0xFFF * 10 - (int32_t)batteryConfig()->current.offset * 1000;
-    return microvolts / batteryConfig()->current.scale; // current in 0.01A steps
-}
-=======
 );
->>>>>>> f2cf315a
 
 void batteryInit(void)
 {
