--- conflicted
+++ resolved
@@ -65,11 +65,7 @@
 #if defined(USE_MAG)
 #ifdef USE_SIMULATOR
 	if (ARMING_FLAG(SIMULATOR_MODE) && sensors(SENSOR_MAG)) {
-<<<<<<< HEAD
-		if (compassIsHealthy()) {
-=======
         if (compassIsHealthy()) {
->>>>>>> 2c5e80ec
             return HW_SENSOR_OK;
         }
         else {
