--- conflicted
+++ resolved
@@ -243,11 +243,7 @@
         }
 #ifdef USE_SIMULATOR
     	if (SIMULATOR_HAS_OPTION(HITL_AIRSPEED)) {
-<<<<<<< HEAD
-        	    pitot.airSpeed = simulatorData.airSpeed;
-=======
             pitot.airSpeed = simulatorData.airSpeed;
->>>>>>> 2c5e80ec
     	}
 #endif
     }
