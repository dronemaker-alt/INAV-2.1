--- conflicted
+++ resolved
@@ -216,7 +216,7 @@
         pitot.dev.calculate(&pitot.dev, &pitotPressureTmp, NULL);
 #ifdef USE_SIMULATOR
         float airSpeed;
-        if (SIMULATOR_HAS_OPTION(HITL_AIRSPEED)) {
+    	if (SIMULATOR_HAS_OPTION(HITL_AIRSPEED)) {
              airSpeed = simulatorData.airSpeed;
 #if defined(USE_PITOT_FAKE)
         } else if (pitotmeterConfig()->pitot_hardware == PITOT_FAKE) { 
@@ -224,7 +224,7 @@
 #endif
     	} else {
             airSpeed = 0;
-        }
+    	}
         pitotPressureTmp = sq(airSpeed) * SSL_AIR_DENSITY / 20000.0f + SSL_AIR_PRESSURE;     
 #endif
         ptYield();
@@ -251,12 +251,7 @@
             pitot.airSpeed = 0.0f;
         }
 #ifdef USE_SIMULATOR
-<<<<<<< HEAD
     	if (SIMULATOR_HAS_OPTION(HITL_AIRSPEED)) {
-            pitot.airSpeed = simulatorData.airSpeed;
-    	}
-=======
-        if (SIMULATOR_HAS_OPTION(HITL_AIRSPEED)) {
             pitot.airSpeed = simulatorData.airSpeed;
 #if defined(USE_PITOT_FAKE)
         } else if (pitotmeterConfig()->pitot_hardware == PITOT_FAKE) { 
@@ -264,8 +259,7 @@
 #endif
         } else {
             pitot.airSpeed = 0;
-        }
->>>>>>> 521f8386
+    	}
 #endif
     }
 
