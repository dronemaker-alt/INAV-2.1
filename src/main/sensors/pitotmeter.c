/*
 * This file is part of Cleanflight.
 *
 * Cleanflight is free software: you can redistribute it and/or modify
 * it under the terms of the GNU General Public License as published by
 * the Free Software Foundation, either version 3 of the License, or
 * (at your option) any later version.
 *
 * Cleanflight is distributed in the hope that it will be useful,
 * but WITHOUT ANY WARRANTY; without even the implied warranty of
 * MERCHANTABILITY or FITNESS FOR A PARTICULAR PURPOSE.  See the
 * GNU General Public License for more details.
 *
 * You should have received a copy of the GNU General Public License
 * along with Cleanflight.  If not, see <http://www.gnu.org/licenses/>.
 */

#include <stdbool.h>
#include <stdint.h>
#include <math.h>

#include "platform.h"

#include "common/log.h"
#include "common/maths.h"
#include "common/time.h"
#include "common/utils.h"

#include "config/parameter_group.h"
#include "config/parameter_group_ids.h"

#include "drivers/pitotmeter/pitotmeter.h"
#include "drivers/pitotmeter/pitotmeter_ms4525.h"
#include "drivers/pitotmeter/pitotmeter_adc.h"
#include "drivers/pitotmeter/pitotmeter_msp.h"
#include "drivers/pitotmeter/pitotmeter_virtual.h"
#include "drivers/pitotmeter/pitotmeter_fake.h"
#include "drivers/time.h"

#include "fc/config.h"
#include "fc/runtime_config.h"
#include "fc/settings.h"

#include "scheduler/protothreads.h"

#include "sensors/pitotmeter.h"
#include "sensors/sensors.h"

#ifdef USE_PITOT

pitot_t pitot;

PG_REGISTER_WITH_RESET_TEMPLATE(pitotmeterConfig_t, pitotmeterConfig, PG_PITOTMETER_CONFIG, 2);

#define PITOT_HARDWARE_TIMEOUT_MS   500     // Accept 500ms of non-responsive sensor, report HW failure otherwise

#ifdef USE_PITOT
#define PITOT_HARDWARE_DEFAULT    PITOT_AUTODETECT
#else
#define PITOT_HARDWARE_DEFAULT    PITOT_NONE
#endif

PG_RESET_TEMPLATE(pitotmeterConfig_t, pitotmeterConfig,
    .pitot_hardware = SETTING_PITOT_HARDWARE_DEFAULT,
    .pitot_lpf_milli_hz = SETTING_PITOT_LPF_MILLI_HZ_DEFAULT,
    .pitot_scale = SETTING_PITOT_SCALE_DEFAULT
);

bool pitotDetect(pitotDev_t *dev, uint8_t pitotHardwareToUse)
{
    pitotSensor_e pitotHardware = PITOT_NONE;
    requestedSensors[SENSOR_INDEX_PITOT] = pitotHardwareToUse;

    switch (pitotHardwareToUse) {
        case PITOT_AUTODETECT:
        case PITOT_MS4525:
#ifdef USE_PITOT_MS4525
            if (ms4525Detect(dev)) {
                pitotHardware = PITOT_MS4525;
                break;
            }
#endif
            /* If we are asked for a specific sensor - break out, otherwise - fall through and continue */
            if (pitotHardwareToUse != PITOT_AUTODETECT) {
                break;
            }
            FALLTHROUGH;

        case PITOT_ADC:
#if defined(USE_ADC) && defined(USE_PITOT_ADC)
            if (adcPitotDetect(dev)) {
                pitotHardware = PITOT_ADC;
                break;
            }
#endif
            /* If we are asked for a specific sensor - break out, otherwise - fall through and continue */
            if (pitotHardwareToUse != PITOT_AUTODETECT) {
                break;
            }
            FALLTHROUGH;

        case PITOT_VIRTUAL:
#if defined(USE_WIND_ESTIMATOR) && defined(USE_PITOT_VIRTUAL) 
            if ((pitotHardwareToUse != PITOT_AUTODETECT) && virtualPitotDetect(dev)) {
                pitotHardware = PITOT_VIRTUAL;
                break;
            }
#endif
            /* If we are asked for a specific sensor - break out, otherwise - fall through and continue */
            if (pitotHardwareToUse != PITOT_AUTODETECT) {
                break;
            }
            FALLTHROUGH;

        case PITOT_MSP:
#ifdef USE_PITOT_MSP
            // Skip autodetection for MSP baro, only allow manual config
            if (pitotHardwareToUse != PITOT_AUTODETECT && mspPitotmeterDetect(dev)) {
                pitotHardware = PITOT_MSP;
                break;
            }
#endif
            /* If we are asked for a specific sensor - break out, otherwise - fall through and continue */
            if (pitotHardwareToUse != PITOT_AUTODETECT) {
                break;
            }
            FALLTHROUGH;

        case PITOT_FAKE:
#ifdef USE_PITOT_FAKE
            if (fakePitotDetect(dev)) {
                pitotHardware = PITOT_FAKE;
                break;
            }
#endif
            /* If we are asked for a specific sensor - break out, otherwise - fall through and continue */
            if (pitotHardwareToUse != PITOT_AUTODETECT) {
                break;
            }
            FALLTHROUGH;

        case PITOT_NONE:
            pitotHardware = PITOT_NONE;
            break;
    }

    if (pitotHardware == PITOT_NONE) {
        sensorsClear(SENSOR_PITOT);
        return false;
    }

    detectedSensors[SENSOR_INDEX_PITOT] = pitotHardware;
    sensorsSet(SENSOR_PITOT);
    return true;
}

bool pitotInit(void)
{
    if (!pitotDetect(&pitot.dev, pitotmeterConfig()->pitot_hardware)) {
        return false;
    }
    return true;
}

bool pitotIsCalibrationComplete(void)
{
    return zeroCalibrationIsCompleteS(&pitot.zeroCalibration) && zeroCalibrationIsSuccessfulS(&pitot.zeroCalibration);
}

void pitotStartCalibration(void)
{
    zeroCalibrationStartS(&pitot.zeroCalibration, CALIBRATING_PITOT_TIME_MS, SSL_AIR_PRESSURE * 0.00001f, false);
}

static void performPitotCalibrationCycle(void)
{
    zeroCalibrationAddValueS(&pitot.zeroCalibration, pitot.pressure);

    if (zeroCalibrationIsCompleteS(&pitot.zeroCalibration)) {
        zeroCalibrationGetZeroS(&pitot.zeroCalibration, &pitot.pressureZero);
        LOG_DEBUG(PITOT, "Pitot calibration complete (%d)", (int)lrintf(pitot.pressureZero));
    }
}

STATIC_PROTOTHREAD(pitotThread)
{
    ptBegin(pitotThread);

    static float pitotPressureTmp;
    timeUs_t currentTimeUs;

    // Init filter
    pitot.lastMeasurementUs = micros();
    pt1FilterInit(&pitot.lpfState, pitotmeterConfig()->pitot_lpf_milli_hz / 1000.0f, 0.0f);

    while(1) {
#ifdef USE_SIMULATOR
    	while (SIMULATOR_HAS_OPTION(HITL_AIRSPEED) && SIMULATOR_HAS_OPTION(HITL_PITOT_FAILURE))
        {
            ptDelayUs(10000);
    	}
#endif

        // Start measurement
        if (pitot.dev.start(&pitot.dev)) {
            pitot.lastSeenHealthyMs = millis();
        }

        ptDelayUs(pitot.dev.delay);

        // Read and calculate data
        if (pitot.dev.get(&pitot.dev)) {
            pitot.lastSeenHealthyMs = millis();
        }

        pitot.dev.calculate(&pitot.dev, &pitotPressureTmp, NULL);
#ifdef USE_SIMULATOR
        if (SIMULATOR_HAS_OPTION(HITL_AIRSPEED)) {
            pitotPressureTmp = sq(simulatorData.airSpeed) * SSL_AIR_DENSITY / 20000.0f + SSL_AIR_PRESSURE;     
        }
#endif
#if defined(USE_PITOT_FAKE)
        if (pitotmeterConfig()->pitot_hardware == PITOT_FAKE) { 
            pitotPressureTmp = sq(fakePitotGetAirspeed()) * SSL_AIR_DENSITY / 20000.0f + SSL_AIR_PRESSURE;     
    	} 
#endif
        ptYield();

        // Filter pressure
        currentTimeUs = micros();
        pitot.pressure = pt1FilterApply3(&pitot.lpfState, pitotPressureTmp, US2S(currentTimeUs - pitot.lastMeasurementUs));
        pitot.lastMeasurementUs = currentTimeUs;
        ptDelayUs(pitot.dev.delay);

        // Calculate IAS
        if (pitotIsCalibrationComplete()) {
            // https://en.wikipedia.org/wiki/Indicated_airspeed
            // Indicated airspeed (IAS) is the airspeed read directly from the airspeed indicator on an aircraft, driven by the pitot-static system.
            // The IAS is an important value for the pilot because it is the indicated speeds which are specified in the aircraft flight manual for
            // such important performance values as the stall speed. A typical aircraft will always stall at the same indicated airspeed (for the current configuration)
            // regardless of density, altitude or true airspeed.
            //
            // Therefore we shouldn't care about CAS/TAS and only calculate IAS since it's more indicative to the pilot and more useful in calculations
            // It also allows us to use pitot_scale to calibrate the dynamic pressure sensor scale
            pitot.airSpeed = pitotmeterConfig()->pitot_scale * fast_fsqrtf(2.0f * fabsf(pitot.pressure - pitot.pressureZero) / SSL_AIR_DENSITY) * 100;
        } else {
            performPitotCalibrationCycle();
            pitot.airSpeed = 0.0f;
        }
#ifdef USE_SIMULATOR
<<<<<<< HEAD
    	if (SIMULATOR_HAS_OPTION(HITL_AIRSPEED)) {
            pitot.airSpeed = simulatorData.airSpeed;
    	}
=======
        if (SIMULATOR_HAS_OPTION(HITL_AIRSPEED)) {
            pitot.airSpeed = simulatorData.airSpeed;
        }
#endif
#if defined(USE_PITOT_FAKE)
        if (pitotmeterConfig()->pitot_hardware == PITOT_FAKE) { 
            pitot.airSpeed = fakePitotGetAirspeed();
        }
>>>>>>> ca2202ea
#endif
    }

    ptEnd(0);
}

void pitotUpdate(void)
{
    pitotThread();
}

float getAirspeedEstimate(void)
{
    return pitot.airSpeed;
}

bool pitotIsHealthy(void)
{
    return (millis() - pitot.lastSeenHealthyMs) < PITOT_HARDWARE_TIMEOUT_MS;
}

#endif /* PITOT */<|MERGE_RESOLUTION|>--- conflicted
+++ resolved
@@ -215,9 +215,9 @@
 
         pitot.dev.calculate(&pitot.dev, &pitotPressureTmp, NULL);
 #ifdef USE_SIMULATOR
-        if (SIMULATOR_HAS_OPTION(HITL_AIRSPEED)) {
-            pitotPressureTmp = sq(simulatorData.airSpeed) * SSL_AIR_DENSITY / 20000.0f + SSL_AIR_PRESSURE;     
-        }
+    	if (SIMULATOR_HAS_OPTION(HITL_AIRSPEED)) {
+        	pitotPressureTmp = sq(simulatorData.airSpeed) * SSL_AIR_DENSITY / 20000.0f + SSL_AIR_PRESSURE;
+    	}
 #endif
 #if defined(USE_PITOT_FAKE)
         if (pitotmeterConfig()->pitot_hardware == PITOT_FAKE) { 
@@ -248,20 +248,14 @@
             pitot.airSpeed = 0.0f;
         }
 #ifdef USE_SIMULATOR
-<<<<<<< HEAD
     	if (SIMULATOR_HAS_OPTION(HITL_AIRSPEED)) {
             pitot.airSpeed = simulatorData.airSpeed;
     	}
-=======
-        if (SIMULATOR_HAS_OPTION(HITL_AIRSPEED)) {
-            pitot.airSpeed = simulatorData.airSpeed;
-        }
 #endif
 #if defined(USE_PITOT_FAKE)
         if (pitotmeterConfig()->pitot_hardware == PITOT_FAKE) { 
             pitot.airSpeed = fakePitotGetAirspeed();
-        }
->>>>>>> ca2202ea
+    }
 #endif
     }
 
