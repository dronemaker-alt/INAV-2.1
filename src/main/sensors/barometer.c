/*
 * This file is part of Cleanflight.
 *
 * Cleanflight is free software: you can redistribute it and/or modify
 * it under the terms of the GNU General Public License as published by
 * the Free Software Foundation, either version 3 of the License, or
 * (at your option) any later version.
 *
 * Cleanflight is distributed in the hope that it will be useful,
 * but WITHOUT ANY WARRANTY; without even the implied warranty of
 * MERCHANTABILITY or FITNESS FOR A PARTICULAR PURPOSE.  See the
 * GNU General Public License for more details.
 *
 * You should have received a copy of the GNU General Public License
 * along with Cleanflight.  If not, see <http://www.gnu.org/licenses/>.
 */

#include <stdbool.h>
#include <stdint.h>
#include <math.h>

#include "platform.h"
#include "build/debug.h"

#include "common/calibration.h"
#include "common/log.h"
#include "common/maths.h"
#include "common/time.h"
#include "common/utils.h"

#include "config/parameter_group.h"
#include "config/parameter_group_ids.h"

#include "drivers/barometer/barometer.h"
#include "drivers/barometer/barometer_bmp085.h"
#include "drivers/barometer/barometer_bmp280.h"
#include "drivers/barometer/barometer_bmp388.h"
#include "drivers/barometer/barometer_lps25h.h"
#include "drivers/barometer/barometer_fake.h"
#include "drivers/barometer/barometer_ms56xx.h"
#include "drivers/barometer/barometer_spl06.h"
#include "drivers/barometer/barometer_dps310.h"
#include "drivers/barometer/barometer_2smpb_02b.h"
#include "drivers/barometer/barometer_msp.h"
#include "drivers/time.h"

#include "fc/runtime_config.h"
#include "fc/settings.h"

#include "sensors/barometer.h"
#include "sensors/sensors.h"

#include "flight/hil.h"

#ifdef USE_HARDWARE_REVISION_DETECTION
#include "hardware_revision.h"
#endif

baro_t baro;                        // barometer access functions

#ifdef USE_BARO

PG_REGISTER_WITH_RESET_TEMPLATE(barometerConfig_t, barometerConfig, PG_BAROMETER_CONFIG, 4);

PG_RESET_TEMPLATE(barometerConfig_t, barometerConfig,
    .baro_hardware = SETTING_BARO_HARDWARE_DEFAULT,
    .baro_calibration_tolerance = SETTING_BARO_CAL_TOLERANCE_DEFAULT
);

static zeroCalibrationScalar_t zeroCalibration;
static float baroGroundAltitude = 0;
static float baroGroundPressure = 101325.0f; // 101325 pascal, 1 standard atmosphere

bool baroDetect(baroDev_t *dev, baroSensor_e baroHardwareToUse)
{
    // Detect what pressure sensors are available. baro->update() is set to sensor-specific update function

    baroSensor_e baroHardware = BARO_NONE;
    requestedSensors[SENSOR_INDEX_BARO] = baroHardwareToUse;

    switch (baroHardwareToUse) {
    case BARO_AUTODETECT:
    case BARO_BMP085:
#ifdef USE_BARO_BMP085
        if (bmp085Detect(dev)) {
            baroHardware = BARO_BMP085;
            break;
        }
#endif
        /* If we are asked for a specific sensor - break out, otherwise - fall through and continue */
        if (baroHardwareToUse != BARO_AUTODETECT) {
            break;
        }
        FALLTHROUGH;

    case BARO_MS5607:
#ifdef USE_BARO_MS5607
        if (ms5607Detect(dev)) {
            baroHardware = BARO_MS5607;
            break;
        }
#endif
        /* If we are asked for a specific sensor - break out, otherwise - fall through and continue */
        if (baroHardwareToUse != BARO_AUTODETECT) {
            break;
        }
        FALLTHROUGH;

    case BARO_MS5611:
#ifdef USE_BARO_MS5611
        if (ms5611Detect(dev)) {
            baroHardware = BARO_MS5611;
            break;
        }
#endif
        /* If we are asked for a specific sensor - break out, otherwise - fall through and continue */
        if (baroHardwareToUse != BARO_AUTODETECT) {
            break;
        }
        FALLTHROUGH;

    case BARO_BMP280:
#if defined(USE_BARO_BMP280) || defined(USE_BARO_SPI_BMP280)
        if (bmp280Detect(dev)) {
            baroHardware = BARO_BMP280;
            break;
        }
#endif
        /* If we are asked for a specific sensor - break out, otherwise - fall through and continue */
        if (baroHardwareToUse != BARO_AUTODETECT) {
            break;
        }
        FALLTHROUGH;

    case BARO_BMP388:
#if defined(USE_BARO_BMP388) || defined(USE_BARO_SPI_BMP388)
        if (bmp388Detect(dev)) {
            baroHardware = BARO_BMP388;
            break;
        }
#endif
        /* If we are asked for a specific sensor - break out, otherwise - fall through and continue */
        if (baroHardwareToUse != BARO_AUTODETECT) {
            break;
        }
        FALLTHROUGH;

    case BARO_SPL06:
#if defined(USE_BARO_SPL06) || defined(USE_BARO_SPI_SPL06)
        if (spl06Detect(dev)) {
            baroHardware = BARO_SPL06;
            break;
        }
#endif
        /* If we are asked for a specific sensor - break out, otherwise - fall through and continue */
        if (baroHardwareToUse != BARO_AUTODETECT) {
            break;
        }
        FALLTHROUGH;

    case BARO_LPS25H:
#if defined(USE_BARO_LPS25H)
        if (lps25hDetect(dev)) {
            baroHardware = BARO_LPS25H;
            break;
        }
#endif
        /* If we are asked for a specific sensor - break out, otherwise - fall through and continue */
        if (baroHardwareToUse != BARO_AUTODETECT) {
            break;
        }
        FALLTHROUGH;

    case BARO_DPS310:
#if defined(USE_BARO_DPS310)
        if (baroDPS310Detect(dev)) {
            baroHardware = BARO_DPS310;
            break;
        }
#endif
        /* If we are asked for a specific sensor - break out, otherwise - fall through and continue */
        if (baroHardwareToUse != BARO_AUTODETECT) {
            break;
        }
        FALLTHROUGH;

    case BARO_B2SMPB:
#if defined(USE_BARO_B2SMPB)
        if (baro2SMPB02BDetect(dev)) {
            baroHardware = BARO_B2SMPB;
            break;
        }
#endif
        /* If we are asked for a specific sensor - break out, otherwise - fall through and continue */
        if (baroHardwareToUse != BARO_AUTODETECT) {
            break;
        }
        FALLTHROUGH;

    case BARO_MSP:
#ifdef USE_BARO_MSP
        // Skip autodetection for MSP baro, only allow manual config
        if (baroHardwareToUse != BARO_AUTODETECT && mspBaroDetect(dev)) {
            baroHardware = BARO_MSP;
            break;
        }
#endif
        /* If we are asked for a specific sensor - break out, otherwise - fall through and continue */
        if (baroHardwareToUse != BARO_AUTODETECT) {
            break;
        }
        FALLTHROUGH;

    case BARO_FAKE:
#ifdef USE_FAKE_BARO
        if (fakeBaroDetect(dev)) {
            baroHardware = BARO_FAKE;
            break;
        }
#endif
        /* If we are asked for a specific sensor - break out, otherwise - fall through and continue */
        if (baroHardwareToUse != BARO_AUTODETECT) {
            break;
        }
        FALLTHROUGH;

    case BARO_NONE:
        baroHardware = BARO_NONE;
        break;
    }

    if (baroHardware == BARO_NONE) {
        sensorsClear(SENSOR_BARO);
        return false;
    }

    detectedSensors[SENSOR_INDEX_BARO] = baroHardware;
    sensorsSet(SENSOR_BARO);
    return true;
}

bool baroInit(void)
{
    if (!baroDetect(&baro.dev, barometerConfig()->baro_hardware)) {
        return false;
    }
    return true;
}

typedef enum {
    BAROMETER_NEEDS_SAMPLES = 0,
    BAROMETER_NEEDS_CALCULATION
} barometerState_e;

uint32_t baroUpdate(void)
{
    static barometerState_e state = BAROMETER_NEEDS_SAMPLES;

    switch (state) {
        default:
        case BAROMETER_NEEDS_SAMPLES:
            if (baro.dev.get_ut) {
                baro.dev.get_ut(&baro.dev);
            }
            if (baro.dev.start_up) {
                baro.dev.start_up(&baro.dev);
            }
            state = BAROMETER_NEEDS_CALCULATION;
            return baro.dev.up_delay;
        break;

        case BAROMETER_NEEDS_CALCULATION:
            if (baro.dev.get_up) {
                baro.dev.get_up(&baro.dev);
            }
            if (baro.dev.start_ut) {
                baro.dev.start_ut(&baro.dev);
            }
<<<<<<< HEAD
            if (! ARMING_FLAG(SIMULATOR_MODE)) {
				//output: baro.baroPressure, baro.baroTemperature
                baro.dev.calculate(&baro.dev, &baro.baroPressure, &baro.baroTemperature);
                if (barometerConfig()->use_median_filtering) {
                    baro.baroPressure = applyBarometerMedianFilter(baro.baroPressure);
                }
            }

=======
            baro.dev.calculate(&baro.dev, &baro.baroPressure, &baro.baroTemperature);
>>>>>>> 199fe4e5
            state = BAROMETER_NEEDS_SAMPLES;
            return baro.dev.ut_delay;
        break;
    }
}

static float pressureToAltitude(const float pressure)
{
    return (1.0f - powf(pressure / 101325.0f, 0.190295f)) * 4433000.0f;
}

static float altitudeToPressure(const float altCm)
{
    return powf(1.0f - (altCm / 4433000.0f), 5.254999) * 101325.0f;
}

bool baroIsCalibrationComplete(void)
{
    return zeroCalibrationIsCompleteS(&zeroCalibration) && zeroCalibrationIsSuccessfulS(&zeroCalibration);
}

void baroStartCalibration(void)
{
    const float acceptedPressureVariance = (101325.0f - altitudeToPressure(barometerConfig()->baro_calibration_tolerance)); // max 30cm deviation during calibration (at sea level)
    zeroCalibrationStartS(&zeroCalibration, CALIBRATING_BARO_TIME_MS, acceptedPressureVariance, false);
}

int32_t baroCalculateAltitude(void)
{
    if (!baroIsCalibrationComplete()) {
        zeroCalibrationAddValueS(&zeroCalibration, baro.baroPressure);

        if (zeroCalibrationIsCompleteS(&zeroCalibration)) {
            zeroCalibrationGetZeroS(&zeroCalibration, &baroGroundPressure);
            baroGroundAltitude = pressureToAltitude(baroGroundPressure);
            LOG_D(BARO, "Barometer calibration complete (%d)", (int)lrintf(baroGroundAltitude));
        }

        baro.BaroAlt = 0;
        baro.BaroMslAlt = 0;
    }
    else {
        // calculates height from ground via baro readings
        baro.BaroMslAlt = pressureToAltitude(baro.baroPressure);
        baro.BaroAlt = baro.BaroMslAlt - baroGroundAltitude;
   }

    return baro.BaroAlt;
}

int32_t baroGetLatestAltitude(void)
{
    return baro.BaroAlt;
}

int16_t baroGetTemperature(void)
{   
    return CENTIDEGREES_TO_DECIDEGREES(baro.baroTemperature);
}

bool baroIsHealthy(void)
{
    return true;
}

#endif /* BARO */<|MERGE_RESOLUTION|>--- conflicted
+++ resolved
@@ -276,18 +276,11 @@
             if (baro.dev.start_ut) {
                 baro.dev.start_ut(&baro.dev);
             }
-<<<<<<< HEAD
             if (! ARMING_FLAG(SIMULATOR_MODE)) {
 				//output: baro.baroPressure, baro.baroTemperature
                 baro.dev.calculate(&baro.dev, &baro.baroPressure, &baro.baroTemperature);
-                if (barometerConfig()->use_median_filtering) {
-                    baro.baroPressure = applyBarometerMedianFilter(baro.baroPressure);
-                }
-            }
-
-=======
-            baro.dev.calculate(&baro.dev, &baro.baroPressure, &baro.baroTemperature);
->>>>>>> 199fe4e5
+            }
+
             state = BAROMETER_NEEDS_SAMPLES;
             return baro.dev.ut_delay;
         break;
