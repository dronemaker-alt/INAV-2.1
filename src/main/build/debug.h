--- conflicted
+++ resolved
@@ -86,10 +86,7 @@
     DEBUG_AUTOTRIM,
     DEBUG_AUTOTUNE,
     DEBUG_RATE_DYNAMICS,
-<<<<<<< HEAD
+    DEBUG_LANDING,
     DEBUG_Q_TUNE,
-=======
-    DEBUG_LANDING,
->>>>>>> b13525db
     DEBUG_COUNT
 } debugType_e;