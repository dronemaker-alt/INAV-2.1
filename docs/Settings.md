--- conflicted
+++ resolved
@@ -428,11 +428,8 @@
 | osd_sidebar_scroll_arrows | OFF |  |
 | osd_snr_alarm | 4 | Value below which Crossfire SNR Alarm pops-up. (dB) |
 | osd_stats_energy_unit | MAH | Unit used for the drawn energy in the OSD stats [MAH/WH] (milliAmpere hour/ Watt hour) |
-<<<<<<< HEAD
 | osd_system_msg_display_time | 1000 | System message display cycle time for multiple messages (milliseconds). |
-=======
 | osd_stats_min_voltage_unit | BATTERY | Display minimum voltage of the `BATTERY` or the average per `CELL` in the OSD stats. |
->>>>>>> 399a132d
 | osd_temp_label_align | LEFT | Allows to chose between left and right alignment for the OSD temperature sensor labels. Valid values are `LEFT` and `RIGHT` |
 | osd_time_alarm | 10 | Value above which to make the OSD flight time indicator blink (minutes) |
 | osd_units | METRIC | IMPERIAL, METRIC, UK |
