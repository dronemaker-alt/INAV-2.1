# Command Line Interface (CLI)

INAV has a command line interface (CLI) that can be used to change settings and configure the FC.

## Accessing the CLI.

The CLI can be accessed via the GUI tool or via a terminal emulator connected to the CLI serial port.

1. Connect your terminal emulator to the CLI serial port (which, by default, is the same as the MSP serial port)
2. Use the baudrate specified by msp_baudrate (115200 by default).
3. Send a `#` character.

To save your settings type in 'save', saving will reboot the flight controller.

To exit the CLI without saving power off the flight controller or type in 'exit'.

To see a list of other commands type in 'help' and press return.

To dump your configuration (including the current profile), use the 'dump' or 'diff' command.

See the other documentation sections for details of the cli commands and settings that are available.

## Backup via CLI

Disconnect main power, connect to cli via USB/FTDI.

dump using cli

```
profile 0
dump
```

dump profiles using cli if you use them

```
profile 1
dump profile
profile 2
dump profile
```

copy screen output to a file and save it.

Alternatively, use the `diff` command to dump only those settings that differ from their default values (those that have been changed).


## Restore via CLI.

Use the cli `defaults` command first.

When restoring from backup it's a good idea to do a dump of the latest defaults so you know what has changed - if you do this each time a firmware release is created you will be able to see the cli changes between firmware versions. If you blindly restore your backup you would not benefit from these new defaults or may even end up with completely wrong settings in case some parameters changed semantics and/or value ranges.

It may be good idea to restore settings using the `diff` output rather than complete `dump`. This way you can have more control on what is restored and the risk of mistakenly restoring bad values if the semantics changes is minimised.

To perform the restore simply paste the saved commands in the Configurator CLI tab and then type `save`.

After restoring it's always a good idea to `dump` or `diff` the settings once again and compare the output with previous one to verify if everything is set as it should be.


## CLI Command Reference

| `Command`        | Description                                    |
|------------------|------------------------------------------------|
| `1wire <esc>`    | passthrough 1wire to the specified esc         |
| `adjrange`       | show/set adjustment ranges settings            |
| `aux`            | show/set aux settings                          |
| `mmix`           | design custom motor mixer                      |
| `smix`           | design custom servo mixer                      |
| `color`          | configure colors                               |
| `defaults`       | reset to defaults and reboot                   |
| `dump`           | print configurable settings in a pastable form |
| `diff`           | print only settings that have been modified    |
| `exit`           |                                                |
| `feature`        | list or -val or val                            |
| `get`            | get variable value                             |
| `gpspassthrough` | passthrough gps to serial                      |
| `help`           |                                                |
| `led`            | configure leds                                 |
| `map`            | mapping of rc channel order                    |
| `motor`          | get/set motor output value                     |
| `play_sound`     | index, or none for next                        |
| `profile`        | index (0 to 2)                                 |
| `rxrange`        | configure rx channel ranges (end-points) |
| `save`           | save and reboot                                |
| `serialpassthrough <id> <baud> <mode>`| where `id` is the zero based port index, `baud` is a standard baud rate, and mode is `rx`, `tx`, or both (`rxtx`) |
| `set`            | name=value or blank or * for list              |
| `status`         | show system status                             |
| `version`        |                                                |

## CLI Variable Reference

|  Variable Name | Default Value | Description |
|  ------ | ------ | ------ |
|  looptime  | 1000 | This is the main loop time (in us). Changing this affects PID effect with some PID controllers (see PID section for details). A very conservative value of 3500us/285Hz should work for everyone. Setting it to zero does not limit loop time, so it will go as fast as possible. |
|  i2c_speed | 400KHZ | This setting controls the clock speed of I2C bus. 400KHZ is the default that most setups are able to use. Some noise-free setups may be overclocked to 800KHZ. Some sensor chips or setups with long wires may work unreliably at 400KHZ - user can try lowering the clock speed to 200KHZ or even 100KHZ. User need to bear in mind that lower clock speeds might require higher looptimes (lower looptime rate) |
|  cpu_underclock  | OFF | This option is only available on certain architectures (F3 CPUs at the moment). It makes CPU clock lower to reduce interference to long-range RC systems working at 433MHz |
|  gyro_sync  | OFF | This option enables gyro_sync feature. In this case the loop will be synced to gyro refresh rate. Loop will always wait for the newest gyro measurement. Maximum gyro refresh rate is determined by gyro_hardware_lpf  |
|  acc_task_frequency  | 500 | Determines accelerometer task frequency in async_mode = ALL. Depending on UAV type this frequency can be lowered to conserve CPU resources as long as vibrations are not a problem. |
|  attitude_task_frequency  | 250 | Determines attitude task frequency when async_mode = ALL |
|  async_mode  | NONE | Enables asynchronous mode processing for gyro/accelerometer and attitude computations. Allowed modes: NONE -> default behavior, all calculations are executed in main PID loop. GYRO -> gyro sampling and filtering is detached from main PID loop. PID loop runs based on looptime while gyro sampling rate is determined by the gyro driver using also the gyro_hardware_lpf setting. ALL -> in this mode, gyro, accelerometer and attitude are running as separate tasks. Accelerometer task frequency is determined by acc_task_frequency, attitude task frequency by attitude_task_frequency. In this mode ANGLE and HORIZON, as well GPS assisted flight modes (including PosHold) performance might be lowered if improper settings are used. |
|  min_check  | 1100 | These are min/max values (in us) which, when a channel is smaller (min) or larger (max) than the value will activate various RC commands, such as arming, or stick configuration. Normally, every RC channel should be set so that min = 1000us, max = 2000us. On most transmitters this usually means 125% endpoints. Default check values are 100us above/below this value. |
|  max_check  | 1900 | These are min/max values (in us) which, when a channel is smaller (min) or larger (max) than the value will activate various RC commands, such as arming, or stick configuration. Normally, every RC channel should be set so that min = 1000us, max = 2000us. On most transmitters this usually means 125% endpoints. Default check values are 100us above/below this value. |
|  rssi_channel  | 0 | RX channel containing the RSSI signal |
|  rssi_min  | 0 | The minimum RSSI value sent by the receiver, in %. For example, if your receiver's minimum RSSI value shows as 42% in the configurator/OSD set this parameter to 42. See also rssi_max. Note that rssi_min can be set to a value bigger than rssi_max to invert the RSSI calculation (i.e. bigger values mean lower RSSI). |
|  rssi_max  | 100 | The maximum RSSI value sent by the receiver, in %. For example, if your receiver's maximum RSSI value shows as 83% in the configurator/OSD set this parameter to 83. See also rssi_min. |
|  rc_smoothing  | ON | Interpolation of Rc data during looptimes when there are no new updates. This gives smoother RC input to PID controller and cleaner PIDsum |
|  input_filtering_mode  | OFF | Filter out noise from OpenLRS Telemetry RX |
|  min_throttle  | 1150 | These are min/max values (in us) that are sent to esc when armed. Defaults of 1150/1850 are OK for everyone, for use with AfroESC, they could be set to 1064/1864. |
|  max_throttle  | 1850 | These are min/max values (in us) that are sent to esc when armed. Defaults of 1150/1850 are OK for everyone, for use with AfroESC, they could be set to 1064/1864. If you have brushed motors, the value should be set to 2000. |
|  min_command  | 1000 | This is the PWM value sent to ESCs when they are not armed. If ESCs beep slowly when powered up, try decreasing this value. It can also be used for calibrating all ESCs at once. |
|  3d_deadband_low  | 1406 | Low value of throttle deadband for 3D mode (when stick is in the 3d_deadband_throttle range, the fixed values of 3d_deadband_low / _high are used instead) |
|  3d_deadband_high  | 1514 | High value of throttle deadband for 3D mode (when stick is in the deadband range, the value in 3d_neutral is used instead) |
|  3d_neutral  | 1460 | Neutral (stop) throttle value for 3D mode |
|  3d_deadband_throttle  | 50 | Throttle signal will be held to a fixed value when throttle is centered with an error margin defined in this parameter. |
|  motor_pwm_rate  | 400 | Output frequency (in Hz) for motor pins. Default is 400Hz for motor with motor_pwm_protocol set to STANDARD. For *SHOT (e.g. ONESHOT125) values of 1000 and 2000 have been tested by the development team and are supported. It may be possible to use higher values. For BRUSHED values of 8000 and above should be used. Setting to 8000 will use brushed mode at 8kHz switching frequency. Up to 32kHz is supported for brushed. Default is 16000 for boards with brushed motors. Note, that in brushed mode, minthrottle is offset to zero. For brushed mode, set max_throttle to 2000. |
|  motor_pwm_protocol  | STANDARD | Protocol that is used to send motor updates to ESCs. Possible values - STANDARD, ONESHOT125, ONESHOT42, MULTISHOT, BRUSHED |
|  fixed_wing_auto_arm  | OFF | Auto-arm fixed wing aircraft on throttle above min_throttle, and disarming with stick commands are disabled, so power cycle is required to disarm. Requires enabled motorstop and no arm switch configured. |
|  disarm_kill_switch  | ON | Disarms the motors independently of throttle value. Setting to OFF reverts to the old behaviour of disarming only when the throttle is low. Only applies when arming and disarming with an AUX channel. |
|  auto_disarm_delay  | 5 | Delay before automatic disarming when using stick arming and MOTOR_STOP. This does not apply when using FIXED_WING |
|  switch_disarm_delay | 250 | Delay before disarming when requested by switch (ms) [0-1000] |
|  small_angle  | 25 | If the aircraft tilt angle exceed this value the copter will refuse to arm.  |
|  reboot_character  | 82 | Special character used to trigger reboot |
|  gps_provider  | UBLOX | Which GPS protocol to be used |
|  gps_sbas_mode  | NONE | Which SBAS mode to be used |
|  gps_dyn_model  | AIR_1G | GPS navigation model: Pedestrian, Air_1g, Air_4g. Default is AIR_1G. Use pedestrian with caution, can cause flyaways with fast flying. |
|  gps_auto_config  | ON | Enable automatic configuration of UBlox GPS receivers. |
|  gps_auto_baud  | ON | Automatic configuration of GPS baudrate(The specified baudrate in configured in ports will be used) when used with UBLOX GPS. When used with NAZA/DJI it will automatic detect GPS baudrate and change to it, ignoring the selected baudrate set in ports |
|  gps_min_sats  | 6 | Minimum number of GPS satellites in view to acquire GPS_FIX and consider GPS position valid. Some GPS receivers appeared to be very inaccurate with low satellite count. |
|  gps_ublox_use_galileo | OFF | Enable use of Galileo satellites. This is at the expense of other regional constellations, so benefit may also be regional. Requires M8N and Ublox firmware 3.x (or later) [OFF/ON].
|  inav_auto_mag_decl  | ON | Automatic setting of magnetic declination based on GPS position. When used manual magnetic declination is ignored. |
|  inav_gravity_cal_tolerance  | 5 | Unarmed gravity calibration tolerance level. Won't finish the calibration until estimated gravity error falls below this value. |
|  inav_use_gps_velned  | ON | Defined if iNav should use velocity data provided by GPS module for doing position and speed estimation. If set to OFF iNav will fallback to calculating velocity from GPS coordinates. Using native velocity data may improve performance on some GPS modules. Some GPS modules introduce significant delay and using native velocity may actually result in much worse performance. |
|  inav_gps_delay  | 200 | GPS position and velocity data usually arrive with a delay. This parameter defines this delay. Default (200) should be reasonable for most GPS receivers. |
|  inav_reset_altitude | FIRST_ARM | Defines when relative estimated altitude is reset to zero. Variants - `NEVER` (once reference is acquired it's used regardless); `FIRST_ARM` (keep altitude at zero until firstly armed), `EACH_ARM` (altitude is reset to zero on each arming) |
|  inav_reset_home | EACH_ARM | Allows to chose when the home position is reset. Can help prevent resetting home position after accidental mid-air disarm. Possible values are: NEVER, FIRST_ARM and EACH_ARM |
|  inav_max_surface_altitude  | 200 | Max allowed altitude for surface following mode. [cm] |
|  inav_w_z_baro_p  | 0.350 | Weight of barometer measurements in estimated altitude and climb rate |
|  inav_w_z_gps_p  | 0.200 | Weight of GPS altitude measurements in estimated altitude. Setting is used only of airplanes |
|  inav_w_z_gps_v  | 0.500 | Weight of GPS climb rate measurements in estimated climb rate. Setting is used on both airplanes and multirotors. If GPS doesn't support native climb rate reporting (i.e. NMEA GPS) you may consider setting this to zero |
|  inav_w_xy_gps_p  | 1.000 | Weight of GPS coordinates in estimated UAV position and speed. |
|  inav_w_xy_gps_v  | 2.000 | Weight of GPS velocity data in estimated UAV speed |
|  inav_w_z_res_v  | 0.500 | Decay coefficient for estimated climb rate when baro/GPS reference for altitude is lost |
|  inav_w_xy_res_v  | 0.500 | Decay coefficient for estimated velocity when GPS reference for position is lost |
|  inav_w_acc_bias  | 0.010 | Weight for accelerometer drift estimation |
|  inav_max_eph_epv  | 1000.000 | Maximum uncertainty value until estimated position is considered valid and is used for navigation [cm] |
|  inav_baro_epv  | 100.000 | Uncertainty value for barometric sensor [cm] |
|  name  | Empty string | Craft name |
|  nav_disarm_on_landing  | OFF | If set to ON, iNav disarms the FC after landing |
|  nav_use_midthr_for_althold  | OFF | If set to OFF, the FC remembers your throttle stick position when enabling ALTHOLD and treats it as a neutral midpoint for holding altitude |
|  nav_extra_arming_safety  | ON | If set to ON drone won't arm if no GPS fix and any navigation mode like RTH or POSHOLD is configured |
|  nav_user_control_mode  | ATTI | Defines how Pitch/Roll input from RC receiver affects flight in POSHOLD mode: ATTI - right stick controls attitude like in ANGLE mode; CRUISE - right stick controls velocity in forward and right direction. |
|  nav_position_timeout  | 5 | If GPS fails wait for this much seconds before switching to emergency landing mode (0 - disable) |
|  nav_wp_radius  | 100 | Waypoint radius [cm]. Waypoint would be considered reached if machine is within this radius |
|  nav_wp_safe_distance  | 10000 | First waypoint in the mission should be closer than this value [cm] |
|  nav_auto_speed  | 300 | Maximum velocity firmware is allowed in full auto modes (POSHOLD, RTH, WP) [cm/s] [Multirotor only] |
|  nav_auto_climb_rate  | 500 | Maximum climb/descent rate that UAV is allowed to reach during navigation modes. [cm/s] |
|  nav_manual_speed  | 500 | Maximum velocity firmware is allowed when processing pilot input for POSHOLD/CRUISE control mode [cm/s] [Multirotor only] |
|  nav_manual_climb_rate  | 200 | Maximum climb/descent rate firmware is allowed when processing pilot input for ALTHOLD control mode [cm/s] |
|  nav_landing_speed  | 200 | Vertical descent velocity during the RTH landing phase. [cm/s] |
|  nav_land_slowdown_minalt  | 500 | Defines at what altitude the descent velocity should start to be 25% of nav_landing_speed [cm] |
|  nav_land_slowdown_maxalt  | 2000 | Defines at what altitude the descent velocity should start to ramp down from 100% nav_landing_speed to 25% nav_landing_speed. [cm] |
|  nav_emerg_landing_speed  | 500 | Rate of descent UAV will try to maintain when doing emergency descent sequence [cm/s] |
|  nav_min_rth_distance  | 500 | Minimum distance from homepoint when RTH full procedure will be activated [cm]. Below this distance, the mode will activate at the current location and the final phase is executed (loiter / land). Above this distance, the full procedure is activated, which may include initial climb and flying directly to the homepoint before entering the loiter / land phase. |
|  nav_overrides_motor_stop | ON | Setting to OFF combined with MOTOR_STOP feature will allow user to stop motor when in autonomous modes. On most places this setting is likely to cause a stall. |
|  nav_rth_climb_first  | ON | If set to ON drone will climb to nav_rth_altitude first and head home afterwards. If set to OFF drone will head home instantly and climb on the way. |
|  nav_rth_tail_first  | OFF | If set to ON drone will return tail-first. Obviously meaningless for airplanes. |
|  nav_rth_allow_landing  | ALWAYS | If set to ON drone will land as a last phase of RTH. |
|  nav_rth_climb_ignore_emerg  | OFF | If set to ON, aircraft will execute initial climb regardless of position sensor (GPS) status. |
|  nav_rth_alt_mode  | AT_LEAST | Configure how the aircraft will manage altitude on the way home, see Navigation modes on wiki for more details |
|  nav_rth_altitude  | 1000 | Used in EXTRA, FIXED and AT_LEAST rth alt modes [cm] (Default 1000 means 10 meters) |
|  nav_rth_home_altitude  | 0 | Aircraft will climb/descend to this altitude after reaching home if landing is not enabled. Set to 0 to stay at `nav_rth_altitude` (default) [cm] |
|  nav_rth_abort_threshold  | 50000 | RTH sanity checking feature will notice if distance to home is increasing during RTH and once amount of increase exceeds the threshold defined by this parameter, instead of continuing RTH machine will enter emergency landing, self-level and go down safely. Default is 500m which is safe enough for both multirotor machines and airplanes. [cm] |
|  nav_mc_bank_angle  | 30 | Maximum banking angle (deg) that multicopter navigation is allowed to set. Machine must be able to satisfy this angle without loosing altitude |
|  nav_mc_hover_thr  | 1500 | Multicopter hover throttle hint for altitude controller. Should be set to approximate throttle value when drone is hovering. |
|  nav_mc_auto_disarm_delay  | 2000 |  |
|  nav_fw_cruise_thr  | 1400 | Cruise throttle in GPS assisted modes, this includes RTH. Should be set high enough to avoid stalling. This values gives INAV a base for throttle when flying straight, and it will increase or decrease throttle based on pitch of airplane and the parameters below. In addition it will increase throttle if GPS speed gets below 7m/s ( hardcoded )  |
|  nav_fw_cruise_speed  | 0 | Speed for the plane/wing at cruise throttle used for remaining flight time/distance estimation in cm/s |
|  nav_fw_allow_manual_thr_increase  | OFF | Enable the possibility to manually increase the throttle in auto throttle controlled modes for fixed wing |
|  nav_fw_min_thr  | 1200 | Minimum throttle for flying wing in GPS assisted modes |
|  nav_fw_max_thr  | 1700 | Maximum throttle for flying wing in GPS assisted modes |
|  nav_fw_bank_angle  | 20 | Max roll angle when rolling / turning in GPS assisted modes, is also restrained by global max_angle_inclination_rll |
|  nav_fw_climb_angle  | 20 | Max pitch angle when climbing in GPS assisted modes, is also restrained by global max_angle_inclination_pit |
|  nav_fw_dive_angle  | 15 | Max negative pitch angle when diving in GPS assisted modes, is also restrained by global max_angle_inclination_pit |
|  nav_fw_pitch2thr  | 10 | Amount of throttle applied related to pitch attitude in GPS assisted modes. Throttle = nav_fw_cruise_throttle - (nav_fw_pitch2thr * pitch_angle). (notice that pitch_angle is in degrees and is negative when climbing and positive when diving, and throttle value is constrained between nav_fw_min_thr and nav_fw_max_thr) |
|  nav_fw_loiter_radius  | 5000 | PosHold radius. 3000 to 7500 is a good value (30-75m) [cm] |
|  nav_fw_launch_velocity  | 300 | Forward velocity threshold for swing-launch detection [cm/s] |
|  nav_fw_launch_accel  | 1863 | Forward acceleration threshold for bungee launch of throw launch [cm/s/s], 1G = 981 cm/s/s |
|  nav_fw_launch_max_angle  | 45 | Max tilt angle (pitch/roll combined) to consider launch successful. Set to 180 to disable completely [deg] |
|  nav_fw_launch_detect_time  | 40 | Time for which thresholds have to breached to consider launch happened [ms] |
|  nav_fw_launch_thr  | 1700 | Launch throttle - throttle to be set during launch sequence (pwm units) |
|  nav_fw_launch_idle_thr       | 1000  | Launch idle throttle - throttle to be set before launch sequence is initiated. If set below min_throttle it will force motor stop or at idle throttle (depending if the MOTOR_STOP is enabled). If set above min_throttle it will force throttle to this value (if MOTOR_STOP is enabled it will be handled according to throttle stick position)	|
|  nav_fw_launch_motor_delay    | 500 | Delay between detected launch and launch sequence start and throttling up (ms) |
|  nav_fw_launch_spinup_time    | 100 | Time to bring power from min_throttle to nav_fw_launch_thr - to avoid big stress on ESC and large torque from propeller |
|  nav_fw_launch_timeout  | 5000 | Maximum time for launch sequence to be executed. After this time LAUNCH mode will be turned off and regular flight mode will take over (ms) |
|  nav_fw_launch_max_altitude  | 0 | Altitude at which LAUNCH mode will be turned off and regular flight mode will take over. [cm] |
|  nav_fw_launch_climb_angle  | 18 | Climb angle for launch sequence (degrees), is also restrained by global max_angle_inclination_pit |
|  nav_fw_launch_min_time | 0 | Allow launch mode to execute at least this time (ms) and ignore stick movements [0-60000]. |
|  nav_fw_launch_max_altitude | 0 | Altitude (centimeters) at which LAUNCH mode will be turned off and regular flight mode will take over [0-60000]. |
|  nav_fw_land_dive_angle  | 2 | Dive angle that airplane will use during final landing phase. During dive phase, motor is stopped or IDLE and roll control is locked to 0 degrees |
|  nav_fw_cruise_yaw_rate  | 20 | Max YAW rate when NAV CRUISE mode is enabled (0=disable control via yaw stick) [dps]|
|  serialrx_provider  | SPEK1024 | When feature SERIALRX is enabled, this allows connection to several receivers which output data via digital interface resembling serial. See RX section. |
|  serialrx_halfduplex  | OFF | Allow serial receiver to operate on UART TX pin. With some receivers will allow control and telemetry over a single wire |
|  serialrx_inverted     | OFF | Reverse the serial inversion of the  serial RX protocol. When this value is OFF, each protocol will use its default signal (e.g. SBUS will use an inverted signal). Some OpenLRS receivers produce a non-inverted SBUS signal. This setting supports this type of receivers (including modified FrSKY). |
|  spektrum_sat_bind  | 0 | 0 = disabled. Used to bind the spektrum satellite to RX |
|  telemetry_switch  | OFF | Which aux channel to use to change serial output & baud rate (MSP / Telemetry). It disables automatic switching to Telemetry when armed. |
|  telemetry_inverted  | OFF | Determines if the telemetry protocol default signal inversion is reversed. This should be OFF in most cases unless a custom or hacked RX is used. |
|  frsky_unit  | METRIC | Not used? [METRIC/IMPERIAL] |
|  frsky_default_latitude  | 0.000 | D-Series telemetry only: OpenTX needs a valid set of coordinates to show compass value. A fake value defined in this setting is sent while no fix is acquired. |
|  frsky_default_longitude  | 0.000 | D-Series telemetry only: OpenTX needs a valid set of coordinates to show compass value. A fake value defined in this setting is sent while no fix is acquired. |
|  frsky_coordinates_format  | 0 | D-Series telemetry only: FRSKY_FORMAT_DMS (default), FRSKY_FORMAT_NMEA |
|  frsky_vfas_precision  | 0 | D-Series telemetry only: Set to 1 to send raw VBat value in 0.1V resolution for receivers that can handle it, or 0 (default) to use the standard method |
|  frsky_pitch_roll  | OFF | S.Port and D-Series telemetry: Send pitch and roll degrees*10 instead of raw accelerometer data |
|  smartport_fuel_unit  | MAH | S.Port telemetry only: Unit of the value sent with the `FUEL` ID (FrSky D-Series always sends precent). [PERCENT/MAH/MWH] |
|  smartport_uart_unidir  | OFF | S.Port telemetry only: Turn UART into UNIDIR for usage on F1 and F4 target. See Telemetry.md for details |
|  report_cell_voltage  | OFF | S.Port, D-Series, and IBUS telemetry: Send the average cell voltage if set to ON |
|  hott_alarm_sound_interval  | 5 | Battery alarm delay in seconds for Hott telemetry |
<<<<<<< HEAD
|  smartport_uart_unidir  | OFF | Turn UART into UNIDIR for smartport telemetry for usage on F1 and F4 target. See Telemetry.md for details |
|  smartport_fuel_unit  | MAH | S.Port and D-Series telemetry: Unit of the value sent with the `FUEL` ID. [PERCENT/MAH/MWH] |
=======
>>>>>>> 05e0e946
|  ibus_telemetry_type  | 0 | Type compatibility ibus telemetry for transmitters. See Telemetry.md label IBUS for details. |
|  ltm_update_rate  | NORMAL | Defines the LTM update rate (use of bandwidth [NORMAL/MEDIUM/SLOW]). See Telemetry.md, LTM section for details. |
|  battery_capacity  | 0 | Battery capacity in mAH. This value is used in conjunction with the current meter to determine remaining battery capacity. |
|  vbat_scale  | 1100 | Battery voltage calibration value. 1100 = 11:1 voltage divider (10k:1k) x 100. Adjust this slightly if reported pack voltage is different from multimeter reading. You can get current voltage by typing "status" in cli. |
|  bat_voltage_src  | RAW | Chose between raw and sag compensated battery voltage to use for battery alarms and telemetry. Possible values are `RAW` and `SAG_COMP` |
|  bat_cells  | 0 | Number of cells of the battery (0 = autodetect), see battery documentation |
|  vbat_cell_detect_voltage  | 430 | Maximum voltage per cell, used for auto-detecting the number of cells of the battery in 0.01V units, default is 4.30V |
|  vbat_max_cell_voltage  | 420 | Maximum voltage per cell in 0.01V units, default is 4.20V |
|  vbat_min_cell_voltage  | 330 | Minimum voltage per cell, this triggers battery out alarms, in 0.01V units, default is 330 (3.3V) |
|  vbat_warning_cell_voltage  | 350 | Warning voltage per cell, this triggers battery-warning alarms, in 0.01V units, default is 350 (3.5V) |
|  current_meter_scale  | 400 | This sets the output voltage to current scaling for the current sensor in 0.1 mV/A steps. 400 is 40mV/A such as the ACS756 sensor outputs. 183 is the setting for the uberdistro with a 0.25mOhm shunt. |
|  current_meter_offset  | 0 | This sets the output offset voltage of the current sensor in millivolts. |
|  battery_capacity | 0 | Set the battery capacity in mAh or mWh (see `battery_capacity_unit`). Used to calculate the remaining battery capacity. |
|  battery_capacity_warning | 0 | If the remaining battery capacity goes below this threshold the beeper will emit short beeps and the relevant OSD items will blink. |
|  battery_capacity_critical | 0 | If the remaining battery capacity goes below this threshold the battery is considered empty and the beeper will emit long beeps. |
|  battery_capacity_unit | MAH | Unit used for `battery_capacity`, `battery_capacity_warning` and `battery_capacity_critical` [MAH/MWH] (milliAmpere hour / milliWatt hour). |
|  cruise_power  | 0 | Power draw at cruise throttle used for remaining flight time/distance estimation in 0.01W unit |
|  idle_power  | 0 | Power draw at zero throttle used for remaining flight time/distance estimation in 0.01W unit |
|  rth_energy_margin | 5 | Energy margin wanted after getting home (percent of battery energy capacity). Use for the remaining flight time/distance calculation |
|  multiwii_current_meter_output  | OFF | Default current output via MSP is in 0.01A steps. Setting this to 1 causes output in default multiwii scaling (1mA steps) |
|  current_meter_type  | ADC | ADC , VIRTUAL, NONE. The virtual current sensor, once calibrated, estimates the current value from throttle position. |
|  align_gyro  | DEFAULT | When running on non-default hardware or adding support for new sensors/sensor boards, these values are used for sensor orientation. When carefully understood, these values can also be used to rotate (in 90deg steps) or flip the board. Possible values are: DEFAULT, CW0_DEG, CW90_DEG, CW180_DEG, CW270_DEG, CW0_DEG_FLIP, CW90_DEG_FLIP, CW180_DEG_FLIP, CW270_DEG_FLIP. |
|  align_acc  | DEFAULT | When running on non-default hardware or adding support for new sensors/sensor boards, these values are used for sensor orientation. When carefully understood, these values can also be used to rotate (in 90deg steps) or flip the board. Possible values are: DEFAULT, CW0_DEG, CW90_DEG, CW180_DEG, CW270_DEG, CW0_DEG_FLIP, CW90_DEG_FLIP, CW180_DEG_FLIP, CW270_DEG_FLIP. |
|  align_mag  | DEFAULT | When running on non-default hardware or adding support for new sensors/sensor boards, these values are used for sensor orientation. When carefully understood, these values can also be used to rotate (in 90deg steps) or flip the board. Possible values are: DEFAULT, CW0_DEG, CW90_DEG, CW180_DEG, CW270_DEG, CW0_DEG_FLIP, CW90_DEG_FLIP, CW180_DEG_FLIP, CW270_DEG_FLIP. |
|  align_board_roll  | 0 | Arbitrary board rotation in deci-degrees (0.1 degree), to allow mounting it sideways / upside down / rotated etc |
|  align_board_pitch  | 0 | Arbitrary board rotation in deci-degrees (0.1 degree), to allow mounting it sideways / upside down / rotated etc |
|  align_board_yaw  | 0 | Arbitrary board rotation in deci-degrees (0.1 degree), to allow mounting it sideways / upside down / rotated etc |
|  align_mag_roll  | 0 | Set the external mag alignment on the roll axis (in 0.1 degree steps). If this value is non-zero, the compass is assumed to be externally mounted and both the board and on-board compass alignent (align_mag) are ignored. See also align_mag_pitch and align_mag_yaw. |
|  align_mag_pitch  | 0 | Same as align_mag_roll, but for the pitch axis. |
|  align_mag_yaw  | 0 | Same as align_mag_roll, but for the yaw axis. |
|  align_opflow | 5 | Optical flow module alignment (default CW0_DEG_FLIP) |
|  gyro_hardware_lpf  | 42HZ | Hardware lowpass filter for gyro. Allowed values depend on the driver - For example MPU6050 allows 10HZ,20HZ,42HZ,98HZ,188HZ,256Hz (8khz mode). If you have to set gyro lpf below 42Hz generally means the frame is vibrating too much, and that should be fixed first. |
|  moron_threshold  | 32 | When powering up, gyro bias is calculated. If the model is shaking/moving during this initial calibration, offsets are calculated incorrectly, and could lead to poor flying performance. This threshold means how much average gyro reading could differ before re-calibration is triggered. |
|  imu_dcm_kp  | 2500 | Inertial Measurement Unit KP Gain for accelerometer measurements |
|  imu_dcm_ki  | 50 | Inertial Measurement Unit KI Gain for accelerometer measurements |
|  imu_dcm_kp_mag  | 10000 | Inertial Measurement Unit KP Gain for compass measurements |
|  imu_dcm_ki_mag  | 0 | Inertial Measurement Unit KI Gain for compass measurements |
|  pos_hold_deadband  | 20 | Stick deadband in [r/c points], applied after r/c deadband and expo |
|  alt_hold_deadband  | 50 | Defines the deadband of throttle during alt_hold [r/c points] |
|  yaw_motor_direction  | 1 | Use if you need to inverse yaw motor direction. |
|  yaw_jump_prevention_limit  | 200 | Prevent yaw jumps during yaw stops and rapid YAW input. To disable set to 500. Adjust this if your aircraft 'skids out'. Higher values increases YAW authority but can cause roll/pitch instability in case of underpowered UAVs. Lower values makes yaw adjustments more gentle but can cause UAV unable to keep heading |
|  tri_unarmed_servo  | ON | On tricopter mix only, if this is set to ON, servo will always be correcting regardless of armed state. to disable this, set it to OFF. |
|  servo_lpf_hz  | 20 | Selects the servo PWM output cutoff frequency. Value is in [Hz] |
|  servo_center_pulse  | 1500 | Servo midpoint |
|  servo_pwm_rate  | 50 | Output frequency (in Hz) servo pins. When using tricopters or gimbal with digital servo, this rate can be increased. Max of 498Hz (for 500Hz pwm period), and min of 50Hz. Most digital servos will support for example 330Hz. |
|  failsafe_delay  | 5 | Time in deciseconds to wait before activating failsafe when signal is lost. See [Failsafe documentation](Failsafe.md#failsafe_delay). |
|  failsafe_recovery_delay  | 5 | Time in deciseconds to wait before aborting failsafe when signal is recovered. See [Failsafe documentation](Failsafe.md#failsafe_recovery_delay). |
|  failsafe_off_delay  | 200 | Time in deciseconds to wait before turning off motors when failsafe is activated. 0 = No timeout. See [Failsafe documentation](Failsafe.md#failsafe_off_delay). |
|  failsafe_throttle  | 1000 | Throttle level used for landing when failsafe is enabled. See [Failsafe documentation](Failsafe.md#failsafe_throttle). |
|  failsafe_throttle_low_delay  | 100 | If failsafe activated when throttle is low for this much time - bypass failsafe and disarm, in 10th of seconds. 0 = No timeout |
|  failsafe_procedure  | SET-THR | What failsafe procedure to initiate in Stage 2. See [Failsafe documentation](Failsafe.md#failsafe_throttle). |
|  failsafe_stick_threshold  | 50 | Threshold for stick motion to consider failsafe condition resolved. If non-zero failsafe won't clear even if RC link is restored - you have to move sticks to exit failsafe. |
|  failsafe_fw_roll_angle  | -200 | Amount of banking when `SET-THR` failsafe is active on a fixed-wing machine. In 1/10 deg (deci-degrees). Negative values = left roll |
|  failsafe_fw_pitch_angle  | 100 | Amount of dive/climb when `SET-THR` failsafe is active on a fixed-wing machine. In 1/10 deg (deci-degrees). Negative values = climb |
|  failsafe_fw_yaw_rate  | -45 | Requested yaw rate to execute when `SET-THR` failsafe is active on a fixed-wing machine. In deg/s. Negative values = left turn |
|  failsafe_min_distance  | 0 | If failsafe happens when craft is closer than this distance in centimeters from home, failsafe will not execute regular failsafe_procedure, but will execute procedure specified in failsafe_min_distance_procedure instead. 0 = Normal failsafe_procedure always taken. |
|  failsafe_min_distance_procedure  | DROP | What failsafe procedure to initiate in Stage 2 when craft is closer to home than failsafe_min_distance. See [Failsafe documentation](Failsafe.md#failsafe_throttle). |
|  failsafe_lights | ON | Enable or disable the lights when the `FAILSAFE` flight mode is enabled. The target needs to be compiled with `USE_LIGHTS` [ON/OFF]. |
|  failsafe_lights_flash_period | 1000 | Time in milliseconds between two flashes when `failsafe_lights` is ON and `FAILSAFE` flight mode is enabled [40-65535]. |
|  failsafe_lights_flash_on_time | 100 | Flash lights ON time in milliseconds when `failsafe_lights` is ON and `FAILSAFE` flight mode is enabled. [20-65535]. |
|  rx_min_usec  | 885 | Defines the shortest pulse width value used when ensuring the channel value is valid. If the receiver gives a pulse value lower than this value then the channel will be marked as bad and will default to the value of mid_rc. |
|  rx_max_usec  | 2115 | Defines the longest pulse width value used when ensuring the channel value is valid. If the receiver gives a pulse value higher than this value then the channel will be marked as bad and will default to the value of mid_rc. |
|  rx_nosignal_throttle  | HOLD | Defines behavior of throttle channel after signal loss is detected and until `failsafe_procedure` kicks in. Possible values - `HOLD` and `DROP`. |
|  acc_hardware  | AUTO | Selection of acc hardware. See Wiki Sensor auto detect and hardware failure detection for more info |
|  baro_median_filter  | ON | 3-point median filtering for barometer readouts. No reason to change this setting |
|  baro_hardware  | AUTO | Selection of baro hardware. See Wiki Sensor auto detect and hardware failure detection for more info |
|  mag_hardware  | AUTO | Selection of mag hardware. See Wiki Sensor auto detect and hardware failure detection for more info |
|  mag_to_use | | Allow to chose between built-in and external compass sensor if they are connected to separate buses. Currently only for REVO target |
|  rangefinder_median_filter | OFF | 3-point median filtering for rangefinder readouts |
|  blackbox_rate_num  | 1 | Blackbox logging rate numerator. Use num/denom settings to decide if a frame should be logged, allowing control of the portion of logged loop iterations |
|  blackbox_rate_denom  | 1 | Blackbox logging rate denominator. See blackbox_rate_num. |
|  blackbox_device  | SPIFLASH | Selection of where to write blackbox data |
|  sdcard_detect_inverted  | `TARGET dependent` | This setting drives the way SD card is detected in card slot. On some targets (AnyFC F7 clone) different card slot was used and depending of hardware revision ON or OFF setting might be required. If card is not detected, change this value. |
|  ledstrip_visual_beeper  | OFF |  |
|  osd_video_system     | AUTO   | Video system used. Possible values are `AUTO`, `PAL` and `NTSC` |
|  osd_row_shiftdown    | 0     | Number of rows to shift the OSD display (increase if top rows are cut off) |
|  osd_units            | METRIC| IMPERIAL, METRIC, UK |
|  osd_stats_energy_unit | MAH | Unit used for the drawn energy in the OSD stats [MAH/WH] (milliAmpere hour/ Watt hour) |
|  osd_main_voltage_decimals | 1 | Number of decimals for the battery voltages displayed in the OSD [1-2]. |
|  osd_rssi_alarm       | 20    | Value bellow which to make the OSD RSSI indicator blink |
|  osd_time_alarm       | 10    | Value above which to make the OSD flight time indicator blink (minutes) |
|  osd_dist_alarm       | 1000  | Value above which to make the OSD distance from home indicator blink (meters) |
|  osd_alt_alarm        | 100   | Value above which to make the OSD relative altitude indicator blink (meters) |
|  osd_neg_alt_alarm    | 5    | Value bellow which (negative altitude) to make the OSD relative altitude indicator blink (meters) |
|  osd_estimations_wind_compensation  | ON | Use wind estimation for remaining flight time/distance estimation |
|  magzero_x  | 0 | Magnetometer calibration X offset. If its 0 none offset has been applied and calibration is failed. |
|  magzero_y  | 0 | Magnetometer calibration Y offset. If its 0 none offset has been applied and calibration is failed. |
|  magzero_z  | 0 | Magnetometer calibration Z offset. If its 0 none offset has been applied and calibration is failed. |
|  acczero_x  | 0 | Calculated value after '6 position avanced calibration'. See Wiki page. |
|  acczero_y  | 0 | Calculated value after '6 position avanced calibration'. See Wiki page. |
|  acczero_z  | 0 | Calculated value after '6 position avanced calibration'. See Wiki page. |
|  accgain_x  | 4096 | Calculated value after '6 position avanced calibration'. Uncalibrated value is 4096. See Wiki page. |
|  accgain_y  | 4096 | Calculated value after '6 position avanced calibration'. Uncalibrated value is 4096. See Wiki page. |
|  accgain_z  | 4096 | Calculated value after '6 position avanced calibration'. Uncalibrated value is 4096. See Wiki page. |
|  nav_mc_pos_z_p  | 50 | P gain of altitude PID controller (Multirotor) |
|  nav_fw_pos_z_p  | 50 | P gain of altitude PID controller (Fixedwing) |
|  nav_mc_pos_z_i  | 0 | I gain of altitude PID controller (Multirotor) |
|  nav_fw_pos_z_i  | 0 | I gain of altitude PID controller (Fixedwing) |
|  nav_mc_pos_z_d  | 0 | D gain of altitude PID controller (Multirotor) |
|  nav_fw_pos_z_d  | 0 | D gain of altitude PID controller (Fixedwing) |
|  nav_mc_vel_z_p  | 100 | P gain of velocity PID controller |
|  nav_mc_vel_z_i  | 50 | I gain of velocity PID controller |
|  nav_mc_vel_z_d  | 10 | D gain of velocity PID controller |
|  nav_mc_pos_xy_p  | 65 | Controls how fast the drone will fly towards the target position. This is a multiplier to convert displacement to target velocity |
|  nav_mc_pos_xy_i  | 120 | Controls deceleration time. Measured in 1/100 sec. Expected hold position is placed at a distance calculated as decelerationTime * currentVelocity |
|  nav_mc_pos_xy_d  | 10 |  |
|  nav_mc_vel_xy_p  | 40 | P gain of Position-Rate (Velocity to Acceleration) PID controller. Higher P means stronger response when position error occurs. Too much P might cause "nervous" behavior and oscillations |
|  nav_mc_vel_xy_i  | 15 | I gain of Position-Rate (Velocity to Acceleration) PID controller. Used for drift compensation (caused by wind for example). Higher I means stronger response to drift. Too much I gain might cause target overshot |
|  nav_mc_vel_xy_d  | 100 | D gain of Position-Rate (Velocity to Acceleration) PID controller. It can damp P and I. Increasing D might help when drone overshoots target. |
|  nav_fw_pos_xy_p  | 75 | P gain of 2D trajectory PID controller. Play with this to get a straight line between waypoints or a straight RTH |
|  nav_fw_pos_xy_i  | 5 | I gain of 2D trajectory PID controller. Too high and there will be overshoot in trajectory. Better start tuning with zero |
|  nav_fw_pos_xy_d  | 8 | D gain of 2D trajectory PID controller. Too high and there will be overshoot in trajectory. Better start tuning with zero |
|  nav_mc_heading_p  | 60 | P gain of Heading Hold controller (Multirotor) |
|  nav_fw_heading_p  | 60 | P gain of Heading Hold controller (Fixedwing) |
|  deadband  | 5 | These are values (in us) by how much RC input can be different before it's considered valid. For transmitters with jitter on outputs, this value can be increased. Defaults are zero, but can be increased up to 10 or so if rc inputs twitch while idle. |
|  yaw_deadband  | 5 | These are values (in us) by how much RC input can be different before it's considered valid. For transmitters with jitter on outputs, this value can be increased. Defaults are zero, but can be increased up to 10 or so if rc inputs twitch while idle. |
|  throttle_tilt_comp_str  | 0 | Can be used in ANGLE and HORIZON mode and will automatically boost throttle when banking. Setting is in percentage, 0=disabled. |
|  flaperon_throw_offset  | 200 | Defines throw range in us for both ailerons that will be passed to servo mixer via input source 14 (`FEATURE FLAPS`) when FLAPERON mode is activated. |
|  fw_iterm_throw_limit  | 165 | Limits max/min I-term value in stabilization PID controller in case of Fixed Wing. It solves the problem of servo saturation before take-off/throwing the airplane into the air. By default, error accumulated in I-term can not exceed 1/3 of servo throw (around 165us). Set 0 to disable completely. |
|  fw_reference_airspeed  | 1000 | Reference airspeed. Set this to airspeed at which PIDs were tuned. Usually should be set to cruise airspeed. Also used for coordinated turn calculation if airspeed sensor is not present. |
|  fw_turn_assist_yaw_gain  | 1 | Gain required to keep the yaw rate consistent with the turn rate for a coordinated turn (in TURN_ASSIST mode). Value significantly different from 1.0 indicates a problem with the airspeed calibration (if present) or value of `fw_reference_airspeed` parameter |
|  mode_range_logic_operator  | OR | Control how Mode selection works in flight modes. If you example have Angle mode configured on two different Aux channels, this controls if you need both activated ( AND ) or if you only need one activated ( OR ) to active angle mode. |
|  default_rate_profile  | 0 | Default = profile number |
|  mag_declination  | 0 | Current location magnetic declination in format. For example, -6deg 37min = -637 for Japan. Leading zero in ddd not required. Get your local magnetic declination here: http://magnetic-declination.com/ . Not in use if inav_auto_mag_decl  is turned on and you acquire valid GPS fix. |
|  heading_hold_rate_limit  | 90 | This setting limits yaw rotation rate that HEADING_HOLD controller can request from PID inner loop controller. It is independent from manual yaw rate and used only when HEADING_HOLD flight mode is enabled by pilot, RTH or WAYPOINT modes. |
| mag_calibration_time | 30 | Adjust how long time the Calibration of mag will last. |
| mc_p_pitch | 40 | Multicopter rate stabilisation P-gain for PITCH               |
| mc_i_pitch | 30 | Multicopter rate stabilisation I-gain for PITCH               |
| mc_d_pitch | 23 | Multicopter rate stabilisation D-gain for PITCH               |
| mc_p_roll  | 40 | Multicopter rate stabilisation P-gain for ROLL                |
| mc_i_roll  | 30 | Multicopter rate stabilisation I-gain for ROLL                |
| mc_d_roll  | 23 | Multicopter rate stabilisation D-gain for ROLL                |
| mc_p_yaw   | 85 | Multicopter rate stabilisation P-gain for YAW                 |
| mc_i_yaw   | 45 | Multicopter rate stabilisation I-gain for YAW                 |
| mc_d_yaw   | 0  | Multicopter rate stabilisation D-gain for YAW                 |
| mc_p_level | 20 | Multicopter attitude stabilisation P-gain                     |
| mc_i_level | 15 | Multicopter attitude stabilisation low-pass filter cutoff     |
| mc_d_level | 75 | Multicopter attitude stabilisation HORIZON transition point   |
| fw_p_pitch | 5 | Fixed-wing rate stabilisation P-gain for PITCH                |
| fw_i_pitch | 7 | Fixed-wing rate stabilisation I-gain for PITCH                |
| fw_ff_pitch| 50 | Fixed-wing rate stabilisation FF-gain for PITCH               |
| fw_p_roll  | 5 | Fixed-wing rate stabilisation P-gain for ROLL                 |
| fw_i_roll  | 7 | Fixed-wing rate stabilisation I-gain for ROLL                 |
| fw_ff_roll | 50 | Fixed-wing rate stabilisation FF-gain for ROLL                |
| fw_p_yaw   | 6 | Fixed-wing rate stabilisation P-gain for YAW                  |
| fw_i_yaw   | 10 | Fixed-wing rate stabilisation I-gain for YAW                  |
| fw_ff_yaw  | 60  | Fixed-wing rate stabilisation FF-gain for YAW                 |
| fw_p_level | 20 | Fixed-wing attitude stabilisation P-gain                      |
| fw_i_level | 5 | Fixed-wing attitude stabilisation low-pass filter cutoff      |
| fw_d_level | 75 | Fixed-wing attitude stabilisation HORIZON transition point    |
|  max_angle_inclination_rll  | 300 | Maximum inclination in level (angle) mode (ROLL axis). 100=10° |
|  max_angle_inclination_pit  | 300 | Maximum inclination in level (angle) mode (PITCH axis). 100=10° |
|  fw_min_throttle_down_pitch  | 0 | Automatic pitch down angle when throttle is at 0 in angle mode. Progressively applied between cruise throttle and zero throttle |
|  gyro_lpf_hz  | 60 | Software-based filter to remove mechanical vibrations from the gyro signal. Value is cutoff frequency (Hz). For larger frames with bigger props set to lower value. |
|  acc_lpf_hz  | 15 | Software-based filter to remove mechanical vibrations from the accelerometer measurements. Value is cutoff frequency (Hz). For larger frames with bigger props set to lower value. |
|  dterm_lpf_hz  | 40 |  |
|  yaw_lpf_hz  | 30 |  |
|  gyro_stage2_lowpass_hz  | 0 | Software based second stage lowpass filter for gyro. Value is cutoff frequency (Hz). Currently experimental |
|  pidsum_limit  | 500 | A limitation to overall amount of correction Flight PID can request on each axis (Roll/Pitch/Yaw). If when doing a hard maneuver on one axis machine looses orientation on other axis - reducing this parameter may help |
|  yaw_p_limit  | 300 |  |
|  iterm_windup  | 50 | Used to prevent Iterm accumulation on during maneuvers. Iterm will be dampened when motors are reaching it's limit (when requested motor correction range is above percentage specified by this parameter) |
|  rate_accel_limit_roll_pitch  | 0 | Limits acceleration of ROLL/PITCH rotation speed that can be requested by stick input. In degrees-per-second-squared. Small and powerful UAV flies great with high acceleration limit ( > 5000 dps^2 and even > 10000 dps^2). Big and heavy multirotors will benefit from low acceleration limit (~ 360 dps^2). When set correctly, it greatly improves stopping performance. Value of 0 disables limiting.  |
|  rate_accel_limit_yaw  | 10000 | Limits acceleration of YAW rotation speed that can be requested by stick input. In degrees-per-second-squared. Small and powerful UAV flies great with high acceleration limit ( > 10000 dps^2). Big and heavy multirotors will benefit from low acceleration limit (~ 180 dps^2). When set correctly, it greatly improves stopping performance and general stability during yaw turns. Value of 0 disables limiting. |
|  rc_expo  | 70 | Exposition value used for the PITCH/ROLL axes by all the stabilized flights modes (all but `MANUAL`) |
|  rc_yaw_expo  | 20 | Exposition value used for the YAW axis by all the stabilized flights modes (all but `MANUAL`)  |
|  manual_rc_expo  | 70 | Exposition value used for the PITCH/ROLL axes by the `MANUAL` flight mode [0-100] |
|  manual rc_yaw_expo  | 20 | Exposition value used for the YAW axis by the `MANUAL` flight mode [0-100] |
|  thr_mid  | 50 | Throttle value when the stick is set to mid-position. Used in the throttle curve calculation. |
|  thr_expo  | 0 | Throttle exposition value |
|  roll_rate  | 20 | Defines rotation rate on ROLL axis that UAV will try to archive on max. stick deflection. Rates are defined in tens of degrees  (deca-degrees) per second [rate = dps/10]. That means, rate 20 represents 200dps rotation speed. Default 20 (200dps) is more less equivalent of old Cleanflight/Baseflight rate 0. Max. 180 (1800dps) is what gyro can measure. |
|  pitch_rate  | 20 | Defines rotation rate on PITCH axis that UAV will try to archive on max. stick deflection. Rates are defined in tens of degrees (deca-degrees) per second [rate = dps/10]. That means, rate 20 represents 200dps rotation speed. Default 20 (200dps) is more less equivalent of old Cleanflight/Baseflight rate 0. Max. 180 (1800dps) is what gyro can measure. |
|  yaw_rate  | 20 | Defines rotation rate on YAW axis that UAV will try to archive on max. stick deflection. Rates are defined in tens of degrees  (deca-degrees) per second [rate = dps/10]. That means, rate 20 represents 200dps rotation speed. Default 20 (200dps) is more less equivalent of old Cleanflight/Baseflight rate 0. Max. 180 (1800dps) is what gyro can measure. |
|  manual_pitch_rate  | 100 | Servo travel multiplier for the PITCH axis in `MANUAL` flight mode [0-100]% |
|  manual_roll_rate  | 100 | Servo travel multiplier for the ROLL axis in `MANUAL` flight mode [0-100]% |
|  manual_yaw_rate  | 100 | Servo travel multiplier for the YAW axis in `MANUAL` flight mode [0-100]% |
|  tpa_rate  | 0 | Throttle PID attenuation reduces influence of P on ROLL and PITCH as throttle increases. For every 1% throttle after the TPA breakpoint, P is reduced by the TPA rate. |
|  tpa_breakpoint  | 1500 | See tpa_rate. |
|  fw_tpa_time_constant  | 0 | TPA smoothing and delay time constant to reflect non-instant speed/throttle response of the plane. Planes with low thrust/weight ratio generally need higher time constant. Default is zero for compatibility with old setups |
|  fw_autotune_overshoot_time  | 100 | Time [ms] to detect sustained overshoot |
|  fw_autotune_undershoot_time | 200 | Time [ms] to detect sustained undershoot |
|  fw_autotune_threshold       | 50  | Threshold [%] of max rate to consider overshoot/undershoot detection |
|  fw_autotune_ff_to_p_gain    | 10  | FF to P gain (strength relationship) [%] |
|  fw_autotune_ff_to_i_tc      | 600 | FF to I time (defines time for I to reach the same level of response as FF) [ms]  |
|  stats                       | OFF | General switch of the statistics recording feature (a.k.a. odometer) |
|  stats_total_time            |  0  | Total flight time [in seconds]. The value is updated on every disarm when "stats" are enabled. |
|  stats_total_dist            |  0  | Total flight distance [in meters]. The value is updated on every disarm when "stats" are enabled. |
|  vbat_adc_channel            |  -  | ADC channel to use for battery voltage sensor. Defaults to board VBAT input (if available). 0 = disabled |
|  rssi_adc_channel            |  -  | ADC channel to use for analog RSSI input. Defaults to board RSSI input (if available). 0 = disabled |
|  current_adc_channel         |  -  | ADC channel to use for analog current sensor input. Defaults to board CURRENT sensor input (if available). 0 = disabled |
|  airspeed_adc_channel        |  0  | ADC channel to use for analog pitot tube (airspeed) sensor. If board doesn't have a dedicated connector for analog airspeed sensor will default to 0 |
|  platform_type        |  "MULTIROTOR"  | Defines UAV platform type. Allowed values: "MULTIROTOR", "AIRPLANE", "HELICOPTER", "TRICOPTER", "ROVER", "BOAT". Currently only MULTIROTOR, AIRPLANE and TRICOPTER types are implemented |
|  has_flaps        |  OFF  | Defines is UAV is capable of having flaps. If ON and AIRPLANE `platform_type` is used, **FLAPERON** flight mode will be available for the pilot  |
|  model_preview_type        |  -1  | ID of mixer preset applied in a Configurator. **Do not modify manually**. Used only for backup/restore reasons.  |
|  tz_offset  | 0 | Time zone offset from UTC, in minutes. This is applied to the GPS time for logging and time-stamping of Blackbox logs |
|  tz_automatic_dst  | OFF | Automatically add Daylight Saving Time to the GPS time when needed or simply ignore it. Includes presets for EU and the USA - if you live outside these areas it is suggested to manage DST manually via `tz_offset`.  |
|  vtx_band  | 4 | Configure the VTX band. Set to zero to use `vtx_freq`. Bands: 1: A, 2: B, 3: E, 4: F, 5: Race. |
|  vtx_channel  | 1 | Channel to use within the configured `vtx_band`. Valid values are [1, 8]. |
|  vtx_freq  | 5740 | Set the VTX frequency using raw MHz. This parameter is ignored unless `vtx_band` is 0. |
|  vtx_halfduplex  | ON | Use half duplex UART to communicate with the VTX, using only a TX pin in the FC. |
|  vtx_low_power_disarm  | OFF | When the craft is disarmed, set the VTX to its lowest power. `ON` will set the power to its minimum value on startup, increase it to `vtx_power` when arming and change it back to its lowest setting after disarming. `UNTIL_FIRST_ARM` will start with minimum power, but once the craft is armed it will increase to `vtx_power` and it will never decrease until the craft is power cycled. |
|  vtx_pit_mode_freq  | Frequency to use (in MHz) when the VTX is in pit mode. |
|  vtx_power  | 1 | VTX RF power level to use. The exact number of mw depends on the VTX hardware. |
| motor_accel_time | 0 | Minimum time for the motor(s) to accelerate from 0 to 100% throttle (ms) [0-1000] |
| motor_decel_time | 0 | Minimum time for the motor(s) to deccelerate from 100 to 0% throttle (ms) [0-1000] |
| thr_comp_weight | 0.692 | Weight used for the throttle compensation based on battery voltage. See the [battery documentation](Battery.md#automatic-throttle-compensation-based-on-battery-voltage) |

This Markdown table is made by MarkdwonTableMaker addon for google spreadsheet.
Original Spreadsheet used to make this table can be found here https://docs.google.com/spreadsheets/d/1ubjYdMGmZ2aAMUNYkdfe3hhIF7wRfIjcuPOi_ysmp00/edit?usp=sharing<|MERGE_RESOLUTION|>--- conflicted
+++ resolved
@@ -215,11 +215,7 @@
 |  smartport_uart_unidir  | OFF | S.Port telemetry only: Turn UART into UNIDIR for usage on F1 and F4 target. See Telemetry.md for details |
 |  report_cell_voltage  | OFF | S.Port, D-Series, and IBUS telemetry: Send the average cell voltage if set to ON |
 |  hott_alarm_sound_interval  | 5 | Battery alarm delay in seconds for Hott telemetry |
-<<<<<<< HEAD
-|  smartport_uart_unidir  | OFF | Turn UART into UNIDIR for smartport telemetry for usage on F1 and F4 target. See Telemetry.md for details |
 |  smartport_fuel_unit  | MAH | S.Port and D-Series telemetry: Unit of the value sent with the `FUEL` ID. [PERCENT/MAH/MWH] |
-=======
->>>>>>> 05e0e946
 |  ibus_telemetry_type  | 0 | Type compatibility ibus telemetry for transmitters. See Telemetry.md label IBUS for details. |
 |  ltm_update_rate  | NORMAL | Defines the LTM update rate (use of bandwidth [NORMAL/MEDIUM/SLOW]). See Telemetry.md, LTM section for details. |
 |  battery_capacity  | 0 | Battery capacity in mAH. This value is used in conjunction with the current meter to determine remaining battery capacity. |
