--- conflicted
+++ resolved
@@ -102,6 +102,7 @@
 
 ![SITL-SBUS](assets/serial_receiver_sbus.png)
 
+### Telemetry
 In the SITL configuration, enable serial receiver on some port and configure receiver type "Serial", "SBUS".
 
 #### Example CRSF:
@@ -118,11 +119,7 @@
 
 The last, but probably the most easiest way to connect receiver to the SITL, is to use any inav/betaflight Flight controler as proxy.
 
-<<<<<<< HEAD
 Connect receiver of any type to FC and configure FC to the point where channels are correctly updated in the "Receiver" tab. Inav and Betaflight are supported.
-=======
-### Telemetry
->>>>>>> bfdd1231
 
 You also can use your plane/quad ( if receiver is powered from USB).
 
