# Mixer and platform type

Mixing rules determine how servos and motors react to user and FC inputs. INAV supports various preset mixer configurations as well as custom mixing rules.

## Configuration

The mixer can be configured through the `Mixer` tab of the graphical user interface or using the CLI commands `mmix` and `smix`. `mmix` to define motor mixing rules and `smix` to define servo mixing rules.

To use a mixer preset first select the platform type then the mixer preset matching your aircraft and either press the `Load and apply` or `Load mixer` buttons. The `Load and apply` button will load the mixer, save it and ask to reboot the flight controller. The `Load mixer` button only loads the preset mixing rules, you can then edit them to suit your needs and when you are done you need to press the `Save and Reboot` button to save the rules.

Watch [this video](https://www.youtube.com/watch?v=0cLFu-5syi0) for a detailed description of the GUI and the documentation bellow for more details.

## Platform type

The platform type determines what features will be available to match the type of aircraft: available flight modes, flight modes behaviour, availability of flaps and displayed types of mixer presets. It can be set through the GUI's `Mixer tab` or through the CLI's `platform_type` setting.

Currently, following platform types are supported:

* MULTIROTOR
* AIRPLANE
* TRICOPTER

## Writing custom mixing rules

## Motor Mixing

A motor mixing rule is needed for each motor. Each rule defines weights that determine how the motor it applies to will change its speed relative to the requested throttle and flight dynamics: roll rate, pitch rate and yaw rate. The heigher a weight the more the input will have an impact on the speed of the motor. Refer to the following table for the meaning of each weight.

| Weight | Definition |
| ---------------------- | ---------- |
<<<<<<< HEAD
| n    | Motor ordering number |
| THROTTLE    | All motors that are used in this configuration are set to 1.0. Unused set to 0.0. |
| ROLL    | Indicates how much roll authority this motor imparts to the roll of the flight controller. Accepts values nominally from 1.0 to -1.0. |
| PITCH    | Indicates the pitch authority this motor has over the flight controller. Also accepts values nominally from 1.0 to -1.0. |
| YAW    | Indicates the direction of the motor rotation in a relationship with the flight controller. 1.0 = CCW -1.0 = CW. |

Note: the `mmix` command may show a motor mix that is not active, custom motor mixes are only active for models that use custom mixers.

## Servo Mixing

Custom servo mixing rules can be applied to each servo.  Rules are applied in the CLI using `smix`. Rules link flight controller stabilization and receiver signals to physical PWM output pins on the FC board. Currently, pin id's 0 and 1 can only be used for motor outputs. Other pins may or may not work depending on the board you are using.

The smix statement has the following syntax: `smix n SERVO_ID SIGNAL_SOURCE RATE SPEED` 
For example, `smix 0 2 0 100 0` will create rule number 0 assigning Stabilised Roll to the third PWM pin on the FC board will full rate and no speed limit.

| id | Flight Controller Output signal sources |
|----|-----------------|
| 0  | Stabilised ROLL |
| 1  | Stabilised PITCH |
| 2  | Stabilised YAW |
| 3  | Stabilised THROTTLE |
| 4  | RC ROLL |
| 5  | RC PITCH |
| 6  | RC YAW |
| 7  | RC THROTTLE |
| 8  | RC Channel 5 |
| 9  | RC Channel 6 |
| 10 | RC Channel 7 |
| 11 | RC Channel 8 |
| 12 | GIMBAL PITCH |
| 13 | GIMBAL ROLL |
| 14 | FEATURE FLAPS |
| 15 | RC Channel 9 |
| 16 | RC Channel 10 |
| 17 | RC Channel 11 |
| 18 | RC Channel 12 |
| 19 | RC Channel 13 |
| 20 | RC Channel 14 |
| 21 | RC Channel 15 |
| 22 | RC Channel 16 |
| 23 | Stabilized ROLL+ |
| 24 | Stabilized ROLL- |
| 25 | Stabilized PITCH+ |
| 26 | Stabilized PITCH- |
| 27 | Stabilized YAW+ |
| 28 | Stabilized YAW- |

| id |  Servo Slot Optional Setup |
|----|--------------|
| 0  | GIMBAL PITCH |
| 1  | GIMBAL ROLL |
| 2  | ELEVATOR / SINGLECOPTER_4 |
| 3  | FLAPPERON 1 (LEFT) / SINGLECOPTER_1 |
| 4  | FLAPPERON 2 (RIGHT) / BICOPTER_LEFT / DUALCOPTER_LEFT / SINGLECOPTER_2 |
| 5  | RUDDER / BICOPTER_RIGHT / DUALCOPTER_RIGHT / SINGLECOPTER_3 |
| 6  | THROTTLE (Based ONLY on the first motor output) |
| 7  | FLAPS |

### Servo rule rate

Servo rule rate should be understood as a weight of a rule. To obtain full servo throw without clipping sum of all `smix` rates for a servo should equal `100`. For example, is servo #2 should be driven by sources 0 and 1 (Stabilized Roll and Stabilized Pitch) with equal strength, correct rules would be:

```
smix 0 2 0 50 0
smix 1 2 1 50 0
```  

To obtain the stronger input of one source, increase the rate of this source while decreasing the others. For example, to drive servo #2 in 75% from source 0 and in 25% from source 1, correct rules would be:

```
smix 0 2 0 75 0
smix 1 2 1 25 0
```  

If a sum of weights would be bigger than `100`, clipping to servo min and max values might appear.
=======
| THROTTLE    | Speed of the motor relative to throttle. Range [0.0, 1.0]. A motor with a weight of 0.5 will receive a command that will half of a motor with a 1.0 weight |
| ROLL    | Indicates how much roll authority this motor imparts to the roll rate of the aircraft. Range [-1.0, 1.0]. For fixed wing models this is usually set to 0. A positive value means that the motor needs to accelerate for a positive roll rate request (rolling right). A negative value means that the motor needs to decelerate. |
| PITCH    | Indicates how much pitch authority this motor imparts to the pitch rate of the aircraft. Range [-1.0, 1.0]. For fixed wing models this is usually set to 0. A positive value means that the motor needs to accelerate for a positive pitch rate request (pitching down). A negative value means that the motor needs to decelerate. |
| YAW    | Indicates how much yaw authority this motor imparts to the yaw rate of the aircraft. Range [-1.0, 1.0]. For fixed wing models with more than one motor this weight can be used to setup differential thrust. For fixed wing models with only one motor this is usually set to 0. A positive value means that the motor needs to accelerate for a positive yaw rate request (clockwise yaw seen from the top of the model). A negative value means that the motor needs to decelerate |
>>>>>>> a8ad4d98

CLI commands to configure motor mixing rules:

The `mmix reset` command removes all the existing motor mixing rules.

The `mmix` command is used to list, create or modify rules. To list the currently defined rules run the `mmix` command without parameters.

To create or modify rules use the `mmix` command with the following syntax: `mmix <n> <throttle> <roll> <pitch> <yaw>`. `<n>` is representing the index of the motor output pin (integer). The other parameters are decimal weights for each of the inputs. To disable a mixing rule set the `throttle` weight to 0.

## Servo Mixing

At least one servo mixing rule is needed for each servo. Each rule defines how a servo will move relative to a specific input like a RC channel, or a requested flight dynamics rate or position from the flight controller.

Each servo mixing rule has the following parameters:
* Servo index: defines which servo the rule will apply to. The absolute value of the index is not important, what matters is only the relative difference between the used indexes. The rule with the smaller servo index will apply to the first servo, the next higher servo index to the second servo, etc. More than one rule can use the same servo index. The output of the rules with the same servo index are added together to give the final output for the specified servo.
* Input: the input for the mixing rule, see a summary of the input types table bellow.
* Weight: percentage of the input to forward to the servo. Range [-1000, 1000]. Mixing rule output = input * weight. If the output of a set of mixing rules is lower/higher than the defined servo min/max the output is clipped (the servo will never travel farther than the set min/max).
* Speed: maximum rate of change of the mixing rule output. Used to limit the servo speed. 1 corresponds to maximum 10µs/s output rate of change. Set to 0 for no speed limit. For example: 10 = full sweep (1000 to 2000) in 10s, 100 = full sweep in 1s.

| CLI input ID | Mixer input | Description |
|----|--------------------------|------------------------------------------------------------------------------|
| 0  | Stabilised ROLL          | Roll command from the flight controller. Depends on the selected flight mode(s) |
| 1  | Stabilised PITCH         | Pitch command from the flight controller. Depends on the selected flight mode(s) |
| 2  | Stabilised YAW           | Yaw command from the flight controller. Depends on the selected flight mode(s) |
| 3  | Stabilised THROTTLE      | Throttle command from the flight controller. Depends on the selected flight mode(s) |
| 4  | RC ROLL                  | Raw roll RC channel |
| 5  | RC PITCH                 | Raw pitch RC channel |
| 6  | RC YAW                   | Raw yaw RC channel |
| 7  | RC THROTTLE              | Raw throttle RC channel |
| 8  | RC channel 5             | Raw RC channel 5 |
| 9  | RC channel 6             | Raw RC channel 6 |
| 10 | RC channel 7             | Raw RC channel 7 |
| 11 | RC channel 8             | Raw RC channel 8 |
| 12 | GIMBAL PITCH             | Scaled pitch attitude of the aircraft [-90°, 90°] => [-500, 500] |
| 13 | GIMBAL ROLL              | Scaled roll attitude of the aircraft [-180°, 180°] => [-500, 500] |
| 14 | FEATURE FLAPS            | This input value is equal to the `flaperon_throw_offset` setting when the `FLAPERON` flight mode is enabled, 0 otherwise |
| 15 | RC channel 9             | Raw RC channel 9 |
| 16 | RC channel 10            | Raw RC channel 10 |
| 17 | RC channel 11            | Raw RC channel 11 |
| 18 | RC channel 12            | Raw RC channel 12 |
| 19 | RC channel 13            | Raw RC channel 13 |
| 20 | RC channel 14            | Raw RC channel 14 |
| 21 | RC channel 15            | Raw RC channel 15 |
| 22 | RC channel 16            | Raw RC channel 16 |


The `smix reset` command removes all the existing motor mixing rules.

The `smix` command is used to list, create or modify rules. To list the currently defined rules run the `smix` command without parameters.

To create or modify rules use the `smix` command with the following syntax: `smix <n> <servo_index> <input_id> <weight> <speed>`. `<n>` is representing the index of the servo mixing rule to create or modify (integer). To disable a mixing rule set the weight to 0.<|MERGE_RESOLUTION|>--- conflicted
+++ resolved
@@ -28,88 +28,10 @@
 
 | Weight | Definition |
 | ---------------------- | ---------- |
-<<<<<<< HEAD
-| n    | Motor ordering number |
-| THROTTLE    | All motors that are used in this configuration are set to 1.0. Unused set to 0.0. |
-| ROLL    | Indicates how much roll authority this motor imparts to the roll of the flight controller. Accepts values nominally from 1.0 to -1.0. |
-| PITCH    | Indicates the pitch authority this motor has over the flight controller. Also accepts values nominally from 1.0 to -1.0. |
-| YAW    | Indicates the direction of the motor rotation in a relationship with the flight controller. 1.0 = CCW -1.0 = CW. |
-
-Note: the `mmix` command may show a motor mix that is not active, custom motor mixes are only active for models that use custom mixers.
-
-## Servo Mixing
-
-Custom servo mixing rules can be applied to each servo.  Rules are applied in the CLI using `smix`. Rules link flight controller stabilization and receiver signals to physical PWM output pins on the FC board. Currently, pin id's 0 and 1 can only be used for motor outputs. Other pins may or may not work depending on the board you are using.
-
-The smix statement has the following syntax: `smix n SERVO_ID SIGNAL_SOURCE RATE SPEED` 
-For example, `smix 0 2 0 100 0` will create rule number 0 assigning Stabilised Roll to the third PWM pin on the FC board will full rate and no speed limit.
-
-| id | Flight Controller Output signal sources |
-|----|-----------------|
-| 0  | Stabilised ROLL |
-| 1  | Stabilised PITCH |
-| 2  | Stabilised YAW |
-| 3  | Stabilised THROTTLE |
-| 4  | RC ROLL |
-| 5  | RC PITCH |
-| 6  | RC YAW |
-| 7  | RC THROTTLE |
-| 8  | RC Channel 5 |
-| 9  | RC Channel 6 |
-| 10 | RC Channel 7 |
-| 11 | RC Channel 8 |
-| 12 | GIMBAL PITCH |
-| 13 | GIMBAL ROLL |
-| 14 | FEATURE FLAPS |
-| 15 | RC Channel 9 |
-| 16 | RC Channel 10 |
-| 17 | RC Channel 11 |
-| 18 | RC Channel 12 |
-| 19 | RC Channel 13 |
-| 20 | RC Channel 14 |
-| 21 | RC Channel 15 |
-| 22 | RC Channel 16 |
-| 23 | Stabilized ROLL+ |
-| 24 | Stabilized ROLL- |
-| 25 | Stabilized PITCH+ |
-| 26 | Stabilized PITCH- |
-| 27 | Stabilized YAW+ |
-| 28 | Stabilized YAW- |
-
-| id |  Servo Slot Optional Setup |
-|----|--------------|
-| 0  | GIMBAL PITCH |
-| 1  | GIMBAL ROLL |
-| 2  | ELEVATOR / SINGLECOPTER_4 |
-| 3  | FLAPPERON 1 (LEFT) / SINGLECOPTER_1 |
-| 4  | FLAPPERON 2 (RIGHT) / BICOPTER_LEFT / DUALCOPTER_LEFT / SINGLECOPTER_2 |
-| 5  | RUDDER / BICOPTER_RIGHT / DUALCOPTER_RIGHT / SINGLECOPTER_3 |
-| 6  | THROTTLE (Based ONLY on the first motor output) |
-| 7  | FLAPS |
-
-### Servo rule rate
-
-Servo rule rate should be understood as a weight of a rule. To obtain full servo throw without clipping sum of all `smix` rates for a servo should equal `100`. For example, is servo #2 should be driven by sources 0 and 1 (Stabilized Roll and Stabilized Pitch) with equal strength, correct rules would be:
-
-```
-smix 0 2 0 50 0
-smix 1 2 1 50 0
-```  
-
-To obtain the stronger input of one source, increase the rate of this source while decreasing the others. For example, to drive servo #2 in 75% from source 0 and in 25% from source 1, correct rules would be:
-
-```
-smix 0 2 0 75 0
-smix 1 2 1 25 0
-```  
-
-If a sum of weights would be bigger than `100`, clipping to servo min and max values might appear.
-=======
 | THROTTLE    | Speed of the motor relative to throttle. Range [0.0, 1.0]. A motor with a weight of 0.5 will receive a command that will half of a motor with a 1.0 weight |
 | ROLL    | Indicates how much roll authority this motor imparts to the roll rate of the aircraft. Range [-1.0, 1.0]. For fixed wing models this is usually set to 0. A positive value means that the motor needs to accelerate for a positive roll rate request (rolling right). A negative value means that the motor needs to decelerate. |
 | PITCH    | Indicates how much pitch authority this motor imparts to the pitch rate of the aircraft. Range [-1.0, 1.0]. For fixed wing models this is usually set to 0. A positive value means that the motor needs to accelerate for a positive pitch rate request (pitching down). A negative value means that the motor needs to decelerate. |
 | YAW    | Indicates how much yaw authority this motor imparts to the yaw rate of the aircraft. Range [-1.0, 1.0]. For fixed wing models with more than one motor this weight can be used to setup differential thrust. For fixed wing models with only one motor this is usually set to 0. A positive value means that the motor needs to accelerate for a positive yaw rate request (clockwise yaw seen from the top of the model). A negative value means that the motor needs to decelerate |
->>>>>>> a8ad4d98
 
 CLI commands to configure motor mixing rules:
 
@@ -154,6 +76,12 @@
 | 20 | RC channel 14            | Raw RC channel 14 |
 | 21 | RC channel 15            | Raw RC channel 15 |
 | 22 | RC channel 16            | Raw RC channel 16 |
+| 23 | Stabilized ROLL+         | Clipped between 0 and 1000 |       
+| 24 | Stabilized ROLL-         | Clipped between -1000 and 0 |
+| 25 | Stabilized PITCH+        | Clipped between 0 and 1000 |
+| 26 | Stabilized PITCH-        | Clipped between -1000 and 0 |
+| 27 | Stabilized YAW+          | Clipped between 0 and 1000 |
+| 28 | Stabilized YAW-          | Clipped between -1000 and 0 |
 
 
 The `smix reset` command removes all the existing motor mixing rules.
