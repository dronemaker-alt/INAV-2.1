/**
  ******************************************************************************
  * @file    usbd_msc_scsi.c
  * @author  MCD Application Team
  * @brief   This file provides all the USBD SCSI layer functions.
  ******************************************************************************
  * @attention
  *
  * <h2><center>&copy; Copyright (c) 2015 STMicroelectronics.
  * All rights reserved.</center></h2>
  *
  * This software component is licensed by ST under Ultimate Liberty license
  * SLA0044, the "License"; You may not use this file except in compliance with
  * the License. You may obtain a copy of the License at:
  *                      www.st.com/SLA0044
  *
  ******************************************************************************
  */

/* BSPDependencies
- "stm32xxxxx_{eval}{discovery}{nucleo_144}.c"
- "stm32xxxxx_{eval}{discovery}_io.c"
- "stm32xxxxx_{eval}{discovery}{adafruit}_sd.c"
EndBSPDependencies */

/* Includes ------------------------------------------------------------------*/
#include "usbd_msc_bot.h"
#include "usbd_msc_scsi.h"
#include "usbd_msc.h"
#include "usbd_msc_data.h"



/** @addtogroup STM32_USB_DEVICE_LIBRARY
  * @{
  */


/** @defgroup MSC_SCSI
  * @brief Mass storage SCSI layer module
  * @{
  */

/** @defgroup MSC_SCSI_Private_TypesDefinitions
  * @{
  */
/**
  * @}
  */


/** @defgroup MSC_SCSI_Private_Defines
  * @{
  */

/**
  * @}
  */


/** @defgroup MSC_SCSI_Private_Macros
  * @{
  */
/**
  * @}
  */


/** @defgroup MSC_SCSI_Private_Variables
  * @{
  */

/**
  * @}
  */


/** @defgroup MSC_SCSI_Private_FunctionPrototypes
  * @{
  */
static int8_t SCSI_TestUnitReady(USBD_HandleTypeDef *pdev, uint8_t lun, uint8_t *params);
static int8_t SCSI_Inquiry(USBD_HandleTypeDef *pdev, uint8_t lun, uint8_t *params);
static int8_t SCSI_ReadFormatCapacity(USBD_HandleTypeDef *pdev, uint8_t lun, uint8_t *params);
static int8_t SCSI_ReadCapacity10(USBD_HandleTypeDef *pdev, uint8_t lun, uint8_t *params);
static int8_t SCSI_RequestSense(USBD_HandleTypeDef *pdev, uint8_t lun, uint8_t *params);
static int8_t SCSI_StartStopUnit(USBD_HandleTypeDef *pdev, uint8_t lun, uint8_t *params);
static int8_t SCSI_ModeSense6(USBD_HandleTypeDef *pdev, uint8_t lun, uint8_t *params);
static int8_t SCSI_ModeSense10(USBD_HandleTypeDef *pdev, uint8_t lun, uint8_t *params);
static int8_t SCSI_Write10(USBD_HandleTypeDef *pdev, uint8_t lun, uint8_t *params);
static int8_t SCSI_Read10(USBD_HandleTypeDef *pdev, uint8_t lun, uint8_t *params);
static int8_t SCSI_Verify10(USBD_HandleTypeDef *pdev, uint8_t lun, uint8_t *params);
static int8_t SCSI_CheckAddressRange(USBD_HandleTypeDef *pdev, uint8_t lun,
                                     uint32_t blk_offset, uint32_t blk_nbr);

static int8_t SCSI_ProcessRead(USBD_HandleTypeDef *pdev, uint8_t lun);
static int8_t SCSI_ProcessWrite(USBD_HandleTypeDef *pdev, uint8_t lun);
/**
  * @}
  */


/** @defgroup MSC_SCSI_Private_Functions
  * @{
  */


/**
* @brief  SCSI_ProcessCmd
*         Process SCSI commands
* @param  pdev: device instance
* @param  lun: Logical unit number
* @param  params: Command parameters
* @retval status
*/
int8_t SCSI_ProcessCmd(USBD_HandleTypeDef *pdev, uint8_t lun, uint8_t *cmd)
{
  switch (cmd[0])
  {
    case SCSI_TEST_UNIT_READY:
      SCSI_TestUnitReady(pdev, lun, cmd);
      break;

    case SCSI_REQUEST_SENSE:
      SCSI_RequestSense(pdev, lun, cmd);
      break;
    case SCSI_INQUIRY:
      SCSI_Inquiry(pdev, lun, cmd);
      break;

    case SCSI_START_STOP_UNIT:
      SCSI_StartStopUnit(pdev, lun, cmd);
      break;

    case SCSI_ALLOW_MEDIUM_REMOVAL:
      SCSI_StartStopUnit(pdev, lun, cmd);
      break;

    case SCSI_MODE_SENSE6:
      SCSI_ModeSense6(pdev, lun, cmd);
      break;

    case SCSI_MODE_SENSE10:
      SCSI_ModeSense10(pdev, lun, cmd);
      break;

    case SCSI_READ_FORMAT_CAPACITIES:
      SCSI_ReadFormatCapacity(pdev, lun, cmd);
      break;

    case SCSI_READ_CAPACITY10:
      SCSI_ReadCapacity10(pdev, lun, cmd);
      break;

    case SCSI_READ10:
      SCSI_Read10(pdev, lun, cmd);
      break;

    case SCSI_WRITE10:
      SCSI_Write10(pdev, lun, cmd);
      break;

    case SCSI_VERIFY10:
      SCSI_Verify10(pdev, lun, cmd);
      break;

    default:
      SCSI_SenseCode(pdev, lun, ILLEGAL_REQUEST, INVALID_CDB);
      return -1;
  }

  return 0;
}


/**
* @brief  SCSI_TestUnitReady
*         Process SCSI Test Unit Ready Command
* @param  lun: Logical unit number
* @param  params: Command parameters
* @retval status
*/
static int8_t SCSI_TestUnitReady(USBD_HandleTypeDef  *pdev, uint8_t lun, uint8_t *params)
{
  UNUSED(params);
  USBD_MSC_BOT_HandleTypeDef  *hmsc = (USBD_MSC_BOT_HandleTypeDef *)pdev->pMSC_ClassData;

  /* case 9 : Hi > D0 */
  if (hmsc->cbw.dDataLength != 0U)
  {
    SCSI_SenseCode(pdev, hmsc->cbw.bLUN, ILLEGAL_REQUEST, INVALID_CDB);

    return -1;
  }

  if (((USBD_StorageTypeDef *)pdev->pMSC_UserData)->IsReady(lun) != 0)
  {
    SCSI_SenseCode(pdev, lun, NOT_READY, MEDIUM_NOT_PRESENT);
    hmsc->bot_state = USBD_BOT_NO_DATA;

    return -1;
  }
  hmsc->bot_data_length = 0U;

  return 0;
}

/**
* @brief  SCSI_Inquiry
*         Process Inquiry command
* @param  lun: Logical unit number
* @param  params: Command parameters
* @retval status
*/
static int8_t  SCSI_Inquiry(USBD_HandleTypeDef  *pdev, uint8_t lun, uint8_t *params)
{
  uint8_t *pPage;
  uint16_t len;
  USBD_MSC_BOT_HandleTypeDef  *hmsc = (USBD_MSC_BOT_HandleTypeDef *)pdev->pMSC_ClassData;

  if (params[1] & 0x01U)/*Evpd is set*/
  {
    len = LENGTH_INQUIRY_PAGE00;
    hmsc->bot_data_length = len;

    while (len)
    {
      len--;
      hmsc->bot_data[len] = MSC_Page00_Inquiry_Data[len];
    }
  }
  else
  {
    pPage = (uint8_t *)(void *) & ((USBD_StorageTypeDef *)pdev->pMSC_UserData)->pInquiry[lun * STANDARD_INQUIRY_DATA_LEN];
    len = (uint16_t)pPage[4] + 5U;

    if (params[4] <= len)
    {
      len = params[4];
    }
    hmsc->bot_data_length = len;

    while (len)
    {
      len--;
      hmsc->bot_data[len] = pPage[len];
    }
  }

  return 0;
}

/**
* @brief  SCSI_ReadCapacity10
*         Process Read Capacity 10 command
* @param  lun: Logical unit number
* @param  params: Command parameters
* @retval status
*/
static int8_t SCSI_ReadCapacity10(USBD_HandleTypeDef  *pdev, uint8_t lun, uint8_t *params)
{
  UNUSED(params);
  USBD_MSC_BOT_HandleTypeDef  *hmsc = (USBD_MSC_BOT_HandleTypeDef *)pdev->pMSC_ClassData;

  if (((USBD_StorageTypeDef *)pdev->pMSC_UserData)->GetCapacity(lun, &hmsc->scsi_blk_nbr, &hmsc->scsi_blk_size) != 0)
  {
    SCSI_SenseCode(pdev, lun, NOT_READY, MEDIUM_NOT_PRESENT);
    return -1;
  }
  else
  {

    hmsc->bot_data[0] = (uint8_t)((hmsc->scsi_blk_nbr - 1U) >> 24);
    hmsc->bot_data[1] = (uint8_t)((hmsc->scsi_blk_nbr - 1U) >> 16);
    hmsc->bot_data[2] = (uint8_t)((hmsc->scsi_blk_nbr - 1U) >>  8);
    hmsc->bot_data[3] = (uint8_t)(hmsc->scsi_blk_nbr - 1U);

    hmsc->bot_data[4] = (uint8_t)(hmsc->scsi_blk_size >>  24);
    hmsc->bot_data[5] = (uint8_t)(hmsc->scsi_blk_size >>  16);
    hmsc->bot_data[6] = (uint8_t)(hmsc->scsi_blk_size >>  8);
    hmsc->bot_data[7] = (uint8_t)(hmsc->scsi_blk_size);

    hmsc->bot_data_length = 8U;
    return 0;
  }
}
/**
* @brief  SCSI_ReadFormatCapacity
*         Process Read Format Capacity command
* @param  lun: Logical unit number
* @param  params: Command parameters
* @retval status
*/
static int8_t SCSI_ReadFormatCapacity(USBD_HandleTypeDef  *pdev, uint8_t lun, uint8_t *params)
{
  UNUSED(params);
  USBD_MSC_BOT_HandleTypeDef  *hmsc = (USBD_MSC_BOT_HandleTypeDef *)pdev->pMSC_ClassData;

  uint16_t blk_size;
  uint32_t blk_nbr;
  uint16_t i;

  for (i = 0U; i < 12U ; i++)
  {
    hmsc->bot_data[i] = 0U;
  }

  if (((USBD_StorageTypeDef *)pdev->pMSC_UserData)->GetCapacity(lun, &blk_nbr, &blk_size) != 0U)
  {
    SCSI_SenseCode(pdev, lun, NOT_READY, MEDIUM_NOT_PRESENT);
    return -1;
  }
  else
  {
    hmsc->bot_data[3] = 0x08U;
    hmsc->bot_data[4] = (uint8_t)((blk_nbr - 1U) >> 24);
    hmsc->bot_data[5] = (uint8_t)((blk_nbr - 1U) >> 16);
    hmsc->bot_data[6] = (uint8_t)((blk_nbr - 1U) >>  8);
    hmsc->bot_data[7] = (uint8_t)(blk_nbr - 1U);

    hmsc->bot_data[8] = 0x02U;
    hmsc->bot_data[9] = (uint8_t)(blk_size >>  16);
    hmsc->bot_data[10] = (uint8_t)(blk_size >>  8);
    hmsc->bot_data[11] = (uint8_t)(blk_size);

    hmsc->bot_data_length = 12U;
    return 0;
  }
}
/**
* @brief  SCSI_ModeSense6
*         Process Mode Sense6 command
* @param  lun: Logical unit number
* @param  params: Command parameters
* @retval status
*/
static int8_t SCSI_ModeSense6(USBD_HandleTypeDef  *pdev, uint8_t lun, uint8_t *params)
{
  UNUSED(lun);
  UNUSED(params);
  USBD_MSC_BOT_HandleTypeDef  *hmsc = (USBD_MSC_BOT_HandleTypeDef *)pdev->pMSC_ClassData;
  uint16_t len = 8U;
  hmsc->bot_data_length = len;

  while (len)
  {
    len--;
    hmsc->bot_data[len] = MSC_Mode_Sense6_data[len];
  }

  // set bit 7 of the device configuration byte to indicate write protection
  if (((USBD_StorageTypeDef *)pdev->pMSC_UserData)->IsWriteProtected(lun) != 0) {
      hmsc->bot_data[2] = hmsc->bot_data[2] | (1 << 7);
  }

  return 0;
}

/**
* @brief  SCSI_ModeSense10
*         Process Mode Sense10 command
* @param  lun: Logical unit number
* @param  params: Command parameters
* @retval status
*/
static int8_t SCSI_ModeSense10(USBD_HandleTypeDef  *pdev, uint8_t lun, uint8_t *params)
{
  UNUSED(lun);
  UNUSED(params);
  uint16_t len = 8U;
  USBD_MSC_BOT_HandleTypeDef  *hmsc = (USBD_MSC_BOT_HandleTypeDef *)pdev->pMSC_ClassData;

  hmsc->bot_data_length = len;

  while (len)
  {
    len--;
    hmsc->bot_data[len] = MSC_Mode_Sense10_data[len];
  }
<<<<<<< HEAD
=======

  // set bit 7 of the device configuration byte to indicate write protection
  if (((USBD_StorageTypeDef *)pdev->pMSC_UserData)->IsWriteProtected(lun) != 0) {
      hmsc->bot_data[3] = hmsc->bot_data[3] | (1 << 7);
  }

>>>>>>> cd4495d0
  return 0;
}

/**
* @brief  SCSI_RequestSense
*         Process Request Sense command
* @param  lun: Logical unit number
* @param  params: Command parameters
* @retval status
*/

static int8_t SCSI_RequestSense(USBD_HandleTypeDef  *pdev, uint8_t lun, uint8_t *params)
{
  UNUSED(lun);
  uint8_t i;
  USBD_MSC_BOT_HandleTypeDef  *hmsc = (USBD_MSC_BOT_HandleTypeDef *)pdev->pMSC_ClassData;

  for (i = 0U ; i < REQUEST_SENSE_DATA_LEN; i++)
  {
    hmsc->bot_data[i] = 0U;
  }

  hmsc->bot_data[0] = 0x70U;
  hmsc->bot_data[7] = REQUEST_SENSE_DATA_LEN - 6U;

  if ((hmsc->scsi_sense_head != hmsc->scsi_sense_tail))
  {

    hmsc->bot_data[2]     = hmsc->scsi_sense[hmsc->scsi_sense_head].Skey;
    hmsc->bot_data[12]    = hmsc->scsi_sense[hmsc->scsi_sense_head].w.b.ASCQ;
    hmsc->bot_data[13]    = hmsc->scsi_sense[hmsc->scsi_sense_head].w.b.ASC;
    hmsc->scsi_sense_head++;

    if (hmsc->scsi_sense_head == SENSE_LIST_DEEPTH)
    {
      hmsc->scsi_sense_head = 0U;
    }
  }
  hmsc->bot_data_length = REQUEST_SENSE_DATA_LEN;

  if (params[4] <= REQUEST_SENSE_DATA_LEN)
  {
    hmsc->bot_data_length = params[4];
  }
  return 0;
}

/**
* @brief  SCSI_SenseCode
*         Load the last error code in the error list
* @param  lun: Logical unit number
* @param  sKey: Sense Key
* @param  ASC: Additional Sense Key
* @retval none

*/
void SCSI_SenseCode(USBD_HandleTypeDef  *pdev, uint8_t lun, uint8_t sKey, uint8_t ASC)
{
  UNUSED(lun);
  USBD_MSC_BOT_HandleTypeDef  *hmsc = (USBD_MSC_BOT_HandleTypeDef *)pdev->pMSC_ClassData;

  hmsc->scsi_sense[hmsc->scsi_sense_tail].Skey  = sKey;
  hmsc->scsi_sense[hmsc->scsi_sense_tail].w.ASC = ASC << 8;
  hmsc->scsi_sense_tail++;
  if (hmsc->scsi_sense_tail == SENSE_LIST_DEEPTH)
  {
    hmsc->scsi_sense_tail = 0U;
  }
}
/**
* @brief  SCSI_StartStopUnit
*         Process Start Stop Unit command
* @param  lun: Logical unit number
* @param  params: Command parameters
* @retval status
*/
static int8_t SCSI_StartStopUnit(USBD_HandleTypeDef  *pdev, uint8_t lun, uint8_t *params)
{
  UNUSED(lun);
  UNUSED(params);
  USBD_MSC_BOT_HandleTypeDef  *hmsc = (USBD_MSC_BOT_HandleTypeDef *) pdev->pMSC_ClassData;
  hmsc->bot_data_length = 0U;
  return 0;
}

/**
* @brief  SCSI_Read10
*         Process Read10 command
* @param  lun: Logical unit number
* @param  params: Command parameters
* @retval status
*/
static int8_t SCSI_Read10(USBD_HandleTypeDef *pdev, uint8_t lun, uint8_t *params)
{
  USBD_MSC_BOT_HandleTypeDef  *hmsc = (USBD_MSC_BOT_HandleTypeDef *) pdev->pMSC_ClassData;

  if (hmsc->bot_state == USBD_BOT_IDLE) /* Idle */
  {
    /* case 10 : Ho <> Di */
    if ((hmsc->cbw.bmFlags & 0x80U) != 0x80U)
    {
      SCSI_SenseCode(pdev, hmsc->cbw.bLUN, ILLEGAL_REQUEST, INVALID_CDB);
      return -1;
    }

    if (((USBD_StorageTypeDef *)pdev->pMSC_UserData)->IsReady(lun) != 0)
    {
      SCSI_SenseCode(pdev, lun, NOT_READY, MEDIUM_NOT_PRESENT);
      return -1;
    }

    hmsc->scsi_blk_addr = ((uint32_t)params[2] << 24) |
                          ((uint32_t)params[3] << 16) |
                          ((uint32_t)params[4] <<  8) |
                          (uint32_t)params[5];

    hmsc->scsi_blk_len = ((uint32_t)params[7] <<  8) | (uint32_t)params[8];

    if (SCSI_CheckAddressRange(pdev, lun, hmsc->scsi_blk_addr,
                               hmsc->scsi_blk_len) < 0)
    {
      return -1; /* error */
    }

    hmsc->bot_state = USBD_BOT_DATA_IN;

    /* cases 4,5 : Hi <> Dn */
    if (hmsc->cbw.dDataLength != (hmsc->scsi_blk_len * hmsc->scsi_blk_size))
    {
      SCSI_SenseCode(pdev, hmsc->cbw.bLUN, ILLEGAL_REQUEST, INVALID_CDB);
      return -1;
    }
  }
  hmsc->bot_data_length = MSC_MEDIA_PACKET;

  return SCSI_ProcessRead(pdev, lun);
}

/**
* @brief  SCSI_Write10
*         Process Write10 command
* @param  lun: Logical unit number
* @param  params: Command parameters
* @retval status
*/

static int8_t SCSI_Write10(USBD_HandleTypeDef  *pdev, uint8_t lun, uint8_t *params)
{
  USBD_MSC_BOT_HandleTypeDef  *hmsc = (USBD_MSC_BOT_HandleTypeDef *) pdev->pMSC_ClassData;
  uint32_t len;

  if (hmsc->bot_state == USBD_BOT_IDLE) /* Idle */
  {
    /* case 8 : Hi <> Do */
    if ((hmsc->cbw.bmFlags & 0x80U) == 0x80U)
    {
      SCSI_SenseCode(pdev, hmsc->cbw.bLUN, ILLEGAL_REQUEST, INVALID_CDB);
      return -1;
    }

    /* Check whether Media is ready */
    if (((USBD_StorageTypeDef *)pdev->pMSC_UserData)->IsReady(lun) != 0)
    {
      SCSI_SenseCode(pdev, lun, NOT_READY, MEDIUM_NOT_PRESENT);
      return -1;
    }

    /* Check If media is write-protected */
    if (((USBD_StorageTypeDef *)pdev->pMSC_UserData)->IsWriteProtected(lun) != 0)
    {
      SCSI_SenseCode(pdev, lun, NOT_READY, WRITE_PROTECTED);
      return -1;
    }

    hmsc->scsi_blk_addr = ((uint32_t)params[2] << 24) |
                          ((uint32_t)params[3] << 16) |
                          ((uint32_t)params[4] << 8) |
                          (uint32_t)params[5];

    hmsc->scsi_blk_len = ((uint32_t)params[7] << 8) |
                         (uint32_t)params[8];

    /* check if LBA address is in the right range */
    if (SCSI_CheckAddressRange(pdev, lun, hmsc->scsi_blk_addr,
                               hmsc->scsi_blk_len) < 0)
    {
      return -1; /* error */
    }

    len = hmsc->scsi_blk_len * hmsc->scsi_blk_size;

    /* cases 3,11,13 : Hn,Ho <> D0 */
    if (hmsc->cbw.dDataLength != len)
    {
      SCSI_SenseCode(pdev, hmsc->cbw.bLUN, ILLEGAL_REQUEST, INVALID_CDB);
      return -1;
    }

    len = MIN(len, MSC_MEDIA_PACKET);

    /* Prepare EP to receive first data packet */
    hmsc->bot_state = USBD_BOT_DATA_OUT;
    USBD_LL_PrepareReceive(pdev, MSC_EPOUT_ADDR, hmsc->bot_data, len);
  }
  else /* Write Process ongoing */
  {
    return SCSI_ProcessWrite(pdev, lun);
  }
  return 0;
}


/**
* @brief  SCSI_Verify10
*         Process Verify10 command
* @param  lun: Logical unit number
* @param  params: Command parameters
* @retval status
*/

static int8_t SCSI_Verify10(USBD_HandleTypeDef  *pdev, uint8_t lun, uint8_t *params)
{
  USBD_MSC_BOT_HandleTypeDef  *hmsc = (USBD_MSC_BOT_HandleTypeDef *) pdev->pMSC_ClassData;

  if ((params[1] & 0x02U) == 0x02U)
  {
    SCSI_SenseCode(pdev, lun, ILLEGAL_REQUEST, INVALID_FIELED_IN_COMMAND);
    return -1; /* Error, Verify Mode Not supported*/
  }

  if (SCSI_CheckAddressRange(pdev, lun, hmsc->scsi_blk_addr,
                             hmsc->scsi_blk_len) < 0)
  {
    return -1; /* error */
  }
  hmsc->bot_data_length = 0U;
  return 0;
}

/**
* @brief  SCSI_CheckAddressRange
*         Check address range
* @param  lun: Logical unit number
* @param  blk_offset: first block address
* @param  blk_nbr: number of block to be processed
* @retval status
*/
static int8_t SCSI_CheckAddressRange(USBD_HandleTypeDef *pdev, uint8_t lun,
                                     uint32_t blk_offset, uint32_t blk_nbr)
{
  USBD_MSC_BOT_HandleTypeDef  *hmsc = (USBD_MSC_BOT_HandleTypeDef *) pdev->pMSC_ClassData;

  if ((blk_offset + blk_nbr) > hmsc->scsi_blk_nbr)
  {
    SCSI_SenseCode(pdev, lun, ILLEGAL_REQUEST, ADDRESS_OUT_OF_RANGE);
    return -1;
  }
  return 0;
}

/**
* @brief  SCSI_ProcessRead
*         Handle Read Process
* @param  lun: Logical unit number
* @retval status
*/
static int8_t SCSI_ProcessRead(USBD_HandleTypeDef  *pdev, uint8_t lun)
{
  USBD_MSC_BOT_HandleTypeDef *hmsc = (USBD_MSC_BOT_HandleTypeDef *)pdev->pMSC_ClassData;
  uint32_t len = hmsc->scsi_blk_len * hmsc->scsi_blk_size;

  len = MIN(len, MSC_MEDIA_PACKET);

  if (((USBD_StorageTypeDef *)pdev->pMSC_UserData)->Read(lun,
                                                     hmsc->bot_data,
                                                     hmsc->scsi_blk_addr,
                                                     (len / hmsc->scsi_blk_size)) < 0)
  {
    SCSI_SenseCode(pdev, lun, HARDWARE_ERROR, UNRECOVERED_READ_ERROR);
    return -1;
  }

  USBD_LL_Transmit(pdev, MSC_EPIN_ADDR, hmsc->bot_data, len);

  hmsc->scsi_blk_addr += (len / hmsc->scsi_blk_size);
  hmsc->scsi_blk_len -= (len / hmsc->scsi_blk_size);

  /* case 6 : Hi = Di */
  hmsc->csw.dDataResidue -= len;

  if (hmsc->scsi_blk_len == 0U)
  {
    hmsc->bot_state = USBD_BOT_LAST_DATA_IN;
  }
  return 0;
}

/**
* @brief  SCSI_ProcessWrite
*         Handle Write Process
* @param  lun: Logical unit number
* @retval status
*/

static int8_t SCSI_ProcessWrite(USBD_HandleTypeDef  *pdev, uint8_t lun)
{
  USBD_MSC_BOT_HandleTypeDef *hmsc = (USBD_MSC_BOT_HandleTypeDef *) pdev->pMSC_ClassData;
  uint32_t len = hmsc->scsi_blk_len * hmsc->scsi_blk_size;

  len = MIN(len, MSC_MEDIA_PACKET);

  if (((USBD_StorageTypeDef *)pdev->pMSC_UserData)->Write(lun, hmsc->bot_data,
                                                      hmsc->scsi_blk_addr,
                                                      (len / hmsc->scsi_blk_size)) < 0)
  {
    SCSI_SenseCode(pdev, lun, HARDWARE_ERROR, WRITE_FAULT);

    return -1;
  }

  hmsc->scsi_blk_addr += (len / hmsc->scsi_blk_size);
  hmsc->scsi_blk_len -= (len / hmsc->scsi_blk_size);

  /* case 12 : Ho = Do */
  hmsc->csw.dDataResidue -= len;

  if (hmsc->scsi_blk_len == 0U)
  {
    MSC_BOT_SendCSW(pdev, USBD_CSW_CMD_PASSED);
  }
  else
  {
    len = MIN((hmsc->scsi_blk_len * hmsc->scsi_blk_size), MSC_MEDIA_PACKET);
    /* Prepare EP to Receive next packet */
    USBD_LL_PrepareReceive(pdev, MSC_EPOUT_ADDR, hmsc->bot_data, len);
  }

  return 0;
}
/**
  * @}
  */


/**
  * @}
  */


/**
  * @}
  */

/************************ (C) COPYRIGHT STMicroelectronics *****END OF FILE****/<|MERGE_RESOLUTION|>--- conflicted
+++ resolved
@@ -376,15 +376,12 @@
     len--;
     hmsc->bot_data[len] = MSC_Mode_Sense10_data[len];
   }
-<<<<<<< HEAD
-=======
 
   // set bit 7 of the device configuration byte to indicate write protection
   if (((USBD_StorageTypeDef *)pdev->pMSC_UserData)->IsWriteProtected(lun) != 0) {
       hmsc->bot_data[3] = hmsc->bot_data[3] | (1 << 7);
   }
 
->>>>>>> cd4495d0
   return 0;
 }
 
