COMMON_SRC = \
            $(TARGET_DIR_SRC) \
            main.c \
            target/common_hardware.c \
            build/assert.c \
            build/build_config.c \
            build/debug.c \
            build/version.c \
            common/bitarray.c \
            common/calibration.c \
            common/colorconversion.c \
            common/crc.c \
            common/encoding.c \
            common/filter.c \
            common/gps_conversion.c \
            common/log.c \
            common/logic_condition.c \
            common/global_functions.c \
            common/maths.c \
            common/memory.c \
            common/olc.c \
            common/printf.c \
            common/streambuf.c \
            common/string_light.c \
            common/time.c \
            common/typeconversion.c \
            common/uvarint.c \
            config/config_eeprom.c \
            config/config_streamer.c \
            config/feature.c \
            config/parameter_group.c \
            config/general_settings.c \
            drivers/adc.c \
            drivers/buf_writer.c \
            drivers/bus.c \
            drivers/bus_busdev_i2c.c \
            drivers/bus_busdev_spi.c \
            drivers/bus_i2c_soft.c \
            drivers/bus_spi.c \
            drivers/display.c \
            drivers/display_canvas.c \
            drivers/display_font_metadata.c \
            drivers/exti.c \
            drivers/io.c \
            drivers/io_pca9685.c \
            drivers/light_led.c \
            drivers/osd.c \
            drivers/resource.c \
            drivers/rx_nrf24l01.c \
            drivers/rx_spi.c \
            drivers/rx_xn297.c \
            drivers/pitotmeter_adc.c \
            drivers/pitotmeter_virtual.c \
            drivers/pwm_esc_detect.c \
            drivers/pwm_mapping.c \
            drivers/pwm_output.c \
            drivers/pinio.c \
            drivers/rcc.c \
            drivers/rx_pwm.c \
            drivers/serial.c \
            drivers/serial_uart.c \
            drivers/sound_beeper.c \
            drivers/stack_check.c \
            drivers/system.c \
            drivers/timer.c \
            drivers/lights_io.c \
            drivers/1-wire.c \
            drivers/1-wire/ds_crc.c \
            drivers/1-wire/ds2482.c \
            drivers/temperature/ds18b20.c \
            drivers/temperature/lm75.c \
            drivers/pitotmeter_ms4525.c \
            fc/cli.c \
            fc/config.c \
            fc/controlrate_profile.c \
            fc/fc_core.c \
            fc/fc_init.c \
            fc/fc_tasks.c \
            fc/fc_hardfaults.c \
            fc/fc_msp.c \
            fc/fc_msp_box.c \
            fc/rc_smoothing.c \
            fc/rc_adjustments.c \
            fc/rc_controls.c \
            fc/rc_curves.c \
            fc/rc_modes.c \
            fc/runtime_config.c \
            fc/settings.c \
            fc/stats.c \
            flight/failsafe.c \
            flight/hil.c \
            flight/imu.c \
            flight/mixer.c \
            flight/pid.c \
            flight/pid_autotune.c \
            flight/rth_estimator.c \
            flight/servos.c \
            flight/wind_estimator.c \
            flight/gyroanalyse.c \
            flight/rpm_filter.c \
            io/beeper.c \
            io/esc_serialshot.c \
            io/frsky_osd.c \
            io/lights.c \
            io/piniobox.c \
            io/pwmdriver_i2c.c \
            io/serial.c \
            io/serial_4way.c \
            io/serial_4way_avrootloader.c \
            io/serial_4way_stk500v2.c \
            io/statusindicator.c \
            io/rcdevice.c \
            io/rcdevice_cam.c \
            msp/msp_serial.c \
            rx/crsf.c \
            rx/eleres.c \
            rx/fport.c \
            rx/ibus.c \
            rx/jetiexbus.c \
            rx/msp.c \
            rx/msp_override.c \
            rx/nrf24_cx10.c \
            rx/nrf24_inav.c \
            rx/nrf24_h8_3d.c \
            rx/nrf24_syma.c \
            rx/nrf24_v202.c \
            rx/pwm.c \
            rx/rx.c \
            rx/rx_spi.c \
            rx/sbus.c \
            rx/sbus_channels.c \
            rx/spektrum.c \
            rx/sumd.c \
            rx/sumh.c \
            rx/uib_rx.c \
            rx/xbus.c \
            scheduler/scheduler.c \
            sensors/acceleration.c \
            sensors/battery.c \
            sensors/temperature.c \
            sensors/boardalignment.c \
            sensors/compass.c \
            sensors/diagnostics.c \
            sensors/gyro.c \
            sensors/initialisation.c \
            sensors/esc_sensor.c \
            uav_interconnect/uav_interconnect_bus.c \
            uav_interconnect/uav_interconnect_rangefinder.c \
            blackbox/blackbox.c \
            blackbox/blackbox_encoding.c \
            blackbox/blackbox_io.c \
            cms/cms.c \
            cms/cms_menu_battery.c \
            cms/cms_menu_blackbox.c \
            cms/cms_menu_builtin.c \
            cms/cms_menu_imu.c \
            cms/cms_menu_ledstrip.c \
            cms/cms_menu_misc.c \
            cms/cms_menu_mixer_servo.c \
            cms/cms_menu_navigation.c \
            cms/cms_menu_osd.c \
            cms/cms_menu_saveexit.c \
            cms/cms_menu_vtx_smartaudio.c \
            cms/cms_menu_vtx_tramp.c \
            cms/cms_menu_vtx_ffpv.c \
            drivers/display_ug2864hsweg01.c \
            drivers/rangefinder/rangefinder_hcsr04.c \
            drivers/rangefinder/rangefinder_hcsr04_i2c.c \
            drivers/rangefinder/rangefinder_srf10.c \
            drivers/rangefinder/rangefinder_vl53l0x.c \
            drivers/rangefinder/rangefinder_virtual.c \
            drivers/opflow/opflow_fake.c \
            drivers/opflow/opflow_virtual.c \
            drivers/vtx_common.c \
            io/rangefinder_msp.c \
            io/rangefinder_benewake.c \
            io/opflow_cxof.c \
            io/opflow_msp.c \
            io/dashboard.c \
            io/displayport_frsky_osd.c \
            io/displayport_max7456.c \
            io/displayport_msp.c \
            io/displayport_oled.c \
            io/displayport_hott.c \
            io/gps.c \
            io/gps_ublox.c \
            io/gps_nmea.c \
            io/gps_naza.c \
            io/ledstrip.c \
            io/osd.c \
            io/osd_canvas.c \
            io/osd_common.c \
            io/osd_grid.c \
            io/osd_hud.c \
            navigation/navigation.c \
            navigation/navigation_fixedwing.c \
            navigation/navigation_fw_launch.c \
            navigation/navigation_geo.c \
            navigation/navigation_multicopter.c \
            navigation/navigation_pos_estimator.c \
            navigation/navigation_pos_estimator_agl.c \
            navigation/navigation_pos_estimator_flow.c \
            sensors/barometer.c \
            sensors/pitotmeter.c \
            sensors/rangefinder.c \
            sensors/opflow.c \
            telemetry/crsf.c \
            telemetry/frsky.c \
            telemetry/frsky_d.c \
            telemetry/hott.c \
            telemetry/ibus_shared.c \
            telemetry/ibus.c \
            telemetry/ltm.c \
            telemetry/mavlink.c \
            telemetry/msp_shared.c \
            telemetry/smartport.c \
            telemetry/sim.c \
            telemetry/telemetry.c \
            io/vtx.c \
            io/vtx_string.c \
            io/vtx_smartaudio.c \
            io/vtx_tramp.c \
            io/vtx_ffpv24g.c \
            io/vtx_control.c

COMMON_DEVICE_SRC = \
            $(CMSIS_SRC) \
            $(DEVICE_STDPERIPH_SRC)

TARGET_SRC := $(STARTUP_SRC) $(COMMON_DEVICE_SRC) $(COMMON_SRC) $(MCU_COMMON_SRC) $(TARGET_SRC)

#excludes
TARGET_SRC   := $(filter-out $(MCU_EXCLUDES), $(TARGET_SRC))

ifneq ($(filter ONBOARDFLASH,$(FEATURES)),)
TARGET_SRC += \
            drivers/flash_m25p16.c \
            io/flashfs.c \
            $(MSC_SRC)
endif

ifneq ($(filter SDCARD,$(FEATURES)),)
TARGET_SRC += \
            drivers/sdcard/sdcard.c \
            drivers/sdcard/sdcard_spi.c \
            drivers/sdcard/sdcard_sdio.c \
            drivers/sdcard/sdcard_standard.c \
            io/asyncfatfs/asyncfatfs.c \
            io/asyncfatfs/fat_standard.c \
            $(MSC_SRC)
endif

ifneq ($(filter VCP,$(FEATURES)),)
TARGET_SRC += $(VCP_SRC)
endif

<<<<<<< HEAD
ifneq ($(filter MSC,$(FEATURES)),)
SRC += $(MSC_SRC)
=======
ifneq ($(DSP_LIB),)

INCLUDE_DIRS += $(DSP_LIB)/Include

TARGET_SRC += $(DSP_LIB)/Source/BasicMathFunctions/arm_mult_f32.c
TARGET_SRC += $(DSP_LIB)/Source/TransformFunctions/arm_rfft_fast_f32.c
TARGET_SRC += $(DSP_LIB)/Source/TransformFunctions/arm_cfft_f32.c
TARGET_SRC += $(DSP_LIB)/Source/TransformFunctions/arm_rfft_fast_init_f32.c
TARGET_SRC += $(DSP_LIB)/Source/TransformFunctions/arm_cfft_radix8_f32.c
TARGET_SRC += $(DSP_LIB)/Source/CommonTables/arm_common_tables.c

TARGET_SRC += $(DSP_LIB)/Source/ComplexMathFunctions/arm_cmplx_mag_f32.c
TARGET_SRC += $(DSP_LIB)/Source/StatisticsFunctions/arm_max_f32.c

TARGET_SRC += $(wildcard $(DSP_LIB)/Source/*/*.S)
>>>>>>> 1aa68623
endif

# Search path and source files for the ST stdperiph library
VPATH        := $(VPATH):$(STDPERIPH_DIR)/src<|MERGE_RESOLUTION|>--- conflicted
+++ resolved
@@ -254,10 +254,10 @@
 TARGET_SRC += $(VCP_SRC)
 endif
 
-<<<<<<< HEAD
 ifneq ($(filter MSC,$(FEATURES)),)
-SRC += $(MSC_SRC)
-=======
+TARGET_SRC += $(MSC_SRC)
+endif
+
 ifneq ($(DSP_LIB),)
 
 INCLUDE_DIRS += $(DSP_LIB)/Include
@@ -273,7 +273,6 @@
 TARGET_SRC += $(DSP_LIB)/Source/StatisticsFunctions/arm_max_f32.c
 
 TARGET_SRC += $(wildcard $(DSP_LIB)/Source/*/*.S)
->>>>>>> 1aa68623
 endif
 
 # Search path and source files for the ST stdperiph library
