COMMON_SRC = \
            $(TARGET_DIR_SRC) \
            main.c \
            target/common_hardware.c \
            build/assert.c \
            build/build_config.c \
            build/debug.c \
            build/version.c \
            common/bitarray.c \
            common/calibration.c \
            common/colorconversion.c \
            common/crc.c \
            common/encoding.c \
            common/filter.c \
            common/gps_conversion.c \
            common/log.c \
            common/logic_condition.c \
            common/maths.c \
            common/memory.c \
            common/olc.c \
            common/printf.c \
            common/streambuf.c \
            common/time.c \
            common/typeconversion.c \
            common/string_light.c \
            config/config_eeprom.c \
            config/config_streamer.c \
            config/feature.c \
            config/parameter_group.c \
            drivers/adc.c \
            drivers/buf_writer.c \
            drivers/bus.c \
            drivers/bus_busdev_i2c.c \
            drivers/bus_busdev_spi.c \
            drivers/bus_i2c_soft.c \
            drivers/bus_spi.c \
            drivers/display.c \
            drivers/exti.c \
            drivers/io.c \
            drivers/io_pca9685.c \
            drivers/light_led.c \
            drivers/logging.c \
            drivers/resource.c \
            drivers/rx_nrf24l01.c \
            drivers/rx_spi.c \
            drivers/rx_xn297.c \
            drivers/pitotmeter_adc.c \
            drivers/pwm_esc_detect.c \
            drivers/pwm_mapping.c \
            drivers/pwm_output.c \
            drivers/pinio.c \
            drivers/rcc.c \
            drivers/rx_pwm.c \
            drivers/serial.c \
            drivers/serial_uart.c \
            drivers/sound_beeper.c \
            drivers/stack_check.c \
            drivers/system.c \
            drivers/timer.c \
            drivers/lights_io.c \
            drivers/1-wire.c \
            drivers/1-wire/ds_crc.c \
            drivers/1-wire/ds2482.c \
            drivers/temperature/ds18b20.c \
            drivers/temperature/lm75.c \
            drivers/pitotmeter_ms4525.c \
            fc/cli.c \
            fc/config.c \
            fc/controlrate_profile.c \
            fc/fc_core.c \
            fc/fc_init.c \
            fc/fc_tasks.c \
            fc/fc_hardfaults.c \
            fc/fc_msp.c \
            fc/fc_msp_box.c \
            fc/rc_smoothing.c \
            fc/rc_adjustments.c \
            fc/rc_controls.c \
            fc/rc_curves.c \
            fc/rc_modes.c \
            fc/runtime_config.c \
            fc/settings.c \
            fc/stats.c \
            flight/failsafe.c \
            flight/hil.c \
            flight/imu.c \
            flight/mixer.c \
            flight/pid.c \
            flight/pid_autotune.c \
            flight/rth_estimator.c \
            flight/servos.c \
            flight/wind_estimator.c \
            io/beeper.c \
            io/lights.c \
            io/pwmdriver_i2c.c \
            io/piniobox.c \
            io/serial.c \
            io/serial_4way.c \
            io/serial_4way_avrootloader.c \
            io/serial_4way_stk500v2.c \
            io/statusindicator.c \
            io/rcdevice.c \
            io/rcdevice_cam.c \
            msp/msp_serial.c \
            rx/fport.c \
            rx/ibus.c \
            rx/jetiexbus.c \
            rx/msp.c \
            rx/uib_rx.c \
            rx/nrf24_cx10.c \
            rx/nrf24_inav.c \
            rx/nrf24_h8_3d.c \
            rx/nrf24_syma.c \
            rx/nrf24_v202.c \
            rx/pwm.c \
            rx/rx.c \
            rx/rx_spi.c \
            rx/crsf.c \
            rx/sbus.c \
            rx/sbus_channels.c \
            rx/spektrum.c \
            rx/sumd.c \
            rx/sumh.c \
            rx/xbus.c \
            rx/eleres.c \
            scheduler/scheduler.c \
            sensors/acceleration.c \
            sensors/battery.c \
            sensors/temperature.c \
            sensors/boardalignment.c \
            sensors/compass.c \
            sensors/diagnostics.c \
            sensors/gyro.c \
            sensors/initialisation.c \
            uav_interconnect/uav_interconnect_bus.c \
            uav_interconnect/uav_interconnect_rangefinder.c \
            blackbox/blackbox.c \
            blackbox/blackbox_encoding.c \
            blackbox/blackbox_io.c \
            cms/cms.c \
            cms/cms_menu_battery.c \
            cms/cms_menu_blackbox.c \
            cms/cms_menu_builtin.c \
            cms/cms_menu_imu.c \
            cms/cms_menu_ledstrip.c \
            cms/cms_menu_misc.c \
            cms/cms_menu_navigation.c \
            cms/cms_menu_osd.c \
            cms/cms_menu_vtx_smartaudio.c \
            cms/cms_menu_vtx_tramp.c \
            cms/cms_menu_vtx_ffpv.c \
<<<<<<< HEAD
=======
            cms/cms_menu_saveexit.c \
            common/colorconversion.c \
            common/gps_conversion.c \
>>>>>>> 77d1e660
            drivers/display_ug2864hsweg01.c \
            drivers/rangefinder/rangefinder_hcsr04.c \
            drivers/rangefinder/rangefinder_hcsr04_i2c.c \
            drivers/rangefinder/rangefinder_srf10.c \
            drivers/rangefinder/rangefinder_vl53l0x.c \
            drivers/rangefinder/rangefinder_virtual.c \
            drivers/opflow/opflow_fake.c \
            drivers/opflow/opflow_virtual.c \
            drivers/vtx_common.c \
            io/rangefinder_msp.c \
            io/rangefinder_benewake.c \
            io/opflow_cxof.c \
            io/opflow_msp.c \
            io/dashboard.c \
            io/displayport_max7456.c \
            io/displayport_msp.c \
            io/displayport_oled.c \
            io/displayport_hott.c \
            io/gps.c \
            io/gps_ublox.c \
            io/gps_nmea.c \
            io/gps_naza.c \
            io/ledstrip.c \
            io/osd.c \
            navigation/navigation.c \
            navigation/navigation_fixedwing.c \
            navigation/navigation_fw_launch.c \
            navigation/navigation_geo.c \
            navigation/navigation_multicopter.c \
            navigation/navigation_pos_estimator.c \
            navigation/navigation_pos_estimator_agl.c \
            navigation/navigation_pos_estimator_flow.c \
            sensors/barometer.c \
            sensors/pitotmeter.c \
            sensors/rangefinder.c \
            sensors/opflow.c \
            telemetry/crsf.c \
            telemetry/frsky.c \
            telemetry/frsky_d.c \
            telemetry/hott.c \
            telemetry/ibus_shared.c \
            telemetry/ibus.c \
            telemetry/ltm.c \
            telemetry/mavlink.c \
            telemetry/msp_shared.c \
            telemetry/smartport.c \
            telemetry/telemetry.c \
            io/vtx.c \
            io/vtx_string.c \
            io/vtx_smartaudio.c \
            io/vtx_tramp.c \
            io/vtx_ffpv24g.c \
            io/vtx_control.c

COMMON_DEVICE_SRC = \
            $(CMSIS_SRC) \
            $(DEVICE_STDPERIPH_SRC)

TARGET_SRC := $(STARTUP_SRC) $(COMMON_DEVICE_SRC) $(COMMON_SRC) $(MCU_COMMON_SRC) $(TARGET_SRC)

#excludes
TARGET_SRC   := $(filter-out $(MCU_EXCLUDES), $(TARGET_SRC))

ifneq ($(filter ONBOARDFLASH,$(FEATURES)),)
TARGET_SRC += \
            drivers/flash_m25p16.c \
            io/flashfs.c
endif

ifneq ($(filter SDCARD,$(FEATURES)),)
TARGET_SRC += \
            drivers/sdcard.c \
            drivers/sdcard_spi.c \
            drivers/sdcard_standard.c \
            io/asyncfatfs/asyncfatfs.c \
            io/asyncfatfs/fat_standard.c
endif

ifneq ($(filter VCP,$(FEATURES)),)
TARGET_SRC += $(VCP_SRC)
endif

# Search path and source files for the ST stdperiph library
VPATH        := $(VPATH):$(STDPERIPH_DIR)/src<|MERGE_RESOLUTION|>--- conflicted
+++ resolved
@@ -149,12 +149,9 @@
             cms/cms_menu_vtx_smartaudio.c \
             cms/cms_menu_vtx_tramp.c \
             cms/cms_menu_vtx_ffpv.c \
-<<<<<<< HEAD
-=======
             cms/cms_menu_saveexit.c \
             common/colorconversion.c \
             common/gps_conversion.c \
->>>>>>> 77d1e660
             drivers/display_ug2864hsweg01.c \
             drivers/rangefinder/rangefinder_hcsr04.c \
             drivers/rangefinder/rangefinder_hcsr04_i2c.c \
