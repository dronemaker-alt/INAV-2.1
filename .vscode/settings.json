{
    "files.associations": {
        "chrono": "c",
        "cmath": "c",
        "ranges": "c",
<<<<<<< HEAD
        "navigation.h": "c",
        "rth_trackback.h": "c"
=======
        "platform.h": "c",
        "timer.h": "c",
        "bus.h": "c"
>>>>>>> 38f5d4c4
    },
    "editor.tabSize": 4,
    "editor.insertSpaces": true,
    "editor.detectIndentation": false,
    "editor.expandTabs": true,
    "C_Cpp.clang_format_fallbackStyle": "{ BasedOnStyle: Google, IndentWidth: 4,  BreakBeforeBraces: Mozilla }"
}<|MERGE_RESOLUTION|>--- conflicted
+++ resolved
@@ -3,14 +3,11 @@
         "chrono": "c",
         "cmath": "c",
         "ranges": "c",
-<<<<<<< HEAD
         "navigation.h": "c",
         "rth_trackback.h": "c"
-=======
         "platform.h": "c",
         "timer.h": "c",
         "bus.h": "c"
->>>>>>> 38f5d4c4
     },
     "editor.tabSize": 4,
     "editor.insertSpaces": true,
