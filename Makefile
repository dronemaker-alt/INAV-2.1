###############################################################################
# "THE BEER-WARE LICENSE" (Revision 42):
# <msmith@FreeBSD.ORG> wrote this file. As long as you retain this notice you
# can do whatever you want with this stuff. If we meet some day, and you think
# this stuff is worth it, you can buy me a beer in return
###############################################################################
#
# Makefile for building the iNav firmware.
#
# Invoke this with 'make help' to see the list of supported targets.
#
###############################################################################


# Things that the user might override on the commandline
#

# The target to build, see VALID_TARGETS below
TARGET    ?= NAZE

# Compile-time options
OPTIONS   ?=

# compile for OpenPilot BootLoader support
OPBL      ?= no

# Debugger optons, must be empty or GDB
DEBUG     ?=

# Insert the debugging hardfault debugger
# releases should not be built with this flag as it does not disable pwm output
DEBUG_HARDFAULTS ?=

# Serial port/Device for flashing
SERIAL_DEVICE   ?= $(firstword $(wildcard /dev/ttyUSB*) no-port-found)

# Flash size (KB).  Some low-end chips actually have more flash than advertised, use this to override.
FLASH_SIZE ?=

###############################################################################
# Things that need to be maintained as the source changes
#

FORKNAME      = inav

# Working directories
ROOT            := $(patsubst %/,%,$(dir $(lastword $(MAKEFILE_LIST))))
SRC_DIR         = $(ROOT)/src/main
OBJECT_DIR      = $(ROOT)/obj/main
BIN_DIR         = $(ROOT)/obj
CMSIS_DIR       = $(ROOT)/lib/main/CMSIS
INCLUDE_DIRS    = $(SRC_DIR) \
                  $(ROOT)/src/main/target
LINKER_DIR      = $(ROOT)/src/main/target

# default xtal value for F4 targets
HSE_VALUE       = 8000000

# used for turning on features like VCP and SDCARD
FEATURES        =

ALT_TARGETS     = $(sort $(filter-out target, $(basename $(notdir $(wildcard $(ROOT)/src/main/target/*/*.mk)))))
OPBL_TARGETS    = $(filter %_OPBL, $(ALT_TARGETS))

#VALID_TARGETS  = $(F1_TARGETS) $(F3_TARGETS) $(F4_TARGETS)
VALID_TARGETS   = $(dir $(wildcard $(ROOT)/src/main/target/*/target.mk))
VALID_TARGETS  := $(subst /,, $(subst ./src/main/target/,, $(VALID_TARGETS)))
VALID_TARGETS  := $(VALID_TARGETS) $(ALT_TARGETS)
VALID_TARGETS  := $(sort $(VALID_TARGETS))

ifeq ($(filter $(TARGET),$(ALT_TARGETS)), $(TARGET))
BASE_TARGET    := $(firstword $(subst /,, $(subst ./src/main/target/,, $(dir $(wildcard $(ROOT)/src/main/target/*/$(TARGET).mk)))))
-include $(ROOT)/src/main/target/$(BASE_TARGET)/$(TARGET).mk
else
BASE_TARGET    := $(TARGET)
endif

<<<<<<< HEAD
F405_TARGETS    = ANYFC REVO COLIBRI
F405_TARGETS_16 =
F411_TARGETS    =
=======
ifeq ($(filter $(TARGET),$(OPBL_TARGETS)), $(TARGET))
OPBL            = yes
endif
>>>>>>> 19887ef2

# silently ignore if the file is not present. Allows for target specific.
-include $(ROOT)/src/main/target/$(BASE_TARGET)/target.mk

F4_TARGETS      = $(F405_TARGETS) $(F411_TARGETS)

ifeq ($(filter $(TARGET),$(VALID_TARGETS)),)
$(error Target '$(TARGET)' is not valid, must be one of $(VALID_TARGETS). Have you prepared a valid target.mk?)
endif

ifeq ($(filter $(TARGET),$(F1_TARGETS) $(F3_TARGETS) $(F4_TARGETS)),)
$(error Target '$(TARGET)' has not specified a valid STM group, must be one of F1, F3, F405, or F411. Have you prepared a valid target.mk?)
endif

128K_TARGETS  = $(F1_TARGETS)
256K_TARGETS  = $(F3_TARGETS)
512K_TARGETS  = $(F411_TARGETS)
1024K_TARGETS = $(F405_TARGETS)

# Configure default flash sizes for the targets (largest size specified gets hit first) if flash not specified already.
ifeq ($(FLASH_SIZE),)
ifeq ($(TARGET),$(filter $(TARGET),$(1024K_TARGETS)))
FLASH_SIZE = 1024
else ifeq ($(TARGET),$(filter $(TARGET),$(512K_TARGETS)))
FLASH_SIZE = 512
else ifeq ($(TARGET),$(filter $(TARGET),$(256K_TARGETS)))
FLASH_SIZE = 256
else ifeq ($(TARGET),$(filter $(TARGET),$(128K_TARGETS)))
FLASH_SIZE = 128
else
$(error FLASH_SIZE not configured for target $(TARGET))
endif
endif

# note that there is no hardfault debugging startup file assembly handler for other platforms
ifeq ($(DEBUG_HARDFAULTS),F3)
CFLAGS               += -DDEBUG_HARDFAULTS
STM32F30x_COMMON_SRC  = startup_stm32f3_debug_hardfault_handler.S
else
STM32F30x_COMMON_SRC  = startup_stm32f30x_md_gcc.S
endif

REVISION = $(shell git log -1 --format="%h")

FC_VER_MAJOR := $(shell grep " FC_VERSION_MAJOR" src/main/version.h | awk '{print $$3}' )
FC_VER_MINOR := $(shell grep " FC_VERSION_MINOR" src/main/version.h | awk '{print $$3}' )
FC_VER_PATCH := $(shell grep " FC_VERSION_PATCH" src/main/version.h | awk '{print $$3}' )

FC_VER := $(FC_VER_MAJOR).$(FC_VER_MINOR).$(FC_VER_PATCH)

# Search path for sources
VPATH           := $(SRC_DIR):$(SRC_DIR)/startup
USBFS_DIR       = $(ROOT)/lib/main/STM32_USB-FS-Device_Driver
USBPERIPH_SRC   = $(notdir $(wildcard $(USBFS_DIR)/src/*.c))
FATFS_DIR       = $(ROOT)/lib/main/FatFS
FATFS_SRC       = $(notdir $(wildcard $(FATFS_DIR)/*.c))

CSOURCES        := $(shell find $(SRC_DIR) -name '*.c')

ifeq ($(TARGET),$(filter $(TARGET),$(F3_TARGETS)))
# F3 TARGETS

STDPERIPH_DIR   = $(ROOT)/lib/main/STM32F30x_StdPeriph_Driver
STDPERIPH_SRC   = $(notdir $(wildcard $(STDPERIPH_DIR)/src/*.c))
EXCLUDES        = stm32f30x_crc.c \
                  stm32f30x_can.c

STDPERIPH_SRC   := $(filter-out ${EXCLUDES}, $(STDPERIPH_SRC))
DEVICE_STDPERIPH_SRC = $(STDPERIPH_SRC)

VPATH           := $(VPATH):$(CMSIS_DIR)/CM1/CoreSupport:$(CMSIS_DIR)/CM1/DeviceSupport/ST/STM32F30x
CMSIS_SRC       = $(notdir $(wildcard $(CMSIS_DIR)/CM1/CoreSupport/*.c \
                  $(CMSIS_DIR)/CM1/DeviceSupport/ST/STM32F30x/*.c))

INCLUDE_DIRS    := $(INCLUDE_DIRS) \
                   $(STDPERIPH_DIR)/inc \
                   $(CMSIS_DIR)/CM1/CoreSupport \
                   $(CMSIS_DIR)/CM1/DeviceSupport/ST/STM32F30x

ifneq ($(filter VCP, $(FEATURES)),)
INCLUDE_DIRS    := $(INCLUDE_DIRS) \
                   $(USBFS_DIR)/inc \
                   $(ROOT)/src/main/vcp

VPATH           := $(VPATH):$(USBFS_DIR)/src

DEVICE_STDPERIPH_SRC := $(DEVICE_STDPERIPH_SRC)\
                        $(USBPERIPH_SRC)
endif

ifneq ($(filter SDCARD, $(FEATURES)),)
INCLUDE_DIRS    := $(INCLUDE_DIRS) \
                   $(FATFS_DIR) \

VPATH           := $(VPATH):$(FATFS_DIR)
endif

LD_SCRIPT       = $(LINKER_DIR)/stm32_flash_f303_$(FLASH_SIZE)k.ld

ARCH_FLAGS      = -mthumb -mcpu=cortex-m4 -mfloat-abi=hard -mfpu=fpv4-sp-d16 -fsingle-precision-constant -Wdouble-promotion
DEVICE_FLAGS    = -DSTM32F303xC -DSTM32F303
TARGET_FLAGS    = -D$(TARGET)
# End F3 targets
#
# Start F4 targets
else ifeq ($(TARGET),$(filter $(TARGET), $(F4_TARGETS)))
<<<<<<< HEAD
STDPERIPH_DIR  = $(ROOT)/lib/main/STM32F4xx_StdPeriph_Driver
STDPERIPH_SRC  = $(notdir $(wildcard $(STDPERIPH_DIR)/src/*.c))
EXCLUDES       = stm32f4xx_crc.c \
                 stm32f4xx_can.c \
                 stm32f4xx_fmc.c \
                 stm32f4xx_sai.c
STDPERIPH_SRC := $(filter-out ${EXCLUDES}, $(STDPERIPH_SRC))

USBCORE_DIR = $(ROOT)/lib/main/STM32_USB_Device_Library/Core
USBCORE_SRC = $(notdir $(wildcard $(USBCORE_DIR)/src/*.c))

USBOTG_DIR = $(ROOT)/lib/main/STM32_USB_OTG_Driver
USBOTG_SRC = $(notdir $(wildcard $(USBOTG_DIR)/src/*.c))
EXCLUDES   = usb_bsp_template.c \
             usb_hcd_int.c \
             usb_hcd.c \
             usb_otg.c

USBOTG_SRC := $(filter-out ${EXCLUDES}, $(USBOTG_SRC))

USBCDC_DIR  = $(ROOT)/lib/main/STM32_USB_Device_Library/Class/cdc
USBCDC_SRC  = $(notdir $(wildcard $(USBCDC_DIR)/src/*.c))
EXCLUDES    = usbd_cdc_if_template.c
USBCDC_SRC := $(filter-out ${EXCLUDES}, $(USBCDC_SRC))

VPATH := $(VPATH):$(USBOTG_DIR)/src:$(USBCORE_DIR)/src:$(USBCDC_DIR)/src

DEVICE_STDPERIPH_SRC := $(STDPERIPH_SRC) \
                        $(USBOTG_SRC) \
                        $(USBCORE_SRC) \
                        $(USBCDC_SRC) 

VPATH     := $(VPATH):$(CMSIS_DIR)/CM1/CoreSupport:$(CMSIS_DIR)/CM1/DeviceSupport/ST/STM32F4xx
CMSIS_SRC  = $(notdir $(wildcard $(CMSIS_DIR)/CM1/CoreSupport/*.c \
             $(CMSIS_DIR)/CM1/DeviceSupport/ST/STM32F4xx/*.c))

INCLUDE_DIRS   := $(INCLUDE_DIRS) \
                  $(STDPERIPH_DIR)/inc \
                  $(USBOTG_DIR)/inc \
                  $(USBCORE_DIR)/inc \
                  $(USBCDC_DIR)/inc \
                  $(CMSIS_DIR)/CM1/CoreSupport \
                  $(CMSIS_DIR)/CM1/DeviceSupport/ST/STM32F4xx \
                  $(ROOT)/src/main/vcpf4

ARCH_FLAGS      = -mthumb -mcpu=cortex-m4 -march=armv7e-m -mfloat-abi=hard -mfpu=fpv4-sp-d16 -fsingle-precision-constant -Wdouble-promotion
DEVICE_FLAGS    = -DSTM32F40_41xxx
ifeq ($(TARGET),ANYFC)
DEVICE_FLAGS   += -DHSE_VALUE=8000000
LD_SCRIPT       = $(LINKER_DIR)/stm32_flash_f405.ld
.DEFAULT_GOAL  := binary
endif
ifeq ($(TARGET),REVO)
DEVICE_FLAGS   += -DHSE_VALUE=8000000
LD_SCRIPT       = $(LINKER_DIR)/stm32_flash_f405_bl.ld
.DEFAULT_GOAL  := binary
endif
ifeq ($(TARGET),COLIBRI)
DEVICE_FLAGS   += -DHSE_VALUE=16000000
LD_SCRIPT       = $(LINKER_DIR)/stm32_flash_f405_bl.ld
.DEFAULT_GOAL  := binary
endif
TARGET_FLAGS   = -D$(TARGET)
## End F4 targets
##
## Start EUSTM32F103RC PORT103R targets
else ifeq ($(TARGET),$(filter $(TARGET),EUSTM32F103RC PORT103R))
=======
>>>>>>> 19887ef2

#STDPERIPH
STDPERIPH_DIR   = $(ROOT)/lib/main/STM32F4xx_StdPeriph_Driver
STDPERIPH_SRC   = $(notdir $(wildcard $(STDPERIPH_DIR)/src/*.c))
EXCLUDES        = stm32f4xx_crc.c \
                  stm32f4xx_can.c \
                  stm32f4xx_fmc.c \
                  stm32f4xx_sai.c \
                  stm32f4xx_cec.c \
                  stm32f4xx_dsi.c \
                  stm32f4xx_flash_ramfunc.c \
                  stm32f4xx_fmpi2c.c \
                  stm32f4xx_lptim.c \
                  stm32f4xx_qspi.c \
                  stm32f4xx_spdifrx.c \
                  stm32f4xx_cryp.c \
                  stm32f4xx_cryp_aes.c \
                  stm32f4xx_hash_md5.c \
                  stm32f4xx_cryp_des.c \
                  stm32f4xx_rtc.c \
                  stm32f4xx_hash.c \
                  stm32f4xx_dbgmcu.c \
                  stm32f4xx_cryp_tdes.c \
                  stm32f4xx_hash_sha1.c


ifeq ($(TARGET),$(filter $(TARGET), $(F411_TARGETS)))
EXCLUDES += stm32f4xx_fsmc.c
endif

STDPERIPH_SRC := $(filter-out ${EXCLUDES}, $(STDPERIPH_SRC))

#USB
USBCORE_DIR = $(ROOT)/lib/main/STM32_USB_Device_Library/Core
USBCORE_SRC = $(notdir $(wildcard $(USBCORE_DIR)/src/*.c))
USBOTG_DIR  = $(ROOT)/lib/main/STM32_USB_OTG_Driver
USBOTG_SRC  = $(notdir $(wildcard $(USBOTG_DIR)/src/*.c))
EXCLUDES    = usb_bsp_template.c \
              usb_conf_template.c \
              usb_hcd_int.c \
              usb_hcd.c \
              usb_otg.c

USBOTG_SRC  := $(filter-out ${EXCLUDES}, $(USBOTG_SRC))
USBCDC_DIR  = $(ROOT)/lib/main/STM32_USB_Device_Library/Class/cdc
USBCDC_SRC  = $(notdir $(wildcard $(USBCDC_DIR)/src/*.c))
EXCLUDES    = usbd_cdc_if_template.c
USBCDC_SRC  := $(filter-out ${EXCLUDES}, $(USBCDC_SRC))
VPATH       := $(VPATH):$(USBOTG_DIR)/src:$(USBCORE_DIR)/src:$(USBCDC_DIR)/src

DEVICE_STDPERIPH_SRC := $(STDPERIPH_SRC) \
                        $(USBOTG_SRC) \
                        $(USBCORE_SRC) \
                        $(USBCDC_SRC)

#CMSIS
VPATH           := $(VPATH):$(CMSIS_DIR)/CM4/CoreSupport:$(CMSIS_DIR)/CM4/DeviceSupport/ST/STM32F4xx
CMSIS_SRC       = $(notdir $(wildcard $(CMSIS_DIR)/CM4/CoreSupport/*.c \
                  $(CMSIS_DIR)/CM4/DeviceSupport/ST/STM32F4xx/*.c))
INCLUDE_DIRS    := $(INCLUDE_DIRS) \
                   $(STDPERIPH_DIR)/inc \
                   $(USBOTG_DIR)/inc \
                   $(USBCORE_DIR)/inc \
                   $(USBCDC_DIR)/inc \
                   $(USBFS_DIR)/inc \
                   $(CMSIS_DIR)/CM4/CoreSupport \
                   $(CMSIS_DIR)/CM4/DeviceSupport/ST/STM32F4xx \
                   $(ROOT)/src/main/vcpf4

ifneq ($(filter SDCARD,$(FEATURES)),)
INCLUDE_DIRS    := $(INCLUDE_DIRS) \
                   $(FATFS_DIR)
VPATH           := $(VPATH):$(FATFS_DIR)
endif

#Flags
ARCH_FLAGS      = -mthumb -mcpu=cortex-m4 -march=armv7e-m -mfloat-abi=hard -mfpu=fpv4-sp-d16 -fsingle-precision-constant -Wdouble-promotion

ifeq ($(TARGET),$(filter $(TARGET),$(F411_TARGETS)))
DEVICE_FLAGS    = -DSTM32F411xE
LD_SCRIPT       = $(LINKER_DIR)/stm32_flash_f411.ld
else ifeq ($(TARGET),$(filter $(TARGET),$(F405_TARGETS)))
DEVICE_FLAGS    = -DSTM32F40_41xxx
LD_SCRIPT       = $(LINKER_DIR)/stm32_flash_f405.ld
else
$(error Unknown MCU for F4 target)
endif
DEVICE_FLAGS    += -DHSE_VALUE=$(HSE_VALUE)

TARGET_FLAGS = -D$(TARGET)
# End F4 targets
#
# Start F1 targets
else

STDPERIPH_DIR   = $(ROOT)/lib/main/STM32F10x_StdPeriph_Driver
STDPERIPH_SRC   = $(notdir $(wildcard $(STDPERIPH_DIR)/src/*.c))
EXCLUDES        = stm32f10x_crc.c \
                  stm32f10x_cec.c \
                  stm32f10x_can.c

STDPERIPH_SRC   := $(filter-out ${EXCLUDES}, $(STDPERIPH_SRC))

# Search path and source files for the CMSIS sources
VPATH           := $(VPATH):$(CMSIS_DIR)/CM3/CoreSupport:$(CMSIS_DIR)/CM3/DeviceSupport/ST/STM32F10x
CMSIS_SRC       = $(notdir $(wildcard $(CMSIS_DIR)/CM3/CoreSupport/*.c \
                  $(CMSIS_DIR)/CM3/DeviceSupport/ST/STM32F10x/*.c))

INCLUDE_DIRS    := $(INCLUDE_DIRS) \
                   $(STDPERIPH_DIR)/inc \
                   $(CMSIS_DIR)/CM3/CoreSupport \
                   $(CMSIS_DIR)/CM3/DeviceSupport/ST/STM32F10x \

DEVICE_STDPERIPH_SRC = $(STDPERIPH_SRC)

ifneq ($(filter VCP, $(FEATURES)),)
INCLUDE_DIRS    := $(INCLUDE_DIRS) \
                   $(USBFS_DIR)/inc \
                   $(ROOT)/src/main/vcp

VPATH           := $(VPATH):$(USBFS_DIR)/src

DEVICE_STDPERIPH_SRC := $(DEVICE_STDPERIPH_SRC) \
                        $(USBPERIPH_SRC)

endif

LD_SCRIPT       = $(LINKER_DIR)/stm32_flash_f103_$(FLASH_SIZE)k.ld
ARCH_FLAGS      = -mthumb -mcpu=cortex-m3
TARGET_FLAGS   := -D$(TARGET) -pedantic $(TARGET_FLAGS)

ifeq ($(DEVICE_FLAGS),)
DEVICE_FLAGS    = -DSTM32F10X_MD
endif
DEVICE_FLAGS   += -DSTM32F10X

endif
#
# End F1 targets
#
ifneq ($(BASE_TARGET), $(TARGET))
TARGET_FLAGS  := $(TARGET_FLAGS) -D$(BASE_TARGET)
endif

ifneq ($(FLASH_SIZE),)
DEVICE_FLAGS  := $(DEVICE_FLAGS) -DFLASH_SIZE=$(FLASH_SIZE)
endif

TARGET_DIR     = $(ROOT)/src/main/target/$(BASE_TARGET)
TARGET_DIR_SRC = $(notdir $(wildcard $(TARGET_DIR)/*.c))

ifeq ($(OPBL),yes)
TARGET_FLAGS := -DOPBL $(TARGET_FLAGS)
ifeq ($(TARGET), $(filter $(TARGET),$(F405_TARGETS)))
LD_SCRIPT = $(LINKER_DIR)/stm32_flash_f405_opbl.ld
else ifeq ($(TARGET), $(filter $(TARGET),$(F411_TARGETS)))
LD_SCRIPT = $(LINKER_DIR)/stm32_flash_f411_opbl.ld
else ifeq ($(TARGET), $(filter $(TARGET),$(F3_TARGETS)))
LD_SCRIPT = $(LINKER_DIR)/stm32_flash_f303_$(FLASH_SIZE)k_opbl.ld
else ifeq ($(TARGET), $(filter $(TARGET),$(F1_TARGETS)))
LD_SCRIPT = $(LINKER_DIR)/stm32_flash_f103_$(FLASH_SIZE)k_opbl.ld
endif
.DEFAULT_GOAL := binary
else
.DEFAULT_GOAL := hex
endif

INCLUDE_DIRS    := $(INCLUDE_DIRS) \
                   $(TARGET_DIR)

VPATH           := $(VPATH):$(TARGET_DIR)

COMMON_SRC = \
            build_config.c \
            debug.c \
            version.c \
            $(TARGET_DIR_SRC) \
            main.c \
            mw.c \
            scheduler/scheduler.c \
            scheduler/scheduler_tasks.c \
            common/encoding.c \
            common/filter.c \
            common/maths.c \
            common/printf.c \
            common/typeconversion.c \
            config/config.c \
            config/runtime_config.c \
            drivers/adc.c \
            drivers/buf_writer.c \
            drivers/bus_i2c_soft.c \
            drivers/bus_spi.c \
            drivers/bus_spi_soft.c \
            drivers/gps_i2cnav.c \
            drivers/gyro_sync.c \
            drivers/rx_nrf24l01.c \
            drivers/rx_xn297.c \
            drivers/pwm_mapping.c \
            drivers/pwm_output.c \
            drivers/pwm_rx.c \
            drivers/serial.c \
            drivers/serial_uart.c \
            drivers/sound_beeper.c \
            drivers/system.c \
            drivers/timer.c \
            flight/failsafe.c \
            flight/imu.c \
            flight/hil.c \
            flight/mixer.c \
            flight/pid.c \
            io/beeper.c \
            io/rc_controls.c \
            io/rc_curves.c \
            io/serial.c \
            io/serial_4way.c \
            io/serial_4way_avrootloader.c \
            io/serial_4way_stk500v2.c \
            io/serial_cli.c \
            io/serial_msp.c \
            io/statusindicator.c \
            rx/ibus.c \
            rx/msp.c \
            rx/nrf24.c \
            rx/nrf24_cx10.c \
            rx/nrf24_syma.c \
            rx/nrf24_v202.c \
            rx/nrf24_h8_3d.c \
            rx/nrf24_ref.c \
            rx/pwm.c \
            rx/rx.c \
            rx/sbus.c \
            rx/spektrum.c \
            rx/sumd.c \
            rx/sumh.c \
            rx/xbus.c \
            sensors/acceleration.c \
            sensors/battery.c \
            sensors/boardalignment.c \
            sensors/compass.c \
            sensors/gyro.c \
            sensors/initialisation.c \
            $(CMSIS_SRC) \
            $(DEVICE_STDPERIPH_SRC)

HIGHEND_SRC = \
            blackbox/blackbox.c \
            blackbox/blackbox_io.c \
            common/colorconversion.c \
            drivers/display_ug2864hsweg01.c \
            flight/navigation_rewrite.c \
            flight/navigation_rewrite_multicopter.c \
            flight/navigation_rewrite_fixedwing.c \
            flight/navigation_rewrite_pos_estimator.c \
            flight/navigation_rewrite_geo.c \
            flight/gps_conversion.c \
            io/gps.c \
            io/gps_ublox.c \
            io/gps_nmea.c \
            io/gps_naza.c \
            io/gps_i2cnav.c \
            io/ledstrip.c \
            io/display.c \
            sensors/rangefinder.c \
            sensors/barometer.c \
            sensors/pitotmeter.c \
            telemetry/telemetry.c \
            telemetry/frsky.c \
            telemetry/hott.c \
            telemetry/smartport.c \
		    telemetry/mavlink.c \
            telemetry/ltm.c

ifeq ($(TARGET),$(filter $(TARGET),$(F4_TARGETS)))
VCP_SRC = \
            vcpf4/stm32f4xx_it.c \
            vcpf4/usb_bsp.c \
            vcpf4/usbd_desc.c \
            vcpf4/usbd_usr.c \
            vcpf4/usbd_cdc_vcp.c \
            drivers/serial_usb_vcp.c
else
VCP_SRC = \
            vcp/hw_config.c \
            vcp/stm32_it.c \
            vcp/usb_desc.c \
            vcp/usb_endp.c \
            vcp/usb_istr.c \
            vcp/usb_prop.c \
            vcp/usb_pwr.c \
            drivers/serial_usb_vcp.c
endif

VCPF4_SRC = \
            vcpf4/stm32f4xx_it.c \
            vcpf4/usb_bsp.c \
            vcpf4/usbd_desc.c \
            vcpf4/usbd_usr.c \
            vcpf4/usbd_cdc_vcp.c \
            drivers/serial_usb_vcp.c


STM32F10x_COMMON_SRC = \
            startup_stm32f10x_md_gcc.S \
            drivers/adc_stm32f10x.c \
            drivers/bus_i2c_stm32f10x.c \
            drivers/gpio_stm32f10x.c \
            drivers/inverter.c \
            drivers/light_led_stm32f10x.c \
            drivers/serial_softserial.c \
            drivers/serial_uart_stm32f10x.c \
            drivers/sound_beeper_stm32f10x.c \
            drivers/system_stm32f10x.c \
            drivers/timer_stm32f10x.c

STM32F30x_COMMON_SRC = \
            startup_stm32f30x_md_gcc.S \
            target/system_stm32f30x.c \
            drivers/adc_stm32f30x.c \
            drivers/bus_i2c_stm32f30x.c \
            drivers/gpio_stm32f30x.c \
            drivers/light_led_stm32f30x.c \
            drivers/light_ws2811strip.c \
            drivers/light_ws2811strip_stm32f30x.c \
            drivers/serial_uart_stm32f30x.c \
            drivers/sound_beeper_stm32f30x.c \
            drivers/system_stm32f30x.c \
            drivers/timer_stm32f30x.c

STM32F4xx_COMMON_SRC = \
            startup_stm32f40xx.s \
            target/system_stm32f4xx.c \
            drivers/accgyro_mpu.c \
            drivers/adc_stm32f4xx.c \
            drivers/adc_stm32f4xx.c \
            drivers/bus_i2c_stm32f10x.c \
            drivers/gpio_stm32f4xx.c \
            drivers/inverter.c \
            drivers/serial_softserial.c \
            drivers/serial_uart_stm32f4xx.c \
            drivers/system_stm32f4xx.c \
            drivers/timer_stm32f4xx.c \
            drivers/dma_stm32f4xx.c

# check if target.mk supplied
ifeq ($(TARGET),$(filter $(TARGET),$(F4_TARGETS)))
TARGET_SRC := $(STM32F4xx_COMMON_SRC) $(TARGET_SRC)
else ifeq ($(TARGET),$(filter $(TARGET),$(F3_TARGETS)))
TARGET_SRC := $(STM32F30x_COMMON_SRC) $(TARGET_SRC)
else ifeq ($(TARGET),$(filter $(TARGET),$(F1_TARGETS)))
TARGET_SRC := $(STM32F10x_COMMON_SRC) $(TARGET_SRC)
endif

ifneq ($(filter ONBOARDFLASH,$(FEATURES)),)
TARGET_SRC += \
            drivers/flash_m25p16.c \
            io/flashfs.c
endif

ifeq ($(TARGET),$(filter $(TARGET),$(F4_TARGETS) $(F3_TARGETS)))
TARGET_SRC += $(HIGHEND_SRC)
else ifneq ($(filter HIGHEND,$(FEATURES)),)
TARGET_SRC += $(HIGHEND_SRC)
endif

TARGET_SRC += $(COMMON_SRC)

ifneq ($(filter SDCARD,$(FEATURES)),)
TARGET_SRC += \
            drivers/sdcard.c \
            drivers/sdcard_standard.c \
            io/asyncfatfs/asyncfatfs.c \
            io/asyncfatfs/fat_standard.c
endif

ifneq ($(filter VCP,$(FEATURES)),)
TARGET_SRC += $(VCP_SRC)
endif
# end target specific make file checks

<<<<<<< HEAD
CC3D_SRC = \
            $(STM32F10x_COMMON_SRC) \
            drivers/accgyro_mpu.c \
            drivers/accgyro_spi_mpu6000.c \
            drivers/barometer_bmp085.c \
            drivers/barometer_bmp280.c \
            drivers/barometer_ms5611.c \
            drivers/compass_ak8975.c \
            drivers/compass_hmc5883l.c \
            drivers/compass_mag3110.c \
            drivers/flash_m25p16.c \
            drivers/light_ws2811strip.c \
            drivers/light_ws2811strip_stm32f10x.c \
            drivers/serial_escserial.c \
            drivers/sonar_hcsr04.c \
            drivers/sonar_srf10.c \
            io/flashfs.c \
            $(HIGHEND_SRC) \
            $(COMMON_SRC) \
            $(VCP_SRC)

ANYFC_SRC = \
            startup_stm32f40xx.s \
            drivers/accgyro_mpu.c \
            drivers/accgyro_spi_mpu6000.c \
            drivers/barometer_ms5611.c \
            drivers/pitotmeter_ms4525.c \
            drivers/compass_hmc5883l.c \
            drivers/display_ug2864hsweg01.c \
            drivers/adc.c \
            drivers/adc_stm32f4xx.c \
            drivers/bus_i2c_stm32f4xx.c \
            drivers/bus_spi.c \
            drivers/gpio_stm32f4xx.c \
            drivers/inverter.c \
            drivers/light_led_stm32f4xx.c \
            drivers/light_ws2811strip.c \
            drivers/light_ws2811strip_stm32f4xx.c \
            drivers/pwm_mapping.c \
            drivers/pwm_output.c \
            drivers/pwm_rx.c \
            drivers/serial_softserial.c \
            drivers/serial_escserial.c \
            drivers/serial_uart.c \
            drivers/serial_uart_stm32f4xx.c \
            drivers/sound_beeper_stm32f4xx.c \
            drivers/system_stm32f4xx.c \
            drivers/timer.c \
            drivers/timer_stm32f4xx.c \
            $(HIGHEND_SRC) \
            $(COMMON_SRC) \
            $(VCPF4_SRC)

COLIBRI_SRC = \
            startup_stm32f40xx.s \
            drivers/accgyro_mpu.c \
            drivers/accgyro_spi_mpu6000.c \
            drivers/barometer_ms5611.c \
            drivers/pitotmeter_ms4525.c \
            drivers/compass_hmc5883l.c \
            drivers/display_ug2864hsweg01.c \
            drivers/adc.c \
            drivers/adc_stm32f4xx.c \
            drivers/bus_i2c_stm32f4xx.c \
            drivers/bus_spi.c \
            drivers/gpio_stm32f4xx.c \
            drivers/inverter.c \
            drivers/light_led_stm32f4xx.c \
            drivers/light_ws2811strip.c \
            drivers/light_ws2811strip_stm32f4xx.c \
            drivers/pwm_mapping.c \
            drivers/pwm_output.c \
            drivers/pwm_rx.c \
            drivers/serial_softserial.c \
            drivers/serial_escserial.c \
            drivers/serial_uart.c \
            drivers/serial_uart_stm32f4xx.c \
            drivers/sound_beeper_stm32f4xx.c \
            drivers/system_stm32f4xx.c \
            drivers/timer.c \
            drivers/timer_stm32f4xx.c \
            drivers/flash_m25p16.c \
            io/flashfs.c \
            $(HIGHEND_SRC) \
            $(COMMON_SRC) \
            $(VCPF4_SRC)

REVO_SRC = \
            startup_stm32f40xx.s \
            drivers/accgyro_mpu.c \
            drivers/accgyro_spi_mpu6000.c \
            drivers/barometer_ms5611.c \
            drivers/pitotmeter_ms4525.c \
            drivers/compass_hmc5883l.c \
            drivers/display_ug2864hsweg01.c \
            drivers/adc.c \
            drivers/adc_stm32f4xx.c \
            drivers/bus_i2c_stm32f4xx.c \
            drivers/bus_spi.c \
            drivers/gpio_stm32f4xx.c \
            drivers/inverter.c \
            drivers/light_led_stm32f4xx.c \
            drivers/light_ws2811strip.c \
            drivers/light_ws2811strip_stm32f4xx.c \
            drivers/pwm_mapping.c \
            drivers/pwm_output.c \
            drivers/pwm_rx.c \
            drivers/serial_softserial.c \
            drivers/serial_escserial.c \
            drivers/serial_uart.c \
            drivers/serial_uart_stm32f4xx.c \
            drivers/sound_beeper_stm32f4xx.c \
            drivers/system_stm32f4xx.c \
            drivers/timer.c \
            drivers/timer_stm32f4xx.c \
            drivers/flash_m25p16.c \
            io/flashfs.c \
            $(HIGHEND_SRC) \
            $(COMMON_SRC) \
            $(VCPF4_SRC)

STM32F3DISCOVERY_COMMON_SRC = \
            $(STM32F30x_COMMON_SRC) \
            drivers/accgyro_l3gd20.c \
            drivers/accgyro_l3gd20.c \
            drivers/accgyro_lsm303dlhc.c \
            drivers/compass_ak8975.c \
            drivers/compass_hmc5883l.c \
            drivers/compass_mag3110.c \
            $(VCP_SRC)

STM32F3DISCOVERY_SRC = \
            $(STM32F3DISCOVERY_COMMON_SRC) \
            drivers/accgyro_adxl345.c \
            drivers/accgyro_bma280.c \
            drivers/accgyro_mma845x.c \
            drivers/accgyro_mpu.c \
            drivers/accgyro_mpu3050.c \
            drivers/accgyro_mpu6050.c \
            drivers/accgyro_l3g4200d.c \
            drivers/barometer_ms5611.c \
            drivers/compass_ak8975.c \
            drivers/compass_hmc5883l.c \
            drivers/compass_mag3110.c \
            $(HIGHEND_SRC) \
            $(COMMON_SRC)

CHEBUZZF3_SRC = \
            $(STM32F3DISCOVERY_SRC) \
            $(HIGHEND_SRC) \
            $(COMMON_SRC)

COLIBRI_RACE_SRC = \
            $(STM32F30x_COMMON_SRC) \
            drivers/accgyro_mpu.c \
            drivers/accgyro_mpu6500.c \
            drivers/accgyro_spi_mpu6500.c \
            drivers/accgyro_mpu6500.c \
            drivers/barometer_ms5611.c \
            drivers/compass_ak8975.c \
            drivers/compass_hmc5883l.c \
            drivers/compass_mag3110.c \
            drivers/serial_usb_vcp.c \
            $(HIGHEND_SRC) \
            $(COMMON_SRC) \
            $(VCP_SRC)

LUX_RACE_SRC = \
            $(STM32F30x_COMMON_SRC) \
            drivers/accgyro_mpu.c \
            drivers/accgyro_mpu6500.c \
            drivers/accgyro_spi_mpu6500.c \
            drivers/accgyro_mpu6500.c \
            drivers/serial_usb_vcp.c \
            $(HIGHEND_SRC) \
            $(COMMON_SRC) \
            $(VCP_SRC)

SPARKY_SRC = \
            $(STM32F30x_COMMON_SRC) \
            drivers/accgyro_mpu.c \
            drivers/accgyro_mpu6050.c \
            drivers/barometer_bmp085.c \
            drivers/barometer_ms5611.c \
            drivers/barometer_bmp280.c \
            drivers/compass_ak8975.c \
            drivers/compass_hmc5883l.c \
            drivers/compass_mag3110.c \
            drivers/serial_usb_vcp.c \
            drivers/sonar_hcsr04.c \
            drivers/sonar_srf10.c \
            $(HIGHEND_SRC) \
            $(COMMON_SRC) \
            $(VCP_SRC)

ALIENFLIGHTF3_SRC = \
            $(SPARKY_SRC)

RMDO_SRC = \
            $(STM32F30x_COMMON_SRC) \
            drivers/accgyro_mpu.c \
            drivers/accgyro_mpu6050.c \
            drivers/barometer_bmp085.c \
            drivers/barometer_bmp280.c \
            drivers/barometer_ms5611.c \
            drivers/compass_ak8975.c \
            drivers/compass_hmc5883l.c \
            drivers/compass_mag3110.c \
            drivers/flash_m25p16.c \
            drivers/serial_softserial.c \
            drivers/sonar_hcsr04.c \
            drivers/sonar_srf10.c \
            io/flashfs.c \
            $(HIGHEND_SRC) \
            $(COMMON_SRC)

SPRACINGF3_SRC = \
            $(STM32F30x_COMMON_SRC) \
            drivers/accgyro_mpu.c \
            drivers/accgyro_mpu6050.c \
            drivers/barometer_bmp085.c \
            drivers/barometer_ms5611.c \
            drivers/barometer_bmp280.c \
            drivers/compass_ak8975.c \
            drivers/compass_hmc5883l.c \
            drivers/compass_mag3110.c \
            drivers/flash_m25p16.c \
            drivers/serial_softserial.c \
            drivers/sonar_hcsr04.c \
            drivers/sonar_srf10.c \
            io/flashfs.c \
            $(HIGHEND_SRC) \
            $(COMMON_SRC)

MOTOLAB_SRC = \
            $(STM32F30x_COMMON_SRC) \
            drivers/accgyro_mpu.c \
            drivers/accgyro_mpu6050.c \
            drivers/barometer_ms5611.c \
            drivers/compass_ak8975.c \
            drivers/compass_hmc5883l.c \
            drivers/compass_mag3110.c \
            drivers/serial_usb_vcp.c \
            drivers/flash_m25p16.c \
            io/flashfs.c \
            $(HIGHEND_SRC) \
            $(COMMON_SRC) \
            $(VCP_SRC)
=======
>>>>>>> 19887ef2

# Search path and source files for the ST stdperiph library
VPATH        := $(VPATH):$(STDPERIPH_DIR)/src

###############################################################################
# Things that might need changing to use different tools
#

# Tool names
CC          = arm-none-eabi-gcc
OBJCOPY     = arm-none-eabi-objcopy
SIZE        = arm-none-eabi-size

#
# Tool options.
#

ifeq ($(DEBUG),GDB)
OPTIMIZE    = -O0
LTO_FLAGS   = $(OPTIMIZE)
else
OPTIMIZE    = -Os
LTO_FLAGS   = -flto -fuse-linker-plugin $(OPTIMIZE)
endif

DEBUG_FLAGS = -ggdb3 -DDEBUG

CFLAGS      += $(ARCH_FLAGS) \
              $(LTO_FLAGS) \
              $(addprefix -D,$(OPTIONS)) \
              $(addprefix -I,$(INCLUDE_DIRS)) \
              $(DEBUG_FLAGS) \
              -std=gnu99 \
              -Wall -Wextra -Wunsafe-loop-optimizations -Wdouble-promotion \
              -ffunction-sections \
              -fdata-sections \
              $(DEVICE_FLAGS) \
              -DUSE_STDPERIPH_DRIVER \
              $(TARGET_FLAGS) \
              -D'__FORKNAME__="$(FORKNAME)"' \
              -D'__TARGET__="$(TARGET)"' \
              -D'__REVISION__="$(REVISION)"' \
              -save-temps=obj \
              -MMD -MP

ASFLAGS     = $(ARCH_FLAGS) \
              -x assembler-with-cpp \
              $(addprefix -I,$(INCLUDE_DIRS)) \
              -MMD -MP

LDFLAGS     = -lm \
              -nostartfiles \
              --specs=nano.specs \
              -lc \
              -lnosys \
              $(ARCH_FLAGS) \
              $(LTO_FLAGS) \
              $(DEBUG_FLAGS) \
              -static \
              -Wl,-gc-sections,-Map,$(TARGET_MAP) \
              -Wl,-L$(LINKER_DIR) \
              -Wl,--cref \
              -T$(LD_SCRIPT)

###############################################################################
# No user-serviceable parts below
###############################################################################

CPPCHECK        = cppcheck $(CSOURCES) --enable=all --platform=unix64 \
                  --std=c99 --inline-suppr --quiet --force \
                  $(addprefix -I,$(INCLUDE_DIRS)) \
                  -I/usr/include -I/usr/include/linux

#
# Things we will build
#
TARGET_BIN      = $(BIN_DIR)/$(FORKNAME)_$(FC_VER)_$(TARGET).bin
TARGET_HEX      = $(BIN_DIR)/$(FORKNAME)_$(FC_VER)_$(TARGET).hex
TARGET_ELF      = $(OBJECT_DIR)/$(FORKNAME)_$(TARGET).elf
TARGET_OBJS     = $(addsuffix .o,$(addprefix $(OBJECT_DIR)/$(TARGET)/,$(basename $(TARGET_SRC))))
TARGET_DEPS     = $(addsuffix .d,$(addprefix $(OBJECT_DIR)/$(TARGET)/,$(basename $(TARGET_SRC))))
TARGET_MAP      = $(OBJECT_DIR)/$(FORKNAME)_$(TARGET).map


CLEAN_ARTIFACTS := $(TARGET_BIN)
CLEAN_ARTIFACTS += $(TARGET_HEX)
CLEAN_ARTIFACTS += $(TARGET_ELF) $(TARGET_OBJS) $(TARGET_MAP)

# List of buildable ELF files and their object dependencies.
# It would be nice to compute these lists, but that seems to be just beyond make.

$(TARGET_HEX): $(TARGET_ELF)
	$(OBJCOPY) -O ihex --set-start 0x8000000 $< $@

$(TARGET_BIN): $(TARGET_ELF)
	$(OBJCOPY) -O binary $< $@

$(TARGET_ELF):  $(TARGET_OBJS)
	@echo LD $(notdir $@)
	@$(CC) -o $@ $^ $(LDFLAGS)
	$(SIZE) $(TARGET_ELF)

# Compile
$(OBJECT_DIR)/$(TARGET)/%.o: %.c
	@mkdir -p $(dir $@)
	@echo %% $(notdir $<)
	@$(CC) -c -o $@ $(CFLAGS) $<

# Assemble
$(OBJECT_DIR)/$(TARGET)/%.o: %.s
	@mkdir -p $(dir $@)
	@echo %% $(notdir $<)
	@$(CC) -c -o $@ $(ASFLAGS) $<

$(OBJECT_DIR)/$(TARGET)/%.o: %.S
	@mkdir -p $(dir $@)
	@echo %% $(notdir $<)
	@$(CC) -c -o $@ $(ASFLAGS) $<


## all               : Build all valid targets
all: $(VALID_TARGETS)

$(VALID_TARGETS):
		echo "" && \
		echo "Building $@" && \
		$(MAKE) -j binary hex TARGET=$@ && \
		echo "Building $@ succeeded."

## clean             : clean up all temporary / machine-generated files
clean:
	rm -f $(CLEAN_ARTIFACTS)
	rm -rf $(OBJECT_DIR)/$(TARGET)

## clean_test        : clean up all temporary / machine-generated files (tests)
clean_test:
	cd src/test && $(MAKE) clean || true

## clean_all_targets : clean all valid target platforms
clean_all:
	for clean_target in $(VALID_TARGETS); do \
		echo "" && \
		echo "Cleaning $$clean_target" && \
		$(MAKE) -j TARGET=$$clean_target clean || \
		break; \
		echo "Cleaning $$clean_target succeeded."; \
	done

flash_$(TARGET): $(TARGET_HEX)
	stty -F $(SERIAL_DEVICE) raw speed 115200 -crtscts cs8 -parenb -cstopb -ixon
	echo -n 'R' >$(SERIAL_DEVICE)
	stm32flash -w $(TARGET_HEX) -v -g 0x0 -b 115200 $(SERIAL_DEVICE)

## flash             : flash firmware (.hex) onto flight controller
flash: flash_$(TARGET)

st-flash_$(TARGET): $(TARGET_BIN)
	st-flash --reset write $< 0x08000000

## st-flash          : flash firmware (.bin) onto flight controller
st-flash: st-flash_$(TARGET)

binary: $(TARGET_BIN)
hex:    $(TARGET_HEX)

unbrick_$(TARGET): $(TARGET_HEX)
	stty -F $(SERIAL_DEVICE) raw speed 115200 -crtscts cs8 -parenb -cstopb -ixon
	stm32flash -w $(TARGET_HEX) -v -g 0x0 -b 115200 $(SERIAL_DEVICE)

## unbrick           : unbrick flight controller
unbrick: unbrick_$(TARGET)

## cppcheck          : run static analysis on C source code
cppcheck: $(CSOURCES)
	$(CPPCHECK)

cppcheck-result.xml: $(CSOURCES)
	$(CPPCHECK) --xml-version=2 2> cppcheck-result.xml

## help              : print this help message and exit
help: Makefile
	@echo ""
	@echo "Makefile for the $(FORKNAME) firmware"
	@echo ""
	@echo "Usage:"
	@echo "        make [TARGET=<target>] [OPTIONS=\"<options>\"]"
	@echo "Or:"
	@echo "        make <target> [OPTIONS=\"<options>\"]"
	@echo ""
	@echo "Valid TARGET values are: $(VALID_TARGETS)"
	@echo ""
	@sed -n 's/^## //p' $<

## targets           : print a list of all valid target platforms (for consumption by scripts)
targets:
	@echo "Valid targets: $(VALID_TARGETS)"
	@echo "Target:        $(TARGET)"
	@echo "Base target:   $(BASE_TARGET)"

## test              : run the cleanflight test suite
test:
	cd src/test && $(MAKE) test || true

# rebuild everything when makefile changes
$(TARGET_OBJS) : Makefile

# include auto-generated dependencies
-include $(TARGET_DEPS)<|MERGE_RESOLUTION|>--- conflicted
+++ resolved
@@ -75,15 +75,9 @@
 BASE_TARGET    := $(TARGET)
 endif
 
-<<<<<<< HEAD
-F405_TARGETS    = ANYFC REVO COLIBRI
-F405_TARGETS_16 =
-F411_TARGETS    =
-=======
 ifeq ($(filter $(TARGET),$(OPBL_TARGETS)), $(TARGET))
 OPBL            = yes
 endif
->>>>>>> 19887ef2
 
 # silently ignore if the file is not present. Allows for target specific.
 -include $(ROOT)/src/main/target/$(BASE_TARGET)/target.mk
@@ -190,76 +184,6 @@
 #
 # Start F4 targets
 else ifeq ($(TARGET),$(filter $(TARGET), $(F4_TARGETS)))
-<<<<<<< HEAD
-STDPERIPH_DIR  = $(ROOT)/lib/main/STM32F4xx_StdPeriph_Driver
-STDPERIPH_SRC  = $(notdir $(wildcard $(STDPERIPH_DIR)/src/*.c))
-EXCLUDES       = stm32f4xx_crc.c \
-                 stm32f4xx_can.c \
-                 stm32f4xx_fmc.c \
-                 stm32f4xx_sai.c
-STDPERIPH_SRC := $(filter-out ${EXCLUDES}, $(STDPERIPH_SRC))
-
-USBCORE_DIR = $(ROOT)/lib/main/STM32_USB_Device_Library/Core
-USBCORE_SRC = $(notdir $(wildcard $(USBCORE_DIR)/src/*.c))
-
-USBOTG_DIR = $(ROOT)/lib/main/STM32_USB_OTG_Driver
-USBOTG_SRC = $(notdir $(wildcard $(USBOTG_DIR)/src/*.c))
-EXCLUDES   = usb_bsp_template.c \
-             usb_hcd_int.c \
-             usb_hcd.c \
-             usb_otg.c
-
-USBOTG_SRC := $(filter-out ${EXCLUDES}, $(USBOTG_SRC))
-
-USBCDC_DIR  = $(ROOT)/lib/main/STM32_USB_Device_Library/Class/cdc
-USBCDC_SRC  = $(notdir $(wildcard $(USBCDC_DIR)/src/*.c))
-EXCLUDES    = usbd_cdc_if_template.c
-USBCDC_SRC := $(filter-out ${EXCLUDES}, $(USBCDC_SRC))
-
-VPATH := $(VPATH):$(USBOTG_DIR)/src:$(USBCORE_DIR)/src:$(USBCDC_DIR)/src
-
-DEVICE_STDPERIPH_SRC := $(STDPERIPH_SRC) \
-                        $(USBOTG_SRC) \
-                        $(USBCORE_SRC) \
-                        $(USBCDC_SRC) 
-
-VPATH     := $(VPATH):$(CMSIS_DIR)/CM1/CoreSupport:$(CMSIS_DIR)/CM1/DeviceSupport/ST/STM32F4xx
-CMSIS_SRC  = $(notdir $(wildcard $(CMSIS_DIR)/CM1/CoreSupport/*.c \
-             $(CMSIS_DIR)/CM1/DeviceSupport/ST/STM32F4xx/*.c))
-
-INCLUDE_DIRS   := $(INCLUDE_DIRS) \
-                  $(STDPERIPH_DIR)/inc \
-                  $(USBOTG_DIR)/inc \
-                  $(USBCORE_DIR)/inc \
-                  $(USBCDC_DIR)/inc \
-                  $(CMSIS_DIR)/CM1/CoreSupport \
-                  $(CMSIS_DIR)/CM1/DeviceSupport/ST/STM32F4xx \
-                  $(ROOT)/src/main/vcpf4
-
-ARCH_FLAGS      = -mthumb -mcpu=cortex-m4 -march=armv7e-m -mfloat-abi=hard -mfpu=fpv4-sp-d16 -fsingle-precision-constant -Wdouble-promotion
-DEVICE_FLAGS    = -DSTM32F40_41xxx
-ifeq ($(TARGET),ANYFC)
-DEVICE_FLAGS   += -DHSE_VALUE=8000000
-LD_SCRIPT       = $(LINKER_DIR)/stm32_flash_f405.ld
-.DEFAULT_GOAL  := binary
-endif
-ifeq ($(TARGET),REVO)
-DEVICE_FLAGS   += -DHSE_VALUE=8000000
-LD_SCRIPT       = $(LINKER_DIR)/stm32_flash_f405_bl.ld
-.DEFAULT_GOAL  := binary
-endif
-ifeq ($(TARGET),COLIBRI)
-DEVICE_FLAGS   += -DHSE_VALUE=16000000
-LD_SCRIPT       = $(LINKER_DIR)/stm32_flash_f405_bl.ld
-.DEFAULT_GOAL  := binary
-endif
-TARGET_FLAGS   = -D$(TARGET)
-## End F4 targets
-##
-## Start EUSTM32F103RC PORT103R targets
-else ifeq ($(TARGET),$(filter $(TARGET),EUSTM32F103RC PORT103R))
-=======
->>>>>>> 19887ef2
 
 #STDPERIPH
 STDPERIPH_DIR   = $(ROOT)/lib/main/STM32F4xx_StdPeriph_Driver
@@ -639,257 +563,6 @@
 endif
 # end target specific make file checks
 
-<<<<<<< HEAD
-CC3D_SRC = \
-            $(STM32F10x_COMMON_SRC) \
-            drivers/accgyro_mpu.c \
-            drivers/accgyro_spi_mpu6000.c \
-            drivers/barometer_bmp085.c \
-            drivers/barometer_bmp280.c \
-            drivers/barometer_ms5611.c \
-            drivers/compass_ak8975.c \
-            drivers/compass_hmc5883l.c \
-            drivers/compass_mag3110.c \
-            drivers/flash_m25p16.c \
-            drivers/light_ws2811strip.c \
-            drivers/light_ws2811strip_stm32f10x.c \
-            drivers/serial_escserial.c \
-            drivers/sonar_hcsr04.c \
-            drivers/sonar_srf10.c \
-            io/flashfs.c \
-            $(HIGHEND_SRC) \
-            $(COMMON_SRC) \
-            $(VCP_SRC)
-
-ANYFC_SRC = \
-            startup_stm32f40xx.s \
-            drivers/accgyro_mpu.c \
-            drivers/accgyro_spi_mpu6000.c \
-            drivers/barometer_ms5611.c \
-            drivers/pitotmeter_ms4525.c \
-            drivers/compass_hmc5883l.c \
-            drivers/display_ug2864hsweg01.c \
-            drivers/adc.c \
-            drivers/adc_stm32f4xx.c \
-            drivers/bus_i2c_stm32f4xx.c \
-            drivers/bus_spi.c \
-            drivers/gpio_stm32f4xx.c \
-            drivers/inverter.c \
-            drivers/light_led_stm32f4xx.c \
-            drivers/light_ws2811strip.c \
-            drivers/light_ws2811strip_stm32f4xx.c \
-            drivers/pwm_mapping.c \
-            drivers/pwm_output.c \
-            drivers/pwm_rx.c \
-            drivers/serial_softserial.c \
-            drivers/serial_escserial.c \
-            drivers/serial_uart.c \
-            drivers/serial_uart_stm32f4xx.c \
-            drivers/sound_beeper_stm32f4xx.c \
-            drivers/system_stm32f4xx.c \
-            drivers/timer.c \
-            drivers/timer_stm32f4xx.c \
-            $(HIGHEND_SRC) \
-            $(COMMON_SRC) \
-            $(VCPF4_SRC)
-
-COLIBRI_SRC = \
-            startup_stm32f40xx.s \
-            drivers/accgyro_mpu.c \
-            drivers/accgyro_spi_mpu6000.c \
-            drivers/barometer_ms5611.c \
-            drivers/pitotmeter_ms4525.c \
-            drivers/compass_hmc5883l.c \
-            drivers/display_ug2864hsweg01.c \
-            drivers/adc.c \
-            drivers/adc_stm32f4xx.c \
-            drivers/bus_i2c_stm32f4xx.c \
-            drivers/bus_spi.c \
-            drivers/gpio_stm32f4xx.c \
-            drivers/inverter.c \
-            drivers/light_led_stm32f4xx.c \
-            drivers/light_ws2811strip.c \
-            drivers/light_ws2811strip_stm32f4xx.c \
-            drivers/pwm_mapping.c \
-            drivers/pwm_output.c \
-            drivers/pwm_rx.c \
-            drivers/serial_softserial.c \
-            drivers/serial_escserial.c \
-            drivers/serial_uart.c \
-            drivers/serial_uart_stm32f4xx.c \
-            drivers/sound_beeper_stm32f4xx.c \
-            drivers/system_stm32f4xx.c \
-            drivers/timer.c \
-            drivers/timer_stm32f4xx.c \
-            drivers/flash_m25p16.c \
-            io/flashfs.c \
-            $(HIGHEND_SRC) \
-            $(COMMON_SRC) \
-            $(VCPF4_SRC)
-
-REVO_SRC = \
-            startup_stm32f40xx.s \
-            drivers/accgyro_mpu.c \
-            drivers/accgyro_spi_mpu6000.c \
-            drivers/barometer_ms5611.c \
-            drivers/pitotmeter_ms4525.c \
-            drivers/compass_hmc5883l.c \
-            drivers/display_ug2864hsweg01.c \
-            drivers/adc.c \
-            drivers/adc_stm32f4xx.c \
-            drivers/bus_i2c_stm32f4xx.c \
-            drivers/bus_spi.c \
-            drivers/gpio_stm32f4xx.c \
-            drivers/inverter.c \
-            drivers/light_led_stm32f4xx.c \
-            drivers/light_ws2811strip.c \
-            drivers/light_ws2811strip_stm32f4xx.c \
-            drivers/pwm_mapping.c \
-            drivers/pwm_output.c \
-            drivers/pwm_rx.c \
-            drivers/serial_softserial.c \
-            drivers/serial_escserial.c \
-            drivers/serial_uart.c \
-            drivers/serial_uart_stm32f4xx.c \
-            drivers/sound_beeper_stm32f4xx.c \
-            drivers/system_stm32f4xx.c \
-            drivers/timer.c \
-            drivers/timer_stm32f4xx.c \
-            drivers/flash_m25p16.c \
-            io/flashfs.c \
-            $(HIGHEND_SRC) \
-            $(COMMON_SRC) \
-            $(VCPF4_SRC)
-
-STM32F3DISCOVERY_COMMON_SRC = \
-            $(STM32F30x_COMMON_SRC) \
-            drivers/accgyro_l3gd20.c \
-            drivers/accgyro_l3gd20.c \
-            drivers/accgyro_lsm303dlhc.c \
-            drivers/compass_ak8975.c \
-            drivers/compass_hmc5883l.c \
-            drivers/compass_mag3110.c \
-            $(VCP_SRC)
-
-STM32F3DISCOVERY_SRC = \
-            $(STM32F3DISCOVERY_COMMON_SRC) \
-            drivers/accgyro_adxl345.c \
-            drivers/accgyro_bma280.c \
-            drivers/accgyro_mma845x.c \
-            drivers/accgyro_mpu.c \
-            drivers/accgyro_mpu3050.c \
-            drivers/accgyro_mpu6050.c \
-            drivers/accgyro_l3g4200d.c \
-            drivers/barometer_ms5611.c \
-            drivers/compass_ak8975.c \
-            drivers/compass_hmc5883l.c \
-            drivers/compass_mag3110.c \
-            $(HIGHEND_SRC) \
-            $(COMMON_SRC)
-
-CHEBUZZF3_SRC = \
-            $(STM32F3DISCOVERY_SRC) \
-            $(HIGHEND_SRC) \
-            $(COMMON_SRC)
-
-COLIBRI_RACE_SRC = \
-            $(STM32F30x_COMMON_SRC) \
-            drivers/accgyro_mpu.c \
-            drivers/accgyro_mpu6500.c \
-            drivers/accgyro_spi_mpu6500.c \
-            drivers/accgyro_mpu6500.c \
-            drivers/barometer_ms5611.c \
-            drivers/compass_ak8975.c \
-            drivers/compass_hmc5883l.c \
-            drivers/compass_mag3110.c \
-            drivers/serial_usb_vcp.c \
-            $(HIGHEND_SRC) \
-            $(COMMON_SRC) \
-            $(VCP_SRC)
-
-LUX_RACE_SRC = \
-            $(STM32F30x_COMMON_SRC) \
-            drivers/accgyro_mpu.c \
-            drivers/accgyro_mpu6500.c \
-            drivers/accgyro_spi_mpu6500.c \
-            drivers/accgyro_mpu6500.c \
-            drivers/serial_usb_vcp.c \
-            $(HIGHEND_SRC) \
-            $(COMMON_SRC) \
-            $(VCP_SRC)
-
-SPARKY_SRC = \
-            $(STM32F30x_COMMON_SRC) \
-            drivers/accgyro_mpu.c \
-            drivers/accgyro_mpu6050.c \
-            drivers/barometer_bmp085.c \
-            drivers/barometer_ms5611.c \
-            drivers/barometer_bmp280.c \
-            drivers/compass_ak8975.c \
-            drivers/compass_hmc5883l.c \
-            drivers/compass_mag3110.c \
-            drivers/serial_usb_vcp.c \
-            drivers/sonar_hcsr04.c \
-            drivers/sonar_srf10.c \
-            $(HIGHEND_SRC) \
-            $(COMMON_SRC) \
-            $(VCP_SRC)
-
-ALIENFLIGHTF3_SRC = \
-            $(SPARKY_SRC)
-
-RMDO_SRC = \
-            $(STM32F30x_COMMON_SRC) \
-            drivers/accgyro_mpu.c \
-            drivers/accgyro_mpu6050.c \
-            drivers/barometer_bmp085.c \
-            drivers/barometer_bmp280.c \
-            drivers/barometer_ms5611.c \
-            drivers/compass_ak8975.c \
-            drivers/compass_hmc5883l.c \
-            drivers/compass_mag3110.c \
-            drivers/flash_m25p16.c \
-            drivers/serial_softserial.c \
-            drivers/sonar_hcsr04.c \
-            drivers/sonar_srf10.c \
-            io/flashfs.c \
-            $(HIGHEND_SRC) \
-            $(COMMON_SRC)
-
-SPRACINGF3_SRC = \
-            $(STM32F30x_COMMON_SRC) \
-            drivers/accgyro_mpu.c \
-            drivers/accgyro_mpu6050.c \
-            drivers/barometer_bmp085.c \
-            drivers/barometer_ms5611.c \
-            drivers/barometer_bmp280.c \
-            drivers/compass_ak8975.c \
-            drivers/compass_hmc5883l.c \
-            drivers/compass_mag3110.c \
-            drivers/flash_m25p16.c \
-            drivers/serial_softserial.c \
-            drivers/sonar_hcsr04.c \
-            drivers/sonar_srf10.c \
-            io/flashfs.c \
-            $(HIGHEND_SRC) \
-            $(COMMON_SRC)
-
-MOTOLAB_SRC = \
-            $(STM32F30x_COMMON_SRC) \
-            drivers/accgyro_mpu.c \
-            drivers/accgyro_mpu6050.c \
-            drivers/barometer_ms5611.c \
-            drivers/compass_ak8975.c \
-            drivers/compass_hmc5883l.c \
-            drivers/compass_mag3110.c \
-            drivers/serial_usb_vcp.c \
-            drivers/flash_m25p16.c \
-            io/flashfs.c \
-            $(HIGHEND_SRC) \
-            $(COMMON_SRC) \
-            $(VCP_SRC)
-=======
->>>>>>> 19887ef2
 
 # Search path and source files for the ST stdperiph library
 VPATH        := $(VPATH):$(STDPERIPH_DIR)/src
