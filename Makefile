--- conflicted
+++ resolved
@@ -139,171 +139,9 @@
 FATFS_DIR       = $(ROOT)/lib/main/FatFS
 FATFS_SRC       = $(notdir $(wildcard $(FATFS_DIR)/*.c))
 
-<<<<<<< HEAD
-CSOURCES        := $(shell find $(SRC_DIR) -name '*.c')
-
-ifeq ($(TARGET),$(filter $(TARGET),$(F3_TARGETS)))
-# F3 TARGETS
-
-STDPERIPH_DIR   = $(ROOT)/lib/main/STM32F30x_StdPeriph_Driver
-STDPERIPH_SRC   = $(notdir $(wildcard $(STDPERIPH_DIR)/src/*.c))
-EXCLUDES        = stm32f30x_crc.c \
-                  stm32f30x_can.c
-
-STDPERIPH_SRC   := $(filter-out ${EXCLUDES}, $(STDPERIPH_SRC))
-DEVICE_STDPERIPH_SRC = $(STDPERIPH_SRC)
-
-VPATH           := $(VPATH):$(CMSIS_DIR)/CM1/CoreSupport:$(CMSIS_DIR)/CM1/DeviceSupport/ST/STM32F30x
-CMSIS_SRC       = $(notdir $(wildcard $(CMSIS_DIR)/CM1/CoreSupport/*.c \
-                  $(CMSIS_DIR)/CM1/DeviceSupport/ST/STM32F30x/*.c))
-
-INCLUDE_DIRS    := $(INCLUDE_DIRS) \
-                   $(STDPERIPH_DIR)/inc \
-                   $(CMSIS_DIR)/CM1/CoreSupport \
-                   $(CMSIS_DIR)/CM1/DeviceSupport/ST/STM32F30x
-
-ifneq ($(filter VCP, $(FEATURES)),)
-INCLUDE_DIRS    := $(INCLUDE_DIRS) \
-                   $(USBFS_DIR)/inc \
-                   $(ROOT)/src/main/vcp
-
-VPATH           := $(VPATH):$(USBFS_DIR)/src
-
-DEVICE_STDPERIPH_SRC := $(DEVICE_STDPERIPH_SRC)\
-                        $(USBPERIPH_SRC)
-endif
-
-ifneq ($(filter SDCARD, $(FEATURES)),)
-INCLUDE_DIRS    := $(INCLUDE_DIRS) \
-                   $(FATFS_DIR) \
-
-VPATH           := $(VPATH):$(FATFS_DIR)
-endif
-
-LD_SCRIPT       = $(LINKER_DIR)/stm32_flash_f303_$(FLASH_SIZE)k.ld
-
-ARCH_FLAGS      = -mthumb -mcpu=cortex-m4 -mfloat-abi=hard -mfpu=fpv4-sp-d16 -fsingle-precision-constant -Wdouble-promotion
-DEVICE_FLAGS    = -DSTM32F303xC -DSTM32F303
-TARGET_FLAGS    = -D$(TARGET)
-# End F3 targets
-#
-# Start F4 targets
-else ifeq ($(TARGET),$(filter $(TARGET), $(F4_TARGETS)))
-
-#STDPERIPH
-STDPERIPH_DIR   = $(ROOT)/lib/main/STM32F4xx_StdPeriph_Driver
-STDPERIPH_SRC   = $(notdir $(wildcard $(STDPERIPH_DIR)/src/*.c))
-EXCLUDES        = stm32f4xx_crc.c \
-                  stm32f4xx_can.c \
-                  stm32f4xx_fmc.c \
-                  stm32f4xx_sai.c \
-                  stm32f4xx_cec.c \
-                  stm32f4xx_dsi.c \
-                  stm32f4xx_flash_ramfunc.c \
-                  stm32f4xx_fmpi2c.c \
-                  stm32f4xx_lptim.c \
-                  stm32f4xx_qspi.c \
-                  stm32f4xx_spdifrx.c \
-                  stm32f4xx_cryp.c \
-                  stm32f4xx_cryp_aes.c \
-                  stm32f4xx_hash_md5.c \
-                  stm32f4xx_cryp_des.c \
-                  stm32f4xx_rtc.c \
-                  stm32f4xx_hash.c \
-                  stm32f4xx_dbgmcu.c \
-                  stm32f4xx_cryp_tdes.c \
-                  stm32f4xx_hash_sha1.c
-
-ifeq ($(TARGET),$(filter $(TARGET), $(F411_TARGETS)))
-EXCLUDES += stm32f4xx_fsmc.c
-endif
-
-ifeq ($(TARGET),$(filter $(TARGET), $(F427_TARGETS)))
-EXCLUDES += stm32f4xx_fsmc.c
-endif
-
-ifeq ($(TARGET),$(filter $(TARGET), $(F446_TARGETS)))
-EXCLUDES += stm32f4xx_fsmc.c
-endif
-
-STDPERIPH_SRC := $(filter-out ${EXCLUDES}, $(STDPERIPH_SRC))
-
-#USB
-USBCORE_DIR = $(ROOT)/lib/main/STM32_USB_Device_Library/Core
-USBCORE_SRC = $(notdir $(wildcard $(USBCORE_DIR)/src/*.c))
-USBOTG_DIR  = $(ROOT)/lib/main/STM32_USB_OTG_Driver
-USBOTG_SRC  = $(notdir $(wildcard $(USBOTG_DIR)/src/*.c))
-EXCLUDES    = usb_bsp_template.c \
-              usb_conf_template.c \
-              usb_hcd_int.c \
-              usb_hcd.c \
-              usb_otg.c
-
-USBOTG_SRC  := $(filter-out ${EXCLUDES}, $(USBOTG_SRC))
-USBCDC_DIR  = $(ROOT)/lib/main/STM32_USB_Device_Library/Class/cdc
-USBCDC_SRC  = $(notdir $(wildcard $(USBCDC_DIR)/src/*.c))
-EXCLUDES    = usbd_cdc_if_template.c
-USBCDC_SRC  := $(filter-out ${EXCLUDES}, $(USBCDC_SRC))
-VPATH       := $(VPATH):$(USBOTG_DIR)/src:$(USBCORE_DIR)/src:$(USBCDC_DIR)/src
-
-DEVICE_STDPERIPH_SRC := $(STDPERIPH_SRC) \
-                        $(USBOTG_SRC) \
-                        $(USBCORE_SRC) \
-                        $(USBCDC_SRC)
-
-#CMSIS
-VPATH           := $(VPATH):$(CMSIS_DIR)/CM4/CoreSupport:$(CMSIS_DIR)/CM4/DeviceSupport/ST/STM32F4xx
-CMSIS_SRC       = $(notdir $(wildcard $(CMSIS_DIR)/CM4/CoreSupport/*.c \
-                  $(CMSIS_DIR)/CM4/DeviceSupport/ST/STM32F4xx/*.c))
-INCLUDE_DIRS    := $(INCLUDE_DIRS) \
-                   $(STDPERIPH_DIR)/inc \
-                   $(USBOTG_DIR)/inc \
-                   $(USBCORE_DIR)/inc \
-                   $(USBCDC_DIR)/inc \
-                   $(USBFS_DIR)/inc \
-                   $(CMSIS_DIR)/CM4/CoreSupport \
-                   $(CMSIS_DIR)/CM4/DeviceSupport/ST/STM32F4xx \
-                   $(ROOT)/src/main/vcpf4
-
-ifneq ($(filter SDCARD,$(FEATURES)),)
-INCLUDE_DIRS    := $(INCLUDE_DIRS) \
-                   $(FATFS_DIR)
-VPATH           := $(VPATH):$(FATFS_DIR)
-endif
-
-#Flags
-ARCH_FLAGS      = -mthumb -mcpu=cortex-m4 -march=armv7e-m -mfloat-abi=hard -mfpu=fpv4-sp-d16 -fsingle-precision-constant -Wdouble-promotion
-
-ifeq ($(TARGET),$(filter $(TARGET),$(F411_TARGETS)))
-DEVICE_FLAGS    = -DSTM32F411xE
-LD_SCRIPT       = $(LINKER_DIR)/stm32_flash_f411.ld
-STARTUP_SRC     = startup_stm32f411xe.s
-else ifeq ($(TARGET),$(filter $(TARGET),$(F405_TARGETS)))
-DEVICE_FLAGS    = -DSTM32F40_41xxx
-LD_SCRIPT       = $(LINKER_DIR)/stm32_flash_f405.ld
-STARTUP_SRC     = startup_stm32f40xx.s
-else ifeq ($(TARGET),$(filter $(TARGET),$(F446_TARGETS)))
-DEVICE_FLAGS    = -DSTM32F446xx
-LD_SCRIPT       = $(LINKER_DIR)/stm32_flash_f446.ld
-STARTUP_SRC     = startup_stm32f446xx.s
-else ifeq ($(TARGET),$(filter $(TARGET),$(F427_TARGETS)))
-DEVICE_FLAGS    = -DSTM32F427_437xx
-LD_SCRIPT       = $(LINKER_DIR)/stm32_flash_f427.ld
-STARTUP_SRC     = startup_stm32f427xx.s
-else ifeq ($(TARGET),$(filter $(TARGET),$(F446_TARGETS)))
-DEVICE_FLAGS    = -DSTM32F446xx
-LD_SCRIPT       = $(LINKER_DIR)/stm32_flash_f446.ld
-STARTUP_SRC     = startup_stm32f446xx.s
-else
-$(error Unknown MCU for F4 target)
-endif
-
-DEVICE_FLAGS    += -DHSE_VALUE=$(HSE_VALUE)
-=======
 VPATH           := $(SRC_DIR):$(SRC_DIR)/startup
 VPATH 			:= $(VPATH):$(ROOT)/make/mcu
 VPATH 			:= $(VPATH):$(ROOT)/make
->>>>>>> f2cf315a
 
 CSOURCES        := $(shell find $(SRC_DIR) -name '*.c')
 
@@ -344,182 +182,8 @@
 
 .DEFAULT_GOAL   := hex
 
-<<<<<<< HEAD
-STM32F10x_COMMON_SRC = \
-            startup_stm32f10x_md_gcc.S \
-            drivers/accgyro/accgyro.c \
-            drivers/adc_stm32f10x.c \
-            drivers/bus_i2c_stm32f10x.c \
-            drivers/dma.c \
-            drivers/gpio_stm32f10x.c \
-            drivers/inverter.c \
-            drivers/serial_softserial.c \
-            drivers/serial_uart_stm32f10x.c \
-            drivers/system_stm32f10x.c \
-            drivers/timer_stm32f10x.c
-
-STM32F30x_COMMON_SRC = \
-            startup_stm32f30x_md_gcc.S \
-            target/system_stm32f30x.c \
-            drivers/accgyro/accgyro.c \
-            drivers/adc_stm32f30x.c \
-            drivers/bus_i2c_stm32f30x.c \
-            drivers/dma.c \
-            drivers/gpio_stm32f30x.c \
-            drivers/serial_uart_stm32f30x.c \
-            drivers/system_stm32f30x.c \
-            drivers/timer_stm32f30x.c
-
-STM32F4xx_COMMON_SRC = \
-            target/system_stm32f4xx.c \
-            drivers/accgyro/accgyro.c \
-            drivers/accgyro/accgyro_mpu.c \
-            drivers/adc_stm32f4xx.c \
-            drivers/adc_stm32f4xx.c \
-            drivers/bus_i2c_stm32f10x.c \
-            drivers/gpio_stm32f4xx.c \
-            drivers/inverter.c \
-            drivers/serial_softserial.c \
-            drivers/serial_uart_stm32f4xx.c \
-            drivers/system_stm32f4xx.c \
-            drivers/timer_stm32f4xx.c \
-            drivers/dma_stm32f4xx.c
-
-STM32F7xx_COMMON_SRC = \
-            target/system_stm32f7xx.c \
-            drivers/accgyro/accgyro.c \
-            drivers/accgyro/accgyro_mpu.c \
-            drivers/adc_stm32f7xx.c \
-            drivers/bus_i2c_hal.c \
-            drivers/dma_stm32f7xx.c \
-            drivers/gpio_stm32f7xx.c \
-            drivers/inverter.c \
-            drivers/bus_spi_hal.c \
-            drivers/timer_hal.c \
-            drivers/timer_stm32f7xx.c \
-            drivers/system_stm32f7xx.c \
-            drivers/serial_uart_stm32f7xx.c \
-            drivers/serial_softserial.c \
-            drivers/serial_uart_hal.c
-
-F7EXCLUDES = drivers/bus_spi.c \
-            drivers/bus_i2c.c \
-            drivers/timer.c \
-            drivers/serial_uart.c
-
-# ChibiOS support
-ifneq ($(filter CHIBIOS,$(FEATURES)),)
-
-ifeq ($(TARGET),$(filter $(TARGET),$(F446_TARGETS)))
-LD_SCRIPT       = $(LINKER_DIR)/stm32_flash_f446_chibios.ld
-STARTUP_SRC     = startup_chibios_stm32f446xx.s
-else
-$(error Target not supported for ChibiOS)
-endif
-
-EXCLUDES    = main.c
-COMMON_SRC := $(filter-out ${EXCLUDES}, $(COMMON_SRC))
-COMMON_SRC += main_chibios.c \
-
-CHIBIOS := $(ROOT)/lib/main/ChibiOS
-
-include $(CHIBIOS)/os/hal/hal.mk
-include $(CHIBIOS)/os/hal/ports/STM32/STM32F4xx/platform.mk
-include $(CHIBIOS)/os/hal/osal/rt/osal.mk
-include $(CHIBIOS)/os/rt/rt.mk
-include $(CHIBIOS)/os/rt/ports/ARMCMx/compilers/GCC/mk/port_v7m.mk
-
-DEVICE_FLAGS += -DUSE_CHIBIOS -DCORTEX_USE_FPU=TRUE -DCORTEX_SIMPLIFIED_PRIORITY=TRUE $(DDEFS)
-
-TARGET_SRC += $(CHIBIOS)/os/common/ports/ARMCMx/compilers/GCC/crt1.c
-TARGET_SRC += $(STARTUPSRC)
-TARGET_SRC += $(PLATFORMSRC)
-TARGET_SRC += $(HALSRC)
-TARGET_SRC += $(PORTSRC)
-TARGET_SRC += $(KERNSRC)
-TARGET_SRC += $(STARTUPASM)
-TARGET_SRC += $(PORTASM)
-TARGET_SRC += $(OSALASM)
-
-INCLUDE_DIRS += $(CHIBIOS)/os/ext/CMSIS/ST/STM32F4xx/
-INCLUDE_DIRS += $(CHIBIOS)/os/common/ports/ARMCMx/devices/STM32F4xx
-INCLUDE_DIRS += $(STARTUPINC)
-INCLUDE_DIRS += $(KERNINC)
-INCLUDE_DIRS += $(PORTINC)
-INCLUDE_DIRS += $(OSALINC)
-INCLUDE_DIRS += $(HALINC)
-INCLUDE_DIRS += $(PLATFORMINC)
-
-
-ifneq ($(filter BRAINFPV_OSD,$(FEATURES)),)
-TARGET_SRC += brainfpv/brainfpv_osd.c \
-              brainfpv/video_quadspi.c \
-              brainfpv/osd_utils.c \
-              brainfpv/fonts.c \
-              brainfpv/images.c \
-              brainfpv/video_quadspi.c \
-              brainfpv/ir_transponder.c \
-              io/displayport_max7456.c \
-              cms/cms_menu_brainfpv.c \
-
-TARGET_SRC += $(STDPERIPH_DIR)/src/stm32f4xx_qspi.c
-
-DEVICE_FLAGS += -DUSE_BRAINFPV_OSD
-endif
-
-
-endif
-# End ChibiOS
-
-
-# check if target.mk supplied
-ifeq ($(TARGET),$(filter $(TARGET),$(F4_TARGETS)))
-TARGET_SRC := $(STARTUP_SRC) $(STM32F4xx_COMMON_SRC) $(TARGET_SRC)
-else ifeq ($(TARGET),$(filter $(TARGET),$(F7_TARGETS)))
-TARGET_SRC := $(STARTUP_SRC) $(STM32F7xx_COMMON_SRC) $(TARGET_SRC)
-else ifeq ($(TARGET),$(filter $(TARGET),$(F3_TARGETS)))
-TARGET_SRC := $(STM32F30x_COMMON_SRC) $(TARGET_SRC)
-else ifeq ($(TARGET),$(filter $(TARGET),$(F1_TARGETS)))
-TARGET_SRC := $(STM32F10x_COMMON_SRC) $(TARGET_SRC)
-endif
-
-ifneq ($(filter ONBOARDFLASH,$(FEATURES)),)
-TARGET_SRC += \
-            drivers/flash_m25p16.c \
-            io/flashfs.c
-endif
-
-ifeq ($(TARGET),$(filter $(TARGET),$(F7_TARGETS) $(F4_TARGETS) $(F3_TARGETS)))
-TARGET_SRC += $(HIGHEND_SRC)
-else ifneq ($(filter HIGHEND,$(FEATURES)),)
-TARGET_SRC += $(HIGHEND_SRC)
-endif
-
-TARGET_SRC += $(COMMON_SRC)
-#excludes
-ifeq ($(TARGET),$(filter $(TARGET),$(F7_TARGETS)))
-TARGET_SRC   := $(filter-out ${F7EXCLUDES}, $(TARGET_SRC))
-endif
-
-ifneq ($(filter SDCARD,$(FEATURES)),)
-TARGET_SRC += \
-            drivers/sdcard.c \
-            drivers/sdcard_standard.c \
-            io/asyncfatfs/asyncfatfs.c \
-            io/asyncfatfs/fat_standard.c
-endif
-
-ifneq ($(filter VCP,$(FEATURES)),)
-TARGET_SRC += $(VCP_SRC)
-endif
-# end target specific make file checks
-
-# Search path and source files for the ST stdperiph library
-VPATH        := $(VPATH):$(STDPERIPH_DIR)/src
-=======
 include $(ROOT)/make/source.mk
 include $(ROOT)/make/release.mk
->>>>>>> f2cf315a
 
 ###############################################################################
 # Things that might need changing to use different tools
