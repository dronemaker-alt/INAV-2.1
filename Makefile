###############################################################################
# "THE BEER-WARE LICENSE" (Revision 42):
# <msmith@FreeBSD.ORG> wrote this file. As long as you retain this notice you
# can do whatever you want with this stuff. If we meet some day, and you think
# this stuff is worth it, you can buy me a beer in return
###############################################################################
#
# Makefile for building the cleanflight firmware.
#
# Invoke this with 'make help' to see the list of supported targets.
#

###############################################################################
# Things that the user might override on the commandline
#

# The target to build, see VALID_TARGETS below
TARGET    ?= NAZE

# Compile-time options
OPTIONS   ?=

# compile for OpenPilot BootLoader support
OPBL      ?= no

# Debugger optons, must be empty or GDB
DEBUG     ?=

# Serial port/Device for flashing
SERIAL_DEVICE   ?= $(firstword $(wildcard /dev/ttyUSB*) no-port-found)

# Flash size (KB).  Some low-end chips actually have more flash than advertised, use this to override.
FLASH_SIZE ?=

###############################################################################
# Things that need to be maintained as the source changes
#

FORKNAME              = inav

CC3D_TARGETS = CC3D CC3D_OPBL CC3D_PPM1

64K_TARGETS  = CJMCU
128K_TARGETS = ALIENWIIF1 $(CC3D_TARGETS) NAZE OLIMEXINO RMDO
256K_TARGETS = ALIENWIIF3 CHEBUZZF3 COLIBRI_RACE EUSTM32F103RC LUX_RACE MOTOLAB NAZE32PRO PORT103R SPARKY SPRACINGF3 STM32F3DISCOVERY

F3_TARGETS = ALIENWIIF3 CHEBUZZF3 COLIBRI_RACE LUX_RACE MOTOLAB NAZE32PRO RMDO SPARKY SPRACINGF3 STM32F3DISCOVERY
F4_TARGETS = ANYFC REVO COLIBRI

VALID_TARGETS = $(64K_TARGETS) $(128K_TARGETS) $(256K_TARGETS) $(F4_TARGETS)

VCP_TARGETS = $(CC3D_TARGETS) ALIENWIIF3 CHEBUZZF3 COLIBRI_RACE LUX_RACE MOTOLAB NAZE32PRO SPARKY STM32F3DISCOVERY

# Valid targets for OP BootLoader support
OPBL_TARGETS = CC3D_OPBL
ifneq ($(filter $(TARGET),$(OPBL_TARGETS)),)
OPBL=yes
endif

# Configure default flash sizes for the targets
ifeq ($(FLASH_SIZE),)
ifeq ($(TARGET),$(filter $(TARGET),$(64K_TARGETS)))
FLASH_SIZE = 64
else ifeq ($(TARGET),$(filter $(TARGET),$(128K_TARGETS)))
FLASH_SIZE = 128
else ifeq ($(TARGET),$(filter $(TARGET),$(256K_TARGETS)))
FLASH_SIZE = 256
else ifeq ($(TARGET),$(filter $(TARGET),ANYFC REVO COLIBRI))
FLASH_SIZE = 256
else
$(error FLASH_SIZE not configured for target $(TARGET))
endif
endif

REVISION := $(shell git log -1 --format="%h")

# Working directories
ROOT            := $(patsubst %/,%,$(dir $(lastword $(MAKEFILE_LIST))))
SRC_DIR         = $(ROOT)/src/main
OBJECT_DIR      = $(ROOT)/obj/main
BIN_DIR         = $(ROOT)/obj
CMSIS_DIR       = $(ROOT)/lib/main/CMSIS
INCLUDE_DIRS    = $(SRC_DIR)
LINKER_DIR      = $(ROOT)/src/main/target

# Search path for sources
VPATH           := $(SRC_DIR):$(SRC_DIR)/startup
USBFS_DIR       = $(ROOT)/lib/main/STM32_USB-FS-Device_Driver
USBPERIPH_SRC   = $(notdir $(wildcard $(USBFS_DIR)/src/*.c))

CSOURCES        := $(shell find $(SRC_DIR) -name '*.c')

ifeq ($(TARGET),$(filter $(TARGET),$(F3_TARGETS)))
# F3 TARGETS

STDPERIPH_DIR   = $(ROOT)/lib/main/STM32F30x_StdPeriph_Driver

STDPERIPH_SRC   = $(notdir $(wildcard $(STDPERIPH_DIR)/src/*.c))

EXCLUDES        = stm32f30x_crc.c \
                  stm32f30x_can.c

STDPERIPH_SRC   := $(filter-out ${EXCLUDES}, $(STDPERIPH_SRC))

DEVICE_STDPERIPH_SRC = \
        $(STDPERIPH_SRC)


VPATH           := $(VPATH):$(CMSIS_DIR)/CM1/CoreSupport:$(CMSIS_DIR)/CM1/DeviceSupport/ST/STM32F30x
CMSIS_SRC       = $(notdir $(wildcard $(CMSIS_DIR)/CM1/CoreSupport/*.c \
                  $(CMSIS_DIR)/CM1/DeviceSupport/ST/STM32F30x/*.c))

INCLUDE_DIRS    := $(INCLUDE_DIRS) \
                   $(STDPERIPH_DIR)/inc \
                   $(CMSIS_DIR)/CM1/CoreSupport \
                   $(CMSIS_DIR)/CM1/DeviceSupport/ST/STM32F30x

ifeq ($(TARGET),$(filter $(TARGET),$(VCP_TARGETS)))
INCLUDE_DIRS    := $(INCLUDE_DIRS) \
                   $(USBFS_DIR)/inc \
                   $(ROOT)/src/main/vcp

VPATH           := $(VPATH):$(USBFS_DIR)/src

DEVICE_STDPERIPH_SRC := $(DEVICE_STDPERIPH_SRC)\
                        $(USBPERIPH_SRC)

endif

LD_SCRIPT       = $(LINKER_DIR)/stm32_flash_f303_$(FLASH_SIZE)k.ld

ARCH_FLAGS      = -mthumb -mcpu=cortex-m4 -mfloat-abi=hard -mfpu=fpv4-sp-d16 -fsingle-precision-constant -Wdouble-promotion
DEVICE_FLAGS    = -DSTM32F303xC -DSTM32F303
TARGET_FLAGS    = -D$(TARGET)
ifeq ($(TARGET),CHEBUZZF3)
# CHEBUZZ is a VARIANT of STM32F3DISCOVERY
TARGET_FLAGS := $(TARGET_FLAGS) -DSTM32F3DISCOVERY
endif

ifeq ($(TARGET),RMDO)
# RMDO is a VARIANT of SPRACINGF3
TARGET_FLAGS := $(TARGET_FLAGS) -DSPRACINGF3
endif

ifeq ($(TARGET),COLIBRI_RACE)
.DEFAULT_GOAL := binary
endif

else ifeq ($(TARGET),$(filter $(TARGET),ANYFC REVO COLIBRI))

STDPERIPH_DIR  = $(ROOT)/lib/main/STM32F4xx_StdPeriph_Driver
STDPERIPH_SRC  = $(notdir $(wildcard $(STDPERIPH_DIR)/src/*.c))
EXCLUDES       = stm32f4xx_crc.c \
                 stm32f4xx_can.c \
                 stm32f4xx_fmc.c \
                 stm32f4xx_sai.c
STDPERIPH_SRC := $(filter-out ${EXCLUDES}, $(STDPERIPH_SRC))

USBCORE_DIR = $(ROOT)/lib/main/STM32_USB_Device_Library/Core
USBCORE_SRC = $(notdir $(wildcard $(USBCORE_DIR)/src/*.c))

USBOTG_DIR = $(ROOT)/lib/main/STM32_USB_OTG_Driver
USBOTG_SRC = $(notdir $(wildcard $(USBOTG_DIR)/src/*.c))
EXCLUDES   = usb_bsp_template.c \
             usb_hcd_int.c \
             usb_hcd.c \
             usb_otg.c

USBOTG_SRC := $(filter-out ${EXCLUDES}, $(USBOTG_SRC))

USBCDC_DIR  = $(ROOT)/lib/main/STM32_USB_Device_Library/Class/cdc
USBCDC_SRC  = $(notdir $(wildcard $(USBCDC_DIR)/src/*.c))
EXCLUDES    = usbd_cdc_if_template.c
USBCDC_SRC := $(filter-out ${EXCLUDES}, $(USBCDC_SRC))

VPATH := $(VPATH):$(USBOTG_DIR)/src:$(USBCORE_DIR)/src:$(USBCDC_DIR)/src

DEVICE_STDPERIPH_SRC := $(STDPERIPH_SRC) \
                        $(USBOTG_SRC) \
                        $(USBCORE_SRC) \
                        $(USBCDC_SRC) 

VPATH     := $(VPATH):$(CMSIS_DIR)/CM1/CoreSupport:$(CMSIS_DIR)/CM1/DeviceSupport/ST/STM32F4xx
CMSIS_SRC  = $(notdir $(wildcard $(CMSIS_DIR)/CM1/CoreSupport/*.c \
             $(CMSIS_DIR)/CM1/DeviceSupport/ST/STM32F4xx/*.c))

INCLUDE_DIRS   := $(INCLUDE_DIRS) \
                  $(STDPERIPH_DIR)/inc \
                  $(USBOTG_DIR)/inc \
                  $(USBCORE_DIR)/inc \
                  $(USBCDC_DIR)/inc \
                  $(CMSIS_DIR)/CM1/CoreSupport \
                  $(CMSIS_DIR)/CM1/DeviceSupport/ST/STM32F4xx \
                  $(ROOT)/src/main/vcpf4

ARCH_FLAGS      = -mthumb -mcpu=cortex-m4 -march=armv7e-m -mfloat-abi=hard -mfpu=fpv4-sp-d16 -fsingle-precision-constant -Wdouble-promotion
DEVICE_FLAGS    = -DSTM32F40_41xxx
ifeq ($(TARGET),ANYFC)
DEVICE_FLAGS   += -DHSE_VALUE=8000000
LD_SCRIPT       = $(LINKER_DIR)/stm32_flash_f405.ld
.DEFAULT_GOAL  := binary
endif
ifeq ($(TARGET),REVO)
DEVICE_FLAGS   += -DHSE_VALUE=8000000
LD_SCRIPT       = $(LINKER_DIR)/stm32_flash_f405_bl.ld
.DEFAULT_GOAL  := binary
endif
ifeq ($(TARGET),COLIBRI)
DEVICE_FLAGS   += -DHSE_VALUE=16000000
LD_SCRIPT       = $(LINKER_DIR)/stm32_flash_f405_bl.ld
.DEFAULT_GOAL  := binary
endif
TARGET_FLAGS   = -D$(TARGET)

else ifeq ($(TARGET),$(filter $(TARGET),EUSTM32F103RC PORT103R))
# TARGETS: EUSTM32F103RC PORT103R


STDPERIPH_DIR   = $(ROOT)/lib/main/STM32F10x_StdPeriph_Driver

STDPERIPH_SRC   = $(notdir $(wildcard $(STDPERIPH_DIR)/src/*.c))

EXCLUDES        = stm32f10x_crc.c \
                  stm32f10x_cec.c \
                  stm32f10x_can.c

STDPERIPH_SRC   := $(filter-out ${EXCLUDES}, $(STDPERIPH_SRC))

# Search path and source files for the CMSIS sources
VPATH           := $(VPATH):$(CMSIS_DIR)/CM3/CoreSupport:$(CMSIS_DIR)/CM3/DeviceSupport/ST/STM32F10x
CMSIS_SRC       = $(notdir $(wildcard $(CMSIS_DIR)/CM3/CoreSupport/*.c \
                  $(CMSIS_DIR)/CM3/DeviceSupport/ST/STM32F10x/*.c))

INCLUDE_DIRS    := $(INCLUDE_DIRS) \
                   $(STDPERIPH_DIR)/inc \
                   $(CMSIS_DIR)/CM3/CoreSupport \
                   $(CMSIS_DIR)/CM3/DeviceSupport/ST/STM32F10x \

LD_SCRIPT       = $(LINKER_DIR)/stm32_flash_f103_$(FLASH_SIZE)k.ld

ARCH_FLAGS      = -mthumb -mcpu=cortex-m3
TARGET_FLAGS    = -D$(TARGET) -pedantic
DEVICE_FLAGS    = -DSTM32F10X_HD -DSTM32F10X

DEVICE_STDPERIPH_SRC = $(STDPERIPH_SRC)

else
# F1 TARGETS

STDPERIPH_DIR   = $(ROOT)/lib/main/STM32F10x_StdPeriph_Driver

STDPERIPH_SRC   = $(notdir $(wildcard $(STDPERIPH_DIR)/src/*.c))

EXCLUDES        = stm32f10x_crc.c \
                  stm32f10x_cec.c \
                  stm32f10x_can.c

STDPERIPH_SRC   := $(filter-out ${EXCLUDES}, $(STDPERIPH_SRC))

# Search path and source files for the CMSIS sources
VPATH           := $(VPATH):$(CMSIS_DIR)/CM3/CoreSupport:$(CMSIS_DIR)/CM3/DeviceSupport/ST/STM32F10x
CMSIS_SRC       = $(notdir $(wildcard $(CMSIS_DIR)/CM3/CoreSupport/*.c \
                  $(CMSIS_DIR)/CM3/DeviceSupport/ST/STM32F10x/*.c))

INCLUDE_DIRS    := $(INCLUDE_DIRS) \
                   $(STDPERIPH_DIR)/inc \
                   $(CMSIS_DIR)/CM3/CoreSupport \
                   $(CMSIS_DIR)/CM3/DeviceSupport/ST/STM32F10x \

DEVICE_STDPERIPH_SRC = $(STDPERIPH_SRC)

ifeq ($(TARGET),$(filter $(TARGET),$(VCP_TARGETS)))
INCLUDE_DIRS    := $(INCLUDE_DIRS) \
                   $(USBFS_DIR)/inc \
                   $(ROOT)/src/main/vcp

VPATH           := $(VPATH):$(USBFS_DIR)/src

DEVICE_STDPERIPH_SRC := $(DEVICE_STDPERIPH_SRC) \
                        $(USBPERIPH_SRC)

endif

LD_SCRIPT       = $(LINKER_DIR)/stm32_flash_f103_$(FLASH_SIZE)k.ld

ARCH_FLAGS      = -mthumb -mcpu=cortex-m3
TARGET_FLAGS    = -D$(TARGET) -pedantic
DEVICE_FLAGS    = -DSTM32F10X_MD -DSTM32F10X

endif

ifneq ($(FLASH_SIZE),)
DEVICE_FLAGS := $(DEVICE_FLAGS) -DFLASH_SIZE=$(FLASH_SIZE)
endif

TARGET_DIR = $(ROOT)/src/main/target/$(TARGET)
TARGET_SRC = $(notdir $(wildcard $(TARGET_DIR)/*.c))

# VARIANTS
ifeq ($(TARGET),ALIENWIIF1)
# ALIENWIIF1 is a VARIANT of NAZE
TARGET_FLAGS := $(TARGET_FLAGS) -DNAZE -DALIENWII32
TARGET_DIR = $(ROOT)/src/main/target/NAZE
endif
ifeq ($(TARGET),CHEBUZZF3)
# CHEBUZZ is a VARIANT of STM32F3DISCOVERY
TARGET_FLAGS := $(TARGET_FLAGS) -DSTM32F3DISCOVERY
endif
ifeq ($(TARGET),$(filter $(TARGET),RMDO IRCFUSIONF3))
# RMDO and IRCFUSIONF3 are a VARIANT of SPRACINGF3
TARGET_FLAGS := $(TARGET_FLAGS) -DSPRACINGF3
endif

ifeq ($(TARGET),$(filter $(TARGET),$(CC3D_TARGETS)))
TARGET_FLAGS := $(TARGET_FLAGS) -DCC3D 
ifeq ($(TARGET),CC3D_OPBL)
TARGET_FLAGS := $(TARGET_FLAGS) -DCC3D_OPBL
CC3D_OPBL_SRC = $(CC3D_SRC)
endif
ifeq ($(TARGET),CC3D_PPM1)
TARGET_FLAGS := $(TARGET_FLAGS) -DCC3D_PPM1
CC3D_PPM1_SRC = $(CC3D_SRC)
endif
TARGET_DIR = $(ROOT)/src/main/target/CC3D
endif

INCLUDE_DIRS    := $(INCLUDE_DIRS) \
                   $(TARGET_DIR)

VPATH           := $(VPATH):$(TARGET_DIR)

COMMON_SRC = build_config.c \
            debug.c \
            version.c \
            $(TARGET_SRC) \
            config/config.c \
            config/runtime_config.c \
            common/maths.c \
            common/printf.c \
            common/typeconversion.c \
            common/encoding.c \
            common/filter.c \
            scheduler/scheduler.c \
            scheduler/scheduler_tasks.c \
            main.c \
            mw.c \
            flight/failsafe.c \
            flight/pid.c \
            flight/imu.c \
            flight/hil.c \
            flight/mixer.c \
            drivers/bus_i2c_soft.c \
            drivers/serial.c \
            drivers/sound_beeper.c \
            drivers/system.c \
            drivers/gps_i2cnav.c \
            drivers/gyro_sync.c \
            drivers/buf_writer.c \
            io/beeper.c \
            io/rc_controls.c \
            io/rc_curves.c \
            io/serial.c \
            io/serial_4way.c \
            io/serial_4way_avrootloader.c \
            io/serial_4way_stk500v2.c \
            io/serial_cli.c \
            io/serial_msp.c \
            io/statusindicator.c \
            rx/rx.c \
            rx/pwm.c \
            rx/msp.c \
            rx/sbus.c \
            rx/sumd.c \
            rx/sumh.c \
            rx/spektrum.c \
            rx/xbus.c \
            rx/ibus.c \
            sensors/acceleration.c \
            sensors/battery.c \
            sensors/boardalignment.c \
            sensors/compass.c \
            sensors/gyro.c \
            sensors/initialisation.c \
            $(CMSIS_SRC) \
            $(DEVICE_STDPERIPH_SRC)

HIGHEND_SRC = \
            blackbox/blackbox.c \
            blackbox/blackbox_io.c \
            common/colorconversion.c \
            flight/navigation_rewrite.c \
            flight/navigation_rewrite_multicopter.c \
            flight/navigation_rewrite_fixedwing.c \
            flight/navigation_rewrite_pos_estimator.c \
            flight/navigation_rewrite_geo.c \
            flight/gps_conversion.c \
            io/gps.c \
            io/gps_ublox.c \
            io/gps_nmea.c \
            io/gps_naza.c \
            io/gps_i2cnav.c \
            io/ledstrip.c \
            io/display.c \
            sensors/rangefinder.c \
            sensors/barometer.c \
            telemetry/telemetry.c \
            telemetry/frsky.c \
            telemetry/hott.c \
            telemetry/smartport.c \
<<<<<<< HEAD
            telemetry/ltm.c \
            sensors/sonar.c \
            sensors/barometer.c \
            sensors/pitotmeter.c \
            blackbox/blackbox.c \
            blackbox/blackbox_io.c
=======
            telemetry/ltm.c
>>>>>>> 76542198

VCP_SRC = \
            vcp/hw_config.c \
            vcp/stm32_it.c \
            vcp/usb_desc.c \
            vcp/usb_endp.c \
            vcp/usb_istr.c \
            vcp/usb_prop.c \
            vcp/usb_pwr.c \
            drivers/serial_usb_vcp.c

VCPF4_SRC = \
            vcpf4/stm32f4xx_it.c \
            vcpf4/usb_bsp.c \
            vcpf4/usbd_desc.c \
            vcpf4/usbd_usr.c \
            vcpf4/usbd_cdc_vcp.c \
            drivers/serial_usb_vcp.c

NAZE_SRC = startup_stm32f10x_md_gcc.S \
            drivers/accgyro_adxl345.c \
            drivers/accgyro_bma280.c \
            drivers/accgyro_l3g4200d.c \
            drivers/accgyro_mma845x.c \
            drivers/accgyro_mpu.c \
            drivers/accgyro_mpu3050.c \
            drivers/accgyro_mpu6050.c \
            drivers/accgyro_mpu6500.c \
            drivers/accgyro_spi_mpu6500.c \
            drivers/adc.c \
            drivers/adc_stm32f10x.c \
            drivers/barometer_bmp085.c \
            drivers/barometer_ms5611.c \
            drivers/barometer_bmp280.c \
            drivers/bus_spi.c \
            drivers/bus_i2c_stm32f10x.c \
            drivers/compass_hmc5883l.c \
            drivers/compass_mag3110.c \
            drivers/compass_ak8975.c \
            drivers/display_ug2864hsweg01.h \
            drivers/flash_m25p16.c \
            drivers/gpio_stm32f10x.c \
            drivers/inverter.c \
            drivers/light_led_stm32f10x.c \
            drivers/light_ws2811strip.c \
            drivers/light_ws2811strip_stm32f10x.c \
            drivers/sonar_hcsr04.c \
            drivers/sonar_srf10.c \
            drivers/pwm_mapping.c \
            drivers/pwm_output.c \
            drivers/pwm_rx.c \
            drivers/serial_softserial.c \
            drivers/serial_uart.c \
            drivers/serial_uart_stm32f10x.c \
            drivers/sound_beeper_stm32f10x.c \
            drivers/system_stm32f10x.c \
            drivers/timer.c \
            drivers/timer_stm32f10x.c \
            io/flashfs.c \
            hardware_revision.c \
            $(HIGHEND_SRC) \
            $(COMMON_SRC)

ALIENWIIF1_SRC = $(NAZE_SRC)

EUSTM32F103RC_SRC = startup_stm32f10x_hd_gcc.S \
            drivers/accgyro_adxl345.c \
            drivers/accgyro_bma280.c \
            drivers/accgyro_l3g4200d.c \
            drivers/accgyro_mma845x.c \
            drivers/accgyro_mpu.c \
            drivers/accgyro_mpu3050.c \
            drivers/accgyro_mpu6050.c \
            drivers/accgyro_spi_mpu6000.c \
            drivers/accgyro_spi_mpu6500.c \
            drivers/adc.c \
            drivers/adc_stm32f10x.c \
            drivers/barometer_bmp085.c \
            drivers/barometer_ms5611.c \
            drivers/bus_i2c_stm32f10x.c \
            drivers/bus_spi.c \
            drivers/compass_ak8975.c \
            drivers/compass_mag3110.c \
            drivers/compass_hmc5883l.c \
            drivers/display_ug2864hsweg01.c \
            drivers/flash_m25p16.c \
            drivers/gpio_stm32f10x.c \
            drivers/inverter.c \
            drivers/light_led_stm32f10x.c \
            drivers/light_ws2811strip.c \
            drivers/light_ws2811strip_stm32f10x.c \
            drivers/pwm_mapping.c \
            drivers/pwm_output.c \
            drivers/pwm_rx.c \
            drivers/serial_softserial.c \
            drivers/serial_uart.c \
            drivers/serial_uart_stm32f10x.c \
            drivers/sonar_hcsr04.c \
            drivers/sonar_srf10.c \
            drivers/sound_beeper_stm32f10x.c \
            drivers/system_stm32f10x.c \
            drivers/timer.c \
            drivers/timer_stm32f10x.c \
            io/flashfs.c \
            $(HIGHEND_SRC) \
            $(COMMON_SRC)

PORT103R_SRC = $(EUSTM32F103RC_SRC)

OLIMEXINO_SRC = startup_stm32f10x_md_gcc.S \
            drivers/accgyro_mpu.c \
            drivers/accgyro_mpu6050.c \
            drivers/adc.c \
            drivers/adc_stm32f10x.c \
            drivers/barometer_bmp085.c \
            drivers/bus_i2c_stm32f10x.c \
            drivers/bus_spi.c \
            drivers/compass_hmc5883l.c \
            drivers/compass_mag3110.c \
            drivers/compass_ak8975.c \
            drivers/gpio_stm32f10x.c \
            drivers/light_led_stm32f10x.c \
            drivers/light_ws2811strip.c \
            drivers/light_ws2811strip_stm32f10x.c \
            drivers/pwm_mapping.c \
            drivers/pwm_output.c \
            drivers/pwm_rx.c \
            drivers/serial_softserial.c \
            drivers/serial_uart.c \
            drivers/serial_uart_stm32f10x.c \
            drivers/sonar_hcsr04.c \
            drivers/sonar_srf10.c \
            drivers/sound_beeper_stm32f10x.c \
            drivers/system_stm32f10x.c \
            drivers/timer.c \
            drivers/timer_stm32f10x.c \
            $(HIGHEND_SRC) \
            $(COMMON_SRC)

CJMCU_SRC = \
            startup_stm32f10x_md_gcc.S \
            drivers/adc.c \
            drivers/adc_stm32f10x.c \
            drivers/accgyro_mpu.c \
            drivers/accgyro_mpu6050.c \
            drivers/bus_i2c_stm32f10x.c \
            drivers/compass_mag3110.c \
            drivers/compass_hmc5883l.c \
            drivers/compass_ak8975.c \
            drivers/gpio_stm32f10x.c \
            drivers/light_led_stm32f10x.c \
            drivers/pwm_mapping.c \
            drivers/pwm_output.c \
            drivers/pwm_rx.c \
            drivers/serial_uart.c \
            drivers/serial_uart_stm32f10x.c \
            drivers/sound_beeper_stm32f10x.c \
            drivers/system_stm32f10x.c \
            drivers/timer.c \
            drivers/timer_stm32f10x.c \
            hardware_revision.c \
            blackbox/blackbox.c \
            blackbox/blackbox_io.c \
            $(COMMON_SRC)

CC3D_SRC = \
            startup_stm32f10x_md_gcc.S \
            drivers/accgyro_mpu.c \
            drivers/accgyro_spi_mpu6000.c \
            drivers/adc.c \
            drivers/adc_stm32f10x.c \
            drivers/barometer_bmp085.c \
            drivers/barometer_ms5611.c \
            drivers/barometer_bmp280.c \
            drivers/bus_spi.c \
            drivers/bus_i2c_stm32f10x.c \
            drivers/compass_mag3110.c \
            drivers/compass_hmc5883l.c \
            drivers/compass_ak8975.c \
            drivers/display_ug2864hsweg01.c \
            drivers/flash_m25p16.c \
            drivers/gpio_stm32f10x.c \
            drivers/inverter.c \
            drivers/light_led_stm32f10x.c \
            drivers/light_ws2811strip.c \
            drivers/light_ws2811strip_stm32f10x.c \
            drivers/pwm_mapping.c \
            drivers/pwm_output.c \
            drivers/pwm_rx.c \
            drivers/serial_softserial.c \
            drivers/serial_uart.c \
            drivers/serial_uart_stm32f10x.c \
            drivers/serial_escserial.c \
            drivers/sonar_hcsr04.c \
            drivers/sonar_srf10.c \
            drivers/sound_beeper_stm32f10x.c \
            drivers/system_stm32f10x.c \
            drivers/timer.c \
            drivers/timer_stm32f10x.c \
            io/flashfs.c \
            $(HIGHEND_SRC) \
            $(COMMON_SRC) \
            $(VCP_SRC)

ANYFC_SRC = \
            startup_stm32f40xx.s \
            drivers/accgyro_mpu.c \
            drivers/accgyro_spi_mpu6000.c \
            drivers/barometer_ms5611.c \
            drivers/pitotmeter_ms4525.c \
            drivers/compass_hmc5883l.c \
            drivers/display_ug2864hsweg01.c \
            drivers/adc.c \
            drivers/adc_stm32f4xx.c \
            drivers/bus_i2c_stm32f4xx.c \
            drivers/bus_spi.c \
            drivers/gpio_stm32f4xx.c \
            drivers/inverter.c \
            drivers/light_led_stm32f4xx.c \
            drivers/light_ws2811strip.c \
            drivers/light_ws2811strip_stm32f4xx.c \
            drivers/pwm_mapping.c \
            drivers/pwm_output.c \
            drivers/pwm_rx.c \
            drivers/serial_softserial.c \
            drivers/serial_escserial.c \
            drivers/serial_uart.c \
            drivers/serial_uart_stm32f4xx.c \
            drivers/sound_beeper_stm32f4xx.c \
            drivers/system_stm32f4xx.c \
            drivers/timer.c \
            drivers/timer_stm32f4xx.c \
            $(HIGHEND_SRC) \
            $(COMMON_SRC) \
            $(VCPF4_SRC)

COLIBRI_SRC = \
            startup_stm32f40xx.s \
            drivers/accgyro_mpu.c \
            drivers/accgyro_spi_mpu6000.c \
            drivers/barometer_ms5611.c \
            drivers/pitotmeter_ms4525.c \
            drivers/compass_hmc5883l.c \
            drivers/display_ug2864hsweg01.c \
            drivers/adc.c \
            drivers/adc_stm32f4xx.c \
            drivers/bus_i2c_stm32f4xx.c \
            drivers/bus_spi.c \
            drivers/gpio_stm32f4xx.c \
            drivers/inverter.c \
            drivers/light_led_stm32f4xx.c \
            drivers/light_ws2811strip.c \
            drivers/light_ws2811strip_stm32f4xx.c \
            drivers/pwm_mapping.c \
            drivers/pwm_output.c \
            drivers/pwm_rx.c \
            drivers/serial_softserial.c \
            drivers/serial_escserial.c \
            drivers/serial_uart.c \
            drivers/serial_uart_stm32f4xx.c \
            drivers/sound_beeper_stm32f4xx.c \
            drivers/system_stm32f4xx.c \
            drivers/timer.c \
            drivers/timer_stm32f4xx.c \
            drivers/flash_m25p16.c \
            io/flashfs.c \
            $(HIGHEND_SRC) \
            $(COMMON_SRC) \
            $(VCPF4_SRC)

REVO_SRC = \
            startup_stm32f40xx.s \
            drivers/accgyro_mpu.c \
            drivers/accgyro_spi_mpu6000.c \
            drivers/barometer_ms5611.c \
            drivers/pitotmeter_ms4525.c \
            drivers/compass_hmc5883l.c \
            drivers/display_ug2864hsweg01.c \
            drivers/adc.c \
            drivers/adc_stm32f4xx.c \
            drivers/bus_i2c_stm32f4xx.c \
            drivers/bus_spi.c \
            drivers/gpio_stm32f4xx.c \
            drivers/inverter.c \
            drivers/light_led_stm32f4xx.c \
            drivers/light_ws2811strip.c \
            drivers/light_ws2811strip_stm32f4xx.c \
            drivers/pwm_mapping.c \
            drivers/pwm_output.c \
            drivers/pwm_rx.c \
            drivers/serial_softserial.c \
            drivers/serial_escserial.c \
            drivers/serial_uart.c \
            drivers/serial_uart_stm32f4xx.c \
            drivers/sound_beeper_stm32f4xx.c \
            drivers/system_stm32f4xx.c \
            drivers/timer.c \
            drivers/timer_stm32f4xx.c \
            drivers/flash_m25p16.c \
            io/flashfs.c \
            $(HIGHEND_SRC) \
            $(COMMON_SRC) \
            $(VCPF4_SRC)

STM32F30x_COMMON_SRC = \
            startup_stm32f30x_md_gcc.S \
            drivers/adc.c \
            drivers/adc_stm32f30x.c \
            drivers/bus_i2c_stm32f30x.c \
            drivers/bus_spi.c \
            drivers/display_ug2864hsweg01.h \
            drivers/gpio_stm32f30x.c \
            drivers/light_led_stm32f30x.c \
            drivers/light_ws2811strip.c \
            drivers/light_ws2811strip_stm32f30x.c \
            drivers/pwm_mapping.c \
            drivers/pwm_output.c \
            drivers/pwm_rx.c \
            drivers/serial_uart.c \
            drivers/serial_uart_stm32f30x.c \
            drivers/sound_beeper_stm32f30x.c \
            drivers/system_stm32f30x.c \
            drivers/timer.c \
            drivers/timer_stm32f30x.c

NAZE32PRO_SRC = \
            $(STM32F30x_COMMON_SRC) \
            $(HIGHEND_SRC) \
            $(COMMON_SRC) \
            $(VCP_SRC)

STM32F3DISCOVERY_COMMON_SRC = \
            $(STM32F30x_COMMON_SRC) \
            drivers/accgyro_l3gd20.c \
            drivers/accgyro_l3gd20.c \
            drivers/accgyro_lsm303dlhc.c \
            drivers/compass_mag3110.c \
            drivers/compass_hmc5883l.c \
            drivers/compass_ak8975.c \
            $(VCP_SRC)

STM32F3DISCOVERY_SRC = \
            $(STM32F3DISCOVERY_COMMON_SRC) \
            drivers/accgyro_adxl345.c \
            drivers/accgyro_bma280.c \
            drivers/accgyro_mma845x.c \
            drivers/accgyro_mpu.c \
            drivers/accgyro_mpu3050.c \
            drivers/accgyro_mpu6050.c \
            drivers/accgyro_l3g4200d.c \
            drivers/barometer_ms5611.c \
            drivers/compass_mag3110.c \
            drivers/compass_hmc5883l.c \
            drivers/compass_ak8975.c \
            $(HIGHEND_SRC) \
            $(COMMON_SRC)

CHEBUZZF3_SRC = \
            $(STM32F3DISCOVERY_SRC) \
            $(HIGHEND_SRC) \
            $(COMMON_SRC)

COLIBRI_RACE_SRC = \
            $(STM32F30x_COMMON_SRC) \
            drivers/display_ug2864hsweg01.c \
            drivers/accgyro_mpu.c \
            drivers/accgyro_mpu6500.c \
            drivers/accgyro_spi_mpu6500.c \
            drivers/accgyro_mpu6500.c \
            drivers/barometer_ms5611.c \
            drivers/compass_mag3110.c \
            drivers/compass_ak8975.c \
            drivers/compass_hmc5883l.c \
            drivers/serial_usb_vcp.c \
            $(HIGHEND_SRC) \
            $(COMMON_SRC) \
            $(VCP_SRC)
            
LUX_RACE_SRC = \
            $(STM32F30x_COMMON_SRC) \
            drivers/accgyro_mpu.c \
            drivers/accgyro_mpu6500.c \
            drivers/accgyro_spi_mpu6500.c \
            drivers/accgyro_mpu6500.c \
            drivers/light_ws2811strip.c \
            drivers/light_ws2811strip_stm32f30x.c \
            drivers/serial_usb_vcp.c \
            $(HIGHEND_SRC) \
            $(COMMON_SRC) \
            $(VCP_SRC)            

SPARKY_SRC = \
            $(STM32F30x_COMMON_SRC) \
            drivers/display_ug2864hsweg01.c \
            drivers/accgyro_mpu.c \
            drivers/accgyro_mpu6050.c \
            drivers/barometer_bmp085.c \
            drivers/barometer_ms5611.c \
            drivers/barometer_bmp280.c \
            drivers/compass_mag3110.c \
            drivers/compass_ak8975.c \
            drivers/compass_hmc5883l.c \
            drivers/serial_usb_vcp.c \
            drivers/sonar_hcsr04.c \
            drivers/sonar_srf10.c \
            $(HIGHEND_SRC) \
            $(COMMON_SRC) \
            $(VCP_SRC)

ALIENWIIF3_SRC = \
            $(SPARKY_SRC)

RMDO_SRC = \
            $(STM32F30x_COMMON_SRC) \
            drivers/accgyro_mpu.c \
            drivers/accgyro_mpu6050.c \
            drivers/barometer_bmp085.c \
            drivers/barometer_ms5611.c \
            drivers/barometer_bmp280.c \
            drivers/compass_mag3110.c \
            drivers/compass_ak8975.c \
            drivers/compass_hmc5883l.c \
            drivers/display_ug2864hsweg01.h \
            drivers/flash_m25p16.c \
            drivers/serial_softserial.c \
            drivers/sonar_hcsr04.c \
            drivers/sonar_srf10.c \
            io/flashfs.c \
            $(HIGHEND_SRC) \
            $(COMMON_SRC)

SPRACINGF3_SRC = \
            $(STM32F30x_COMMON_SRC) \
            drivers/accgyro_mpu.c \
            drivers/accgyro_mpu6050.c \
            drivers/barometer_bmp085.c \
            drivers/barometer_ms5611.c \
            drivers/barometer_bmp280.c \
            drivers/compass_mag3110.c \
            drivers/compass_ak8975.c \
            drivers/compass_hmc5883l.c \
            drivers/display_ug2864hsweg01.h \
            drivers/flash_m25p16.c \
            drivers/serial_softserial.c \
            drivers/sonar_hcsr04.c \
            drivers/sonar_srf10.c \
            io/flashfs.c \
            $(HIGHEND_SRC) \
            $(COMMON_SRC)

MOTOLAB_SRC = \
            $(STM32F30x_COMMON_SRC) \
            drivers/accgyro_mpu.c \
            drivers/accgyro_mpu6050.c \
            drivers/barometer_ms5611.c \
            drivers/compass_mag3110.c \
            drivers/compass_ak8975.c \
            drivers/compass_hmc5883l.c \
            drivers/display_ug2864hsweg01.c \
            drivers/serial_usb_vcp.c \
            drivers/flash_m25p16.c \
            io/flashfs.c \
            $(HIGHEND_SRC) \
            $(COMMON_SRC) \
            $(VCP_SRC)

# Search path and source files for the ST stdperiph library
VPATH        := $(VPATH):$(STDPERIPH_DIR)/src

###############################################################################
# Things that might need changing to use different tools
#

# Tool names
CC          = arm-none-eabi-gcc
OBJCOPY     = arm-none-eabi-objcopy
SIZE        = arm-none-eabi-size

#
# Tool options.
#

ifeq ($(DEBUG),GDB)
OPTIMIZE    = -O0
LTO_FLAGS   = $(OPTIMIZE)
else
OPTIMIZE    = -Os
LTO_FLAGS   = -flto -fuse-linker-plugin $(OPTIMIZE)
endif

DEBUG_FLAGS = -ggdb3 -DDEBUG

CFLAGS      = $(ARCH_FLAGS) \
              $(LTO_FLAGS) \
              $(addprefix -D,$(OPTIONS)) \
              $(addprefix -I,$(INCLUDE_DIRS)) \
              $(DEBUG_FLAGS) \
              -std=gnu99 \
              -Wall -Wextra -Wunsafe-loop-optimizations -Wdouble-promotion \
              -ffunction-sections \
              -fdata-sections \
              $(DEVICE_FLAGS) \
              -DUSE_STDPERIPH_DRIVER \
              $(TARGET_FLAGS) \
              -D'__FORKNAME__="$(FORKNAME)"' \
              -D'__TARGET__="$(TARGET)"' \
              -D'__REVISION__="$(REVISION)"' \
              -save-temps=obj \
              -MMD -MP

ASFLAGS     = $(ARCH_FLAGS) \
              -x assembler-with-cpp \
              $(addprefix -I,$(INCLUDE_DIRS)) \
              -MMD -MP

LDFLAGS     = -lm \
              -nostartfiles \
              --specs=nano.specs \
              -lc \
              -lnosys \
              $(ARCH_FLAGS) \
              $(LTO_FLAGS) \
              $(DEBUG_FLAGS) \
              -static \
              -Wl,-gc-sections,-Map,$(TARGET_MAP) \
              -Wl,-L$(LINKER_DIR) \
              -Wl,--cref \
              -T$(LD_SCRIPT)

###############################################################################
# No user-serviceable parts below
###############################################################################

CPPCHECK        = cppcheck $(CSOURCES) --enable=all --platform=unix64 \
                  --std=c99 --inline-suppr --quiet --force \
                  $(addprefix -I,$(INCLUDE_DIRS)) \
                  -I/usr/include -I/usr/include/linux

#
# Things we will build
#
ifeq ($(filter $(TARGET),$(VALID_TARGETS)),)
$(error Target '$(TARGET)' is not valid, must be one of $(VALID_TARGETS))
endif

TARGET_BIN      = $(BIN_DIR)/$(FORKNAME)_$(TARGET).bin
TARGET_HEX      = $(BIN_DIR)/$(FORKNAME)_$(TARGET).hex
TARGET_ELF      = $(OBJECT_DIR)/$(FORKNAME)_$(TARGET).elf
TARGET_OBJS     = $(addsuffix .o,$(addprefix $(OBJECT_DIR)/$(TARGET)/,$(basename $($(TARGET)_SRC))))
TARGET_DEPS     = $(addsuffix .d,$(addprefix $(OBJECT_DIR)/$(TARGET)/,$(basename $($(TARGET)_SRC))))
TARGET_MAP      = $(OBJECT_DIR)/$(FORKNAME)_$(TARGET).map


## Default make goal:
## hex         : Make filetype hex only
.DEFAULT_GOAL := hex

ifeq ($(OPBL),yes)
ifneq ($(filter $(TARGET),$(OPBL_TARGETS)),)
TARGET_FLAGS := -DOPBL $(TARGET_FLAGS)
LD_SCRIPT     = $(LINKER_DIR)/stm32_flash_f103_$(FLASH_SIZE)k_opbl.ld
.DEFAULT_GOAL := binary
else
$(error OPBL specified with an unsupported target)
endif
endif

## Optional make goals:
## all         : Make all filetypes, binary and hex
all: hex bin

## binary      : Make binary filetype
## bin         : Alias of 'binary'
## hex         : Make hex filetype
bin:    $(TARGET_BIN)
binary: $(TARGET_BIN)
hex:    $(TARGET_HEX)

# rule to reinvoke make with TARGET= parameter
# rules that should be handled in toplevel Makefile, not dependent on TARGET
GLOBAL_GOALS    = all_targets cppcheck test

.PHONY: $(VALID_TARGETS)
$(VALID_TARGETS):
	$(MAKE) TARGET=$@ $(filter-out $(VALID_TARGETS) $(GLOBAL_GOALS), $(MAKECMDGOALS))

## all_targets : Make all TARGETs
.PHONY: all_targets
all_targets : $(VALID_TARGETS)

## clean       : clean up all temporary / machine-generated files
clean:
	rm -f $(TARGET_BIN) $(TARGET_HEX) $(TARGET_ELF) $(TARGET_OBJS) $(TARGET_MAP)
	rm -rf $(OBJECT_DIR)/$(TARGET)
	cd src/test && $(MAKE) clean || true

flash_$(TARGET): $(TARGET_HEX)
	stty -F $(SERIAL_DEVICE) raw speed 115200 -crtscts cs8 -parenb -cstopb -ixon
	echo -n 'R' >$(SERIAL_DEVICE)
	stm32flash -w $(TARGET_HEX) -v -g 0x0 -b 115200 $(SERIAL_DEVICE)

## flash       : flash firmware (.hex) onto flight controller
flash: flash_$(TARGET)

st-flash_$(TARGET): $(TARGET_BIN)
	st-flash --reset write $< 0x08000000

## st-flash    : flash firmware (.bin) onto flight controller
st-flash: st-flash_$(TARGET)

unbrick_$(TARGET): $(TARGET_HEX)
	stty -F $(SERIAL_DEVICE) raw speed 115200 -crtscts cs8 -parenb -cstopb -ixon
	stm32flash -w $(TARGET_HEX) -v -g 0x0 -b 115200 $(SERIAL_DEVICE)

## unbrick     : unbrick flight controller
unbrick: unbrick_$(TARGET)

## cppcheck    : run static analysis on C source code
cppcheck: $(CSOURCES)
	$(CPPCHECK)

cppcheck-result.xml: $(CSOURCES)
	$(CPPCHECK) --xml-version=2 2> cppcheck-result.xml

## help        : print this help message and exit
help: Makefile
	@echo ""
	@echo "Makefile for the $(FORKNAME) firmware"
	@echo ""
	@echo "Usage:"
	@echo "        make [TARGET=<target>] [OPTIONS=\"<options>\"]"
	@echo ""
	@echo "Valid TARGET values are: $(VALID_TARGETS)"
	@echo ""
	@sed -n 's/^## //p' $<

## test        : run the cleanflight test suite
test:
	cd src/test && $(MAKE) test || true

# rebuild everything when makefile changes
$(TARGET_OBJS) : Makefile

# List of buildable ELF files and their object dependencies.
# It would be nice to compute these lists, but that seems to be just beyond make.

$(TARGET_HEX): $(TARGET_ELF)
	$(OBJCOPY) -O ihex --set-start 0x8000000 $< $@

$(TARGET_BIN): $(TARGET_ELF)
	$(OBJCOPY) -O binary $< $@

$(TARGET_ELF):  $(TARGET_OBJS)
	$(CC) -o $@ $^ $(LDFLAGS)
	$(SIZE) $(TARGET_ELF)

# Compile
$(OBJECT_DIR)/$(TARGET)/%.o: %.c
	@mkdir -p $(dir $@)
	@echo %% $(notdir $<)
	@$(CC) -c -o $@ $(CFLAGS) $<

# Assemble
$(OBJECT_DIR)/$(TARGET)/%.o: %.s
	@mkdir -p $(dir $@)
	@echo %% $(notdir $<)
	@$(CC) -c -o $@ $(ASFLAGS) $<

$(OBJECT_DIR)/$(TARGET)/%.o: %.S
	@mkdir -p $(dir $@)
	@echo %% $(notdir $<)
	@$(CC) -c -o $@ $(ASFLAGS) $<


# include auto-generated dependencies
-include $(TARGET_DEPS)<|MERGE_RESOLUTION|>--- conflicted
+++ resolved
@@ -403,20 +403,12 @@
             io/display.c \
             sensors/rangefinder.c \
             sensors/barometer.c \
+            sensors/pitotmeter.c \
             telemetry/telemetry.c \
             telemetry/frsky.c \
             telemetry/hott.c \
             telemetry/smartport.c \
-<<<<<<< HEAD
-            telemetry/ltm.c \
-            sensors/sonar.c \
-            sensors/barometer.c \
-            sensors/pitotmeter.c \
-            blackbox/blackbox.c \
-            blackbox/blackbox_io.c
-=======
             telemetry/ltm.c
->>>>>>> 76542198
 
 VCP_SRC = \
             vcp/hw_config.c \
